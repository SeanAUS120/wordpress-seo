--- conflicted
+++ resolved
@@ -8,13 +8,9 @@
 	"use strict";
 
 	timeGrunt( grunt );
-
-<<<<<<< HEAD
+  
 	const pkg = grunt.file.readJSON( "package.json" );
 	const pluginVersion = pkg.yoast.pluginVersion;
-=======
-	let pluginVersion = "6.2";
->>>>>>> 73ed2cde
 
 	// Define project configuration
 	var project = {
