--- conflicted
+++ resolved
@@ -4,11 +4,7 @@
         "Read more about it at https://getcomposer.org/doc/01-basic-usage.md#composer-lock-the-lock-file",
         "This file is @generated automatically"
     ],
-<<<<<<< HEAD
-    "content-hash": "ba675485a5bb73bff41ef4bc4f1b2704",
-=======
-    "content-hash": "8d1224f16ccee47ceb6be900b94abec9",
->>>>>>> 6a129533
+    "content-hash": "7f9cff212e1dadbd61f6d2cea4d5bee7",
     "packages": [
         {
             "name": "composer/installers",
@@ -602,7 +598,6 @@
     ],
     "packages-dev": [
         {
-<<<<<<< HEAD
             "name": "codeclimate/php-test-reporter",
             "version": "dev-master",
             "source": {
@@ -660,6 +655,62 @@
                 "coverage"
             ],
             "time": "2017-12-03T20:50:46+00:00"
+        },
+        {
+            "name": "composer/ca-bundle",
+            "version": "1.1.0",
+            "source": {
+                "type": "git",
+                "url": "https://github.com/composer/ca-bundle.git",
+                "reference": "943b2c4fcad1ef178d16a713c2468bf7e579c288"
+            },
+            "dist": {
+                "type": "zip",
+                "url": "https://api.github.com/repos/composer/ca-bundle/zipball/943b2c4fcad1ef178d16a713c2468bf7e579c288",
+                "reference": "943b2c4fcad1ef178d16a713c2468bf7e579c288",
+                "shasum": ""
+            },
+            "require": {
+                "ext-openssl": "*",
+                "ext-pcre": "*",
+                "php": "^5.3.2 || ^7.0"
+            },
+            "require-dev": {
+                "phpunit/phpunit": "^4.8.35",
+                "psr/log": "^1.0",
+                "symfony/process": "^2.5 || ^3.0 || ^4.0"
+            },
+            "type": "library",
+            "extra": {
+                "branch-alias": {
+                    "dev-master": "1.x-dev"
+                }
+            },
+            "autoload": {
+                "psr-4": {
+                    "Composer\\CaBundle\\": "src"
+                }
+            },
+            "notification-url": "https://packagist.org/downloads/",
+            "license": [
+                "MIT"
+            ],
+            "authors": [
+                {
+                    "name": "Jordi Boggiano",
+                    "email": "j.boggiano@seld.be",
+                    "homepage": "http://seld.be"
+                }
+            ],
+            "description": "Lets you find a path to the system CA bundle, and includes a fallback to the Mozilla CA bundle.",
+            "keywords": [
+                "cabundle",
+                "cacert",
+                "certificate",
+                "ssl",
+                "tls"
+            ],
+            "time": "2017-11-29T09:37:33+00:00"
         },
         {
             "name": "composer/semver",
@@ -821,27 +872,27 @@
         },
         {
             "name": "humbug/php-scoper",
-            "version": "dev-master",
+            "version": "0.6.0",
             "source": {
                 "type": "git",
                 "url": "https://github.com/humbug/php-scoper.git",
-                "reference": "674e24d2b9e90b2f629dab7f30d5070e4d49d815"
-            },
-            "dist": {
-                "type": "zip",
-                "url": "https://api.github.com/repos/humbug/php-scoper/zipball/674e24d2b9e90b2f629dab7f30d5070e4d49d815",
-                "reference": "674e24d2b9e90b2f629dab7f30d5070e4d49d815",
-                "shasum": ""
-            },
-            "require": {
-                "composer/semver": "^1.4",
+                "reference": "64c4b2f33bb4db7f071eee637de5baeb1ad6eabb"
+            },
+            "dist": {
+                "type": "zip",
+                "url": "https://api.github.com/repos/humbug/php-scoper/zipball/64c4b2f33bb4db7f071eee637de5baeb1ad6eabb",
+                "reference": "64c4b2f33bb4db7f071eee637de5baeb1ad6eabb",
+                "shasum": ""
+            },
+            "require": {
                 "nikic/php-parser": "^3.0",
                 "ocramius/package-versions": "^1.1",
                 "padraic/phar-updater": "^1.0",
                 "php": "^7.1",
-                "symfony/console": "^3.2",
-                "symfony/filesystem": "^3.2",
-                "symfony/finder": "^3.2",
+                "roave/better-reflection": "^2.0",
+                "symfony/console": "^3.2 || ^4.0",
+                "symfony/filesystem": "^3.2 || ^4.0",
+                "symfony/finder": "^3.2 || ^4.0",
                 "symfony/requirements-checker": "^1.0"
             },
             "require-dev": {
@@ -887,20 +938,20 @@
                 }
             ],
             "description": "Prefixes all PHP namespaces in a file or directory.",
-            "time": "2018-01-08T09:16:44+00:00"
+            "time": "2018-02-27T23:35:53+00:00"
         },
         {
             "name": "nikic/php-parser",
-            "version": "v3.1.3",
+            "version": "v3.1.5",
             "source": {
                 "type": "git",
                 "url": "https://github.com/nikic/PHP-Parser.git",
-                "reference": "579f4ce846734a1cf55d6a531d00ca07a43e3cda"
-            },
-            "dist": {
-                "type": "zip",
-                "url": "https://api.github.com/repos/nikic/PHP-Parser/zipball/579f4ce846734a1cf55d6a531d00ca07a43e3cda",
-                "reference": "579f4ce846734a1cf55d6a531d00ca07a43e3cda",
+                "reference": "bb87e28e7d7b8d9a7fda231d37457c9210faf6ce"
+            },
+            "dist": {
+                "type": "zip",
+                "url": "https://api.github.com/repos/nikic/PHP-Parser/zipball/bb87e28e7d7b8d9a7fda231d37457c9210faf6ce",
+                "reference": "bb87e28e7d7b8d9a7fda231d37457c9210faf6ce",
                 "shasum": ""
             },
             "require": {
@@ -938,31 +989,31 @@
                 "parser",
                 "php"
             ],
-            "time": "2017-12-26T14:43:21+00:00"
+            "time": "2018-02-28T20:30:58+00:00"
         },
         {
             "name": "ocramius/package-versions",
-            "version": "1.2.0",
+            "version": "1.3.0",
             "source": {
                 "type": "git",
                 "url": "https://github.com/Ocramius/PackageVersions.git",
-                "reference": "ad8a245decad4897cc6b432743913dad0d69753c"
-            },
-            "dist": {
-                "type": "zip",
-                "url": "https://api.github.com/repos/Ocramius/PackageVersions/zipball/ad8a245decad4897cc6b432743913dad0d69753c",
-                "reference": "ad8a245decad4897cc6b432743913dad0d69753c",
-                "shasum": ""
-            },
-            "require": {
-                "composer-plugin-api": "^1.0",
-                "php": "~7.0"
-            },
-            "require-dev": {
-                "composer/composer": "^1.3",
+                "reference": "4489d5002c49d55576fa0ba786f42dbb009be46f"
+            },
+            "dist": {
+                "type": "zip",
+                "url": "https://api.github.com/repos/Ocramius/PackageVersions/zipball/4489d5002c49d55576fa0ba786f42dbb009be46f",
+                "reference": "4489d5002c49d55576fa0ba786f42dbb009be46f",
+                "shasum": ""
+            },
+            "require": {
+                "composer-plugin-api": "^1.0.0",
+                "php": "^7.1.0"
+            },
+            "require-dev": {
+                "composer/composer": "^1.6.3",
                 "ext-zip": "*",
-                "humbug/humbug": "dev-master",
-                "phpunit/phpunit": "^6.4"
+                "infection/infection": "^0.7.1",
+                "phpunit/phpunit": "^7.0.0"
             },
             "type": "composer-plugin",
             "extra": {
@@ -987,40 +1038,48 @@
                 }
             ],
             "description": "Composer plugin that provides efficient querying for installed package versions (no runtime IO)",
-            "time": "2017-11-24T11:07:03+00:00"
+            "time": "2018-02-05T13:05:30+00:00"
         },
         {
             "name": "padraic/humbug_get_contents",
-            "version": "1.0.4",
+            "version": "1.1.2",
             "source": {
                 "type": "git",
                 "url": "https://github.com/humbug/file_get_contents.git",
-                "reference": "66797199019d0cb4529cb8d29c6f0b4c5085b53a"
-            },
-            "dist": {
-                "type": "zip",
-                "url": "https://api.github.com/repos/humbug/file_get_contents/zipball/66797199019d0cb4529cb8d29c6f0b4c5085b53a",
-                "reference": "66797199019d0cb4529cb8d29c6f0b4c5085b53a",
-                "shasum": ""
-            },
-            "require": {
-                "php": ">=5.3"
-            },
-            "require-dev": {
-                "phpunit/phpunit": "~4.0"
-            },
-            "type": "library",
-            "extra": {
-                "branch-alias": {
-                    "dev-master": "1.0-dev"
-                }
-            },
-            "autoload": {
-                "psr-4": {
-                    "Humbug\\": "src/Humbug/"
+                "reference": "dcb086060c9dd6b2f51d8f7a895500307110b7a7"
+            },
+            "dist": {
+                "type": "zip",
+                "url": "https://api.github.com/repos/humbug/file_get_contents/zipball/dcb086060c9dd6b2f51d8f7a895500307110b7a7",
+                "reference": "dcb086060c9dd6b2f51d8f7a895500307110b7a7",
+                "shasum": ""
+            },
+            "require": {
+                "composer/ca-bundle": "^1.0",
+                "ext-openssl": "*",
+                "php": "^5.3 || ^7.0 || ^7.1 || ^7.2"
+            },
+            "require-dev": {
+                "bamarni/composer-bin-plugin": "^1.1",
+                "mikey179/vfsstream": "^1.6",
+                "phpunit/phpunit": "^4.8 || ^5.7 || ^6.5"
+            },
+            "type": "library",
+            "extra": {
+                "bamarni-bin": {
+                    "bin-links": false
+                },
+                "branch-alias": {
+                    "dev-master": "2.0-dev"
+                }
+            },
+            "autoload": {
+                "psr-4": {
+                    "Humbug\\": "src/"
                 },
                 "files": [
-                    "src/function.php"
+                    "src/function.php",
+                    "src/functions.php"
                 ]
             },
             "notification-url": "https://packagist.org/downloads/",
@@ -1032,6 +1091,10 @@
                     "name": "Pádraic Brady",
                     "email": "padraic.brady@gmail.com",
                     "homepage": "http://blog.astrumfutura.com"
+                },
+                {
+                    "name": "Théo FIDRY",
+                    "email": "theo.fidry@gmail.com"
                 }
             ],
             "description": "Secure wrapper for accessing HTTPS resources with file_get_contents for PHP 5.3+",
@@ -1044,24 +1107,24 @@
                 "ssl",
                 "tls"
             ],
-            "time": "2015-04-22T18:45:00+00:00"
+            "time": "2018-02-12T18:47:17+00:00"
         },
         {
             "name": "padraic/phar-updater",
-            "version": "1.0.4",
+            "version": "v1.0.5",
             "source": {
                 "type": "git",
                 "url": "https://github.com/humbug/phar-updater.git",
-                "reference": "ac8802df2d1d03b7092b6f044a914f8d21592aae"
-            },
-            "dist": {
-                "type": "zip",
-                "url": "https://api.github.com/repos/humbug/phar-updater/zipball/ac8802df2d1d03b7092b6f044a914f8d21592aae",
-                "reference": "ac8802df2d1d03b7092b6f044a914f8d21592aae",
-                "shasum": ""
-            },
-            "require": {
-                "padraic/humbug_get_contents": "1.0.4",
+                "reference": "fb9d3b1551a99466f0a74cd264f4c95a8621ac7a"
+            },
+            "dist": {
+                "type": "zip",
+                "url": "https://api.github.com/repos/humbug/phar-updater/zipball/fb9d3b1551a99466f0a74cd264f4c95a8621ac7a",
+                "reference": "fb9d3b1551a99466f0a74cd264f4c95a8621ac7a",
+                "shasum": ""
+            },
+            "require": {
+                "padraic/humbug_get_contents": "^1.0",
                 "php": ">=5.3.3"
             },
             "require-dev": {
@@ -1096,11 +1159,9 @@
                 "self-update",
                 "update"
             ],
-            "time": "2017-07-12T22:42:45+00:00"
-        },
-        {
-=======
->>>>>>> 6a129533
+            "time": "2018-02-20T01:18:59+00:00"
+        },
+        {
             "name": "pdepend/pdepend",
             "version": "2.5.0",
             "source": {
@@ -1139,6 +1200,158 @@
             ],
             "description": "Official version of pdepend to be handled with Composer",
             "time": "2017-01-19T14:23:36+00:00"
+        },
+        {
+            "name": "phpdocumentor/reflection-common",
+            "version": "1.0.1",
+            "source": {
+                "type": "git",
+                "url": "https://github.com/phpDocumentor/ReflectionCommon.git",
+                "reference": "21bdeb5f65d7ebf9f43b1b25d404f87deab5bfb6"
+            },
+            "dist": {
+                "type": "zip",
+                "url": "https://api.github.com/repos/phpDocumentor/ReflectionCommon/zipball/21bdeb5f65d7ebf9f43b1b25d404f87deab5bfb6",
+                "reference": "21bdeb5f65d7ebf9f43b1b25d404f87deab5bfb6",
+                "shasum": ""
+            },
+            "require": {
+                "php": ">=5.5"
+            },
+            "require-dev": {
+                "phpunit/phpunit": "^4.6"
+            },
+            "type": "library",
+            "extra": {
+                "branch-alias": {
+                    "dev-master": "1.0.x-dev"
+                }
+            },
+            "autoload": {
+                "psr-4": {
+                    "phpDocumentor\\Reflection\\": [
+                        "src"
+                    ]
+                }
+            },
+            "notification-url": "https://packagist.org/downloads/",
+            "license": [
+                "MIT"
+            ],
+            "authors": [
+                {
+                    "name": "Jaap van Otterdijk",
+                    "email": "opensource@ijaap.nl"
+                }
+            ],
+            "description": "Common reflection classes used by phpdocumentor to reflect the code structure",
+            "homepage": "http://www.phpdoc.org",
+            "keywords": [
+                "FQSEN",
+                "phpDocumentor",
+                "phpdoc",
+                "reflection",
+                "static analysis"
+            ],
+            "time": "2017-09-11T18:02:19+00:00"
+        },
+        {
+            "name": "phpdocumentor/reflection-docblock",
+            "version": "4.3.0",
+            "source": {
+                "type": "git",
+                "url": "https://github.com/phpDocumentor/ReflectionDocBlock.git",
+                "reference": "94fd0001232e47129dd3504189fa1c7225010d08"
+            },
+            "dist": {
+                "type": "zip",
+                "url": "https://api.github.com/repos/phpDocumentor/ReflectionDocBlock/zipball/94fd0001232e47129dd3504189fa1c7225010d08",
+                "reference": "94fd0001232e47129dd3504189fa1c7225010d08",
+                "shasum": ""
+            },
+            "require": {
+                "php": "^7.0",
+                "phpdocumentor/reflection-common": "^1.0.0",
+                "phpdocumentor/type-resolver": "^0.4.0",
+                "webmozart/assert": "^1.0"
+            },
+            "require-dev": {
+                "doctrine/instantiator": "~1.0.5",
+                "mockery/mockery": "^1.0",
+                "phpunit/phpunit": "^6.4"
+            },
+            "type": "library",
+            "extra": {
+                "branch-alias": {
+                    "dev-master": "4.x-dev"
+                }
+            },
+            "autoload": {
+                "psr-4": {
+                    "phpDocumentor\\Reflection\\": [
+                        "src/"
+                    ]
+                }
+            },
+            "notification-url": "https://packagist.org/downloads/",
+            "license": [
+                "MIT"
+            ],
+            "authors": [
+                {
+                    "name": "Mike van Riel",
+                    "email": "me@mikevanriel.com"
+                }
+            ],
+            "description": "With this component, a library can provide support for annotations via DocBlocks or otherwise retrieve information that is embedded in a DocBlock.",
+            "time": "2017-11-30T07:14:17+00:00"
+        },
+        {
+            "name": "phpdocumentor/type-resolver",
+            "version": "0.4.0",
+            "source": {
+                "type": "git",
+                "url": "https://github.com/phpDocumentor/TypeResolver.git",
+                "reference": "9c977708995954784726e25d0cd1dddf4e65b0f7"
+            },
+            "dist": {
+                "type": "zip",
+                "url": "https://api.github.com/repos/phpDocumentor/TypeResolver/zipball/9c977708995954784726e25d0cd1dddf4e65b0f7",
+                "reference": "9c977708995954784726e25d0cd1dddf4e65b0f7",
+                "shasum": ""
+            },
+            "require": {
+                "php": "^5.5 || ^7.0",
+                "phpdocumentor/reflection-common": "^1.0"
+            },
+            "require-dev": {
+                "mockery/mockery": "^0.9.4",
+                "phpunit/phpunit": "^5.2||^4.8.24"
+            },
+            "type": "library",
+            "extra": {
+                "branch-alias": {
+                    "dev-master": "1.0.x-dev"
+                }
+            },
+            "autoload": {
+                "psr-4": {
+                    "phpDocumentor\\Reflection\\": [
+                        "src/"
+                    ]
+                }
+            },
+            "notification-url": "https://packagist.org/downloads/",
+            "license": [
+                "MIT"
+            ],
+            "authors": [
+                {
+                    "name": "Mike van Riel",
+                    "email": "me@mikevanriel.com"
+                }
+            ],
+            "time": "2017-07-14T14:27:02+00:00"
         },
         {
             "name": "phpmd/phpmd",
@@ -1207,7 +1420,6 @@
             "time": "2017-01-20T14:41:10+00:00"
         },
         {
-<<<<<<< HEAD
             "name": "psr/log",
             "version": "1.0.2",
             "source": {
@@ -1219,19 +1431,6 @@
                 "type": "zip",
                 "url": "https://api.github.com/repos/php-fig/log/zipball/4ebe3a8bf773a19edfe0a84b6585ba3d401b724d",
                 "reference": "4ebe3a8bf773a19edfe0a84b6585ba3d401b724d",
-=======
-            "name": "psr/container",
-            "version": "1.0.0",
-            "source": {
-                "type": "git",
-                "url": "https://github.com/php-fig/container.git",
-                "reference": "b7ce3b176482dbbc1245ebf52b181af44c2cf55f"
-            },
-            "dist": {
-                "type": "zip",
-                "url": "https://api.github.com/repos/php-fig/container/zipball/b7ce3b176482dbbc1245ebf52b181af44c2cf55f",
-                "reference": "b7ce3b176482dbbc1245ebf52b181af44c2cf55f",
->>>>>>> 6a129533
                 "shasum": ""
             },
             "require": {
@@ -1245,11 +1444,7 @@
             },
             "autoload": {
                 "psr-4": {
-<<<<<<< HEAD
                     "Psr\\Log\\": "Psr/Log/"
-=======
-                    "Psr\\Container\\": "src/"
->>>>>>> 6a129533
                 }
             },
             "notification-url": "https://packagist.org/downloads/",
@@ -1262,7 +1457,6 @@
                     "homepage": "http://www.php-fig.org/"
                 }
             ],
-<<<<<<< HEAD
             "description": "Common interface for logging libraries",
             "homepage": "https://github.com/php-fig/log",
             "keywords": [
@@ -1273,33 +1467,79 @@
             "time": "2016-10-10T12:19:37+00:00"
         },
         {
-            "name": "satooshi/php-coveralls",
-            "version": "v1.0.2",
-=======
-            "description": "Common Container Interface (PHP FIG PSR-11)",
-            "homepage": "https://github.com/php-fig/container",
-            "keywords": [
-                "PSR-11",
-                "container",
-                "container-interface",
-                "container-interop",
-                "psr"
-            ],
-            "time": "2017-02-14T16:28:37+00:00"
+            "name": "roave/better-reflection",
+            "version": "2.0.2",
+            "source": {
+                "type": "git",
+                "url": "https://github.com/Roave/BetterReflection.git",
+                "reference": "efc45b50cb52d5eeaacab15741376e981e28738b"
+            },
+            "dist": {
+                "type": "zip",
+                "url": "https://api.github.com/repos/Roave/BetterReflection/zipball/efc45b50cb52d5eeaacab15741376e981e28738b",
+                "reference": "efc45b50cb52d5eeaacab15741376e981e28738b",
+                "shasum": ""
+            },
+            "require": {
+                "nikic/php-parser": "^3.1.1",
+                "php": ">=7.1.0,<7.3.0",
+                "phpdocumentor/reflection-docblock": "^4.1.1",
+                "phpdocumentor/type-resolver": "^0.4.0",
+                "roave/signature": "^1.0"
+            },
+            "require-dev": {
+                "phpunit/phpunit": "^6.3.0"
+            },
+            "suggest": {
+                "composer/composer": "Required to use the ComposerSourceLocator"
+            },
+            "type": "library",
+            "autoload": {
+                "psr-4": {
+                    "Roave\\BetterReflection\\": "src"
+                }
+            },
+            "notification-url": "https://packagist.org/downloads/",
+            "license": [
+                "MIT"
+            ],
+            "authors": [
+                {
+                    "name": "Marco Pivetta",
+                    "email": "ocramius@gmail.com",
+                    "homepage": "http://ocramius.github.io/"
+                },
+                {
+                    "name": "James Titcumb",
+                    "email": "james@asgrim.com",
+                    "homepage": "https://github.com/asgrim"
+                },
+                {
+                    "name": "Gary Hockin",
+                    "email": "gary@roave.com",
+                    "homepage": "https://github.com/geeh"
+                },
+                {
+                    "name": "Jaroslav Hanslík",
+                    "email": "kukulich@kukulich.cz",
+                    "homepage": "https://github.com/kukulich"
+                }
+            ],
+            "description": "Better Reflection - an improved code reflection API",
+            "time": "2018-02-05T08:08:57+00:00"
         },
         {
             "name": "roave/security-advisories",
             "version": "dev-master",
->>>>>>> 6a129533
             "source": {
                 "type": "git",
                 "url": "https://github.com/Roave/SecurityAdvisories.git",
-                "reference": "1b2f1f59ff8fc933e4d61ee45214ff3228e20c75"
-            },
-            "dist": {
-                "type": "zip",
-                "url": "https://api.github.com/repos/Roave/SecurityAdvisories/zipball/1b2f1f59ff8fc933e4d61ee45214ff3228e20c75",
-                "reference": "1b2f1f59ff8fc933e4d61ee45214ff3228e20c75",
+                "reference": "4a272b63452f4d8ff0d48a759e59db9359a9b5b7"
+            },
+            "dist": {
+                "type": "zip",
+                "url": "https://api.github.com/repos/Roave/SecurityAdvisories/zipball/4a272b63452f4d8ff0d48a759e59db9359a9b5b7",
+                "reference": "4a272b63452f4d8ff0d48a759e59db9359a9b5b7",
                 "shasum": ""
             },
             "conflict": {
@@ -1372,7 +1612,7 @@
                 "simplesamlphp/simplesamlphp": "<1.15.2",
                 "simplesamlphp/simplesamlphp-module-infocard": "<1.0.1",
                 "socalnick/scn-social-auth": "<1.15.2",
-                "squizlabs/php_codesniffer": ">=1,<2.8.1",
+                "squizlabs/php_codesniffer": ">=1,<2.8.1|>=3,<3.0.1",
                 "stormpath/sdk": ">=0,<9.9.99",
                 "swiftmailer/swiftmailer": ">=4,<5.4.5",
                 "symfony/dependency-injection": ">=2,<2.0.17",
@@ -1401,11 +1641,13 @@
                 "typo3/neos": ">=1.1,<1.1.3|>=1.2,<1.2.13|>=2,<2.0.4",
                 "willdurand/js-translation-bundle": "<2.1.1",
                 "yiisoft/yii": ">=1.1.14,<1.1.15",
-                "yiisoft/yii2": "<2.0.14",
+                "yiisoft/yii2": "<2.0.15",
                 "yiisoft/yii2-bootstrap": "<2.0.4",
-                "yiisoft/yii2-dev": "<2.0.14",
+                "yiisoft/yii2-dev": "<2.0.15",
+                "yiisoft/yii2-elasticsearch": "<2.0.5",
                 "yiisoft/yii2-gii": "<2.0.4",
                 "yiisoft/yii2-jui": "<2.0.4",
+                "yiisoft/yii2-redis": "<2.0.8",
                 "zendframework/zend-cache": ">=2.4,<2.4.8|>=2.5,<2.5.3",
                 "zendframework/zend-captcha": ">=2,<2.4.9|>=2.5,<2.5.2",
                 "zendframework/zend-crypt": ">=2,<2.4.9|>=2.5,<2.5.2",
@@ -1443,7 +1685,101 @@
                 }
             ],
             "description": "Prevents installation of composer packages with known security vulnerabilities: no API, simply require it",
-            "time": "2018-03-15T17:53:05+00:00"
+            "time": "2018-03-22T21:16:54+00:00"
+        },
+        {
+            "name": "roave/signature",
+            "version": "1.0.0",
+            "source": {
+                "type": "git",
+                "url": "https://github.com/Roave/Signature.git",
+                "reference": "bed4ecbdd7f312ab6bb39561ac191f520bcee386"
+            },
+            "dist": {
+                "type": "zip",
+                "url": "https://api.github.com/repos/Roave/Signature/zipball/bed4ecbdd7f312ab6bb39561ac191f520bcee386",
+                "reference": "bed4ecbdd7f312ab6bb39561ac191f520bcee386",
+                "shasum": ""
+            },
+            "require": {
+                "php": "^7.0|^7.1"
+            },
+            "require-dev": {
+                "phpunit/phpunit": "^5.6"
+            },
+            "type": "library",
+            "autoload": {
+                "psr-4": {
+                    "Roave\\Signature\\": "src"
+                }
+            },
+            "notification-url": "https://packagist.org/downloads/",
+            "license": [
+                "MIT"
+            ],
+            "description": "Sign and verify stuff",
+            "time": "2017-02-17T13:53:21+00:00"
+        },
+        {
+            "name": "satooshi/php-coveralls",
+            "version": "v1.1.0",
+            "source": {
+                "type": "git",
+                "url": "https://github.com/php-coveralls/php-coveralls.git",
+                "reference": "37f8f83fe22224eb9d9c6d593cdeb33eedd2a9ad"
+            },
+            "dist": {
+                "type": "zip",
+                "url": "https://api.github.com/repos/php-coveralls/php-coveralls/zipball/37f8f83fe22224eb9d9c6d593cdeb33eedd2a9ad",
+                "reference": "37f8f83fe22224eb9d9c6d593cdeb33eedd2a9ad",
+                "shasum": ""
+            },
+            "require": {
+                "ext-json": "*",
+                "ext-simplexml": "*",
+                "guzzle/guzzle": "^2.8 || ^3.0",
+                "php": "^5.3.3 || ^7.0",
+                "psr/log": "^1.0",
+                "symfony/config": "^2.1 || ^3.0 || ^4.0",
+                "symfony/console": "^2.1 || ^3.0 || ^4.0",
+                "symfony/stopwatch": "^2.0 || ^3.0 || ^4.0",
+                "symfony/yaml": "^2.0 || ^3.0 || ^4.0"
+            },
+            "require-dev": {
+                "phpunit/phpunit": "^4.8.35 || ^5.4.3 || ^6.0"
+            },
+            "suggest": {
+                "symfony/http-kernel": "Allows Symfony integration"
+            },
+            "bin": [
+                "bin/coveralls"
+            ],
+            "type": "library",
+            "autoload": {
+                "psr-4": {
+                    "Satooshi\\": "src/Satooshi/"
+                }
+            },
+            "notification-url": "https://packagist.org/downloads/",
+            "license": [
+                "MIT"
+            ],
+            "authors": [
+                {
+                    "name": "Kitamura Satoshi",
+                    "email": "with.no.parachute@gmail.com",
+                    "homepage": "https://www.facebook.com/satooshi.jp"
+                }
+            ],
+            "description": "PHP client library for Coveralls API",
+            "homepage": "https://github.com/php-coveralls/php-coveralls",
+            "keywords": [
+                "ci",
+                "coverage",
+                "github",
+                "test"
+            ],
+            "time": "2017-12-06T23:17:56+00:00"
         },
         {
             "name": "squizlabs/php_codesniffer",
@@ -1525,18 +1861,6 @@
         },
         {
             "name": "symfony/config",
-<<<<<<< HEAD
-            "version": "v3.4.2",
-            "source": {
-                "type": "git",
-                "url": "https://github.com/symfony/config.git",
-                "reference": "e57211b88aa889fefac1cb36866db04100b0f21c"
-            },
-            "dist": {
-                "type": "zip",
-                "url": "https://api.github.com/repos/symfony/config/zipball/e57211b88aa889fefac1cb36866db04100b0f21c",
-                "reference": "e57211b88aa889fefac1cb36866db04100b0f21c",
-=======
             "version": "v3.4.4",
             "source": {
                 "type": "git",
@@ -1547,7 +1871,6 @@
                 "type": "zip",
                 "url": "https://api.github.com/repos/symfony/config/zipball/72689b934d6c6ecf73eca874e98933bf055313c9",
                 "reference": "72689b934d6c6ecf73eca874e98933bf055313c9",
->>>>>>> 6a129533
                 "shasum": ""
             },
             "require": {
@@ -1596,26 +1919,24 @@
             ],
             "description": "Symfony Config Component",
             "homepage": "https://symfony.com",
-<<<<<<< HEAD
-            "time": "2017-12-14T19:40:10+00:00"
+            "time": "2018-01-21T19:05:02+00:00"
         },
         {
             "name": "symfony/console",
-            "version": "v3.4.2",
+            "version": "v4.0.6",
             "source": {
                 "type": "git",
                 "url": "https://github.com/symfony/console.git",
-                "reference": "9f21adfb92a9315b73ae2ed43138988ee4913d4e"
-            },
-            "dist": {
-                "type": "zip",
-                "url": "https://api.github.com/repos/symfony/console/zipball/9f21adfb92a9315b73ae2ed43138988ee4913d4e",
-                "reference": "9f21adfb92a9315b73ae2ed43138988ee4913d4e",
-                "shasum": ""
-            },
-            "require": {
-                "php": "^5.5.9|>=7.0.8",
-                "symfony/debug": "~2.8|~3.0|~4.0",
+                "reference": "555c8dbe0ae9e561740451eabdbed2cc554b6a51"
+            },
+            "dist": {
+                "type": "zip",
+                "url": "https://api.github.com/repos/symfony/console/zipball/555c8dbe0ae9e561740451eabdbed2cc554b6a51",
+                "reference": "555c8dbe0ae9e561740451eabdbed2cc554b6a51",
+                "shasum": ""
+            },
+            "require": {
+                "php": "^7.1.3",
                 "symfony/polyfill-mbstring": "~1.0"
             },
             "conflict": {
@@ -1624,11 +1945,11 @@
             },
             "require-dev": {
                 "psr/log": "~1.0",
-                "symfony/config": "~3.3|~4.0",
+                "symfony/config": "~3.4|~4.0",
                 "symfony/dependency-injection": "~3.4|~4.0",
-                "symfony/event-dispatcher": "~2.8|~3.0|~4.0",
+                "symfony/event-dispatcher": "~3.4|~4.0",
                 "symfony/lock": "~3.4|~4.0",
-                "symfony/process": "~3.3|~4.0"
+                "symfony/process": "~3.4|~4.0"
             },
             "suggest": {
                 "psr/log": "For using the console logger",
@@ -1639,7 +1960,7 @@
             "type": "library",
             "extra": {
                 "branch-alias": {
-                    "dev-master": "3.4-dev"
+                    "dev-master": "4.0-dev"
                 }
             },
             "autoload": {
@@ -1666,66 +1987,7 @@
             ],
             "description": "Symfony Console Component",
             "homepage": "https://symfony.com",
-            "time": "2017-12-14T19:40:10+00:00"
-        },
-        {
-            "name": "symfony/debug",
-            "version": "v3.4.2",
-            "source": {
-                "type": "git",
-                "url": "https://github.com/symfony/debug.git",
-                "reference": "543deab3ffff94402440b326fc94153bae2dfa7a"
-            },
-            "dist": {
-                "type": "zip",
-                "url": "https://api.github.com/repos/symfony/debug/zipball/543deab3ffff94402440b326fc94153bae2dfa7a",
-                "reference": "543deab3ffff94402440b326fc94153bae2dfa7a",
-                "shasum": ""
-            },
-            "require": {
-                "php": "^5.5.9|>=7.0.8",
-                "psr/log": "~1.0"
-            },
-            "conflict": {
-                "symfony/http-kernel": ">=2.3,<2.3.24|~2.4.0|>=2.5,<2.5.9|>=2.6,<2.6.2"
-            },
-            "require-dev": {
-                "symfony/http-kernel": "~2.8|~3.0|~4.0"
-            },
-            "type": "library",
-            "extra": {
-                "branch-alias": {
-                    "dev-master": "3.4-dev"
-                }
-            },
-            "autoload": {
-                "psr-4": {
-                    "Symfony\\Component\\Debug\\": ""
-                },
-                "exclude-from-classmap": [
-                    "/Tests/"
-                ]
-            },
-            "notification-url": "https://packagist.org/downloads/",
-            "license": [
-                "MIT"
-            ],
-            "authors": [
-                {
-                    "name": "Fabien Potencier",
-                    "email": "fabien@symfony.com"
-                },
-                {
-                    "name": "Symfony Community",
-                    "homepage": "https://symfony.com/contributors"
-                }
-            ],
-            "description": "Symfony Debug Component",
-            "homepage": "https://symfony.com",
-            "time": "2017-12-12T08:27:14+00:00"
-=======
-            "time": "2018-01-21T19:05:02+00:00"
->>>>>>> 6a129533
+            "time": "2018-02-26T15:55:47+00:00"
         },
         {
             "name": "symfony/dependency-injection",
@@ -1799,44 +2061,42 @@
             "time": "2017-12-04T19:20:32+00:00"
         },
         {
-            "name": "symfony/filesystem",
-<<<<<<< HEAD
-            "version": "v3.4.2",
-            "source": {
-                "type": "git",
-                "url": "https://github.com/symfony/filesystem.git",
-                "reference": "25b135bea251829e3db6a77d773643408b575ed4"
-            },
-            "dist": {
-                "type": "zip",
-                "url": "https://api.github.com/repos/symfony/filesystem/zipball/25b135bea251829e3db6a77d773643408b575ed4",
-                "reference": "25b135bea251829e3db6a77d773643408b575ed4",
-=======
-            "version": "v3.4.4",
-            "source": {
-                "type": "git",
-                "url": "https://github.com/symfony/filesystem.git",
-                "reference": "e078773ad6354af38169faf31c21df0f18ace03d"
-            },
-            "dist": {
-                "type": "zip",
-                "url": "https://api.github.com/repos/symfony/filesystem/zipball/e078773ad6354af38169faf31c21df0f18ace03d",
-                "reference": "e078773ad6354af38169faf31c21df0f18ace03d",
->>>>>>> 6a129533
-                "shasum": ""
-            },
-            "require": {
-                "php": "^5.5.9|>=7.0.8"
-            },
-            "type": "library",
-            "extra": {
-                "branch-alias": {
-                    "dev-master": "3.4-dev"
-                }
-            },
-            "autoload": {
-                "psr-4": {
-                    "Symfony\\Component\\Filesystem\\": ""
+            "name": "symfony/event-dispatcher",
+            "version": "v2.8.36",
+            "source": {
+                "type": "git",
+                "url": "https://github.com/symfony/event-dispatcher.git",
+                "reference": "f5d2d7dcc33b89e20c2696ea9afcbddf6540081c"
+            },
+            "dist": {
+                "type": "zip",
+                "url": "https://api.github.com/repos/symfony/event-dispatcher/zipball/f5d2d7dcc33b89e20c2696ea9afcbddf6540081c",
+                "reference": "f5d2d7dcc33b89e20c2696ea9afcbddf6540081c",
+                "shasum": ""
+            },
+            "require": {
+                "php": ">=5.3.9"
+            },
+            "require-dev": {
+                "psr/log": "~1.0",
+                "symfony/config": "^2.0.5|~3.0.0",
+                "symfony/dependency-injection": "~2.6|~3.0.0",
+                "symfony/expression-language": "~2.6|~3.0.0",
+                "symfony/stopwatch": "~2.3|~3.0.0"
+            },
+            "suggest": {
+                "symfony/dependency-injection": "",
+                "symfony/http-kernel": ""
+            },
+            "type": "library",
+            "extra": {
+                "branch-alias": {
+                    "dev-master": "2.8-dev"
+                }
+            },
+            "autoload": {
+                "psr-4": {
+                    "Symfony\\Component\\EventDispatcher\\": ""
                 },
                 "exclude-from-classmap": [
                     "/Tests/"
@@ -1856,23 +2116,22 @@
                     "homepage": "https://symfony.com/contributors"
                 }
             ],
-            "description": "Symfony Filesystem Component",
+            "description": "Symfony EventDispatcher Component",
             "homepage": "https://symfony.com",
-<<<<<<< HEAD
-            "time": "2017-12-14T19:40:10+00:00"
-        },
-        {
-            "name": "symfony/finder",
-            "version": "v3.4.3",
-            "source": {
-                "type": "git",
-                "url": "https://github.com/symfony/finder.git",
-                "reference": "613e26310776f49a1773b6737c6bd554b8bc8c6f"
-            },
-            "dist": {
-                "type": "zip",
-                "url": "https://api.github.com/repos/symfony/finder/zipball/613e26310776f49a1773b6737c6bd554b8bc8c6f",
-                "reference": "613e26310776f49a1773b6737c6bd554b8bc8c6f",
+            "time": "2018-02-11T16:53:59+00:00"
+        },
+        {
+            "name": "symfony/filesystem",
+            "version": "v3.4.6",
+            "source": {
+                "type": "git",
+                "url": "https://github.com/symfony/filesystem.git",
+                "reference": "253a4490b528597aa14d2bf5aeded6f5e5e4a541"
+            },
+            "dist": {
+                "type": "zip",
+                "url": "https://api.github.com/repos/symfony/filesystem/zipball/253a4490b528597aa14d2bf5aeded6f5e5e4a541",
+                "reference": "253a4490b528597aa14d2bf5aeded6f5e5e4a541",
                 "shasum": ""
             },
             "require": {
@@ -1886,7 +2145,7 @@
             },
             "autoload": {
                 "psr-4": {
-                    "Symfony\\Component\\Finder\\": ""
+                    "Symfony\\Component\\Filesystem\\": ""
                 },
                 "exclude-from-classmap": [
                     "/Tests/"
@@ -1906,22 +2165,71 @@
                     "homepage": "https://symfony.com/contributors"
                 }
             ],
+            "description": "Symfony Filesystem Component",
+            "homepage": "https://symfony.com",
+            "time": "2018-02-22T10:48:49+00:00"
+        },
+        {
+            "name": "symfony/finder",
+            "version": "v4.0.6",
+            "source": {
+                "type": "git",
+                "url": "https://github.com/symfony/finder.git",
+                "reference": "44a796d2ecc2a16a5fc8f2956a34ee617934d55f"
+            },
+            "dist": {
+                "type": "zip",
+                "url": "https://api.github.com/repos/symfony/finder/zipball/44a796d2ecc2a16a5fc8f2956a34ee617934d55f",
+                "reference": "44a796d2ecc2a16a5fc8f2956a34ee617934d55f",
+                "shasum": ""
+            },
+            "require": {
+                "php": "^7.1.3"
+            },
+            "type": "library",
+            "extra": {
+                "branch-alias": {
+                    "dev-master": "4.0-dev"
+                }
+            },
+            "autoload": {
+                "psr-4": {
+                    "Symfony\\Component\\Finder\\": ""
+                },
+                "exclude-from-classmap": [
+                    "/Tests/"
+                ]
+            },
+            "notification-url": "https://packagist.org/downloads/",
+            "license": [
+                "MIT"
+            ],
+            "authors": [
+                {
+                    "name": "Fabien Potencier",
+                    "email": "fabien@symfony.com"
+                },
+                {
+                    "name": "Symfony Community",
+                    "homepage": "https://symfony.com/contributors"
+                }
+            ],
             "description": "Symfony Finder Component",
             "homepage": "https://symfony.com",
-            "time": "2018-01-03T07:37:34+00:00"
+            "time": "2018-03-05T18:28:26+00:00"
         },
         {
             "name": "symfony/polyfill-mbstring",
-            "version": "v1.6.0",
+            "version": "v1.7.0",
             "source": {
                 "type": "git",
                 "url": "https://github.com/symfony/polyfill-mbstring.git",
-                "reference": "2ec8b39c38cb16674bbf3fea2b6ce5bf117e1296"
-            },
-            "dist": {
-                "type": "zip",
-                "url": "https://api.github.com/repos/symfony/polyfill-mbstring/zipball/2ec8b39c38cb16674bbf3fea2b6ce5bf117e1296",
-                "reference": "2ec8b39c38cb16674bbf3fea2b6ce5bf117e1296",
+                "reference": "78be803ce01e55d3491c1397cf1c64beb9c1b63b"
+            },
+            "dist": {
+                "type": "zip",
+                "url": "https://api.github.com/repos/symfony/polyfill-mbstring/zipball/78be803ce01e55d3491c1397cf1c64beb9c1b63b",
+                "reference": "78be803ce01e55d3491c1397cf1c64beb9c1b63b",
                 "shasum": ""
             },
             "require": {
@@ -1933,7 +2241,7 @@
             "type": "library",
             "extra": {
                 "branch-alias": {
-                    "dev-master": "1.6-dev"
+                    "dev-master": "1.7-dev"
                 }
             },
             "autoload": {
@@ -1967,7 +2275,7 @@
                 "portable",
                 "shim"
             ],
-            "time": "2017-10-11T12:05:26+00:00"
+            "time": "2018-01-30T19:27:44+00:00"
         },
         {
             "name": "symfony/requirements-checker",
@@ -2123,9 +2431,56 @@
             "description": "Symfony Yaml Component",
             "homepage": "https://symfony.com",
             "time": "2017-12-04T18:15:22+00:00"
-=======
-            "time": "2018-01-03T07:37:34+00:00"
->>>>>>> 6a129533
+        },
+        {
+            "name": "webmozart/assert",
+            "version": "1.3.0",
+            "source": {
+                "type": "git",
+                "url": "https://github.com/webmozart/assert.git",
+                "reference": "0df1908962e7a3071564e857d86874dad1ef204a"
+            },
+            "dist": {
+                "type": "zip",
+                "url": "https://api.github.com/repos/webmozart/assert/zipball/0df1908962e7a3071564e857d86874dad1ef204a",
+                "reference": "0df1908962e7a3071564e857d86874dad1ef204a",
+                "shasum": ""
+            },
+            "require": {
+                "php": "^5.3.3 || ^7.0"
+            },
+            "require-dev": {
+                "phpunit/phpunit": "^4.6",
+                "sebastian/version": "^1.0.1"
+            },
+            "type": "library",
+            "extra": {
+                "branch-alias": {
+                    "dev-master": "1.3-dev"
+                }
+            },
+            "autoload": {
+                "psr-4": {
+                    "Webmozart\\Assert\\": "src/"
+                }
+            },
+            "notification-url": "https://packagist.org/downloads/",
+            "license": [
+                "MIT"
+            ],
+            "authors": [
+                {
+                    "name": "Bernhard Schussek",
+                    "email": "bschussek@gmail.com"
+                }
+            ],
+            "description": "Assertions to validate method input/output with nice error messages.",
+            "keywords": [
+                "assert",
+                "check",
+                "validate"
+            ],
+            "time": "2018-01-29T19:49:41+00:00"
         },
         {
             "name": "wp-coding-standards/wpcs",
@@ -2247,15 +2602,15 @@
     "aliases": [],
     "minimum-stability": "dev",
     "stability-flags": {
-<<<<<<< HEAD
         "codeclimate/php-test-reporter": 20,
-        "humbug/php-scoper": 20
-=======
         "roave/security-advisories": 20
->>>>>>> 6a129533
     },
     "prefer-stable": true,
     "prefer-lowest": false,
-    "platform": [],
-    "platform-dev": []
+    "platform": {
+        "php": "^5.3.2||^7.0"
+    },
+    "platform-dev": {
+        "php": "^7.1"
+    }
 }