{
    "_readme": [
        "This file locks the dependencies of your project to a known state",
        "Read more about it at https://getcomposer.org/doc/01-basic-usage.md#installing-dependencies",
        "This file is @generated automatically"
    ],
<<<<<<< HEAD
    "content-hash": "7a27999552c7d9d7cd373cf6255d905e",
=======
    "content-hash": "8cc1ba351eef0ace58e82762c266db4e",
>>>>>>> 487ccaed
    "packages": [
        {
            "name": "composer/installers",
            "version": "v1.5.0",
            "source": {
                "type": "git",
                "url": "https://github.com/composer/installers.git",
                "reference": "049797d727261bf27f2690430d935067710049c2"
            },
            "dist": {
                "type": "zip",
                "url": "https://api.github.com/repos/composer/installers/zipball/049797d727261bf27f2690430d935067710049c2",
                "reference": "049797d727261bf27f2690430d935067710049c2",
                "shasum": ""
            },
            "require": {
                "composer-plugin-api": "^1.0"
            },
            "replace": {
                "roundcube/plugin-installer": "*",
                "shama/baton": "*"
            },
            "require-dev": {
                "composer/composer": "1.0.*@dev",
                "phpunit/phpunit": "^4.8.36"
            },
            "type": "composer-plugin",
            "extra": {
                "class": "Composer\\Installers\\Plugin",
                "branch-alias": {
                    "dev-master": "1.0-dev"
                }
            },
            "autoload": {
                "psr-4": {
                    "Composer\\Installers\\": "src/Composer/Installers"
                }
            },
            "notification-url": "https://packagist.org/downloads/",
            "license": [
                "MIT"
            ],
            "authors": [
                {
                    "name": "Kyle Robinson Young",
                    "email": "kyle@dontkry.com",
                    "homepage": "https://github.com/shama"
                }
            ],
            "description": "A multi-framework Composer library installer",
            "homepage": "https://composer.github.io/installers/",
            "keywords": [
                "Craft",
                "Dolibarr",
                "Eliasis",
                "Hurad",
                "ImageCMS",
                "Kanboard",
                "Lan Management System",
                "MODX Evo",
                "Mautic",
                "Maya",
                "OXID",
                "Plentymarkets",
                "Porto",
                "RadPHP",
                "SMF",
                "Thelia",
                "WolfCMS",
                "agl",
                "aimeos",
                "annotatecms",
                "attogram",
                "bitrix",
                "cakephp",
                "chef",
                "cockpit",
                "codeigniter",
                "concrete5",
                "croogo",
                "dokuwiki",
                "drupal",
                "eZ Platform",
                "elgg",
                "expressionengine",
                "fuelphp",
                "grav",
                "installer",
                "itop",
                "joomla",
                "kohana",
                "laravel",
                "lavalite",
                "lithium",
                "magento",
                "majima",
                "mako",
                "mediawiki",
                "modulework",
                "modx",
                "moodle",
                "osclass",
                "phpbb",
                "piwik",
                "ppi",
                "puppet",
                "pxcms",
                "reindex",
                "roundcube",
                "shopware",
                "silverstripe",
                "sydes",
                "symfony",
                "typo3",
                "wordpress",
                "yawik",
                "zend",
                "zikula"
            ],
            "time": "2017-12-29T09:13:20+00:00"
        },
        {
            "name": "j4mie/idiorm",
            "version": "v1.5.5",
            "source": {
                "type": "git",
                "url": "https://github.com/j4mie/idiorm.git",
                "reference": "d006418da9bb1fb32313e8de7bf35f9e2696c257"
            },
            "dist": {
                "type": "zip",
                "url": "https://api.github.com/repos/j4mie/idiorm/zipball/d006418da9bb1fb32313e8de7bf35f9e2696c257",
                "reference": "d006418da9bb1fb32313e8de7bf35f9e2696c257",
                "shasum": ""
            },
            "require": {
                "php": ">=5.2.0"
            },
            "require-dev": {
                "ext-pdo_sqlite": "*",
                "phpunit/phpunit": "^4.8"
            },
            "type": "library",
            "autoload": {
                "classmap": [
                    "idiorm.php"
                ]
            },
            "notification-url": "https://packagist.org/downloads/",
            "license": [
                "BSD-2-Clause",
                "BSD-3-Clause",
                "BSD-4-Clause"
            ],
            "authors": [
                {
                    "name": "Simon Holywell",
                    "email": "treffynnon@php.net",
                    "homepage": "http://simonholywell.com",
                    "role": "Maintainer"
                },
                {
                    "name": "Jamie Matthews",
                    "email": "jamie.matthews@gmail.com",
                    "homepage": "http://j4mie.org",
                    "role": "Developer"
                },
                {
                    "name": "Durham Hale",
                    "email": "me@durhamhale.com",
                    "homepage": "http://durhamhale.com",
                    "role": "Maintainer"
                }
            ],
            "description": "A lightweight nearly-zero-configuration object-relational mapper and fluent query builder for PHP5",
            "homepage": "http://j4mie.github.com/idiormandparis",
            "keywords": [
                "idiorm",
                "orm",
                "query builder"
            ],
            "time": "2018-01-05T06:12:59+00:00"
        },
        {
            "name": "pimple/pimple",
            "version": "v3.2.3",
            "source": {
                "type": "git",
                "url": "https://github.com/silexphp/Pimple.git",
                "reference": "9e403941ef9d65d20cba7d54e29fe906db42cf32"
            },
            "dist": {
                "type": "zip",
                "url": "https://api.github.com/repos/silexphp/Pimple/zipball/9e403941ef9d65d20cba7d54e29fe906db42cf32",
                "reference": "9e403941ef9d65d20cba7d54e29fe906db42cf32",
                "shasum": ""
            },
            "require": {
                "php": ">=5.3.0",
                "psr/container": "^1.0"
            },
            "require-dev": {
                "symfony/phpunit-bridge": "^3.2"
            },
            "type": "library",
            "extra": {
                "branch-alias": {
                    "dev-master": "3.2.x-dev"
                }
            },
            "autoload": {
                "psr-0": {
                    "Pimple": "src/"
                }
            },
            "notification-url": "https://packagist.org/downloads/",
            "license": [
                "MIT"
            ],
            "authors": [
                {
                    "name": "Fabien Potencier",
                    "email": "fabien@symfony.com"
                }
            ],
            "description": "Pimple, a simple Dependency Injection Container",
            "homepage": "http://pimple.sensiolabs.org",
            "keywords": [
                "container",
                "dependency injection"
            ],
            "time": "2018-01-21T07:42:36+00:00"
        },
        {
            "name": "psr/container",
            "version": "1.0.0",
            "source": {
                "type": "git",
                "url": "https://github.com/php-fig/container.git",
                "reference": "b7ce3b176482dbbc1245ebf52b181af44c2cf55f"
            },
            "dist": {
                "type": "zip",
                "url": "https://api.github.com/repos/php-fig/container/zipball/b7ce3b176482dbbc1245ebf52b181af44c2cf55f",
                "reference": "b7ce3b176482dbbc1245ebf52b181af44c2cf55f",
                "shasum": ""
            },
            "require": {
                "php": ">=5.3.0"
            },
            "type": "library",
            "extra": {
                "branch-alias": {
                    "dev-master": "1.0.x-dev"
                }
            },
            "autoload": {
                "psr-4": {
                    "Psr\\Container\\": "src/"
                }
            },
            "notification-url": "https://packagist.org/downloads/",
            "license": [
                "MIT"
            ],
            "authors": [
                {
                    "name": "PHP-FIG",
                    "homepage": "http://www.php-fig.org/"
                }
            ],
            "description": "Common Container Interface (PHP FIG PSR-11)",
            "homepage": "https://github.com/php-fig/container",
            "keywords": [
                "PSR-11",
                "container",
                "container-interface",
                "container-interop",
                "psr"
            ],
            "time": "2017-02-14T16:28:37+00:00"
        },
        {
            "name": "psr/log",
            "version": "1.0.2",
            "source": {
                "type": "git",
                "url": "https://github.com/php-fig/log.git",
                "reference": "4ebe3a8bf773a19edfe0a84b6585ba3d401b724d"
            },
            "dist": {
                "type": "zip",
                "url": "https://api.github.com/repos/php-fig/log/zipball/4ebe3a8bf773a19edfe0a84b6585ba3d401b724d",
                "reference": "4ebe3a8bf773a19edfe0a84b6585ba3d401b724d",
                "shasum": ""
            },
            "require": {
                "php": ">=5.3.0"
            },
            "type": "library",
            "extra": {
                "branch-alias": {
                    "dev-master": "1.0.x-dev"
                }
            },
            "autoload": {
                "psr-4": {
                    "Psr\\Log\\": "Psr/Log/"
                }
            },
            "notification-url": "https://packagist.org/downloads/",
            "license": [
                "MIT"
            ],
            "authors": [
                {
                    "name": "PHP-FIG",
                    "homepage": "http://www.php-fig.org/"
                }
            ],
            "description": "Common interface for logging libraries",
            "homepage": "https://github.com/php-fig/log",
            "keywords": [
                "log",
                "psr",
                "psr-3"
            ],
            "time": "2016-10-10T12:19:37+00:00"
        },
        {
            "name": "ruckusing/ruckusing-migrations",
            "version": "1.1.1",
            "source": {
                "type": "git",
                "url": "https://github.com/ruckus/ruckusing-migrations.git",
                "reference": "57d6ef2ea89d0c07a38b4697e406734ed7313025"
            },
            "dist": {
                "type": "zip",
                "url": "https://api.github.com/repos/ruckus/ruckusing-migrations/zipball/57d6ef2ea89d0c07a38b4697e406734ed7313025",
                "reference": "57d6ef2ea89d0c07a38b4697e406734ed7313025",
                "shasum": ""
            },
            "require": {
                "php": ">=5.2.0"
            },
            "require-dev": {
                "phpunit/phpunit": "3.7.*"
            },
            "bin": [
                "ruckus.php"
            ],
            "type": "library",
            "autoload": {
                "psr-0": {
                    "Ruckusing": "lib/",
                    "Task": "lib/"
                }
            },
            "notification-url": "https://packagist.org/downloads/",
            "license": [
                "MIT"
            ],
            "authors": [
                {
                    "name": "Cody Caughlan",
                    "email": "codycaughlan@gmail.com",
                    "homepage": "https://github.com/ruckus/ruckusing-migrations/wiki",
                    "role": "Project lead / Developer"
                }
            ],
            "description": "Framework for generating and managing database migrations",
            "homepage": "https://github.com/ruckus/ruckusing-migrations",
            "keywords": [
                "database",
                "migrations",
                "mysql",
                "postgres",
                "rake",
                "ruckusing",
                "task"
            ],
            "time": "2016-05-21T02:31:20+00:00"
        },
        {
            "name": "xrstf/composer-php52",
            "version": "v1.0.20",
            "source": {
                "type": "git",
                "url": "https://github.com/composer-php52/composer-php52.git",
                "reference": "bd41459d5e27df8d33057842b32377c39e97a5a8"
            },
            "dist": {
                "type": "zip",
                "url": "https://api.github.com/repos/composer-php52/composer-php52/zipball/bd41459d5e27df8d33057842b32377c39e97a5a8",
                "reference": "bd41459d5e27df8d33057842b32377c39e97a5a8",
                "shasum": ""
            },
            "type": "library",
            "extra": {
                "branch-alias": {
                    "dev-default": "1.x-dev"
                }
            },
            "autoload": {
                "psr-0": {
                    "xrstf\\Composer52": "lib/"
                }
            },
            "notification-url": "https://packagist.org/downloads/",
            "license": [
                "MIT"
            ],
            "time": "2016-04-16T21:52:24+00:00"
        },
        {
            "name": "yoast/api-libs",
            "version": "2.0",
            "source": {
                "type": "git",
                "url": "https://github.com/Yoast/api-libs.git",
                "reference": "e7361081a1d6ae79c0b96c8363379435ea736ef8"
            },
            "dist": {
                "type": "zip",
                "url": "https://api.github.com/repos/Yoast/api-libs/zipball/e7361081a1d6ae79c0b96c8363379435ea736ef8",
                "reference": "e7361081a1d6ae79c0b96c8363379435ea736ef8",
                "shasum": ""
            },
            "type": "library",
            "autoload": {
                "classmap": [
                    "class-api-libs.php"
                ]
            },
            "notification-url": "https://packagist.org/downloads/",
            "license": [
                "GPL-3.0"
            ],
            "authors": [
                {
                    "name": "Team Yoast",
                    "email": "support@yoast.com",
                    "homepage": "https://yoast.com"
                }
            ],
            "description": "Shared API libraries for Yoast projects.",
            "homepage": "https://github.com/Yoast/api-libs",
            "keywords": [
                "wordpress"
            ],
            "time": "2015-07-14T10:25:59+00:00"
        },
        {
            "name": "yoast/i18n-module",
            "version": "3.0.0",
            "source": {
                "type": "git",
                "url": "https://github.com/Yoast/i18n-module.git",
                "reference": "76b1645aaf8cf9a07dc06ec0bbe2a6838feeed4c"
            },
            "dist": {
                "type": "zip",
                "url": "https://api.github.com/repos/Yoast/i18n-module/zipball/76b1645aaf8cf9a07dc06ec0bbe2a6838feeed4c",
                "reference": "76b1645aaf8cf9a07dc06ec0bbe2a6838feeed4c",
                "shasum": ""
            },
            "type": "library",
            "autoload": {
                "classmap": [
                    "src/"
                ]
            },
            "notification-url": "https://packagist.org/downloads/",
            "license": [
                "GPL-2.0+"
            ],
            "authors": [
                {
                    "name": "Team Yoast",
                    "email": "support@yoast.com",
                    "homepage": "https://yoast.com"
                }
            ],
            "description": "Handle i18n for WordPress plugins.",
            "homepage": "https://github.com/Yoast/i18n-module",
            "keywords": [
                "wordpress"
            ],
            "time": "2017-09-06T07:17:52+00:00"
        },
        {
            "name": "yoast/license-manager",
            "version": "1.6.0",
            "source": {
                "type": "git",
                "url": "https://github.com/Yoast/License-Manager.git",
                "reference": "fbacabb06d788912fead4f32d0d1d8b9a2d883c9"
            },
            "dist": {
                "type": "zip",
                "url": "https://api.github.com/repos/Yoast/License-Manager/zipball/fbacabb06d788912fead4f32d0d1d8b9a2d883c9",
                "reference": "fbacabb06d788912fead4f32d0d1d8b9a2d883c9",
                "shasum": ""
            },
            "type": "library",
            "autoload": {
                "classmap": [
                    "class-api-request.php",
                    "class-license-manager.php",
                    "class-plugin-license-manager.php",
                    "class-plugin-update-manager.php",
                    "class-product.php",
                    "class-theme-license-manager.php",
                    "class-theme-update-manager.php",
                    "class-update-manager.php"
                ]
            },
            "notification-url": "https://packagist.org/downloads/",
            "license": [
                "GPL-2.0+"
            ],
            "authors": [
                {
                    "name": "Team Yoast",
                    "email": "support@yoast.com",
                    "homepage": "https://yoast.com"
                }
            ],
            "description": "Yoast License Manager.",
            "homepage": "https://github.com/Yoast/License-Manager",
            "keywords": [
                "wordpress"
            ],
            "time": "2017-08-22T07:59:16+00:00"
        }
    ],
    "packages-dev": [
        {
            "name": "composer/ca-bundle",
            "version": "1.1.1",
            "source": {
                "type": "git",
                "url": "https://github.com/composer/ca-bundle.git",
                "reference": "d2c0a83b7533d6912e8d516756ebd34f893e9169"
            },
            "dist": {
                "type": "zip",
                "url": "https://api.github.com/repos/composer/ca-bundle/zipball/d2c0a83b7533d6912e8d516756ebd34f893e9169",
                "reference": "d2c0a83b7533d6912e8d516756ebd34f893e9169",
                "shasum": ""
            },
            "require": {
                "ext-openssl": "*",
                "ext-pcre": "*",
                "php": "^5.3.2 || ^7.0"
            },
            "require-dev": {
                "phpunit/phpunit": "^4.8.35 || ^5.7 || ^6.5",
                "psr/log": "^1.0",
                "symfony/process": "^2.5 || ^3.0 || ^4.0"
            },
            "type": "library",
            "extra": {
                "branch-alias": {
                    "dev-master": "1.x-dev"
                }
            },
            "autoload": {
                "psr-4": {
                    "Composer\\CaBundle\\": "src"
                }
            },
            "notification-url": "https://packagist.org/downloads/",
            "license": [
                "MIT"
            ],
            "authors": [
                {
                    "name": "Jordi Boggiano",
                    "email": "j.boggiano@seld.be",
                    "homepage": "http://seld.be"
                }
            ],
            "description": "Lets you find a path to the system CA bundle, and includes a fallback to the Mozilla CA bundle.",
            "keywords": [
                "cabundle",
                "cacert",
                "certificate",
                "ssl",
                "tls"
            ],
            "time": "2018-03-29T19:57:20+00:00"
        },
        {
            "name": "humbug/php-scoper",
            "version": "0.6.1",
            "source": {
                "type": "git",
                "url": "https://github.com/humbug/php-scoper.git",
                "reference": "561bcde3f65146f2fef771fcf3783b22d0c83bf4"
            },
            "dist": {
                "type": "zip",
                "url": "https://api.github.com/repos/humbug/php-scoper/zipball/561bcde3f65146f2fef771fcf3783b22d0c83bf4",
                "reference": "561bcde3f65146f2fef771fcf3783b22d0c83bf4",
                "shasum": ""
            },
            "require": {
                "nikic/php-parser": "^3.0",
                "ocramius/package-versions": "^1.1",
                "padraic/phar-updater": "^1.0",
                "php": "^7.1",
                "roave/better-reflection": "^2.0",
                "symfony/console": "^3.2 || ^4.0",
                "symfony/filesystem": "^3.2 || ^4.0",
                "symfony/finder": "^3.2 || ^4.0",
                "symfony/requirements-checker": "^1.0"
            },
            "require-dev": {
                "bamarni/composer-bin-plugin": "^1.1",
                "phpunit/phpunit": "^6.1"
            },
            "bin": [
                "bin/php-scoper"
            ],
            "type": "library",
            "extra": {
                "bamarni-bin": {
                    "bin-links": false
                },
                "branch-alias": {
                    "dev-master": "1.0-dev"
                }
            },
            "autoload": {
                "psr-4": {
                    "Humbug\\PhpScoper\\": "src/"
                },
                "files": [
                    "src/check.php"
                ]
            },
            "notification-url": "https://packagist.org/downloads/",
            "license": [
                "MIT"
            ],
            "authors": [
                {
                    "name": "Bernhard Schussek",
                    "email": "bschussek@gmail.com"
                },
                {
                    "name": "Théo Fidry",
                    "email": "theo.fidry@gmail.com"
                },
                {
                    "name": "Pádraic Brady",
                    "email": "padraic.brady@gmail.com"
                }
            ],
            "description": "Prefixes all PHP namespaces in a file or directory.",
            "time": "2018-03-04T12:43:00+00:00"
        },
        {
            "name": "nikic/php-parser",
            "version": "v3.1.5",
            "source": {
                "type": "git",
                "url": "https://github.com/nikic/PHP-Parser.git",
                "reference": "bb87e28e7d7b8d9a7fda231d37457c9210faf6ce"
            },
            "dist": {
                "type": "zip",
                "url": "https://api.github.com/repos/nikic/PHP-Parser/zipball/bb87e28e7d7b8d9a7fda231d37457c9210faf6ce",
                "reference": "bb87e28e7d7b8d9a7fda231d37457c9210faf6ce",
                "shasum": ""
            },
            "require": {
                "ext-tokenizer": "*",
                "php": ">=5.5"
            },
            "require-dev": {
                "phpunit/phpunit": "~4.0|~5.0"
            },
            "bin": [
                "bin/php-parse"
            ],
            "type": "library",
            "extra": {
                "branch-alias": {
                    "dev-master": "3.0-dev"
                }
            },
            "autoload": {
                "psr-4": {
                    "PhpParser\\": "lib/PhpParser"
                }
            },
            "notification-url": "https://packagist.org/downloads/",
            "license": [
                "BSD-3-Clause"
            ],
            "authors": [
                {
                    "name": "Nikita Popov"
                }
            ],
            "description": "A PHP parser written in PHP",
            "keywords": [
                "parser",
                "php"
            ],
            "time": "2018-02-28T20:30:58+00:00"
        },
        {
            "name": "ocramius/package-versions",
            "version": "1.3.0",
            "source": {
                "type": "git",
                "url": "https://github.com/Ocramius/PackageVersions.git",
                "reference": "4489d5002c49d55576fa0ba786f42dbb009be46f"
            },
            "dist": {
                "type": "zip",
                "url": "https://api.github.com/repos/Ocramius/PackageVersions/zipball/4489d5002c49d55576fa0ba786f42dbb009be46f",
                "reference": "4489d5002c49d55576fa0ba786f42dbb009be46f",
                "shasum": ""
            },
            "require": {
                "composer-plugin-api": "^1.0.0",
                "php": "^7.1.0"
            },
            "require-dev": {
                "composer/composer": "^1.6.3",
                "ext-zip": "*",
                "infection/infection": "^0.7.1",
                "phpunit/phpunit": "^7.0.0"
            },
            "type": "composer-plugin",
            "extra": {
                "class": "PackageVersions\\Installer",
                "branch-alias": {
                    "dev-master": "2.0.x-dev"
                }
            },
            "autoload": {
                "psr-4": {
                    "PackageVersions\\": "src/PackageVersions"
                }
            },
            "notification-url": "https://packagist.org/downloads/",
            "license": [
                "MIT"
            ],
            "authors": [
                {
                    "name": "Marco Pivetta",
                    "email": "ocramius@gmail.com"
                }
            ],
            "description": "Composer plugin that provides efficient querying for installed package versions (no runtime IO)",
            "time": "2018-02-05T13:05:30+00:00"
        },
        {
            "name": "padraic/humbug_get_contents",
            "version": "1.1.2",
            "source": {
                "type": "git",
                "url": "https://github.com/humbug/file_get_contents.git",
                "reference": "dcb086060c9dd6b2f51d8f7a895500307110b7a7"
            },
            "dist": {
                "type": "zip",
                "url": "https://api.github.com/repos/humbug/file_get_contents/zipball/dcb086060c9dd6b2f51d8f7a895500307110b7a7",
                "reference": "dcb086060c9dd6b2f51d8f7a895500307110b7a7",
                "shasum": ""
            },
            "require": {
                "composer/ca-bundle": "^1.0",
                "ext-openssl": "*",
                "php": "^5.3 || ^7.0 || ^7.1 || ^7.2"
            },
            "require-dev": {
                "bamarni/composer-bin-plugin": "^1.1",
                "mikey179/vfsstream": "^1.6",
                "phpunit/phpunit": "^4.8 || ^5.7 || ^6.5"
            },
            "type": "library",
            "extra": {
                "bamarni-bin": {
                    "bin-links": false
                },
                "branch-alias": {
                    "dev-master": "2.0-dev"
                }
            },
            "autoload": {
                "psr-4": {
                    "Humbug\\": "src/"
                },
                "files": [
                    "src/function.php",
                    "src/functions.php"
                ]
            },
            "notification-url": "https://packagist.org/downloads/",
            "license": [
                "BSD-3-Clause"
            ],
            "authors": [
                {
                    "name": "Pádraic Brady",
                    "email": "padraic.brady@gmail.com",
                    "homepage": "http://blog.astrumfutura.com"
                },
                {
                    "name": "Théo FIDRY",
                    "email": "theo.fidry@gmail.com"
                }
            ],
            "description": "Secure wrapper for accessing HTTPS resources with file_get_contents for PHP 5.3+",
            "homepage": "https://github.com/padraic/file_get_contents",
            "keywords": [
                "download",
                "file_get_contents",
                "http",
                "https",
                "ssl",
                "tls"
            ],
            "time": "2018-02-12T18:47:17+00:00"
        },
        {
            "name": "padraic/phar-updater",
            "version": "v1.0.6",
            "source": {
                "type": "git",
                "url": "https://github.com/humbug/phar-updater.git",
                "reference": "d01d3b8f26e541ac9b9eeba1e18d005d852f7ff1"
            },
            "dist": {
                "type": "zip",
                "url": "https://api.github.com/repos/humbug/phar-updater/zipball/d01d3b8f26e541ac9b9eeba1e18d005d852f7ff1",
                "reference": "d01d3b8f26e541ac9b9eeba1e18d005d852f7ff1",
                "shasum": ""
            },
            "require": {
                "padraic/humbug_get_contents": "^1.0",
                "php": ">=5.3.3"
            },
            "require-dev": {
                "phpunit/phpunit": "~4.0"
            },
            "type": "library",
            "extra": {
                "branch-alias": {
                    "dev-master": "1.0-dev"
                }
            },
            "autoload": {
                "psr-4": {
                    "Humbug\\SelfUpdate\\": "src/"
                }
            },
            "notification-url": "https://packagist.org/downloads/",
            "license": [
                "BSD-3-Clause"
            ],
            "authors": [
                {
                    "name": "Pádraic Brady",
                    "email": "padraic.brady@gmail.com",
                    "homepage": "http://blog.astrumfutura.com"
                }
            ],
            "description": "A thing to make PHAR self-updating easy and secure.",
            "keywords": [
                "humbug",
                "phar",
                "self-update",
                "update"
            ],
            "time": "2018-03-30T12:52:15+00:00"
        },
        {
            "name": "pdepend/pdepend",
            "version": "2.5.2",
            "source": {
                "type": "git",
                "url": "https://github.com/pdepend/pdepend.git",
                "reference": "9daf26d0368d4a12bed1cacae1a9f3a6f0adf239"
            },
            "dist": {
                "type": "zip",
                "url": "https://api.github.com/repos/pdepend/pdepend/zipball/9daf26d0368d4a12bed1cacae1a9f3a6f0adf239",
                "reference": "9daf26d0368d4a12bed1cacae1a9f3a6f0adf239",
                "shasum": ""
            },
            "require": {
                "php": ">=5.3.7",
                "symfony/config": "^2.3.0|^3|^4",
                "symfony/dependency-injection": "^2.3.0|^3|^4",
                "symfony/filesystem": "^2.3.0|^3|^4"
            },
            "require-dev": {
                "phpunit/phpunit": "^4.8|^5.7",
                "squizlabs/php_codesniffer": "^2.0.0"
            },
            "bin": [
                "src/bin/pdepend"
            ],
            "type": "library",
            "autoload": {
                "psr-4": {
                    "PDepend\\": "src/main/php/PDepend"
                }
            },
            "notification-url": "https://packagist.org/downloads/",
            "license": [
                "BSD-3-Clause"
            ],
            "description": "Official version of pdepend to be handled with Composer",
            "time": "2017-12-13T13:21:38+00:00"
        },
        {
            "name": "phpcompatibility/php-compatibility",
            "version": "9.0.0",
            "source": {
                "type": "git",
                "url": "https://github.com/PHPCompatibility/PHPCompatibility.git",
                "reference": "e9f4047e5edf53c88f36f1dafc0d49454ce13e25"
            },
            "dist": {
                "type": "zip",
                "url": "https://api.github.com/repos/PHPCompatibility/PHPCompatibility/zipball/e9f4047e5edf53c88f36f1dafc0d49454ce13e25",
                "reference": "e9f4047e5edf53c88f36f1dafc0d49454ce13e25",
                "shasum": ""
            },
            "require": {
                "php": ">=5.3",
                "squizlabs/php_codesniffer": "^2.3 || ^3.0.2"
            },
            "conflict": {
                "squizlabs/php_codesniffer": "2.6.2"
            },
            "require-dev": {
                "phpunit/phpunit": "~4.5 || ^5.0 || ^6.0 || ^7.0"
            },
            "suggest": {
                "dealerdirect/phpcodesniffer-composer-installer": "^0.4.3 || This Composer plugin will sort out the PHPCS 'installed_paths' automatically.",
                "roave/security-advisories": "dev-master || Helps prevent installing dependencies with known security issues."
            },
            "type": "phpcodesniffer-standard",
            "notification-url": "https://packagist.org/downloads/",
            "license": [
                "LGPL-3.0-or-later"
            ],
            "authors": [
                {
                    "name": "Contributors",
                    "homepage": "https://github.com/PHPCompatibility/PHPCompatibility/graphs/contributors"
                },
                {
                    "name": "Wim Godden",
                    "homepage": "https://github.com/wimg",
                    "role": "lead"
                },
                {
                    "name": "Juliette Reinders Folmer",
                    "homepage": "https://github.com/jrfnl",
                    "role": "lead"
                }
            ],
            "description": "A set of sniffs for PHP_CodeSniffer that checks for PHP cross-version compatibility.",
            "homepage": "http://techblog.wimgodden.be/tag/codesniffer/",
            "keywords": [
                "compatibility",
                "phpcs",
                "standards"
            ],
            "time": "2018-10-07T17:38:02+00:00"
        },
        {
            "name": "phpcompatibility/phpcompatibility-paragonie",
            "version": "1.0.0",
            "source": {
                "type": "git",
                "url": "https://github.com/PHPCompatibility/PHPCompatibilityParagonie.git",
                "reference": "67d89dcef47f351144d24b247aa968f2269162f7"
            },
            "dist": {
                "type": "zip",
                "url": "https://api.github.com/repos/PHPCompatibility/PHPCompatibilityParagonie/zipball/67d89dcef47f351144d24b247aa968f2269162f7",
                "reference": "67d89dcef47f351144d24b247aa968f2269162f7",
                "shasum": ""
            },
            "require": {
                "phpcompatibility/php-compatibility": "^9.0"
            },
            "require-dev": {
                "dealerdirect/phpcodesniffer-composer-installer": "^0.4.4"
            },
            "suggest": {
                "dealerdirect/phpcodesniffer-composer-installer": "^0.4.4 || This Composer plugin will sort out the PHP_CodeSniffer 'installed_paths' automatically.",
                "roave/security-advisories": "dev-master || Helps prevent installing dependencies with known security issues."
            },
            "type": "phpcodesniffer-standard",
            "notification-url": "https://packagist.org/downloads/",
            "license": [
                "LGPL-3.0-or-later"
            ],
            "authors": [
                {
                    "name": "Wim Godden",
                    "role": "lead"
                },
                {
                    "name": "Juliette Reinders Folmer",
                    "role": "lead"
                }
            ],
            "description": "A set of rulesets for PHP_CodeSniffer to check for PHP cross-version compatibility issues in projects, while accounting for polyfills provided by the Paragonie polyfill libraries.",
            "homepage": "http://phpcompatibility.com/",
            "keywords": [
                "compatibility",
                "paragonie",
                "phpcs",
                "polyfill",
                "standards"
            ],
            "time": "2018-10-07T17:59:30+00:00"
        },
        {
            "name": "phpcompatibility/phpcompatibility-wp",
            "version": "2.0.0",
            "source": {
                "type": "git",
                "url": "https://github.com/PHPCompatibility/PHPCompatibilityWP.git",
                "reference": "cb303f0067cd5b366a41d4fb0e254fb40ff02efd"
            },
            "dist": {
                "type": "zip",
                "url": "https://api.github.com/repos/PHPCompatibility/PHPCompatibilityWP/zipball/cb303f0067cd5b366a41d4fb0e254fb40ff02efd",
                "reference": "cb303f0067cd5b366a41d4fb0e254fb40ff02efd",
                "shasum": ""
            },
            "require": {
                "phpcompatibility/php-compatibility": "^9.0",
                "phpcompatibility/phpcompatibility-paragonie": "^1.0"
            },
            "require-dev": {
                "dealerdirect/phpcodesniffer-composer-installer": "^0.4.3"
            },
            "suggest": {
                "dealerdirect/phpcodesniffer-composer-installer": "^0.4.3 || This Composer plugin will sort out the PHP_CodeSniffer 'installed_paths' automatically.",
                "roave/security-advisories": "dev-master || Helps prevent installing dependencies with known security issues."
            },
            "type": "phpcodesniffer-standard",
            "notification-url": "https://packagist.org/downloads/",
            "license": [
                "LGPL-3.0-or-later"
            ],
            "authors": [
                {
                    "name": "Wim Godden",
                    "role": "lead"
                },
                {
                    "name": "Juliette Reinders Folmer",
                    "role": "lead"
                }
            ],
            "description": "A ruleset for PHP_CodeSniffer to check for PHP cross-version compatibility issues in projects, while accounting for polyfills provided by WordPress.",
            "homepage": "http://phpcompatibility.com/",
            "keywords": [
                "compatibility",
                "phpcs",
                "standards",
                "wordpress"
            ],
            "time": "2018-10-07T18:31:37+00:00"
        },
        {
            "name": "phpdocumentor/reflection-common",
            "version": "1.0.1",
            "source": {
                "type": "git",
                "url": "https://github.com/phpDocumentor/ReflectionCommon.git",
                "reference": "21bdeb5f65d7ebf9f43b1b25d404f87deab5bfb6"
            },
            "dist": {
                "type": "zip",
                "url": "https://api.github.com/repos/phpDocumentor/ReflectionCommon/zipball/21bdeb5f65d7ebf9f43b1b25d404f87deab5bfb6",
                "reference": "21bdeb5f65d7ebf9f43b1b25d404f87deab5bfb6",
                "shasum": ""
            },
            "require": {
                "php": ">=5.5"
            },
            "require-dev": {
                "phpunit/phpunit": "^4.6"
            },
            "type": "library",
            "extra": {
                "branch-alias": {
                    "dev-master": "1.0.x-dev"
                }
            },
            "autoload": {
                "psr-4": {
                    "phpDocumentor\\Reflection\\": [
                        "src"
                    ]
                }
            },
            "notification-url": "https://packagist.org/downloads/",
            "license": [
                "MIT"
            ],
            "authors": [
                {
                    "name": "Jaap van Otterdijk",
                    "email": "opensource@ijaap.nl"
                }
            ],
            "description": "Common reflection classes used by phpdocumentor to reflect the code structure",
            "homepage": "http://www.phpdoc.org",
            "keywords": [
                "FQSEN",
                "phpDocumentor",
                "phpdoc",
                "reflection",
                "static analysis"
            ],
            "time": "2017-09-11T18:02:19+00:00"
        },
        {
            "name": "phpdocumentor/reflection-docblock",
            "version": "4.3.0",
            "source": {
                "type": "git",
                "url": "https://github.com/phpDocumentor/ReflectionDocBlock.git",
                "reference": "94fd0001232e47129dd3504189fa1c7225010d08"
            },
            "dist": {
                "type": "zip",
                "url": "https://api.github.com/repos/phpDocumentor/ReflectionDocBlock/zipball/94fd0001232e47129dd3504189fa1c7225010d08",
                "reference": "94fd0001232e47129dd3504189fa1c7225010d08",
                "shasum": ""
            },
            "require": {
                "php": "^7.0",
                "phpdocumentor/reflection-common": "^1.0.0",
                "phpdocumentor/type-resolver": "^0.4.0",
                "webmozart/assert": "^1.0"
            },
            "require-dev": {
                "doctrine/instantiator": "~1.0.5",
                "mockery/mockery": "^1.0",
                "phpunit/phpunit": "^6.4"
            },
            "type": "library",
            "extra": {
                "branch-alias": {
                    "dev-master": "4.x-dev"
                }
            },
            "autoload": {
                "psr-4": {
                    "phpDocumentor\\Reflection\\": [
                        "src/"
                    ]
                }
            },
            "notification-url": "https://packagist.org/downloads/",
            "license": [
                "MIT"
            ],
            "authors": [
                {
                    "name": "Mike van Riel",
                    "email": "me@mikevanriel.com"
                }
            ],
            "description": "With this component, a library can provide support for annotations via DocBlocks or otherwise retrieve information that is embedded in a DocBlock.",
            "time": "2017-11-30T07:14:17+00:00"
        },
        {
            "name": "phpdocumentor/type-resolver",
            "version": "0.4.0",
            "source": {
                "type": "git",
                "url": "https://github.com/phpDocumentor/TypeResolver.git",
                "reference": "9c977708995954784726e25d0cd1dddf4e65b0f7"
            },
            "dist": {
                "type": "zip",
                "url": "https://api.github.com/repos/phpDocumentor/TypeResolver/zipball/9c977708995954784726e25d0cd1dddf4e65b0f7",
                "reference": "9c977708995954784726e25d0cd1dddf4e65b0f7",
                "shasum": ""
            },
            "require": {
                "php": "^5.5 || ^7.0",
                "phpdocumentor/reflection-common": "^1.0"
            },
            "require-dev": {
                "mockery/mockery": "^0.9.4",
                "phpunit/phpunit": "^5.2||^4.8.24"
            },
            "type": "library",
            "extra": {
                "branch-alias": {
                    "dev-master": "1.0.x-dev"
                }
            },
            "autoload": {
                "psr-4": {
                    "phpDocumentor\\Reflection\\": [
                        "src/"
                    ]
                }
            },
            "notification-url": "https://packagist.org/downloads/",
            "license": [
                "MIT"
            ],
            "authors": [
                {
                    "name": "Mike van Riel",
                    "email": "me@mikevanriel.com"
                }
            ],
            "time": "2017-07-14T14:27:02+00:00"
        },
        {
            "name": "phpmd/phpmd",
            "version": "2.6.0",
            "source": {
                "type": "git",
                "url": "https://github.com/phpmd/phpmd.git",
                "reference": "4e9924b2c157a3eb64395460fcf56b31badc8374"
            },
            "dist": {
                "type": "zip",
                "url": "https://api.github.com/repos/phpmd/phpmd/zipball/4e9924b2c157a3eb64395460fcf56b31badc8374",
                "reference": "4e9924b2c157a3eb64395460fcf56b31badc8374",
                "shasum": ""
            },
            "require": {
                "ext-xml": "*",
                "pdepend/pdepend": "^2.5",
                "php": ">=5.3.9"
            },
            "require-dev": {
                "phpunit/phpunit": "^4.0",
                "squizlabs/php_codesniffer": "^2.0"
            },
            "bin": [
                "src/bin/phpmd"
            ],
            "type": "project",
            "autoload": {
                "psr-0": {
                    "PHPMD\\": "src/main/php"
                }
            },
            "notification-url": "https://packagist.org/downloads/",
            "license": [
                "BSD-3-Clause"
            ],
            "authors": [
                {
                    "name": "Manuel Pichler",
                    "email": "github@manuel-pichler.de",
                    "homepage": "https://github.com/manuelpichler",
                    "role": "Project Founder"
                },
                {
                    "name": "Other contributors",
                    "homepage": "https://github.com/phpmd/phpmd/graphs/contributors",
                    "role": "Contributors"
                },
                {
                    "name": "Marc Würth",
                    "email": "ravage@bluewin.ch",
                    "homepage": "https://github.com/ravage84",
                    "role": "Project Maintainer"
                }
            ],
            "description": "PHPMD is a spin-off project of PHP Depend and aims to be a PHP equivalent of the well known Java tool PMD.",
            "homepage": "http://phpmd.org/",
            "keywords": [
                "mess detection",
                "mess detector",
                "pdepend",
                "phpmd",
                "pmd"
            ],
            "time": "2017-01-20T14:41:10+00:00"
        },
        {
            "name": "roave/better-reflection",
            "version": "2.0.2",
            "source": {
                "type": "git",
                "url": "https://github.com/Roave/BetterReflection.git",
                "reference": "efc45b50cb52d5eeaacab15741376e981e28738b"
            },
            "dist": {
                "type": "zip",
                "url": "https://api.github.com/repos/Roave/BetterReflection/zipball/efc45b50cb52d5eeaacab15741376e981e28738b",
                "reference": "efc45b50cb52d5eeaacab15741376e981e28738b",
                "shasum": ""
            },
            "require": {
                "nikic/php-parser": "^3.1.1",
                "php": ">=7.1.0,<7.3.0",
                "phpdocumentor/reflection-docblock": "^4.1.1",
                "phpdocumentor/type-resolver": "^0.4.0",
                "roave/signature": "^1.0"
            },
            "require-dev": {
                "phpunit/phpunit": "^6.3.0"
            },
            "suggest": {
                "composer/composer": "Required to use the ComposerSourceLocator"
            },
            "type": "library",
            "autoload": {
                "psr-4": {
                    "Roave\\BetterReflection\\": "src"
                }
            },
            "notification-url": "https://packagist.org/downloads/",
            "license": [
                "MIT"
            ],
            "authors": [
                {
                    "name": "Marco Pivetta",
                    "email": "ocramius@gmail.com",
                    "homepage": "http://ocramius.github.io/"
                },
                {
                    "name": "James Titcumb",
                    "email": "james@asgrim.com",
                    "homepage": "https://github.com/asgrim"
                },
                {
                    "name": "Gary Hockin",
                    "email": "gary@roave.com",
                    "homepage": "https://github.com/geeh"
                },
                {
                    "name": "Jaroslav Hanslík",
                    "email": "kukulich@kukulich.cz",
                    "homepage": "https://github.com/kukulich"
                }
            ],
            "description": "Better Reflection - an improved code reflection API",
            "time": "2018-02-05T08:08:57+00:00"
        },
        {
            "name": "roave/security-advisories",
            "version": "dev-master",
            "conflict": {
                "3f/pygmentize": "<1.2",
                "adodb/adodb-php": "<5.20.12",
                "alterphp/easyadmin-extension-bundle": ">=1.2,<1.2.11|>=1.3,<1.3.1",
                "amphp/artax": "<1.0.6|>=2,<2.0.6",
                "amphp/http": "<1.0.1",
                "asymmetricrypt/asymmetricrypt": ">=0,<9.9.99",
                "aws/aws-sdk-php": ">=3,<3.2.1",
                "brightlocal/phpwhois": "<=4.2.5",
                "bugsnag/bugsnag-laravel": ">=2,<2.0.2",
                "cakephp/cakephp": ">=1.3,<1.3.18|>=2,<2.4.99|>=2.5,<2.5.99|>=2.6,<2.6.12|>=2.7,<2.7.6|>=3,<3.0.15|>=3.1,<3.1.4|>=3.4,<3.4.14|>=3.5,<3.5.17|>=3.6,<3.6.4",
                "cart2quote/module-quotation": ">=4.1.6,<=4.4.5|>=5,<5.4.4",
                "cartalyst/sentry": "<=2.1.6",
                "codeigniter/framework": "<=3.0.6",
                "composer/composer": "<=1.0.0-alpha11",
                "contao-components/mediaelement": ">=2.14.2,<2.21.1",
                "contao/core": ">=2,<3.5.35",
                "contao/core-bundle": ">=4,<4.4.18|>=4.5,<4.5.8",
                "contao/listing-bundle": ">=4,<4.4.8",
                "contao/newsletter-bundle": ">=4,<4.1",
                "david-garcia/phpwhois": "<=4.3.1",
                "doctrine/annotations": ">=1,<1.2.7",
                "doctrine/cache": ">=1,<1.3.2|>=1.4,<1.4.2",
                "doctrine/common": ">=2,<2.4.3|>=2.5,<2.5.1",
                "doctrine/dbal": ">=2,<2.0.8|>=2.1,<2.1.2",
                "doctrine/doctrine-bundle": "<1.5.2",
                "doctrine/doctrine-module": "<=0.7.1",
                "doctrine/mongodb-odm": ">=1,<1.0.2",
                "doctrine/mongodb-odm-bundle": ">=2,<3.0.1",
                "doctrine/orm": ">=2,<2.4.8|>=2.5,<2.5.1",
                "dompdf/dompdf": ">=0.6,<0.6.2",
                "drupal/core": ">=7,<7.59|>=8,<8.4.8|>=8.5,<8.5.3",
                "drupal/drupal": ">=7,<7.59|>=8,<8.4.8|>=8.5,<8.5.3",
                "erusev/parsedown": "<1.7",
                "ezsystems/ezpublish-legacy": ">=5.3,<5.3.12.3|>=5.4,<5.4.11.3|>=2017.8,<2017.8.1.1|>=2017.12,<2017.12.2.1",
                "ezyang/htmlpurifier": "<4.1.1",
                "firebase/php-jwt": "<2",
                "friendsofsymfony/rest-bundle": ">=1.2,<1.2.2",
                "friendsofsymfony/user-bundle": ">=1.2,<1.3.5",
                "fuel/core": "<1.8.1",
                "gree/jose": "<=2.2",
                "gregwar/rst": "<1.0.3",
                "guzzlehttp/guzzle": ">=6,<6.2.1|>=4.0.0-rc2,<4.2.4|>=5,<5.3.1",
                "illuminate/auth": ">=4,<4.0.99|>=4.1,<=4.1.31|>=4.2,<=4.2.22|>=5,<=5.0.35|>=5.1,<=5.1.46|>=5.2,<=5.2.45|>=5.3,<=5.3.31|>=5.4,<=5.4.36|>=5.5,<5.5.10",
                "illuminate/cookie": ">=4,<=4.0.11|>=4.1,<=4.1.31|>=4.2,<=4.2.22|>=5,<=5.0.35|>=5.1,<=5.1.46|>=5.2,<=5.2.45|>=5.3,<=5.3.31|>=5.4,<=5.4.36|>=5.5,<5.5.42|>=5.6,<5.6.30",
                "illuminate/database": ">=4,<4.0.99|>=4.1,<4.1.29",
                "illuminate/encryption": ">=4,<=4.0.11|>=4.1,<=4.1.31|>=4.2,<=4.2.22|>=5,<=5.0.35|>=5.1,<=5.1.46|>=5.2,<=5.2.45|>=5.3,<=5.3.31|>=5.4,<=5.4.36|>=5.5,<5.5.40|>=5.6,<5.6.15",
                "ivankristianto/phpwhois": "<=4.3",
                "james-heinrich/getid3": "<1.9.9",
                "joomla/session": "<1.3.1",
                "jsmitty12/phpwhois": "<5.1",
                "kazist/phpwhois": "<=4.2.6",
                "kreait/firebase-php": ">=3.2,<3.8.1",
                "laravel/framework": ">=4,<4.0.99|>=4.1,<=4.1.31|>=4.2,<=4.2.22|>=5,<=5.0.35|>=5.1,<=5.1.46|>=5.2,<=5.2.45|>=5.3,<=5.3.31|>=5.4,<=5.4.36|>=5.5,<5.5.42|>=5.6,<5.6.30",
                "laravel/socialite": ">=1,<1.0.99|>=2,<2.0.10",
                "magento/magento1ce": "<1.9.3.9",
                "magento/magento1ee": ">=1.9,<1.14.3.2",
                "magento/product-community-edition": ">=2,<2.2.5",
                "monolog/monolog": ">=1.8,<1.12",
                "namshi/jose": "<2.2",
                "onelogin/php-saml": "<2.10.4",
                "openid/php-openid": "<2.3",
                "oro/crm": ">=1.7,<1.7.4",
                "oro/platform": ">=1.7,<1.7.4",
                "padraic/humbug_get_contents": "<1.1.2",
                "pagarme/pagarme-php": ">=0,<3",
                "paragonie/random_compat": "<2",
                "paypal/merchant-sdk-php": "<3.12",
                "phpmailer/phpmailer": ">=5,<5.2.24",
                "phpunit/phpunit": ">=4.8.19,<4.8.28|>=5.0.10,<5.6.3",
                "phpwhois/phpwhois": "<=4.2.5",
                "phpxmlrpc/extras": "<0.6.1",
                "propel/propel": ">=2.0.0-alpha1,<=2.0.0-alpha7",
                "propel/propel1": ">=1,<=1.7.1",
                "pusher/pusher-php-server": "<2.2.1",
                "robrichards/xmlseclibs": ">=1,<3.0.2",
                "sabre/dav": ">=1.6,<1.6.99|>=1.7,<1.7.11|>=1.8,<1.8.9",
                "sensiolabs/connect": "<4.2.3",
                "serluck/phpwhois": "<=4.2.6",
                "shopware/shopware": "<5.3.7",
                "silverstripe/cms": ">=3,<=3.0.11|>=3.1,<3.1.11",
                "silverstripe/forum": "<=0.6.1|>=0.7,<=0.7.3",
                "silverstripe/framework": ">=3,<3.3",
                "silverstripe/userforms": "<3",
                "simple-updates/phpwhois": "<=1",
                "simplesamlphp/saml2": "<1.10.6|>=2,<2.3.8|>=3,<3.1.4",
                "simplesamlphp/simplesamlphp": "<1.15.2",
                "simplesamlphp/simplesamlphp-module-infocard": "<1.0.1",
                "slim/slim": "<2.6",
                "smarty/smarty": "<3.1.33",
                "socalnick/scn-social-auth": "<1.15.2",
                "squizlabs/php_codesniffer": ">=1,<2.8.1|>=3,<3.0.1",
                "stormpath/sdk": ">=0,<9.9.99",
                "swiftmailer/swiftmailer": ">=4,<5.4.5",
                "sylius/admin-bundle": ">=1,<1.0.17|>=1.1,<1.1.9|>=1.2,<1.2.2",
                "sylius/sylius": ">=1,<1.0.17|>=1.1,<1.1.9|>=1.2,<1.2.2",
                "symfony/dependency-injection": ">=2,<2.0.17",
                "symfony/form": ">=2.3,<2.3.35|>=2.4,<2.6.12|>=2.7,<2.7.38|>=2.8,<2.8.31|>=3,<3.2.14|>=3.3,<3.3.13",
                "symfony/framework-bundle": ">=2,<2.3.18|>=2.4,<2.4.8|>=2.5,<2.5.2",
                "symfony/http-foundation": ">=2,<2.7.49|>=2.8,<2.8.44|>=3,<3.3.18|>=3.4,<3.4.14|>=4,<4.0.14|>=4.1,<4.1.3",
                "symfony/http-kernel": ">=2,<2.3.29|>=2.4,<2.5.12|>=2.6,<2.6.8",
                "symfony/intl": ">=2.7,<2.7.38|>=2.8,<2.8.31|>=3,<3.2.14|>=3.3,<3.3.13",
                "symfony/routing": ">=2,<2.0.19",
                "symfony/security": ">=2,<2.7.48|>=2.8,<2.8.41|>=3,<3.3.17|>=3.4,<3.4.11|>=4,<4.0.11",
                "symfony/security-bundle": ">=2,<2.7.48|>=2.8,<2.8.41|>=3,<3.3.17|>=3.4,<3.4.11|>=4,<4.0.11",
                "symfony/security-core": ">=2.4,<2.6.13|>=2.7,<2.7.9|>=2.7.30,<2.7.32|>=2.8,<2.8.37|>=3,<3.3.17|>=3.4,<3.4.7|>=4,<4.0.7",
                "symfony/security-csrf": ">=2.4,<2.7.48|>=2.8,<2.8.41|>=3,<3.3.17|>=3.4,<3.4.11|>=4,<4.0.11",
                "symfony/security-guard": ">=2.8,<2.8.41|>=3,<3.3.17|>=3.4,<3.4.11|>=4,<4.0.11",
                "symfony/security-http": ">=2.3,<2.3.41|>=2.4,<2.7.48|>=2.8,<2.8.41|>=3,<3.3.17|>=3.4,<3.4.11|>=4,<4.0.11",
                "symfony/serializer": ">=2,<2.0.11",
                "symfony/symfony": ">=2,<2.7.49|>=2.8,<2.8.44|>=3,<3.3.18|>=3.4,<3.4.14|>=4,<4.0.14|>=4.1,<4.1.3",
                "symfony/translation": ">=2,<2.0.17",
                "symfony/validator": ">=2,<2.0.24|>=2.1,<2.1.12|>=2.2,<2.2.5|>=2.3,<2.3.3",
                "symfony/web-profiler-bundle": ">=2,<2.3.19|>=2.4,<2.4.9|>=2.5,<2.5.4",
                "symfony/yaml": ">=2,<2.0.22|>=2.1,<2.1.7",
                "thelia/backoffice-default-template": ">=2.1,<2.1.2",
                "thelia/thelia": ">=2.1,<2.1.2|>=2.1.0-beta1,<2.1.3",
                "theonedemon/phpwhois": "<=4.2.5",
                "titon/framework": ">=0,<9.9.99",
                "truckersmp/phpwhois": "<=4.3.1",
                "twig/twig": "<1.20",
                "typo3/cms": ">=6.2,<6.2.30|>=7,<7.6.30|>=8,<8.7.17|>=9,<9.3.2",
                "typo3/cms-core": ">=8,<8.7.17|>=9,<9.3.2",
                "typo3/flow": ">=1,<1.0.4|>=1.1,<1.1.1|>=2,<2.0.1|>=2.3,<2.3.16|>=3,<3.0.10|>=3.1,<3.1.7|>=3.2,<3.2.7|>=3.3,<3.3.5",
                "typo3/neos": ">=1.1,<1.1.3|>=1.2,<1.2.13|>=2,<2.0.4",
                "willdurand/js-translation-bundle": "<2.1.1",
                "yiisoft/yii": ">=1.1.14,<1.1.15",
                "yiisoft/yii2": "<2.0.15",
                "yiisoft/yii2-bootstrap": "<2.0.4",
                "yiisoft/yii2-dev": "<2.0.15",
                "yiisoft/yii2-elasticsearch": "<2.0.5",
                "yiisoft/yii2-gii": "<2.0.4",
                "yiisoft/yii2-jui": "<2.0.4",
                "yiisoft/yii2-redis": "<2.0.8",
                "zendframework/zend-cache": ">=2.4,<2.4.8|>=2.5,<2.5.3",
                "zendframework/zend-captcha": ">=2,<2.4.9|>=2.5,<2.5.2",
                "zendframework/zend-crypt": ">=2,<2.4.9|>=2.5,<2.5.2",
                "zendframework/zend-db": ">=2,<2.0.99|>=2.1,<2.1.99|>=2.2,<2.2.10|>=2.3,<2.3.5",
                "zendframework/zend-diactoros": ">=1,<1.8.4",
                "zendframework/zend-feed": ">=1,<2.10.3",
                "zendframework/zend-form": ">=2,<2.2.7|>=2.3,<2.3.1",
                "zendframework/zend-http": ">=1,<2.8.1",
                "zendframework/zend-json": ">=2.1,<2.1.6|>=2.2,<2.2.6",
                "zendframework/zend-ldap": ">=2,<2.0.99|>=2.1,<2.1.99|>=2.2,<2.2.8|>=2.3,<2.3.3",
                "zendframework/zend-mail": ">=2,<2.4.11|>=2.5,<2.7.2",
                "zendframework/zend-navigation": ">=2,<2.2.7|>=2.3,<2.3.1",
                "zendframework/zend-session": ">=2,<2.0.99|>=2.1,<2.1.99|>=2.2,<2.2.9|>=2.3,<2.3.4",
                "zendframework/zend-validator": ">=2.3,<2.3.6",
                "zendframework/zend-view": ">=2,<2.2.7|>=2.3,<2.3.1",
                "zendframework/zend-xmlrpc": ">=2.1,<2.1.6|>=2.2,<2.2.6",
                "zendframework/zendframework": "<2.5.1",
                "zendframework/zendframework1": "<1.12.20",
                "zendframework/zendopenid": ">=2,<2.0.2",
                "zendframework/zendxml": ">=1,<1.0.1",
                "zetacomponents/mail": "<1.8.2",
                "zf-commons/zfc-user": "<1.2.2",
                "zfcampus/zf-apigility-doctrine": ">=1,<1.0.3",
                "zfr/zfr-oauth2-server-module": "<0.1.2"
            },
            "type": "metapackage",
            "notification-url": "https://packagist.org/downloads/",
            "license": [
                "MIT"
            ],
            "authors": [
                {
                    "name": "Marco Pivetta",
                    "email": "ocramius@gmail.com",
                    "role": "maintainer"
                }
            ],
            "description": "Prevents installation of composer packages with known security vulnerabilities: no API, simply require it",
<<<<<<< HEAD
            "time": "2018-05-21T07:43:38+00:00"
        },
        {
            "name": "roave/signature",
            "version": "1.0.0",
            "source": {
                "type": "git",
                "url": "https://github.com/Roave/Signature.git",
                "reference": "bed4ecbdd7f312ab6bb39561ac191f520bcee386"
            },
            "dist": {
                "type": "zip",
                "url": "https://api.github.com/repos/Roave/Signature/zipball/bed4ecbdd7f312ab6bb39561ac191f520bcee386",
                "reference": "bed4ecbdd7f312ab6bb39561ac191f520bcee386",
                "shasum": ""
            },
            "require": {
                "php": "^7.0|^7.1"
            },
            "require-dev": {
                "phpunit/phpunit": "^5.6"
            },
            "type": "library",
            "autoload": {
                "psr-4": {
                    "Roave\\Signature\\": "src"
                }
            },
            "notification-url": "https://packagist.org/downloads/",
            "license": [
                "MIT"
            ],
            "description": "Sign and verify stuff",
            "time": "2017-02-17T13:53:21+00:00"
=======
            "time": "2018-10-05T18:14:02+00:00"
>>>>>>> 487ccaed
        },
        {
            "name": "squizlabs/php_codesniffer",
            "version": "2.8.1",
            "source": {
                "type": "git",
                "url": "https://github.com/squizlabs/PHP_CodeSniffer.git",
                "reference": "d7cf0d894e8aa4c73712ee4a331cc1eaa37cdc7d"
            },
            "dist": {
                "type": "zip",
                "url": "https://api.github.com/repos/squizlabs/PHP_CodeSniffer/zipball/d7cf0d894e8aa4c73712ee4a331cc1eaa37cdc7d",
                "reference": "d7cf0d894e8aa4c73712ee4a331cc1eaa37cdc7d",
                "shasum": ""
            },
            "require": {
                "ext-simplexml": "*",
                "ext-tokenizer": "*",
                "ext-xmlwriter": "*",
                "php": ">=5.1.2"
            },
            "require-dev": {
                "phpunit/phpunit": "~4.0"
            },
            "bin": [
                "scripts/phpcs",
                "scripts/phpcbf"
            ],
            "type": "library",
            "extra": {
                "branch-alias": {
                    "dev-master": "2.x-dev"
                }
            },
            "autoload": {
                "classmap": [
                    "CodeSniffer.php",
                    "CodeSniffer/CLI.php",
                    "CodeSniffer/Exception.php",
                    "CodeSniffer/File.php",
                    "CodeSniffer/Fixer.php",
                    "CodeSniffer/Report.php",
                    "CodeSniffer/Reporting.php",
                    "CodeSniffer/Sniff.php",
                    "CodeSniffer/Tokens.php",
                    "CodeSniffer/Reports/",
                    "CodeSniffer/Tokenizers/",
                    "CodeSniffer/DocGenerators/",
                    "CodeSniffer/Standards/AbstractPatternSniff.php",
                    "CodeSniffer/Standards/AbstractScopeSniff.php",
                    "CodeSniffer/Standards/AbstractVariableSniff.php",
                    "CodeSniffer/Standards/IncorrectPatternException.php",
                    "CodeSniffer/Standards/Generic/Sniffs/",
                    "CodeSniffer/Standards/MySource/Sniffs/",
                    "CodeSniffer/Standards/PEAR/Sniffs/",
                    "CodeSniffer/Standards/PSR1/Sniffs/",
                    "CodeSniffer/Standards/PSR2/Sniffs/",
                    "CodeSniffer/Standards/Squiz/Sniffs/",
                    "CodeSniffer/Standards/Zend/Sniffs/"
                ]
            },
            "notification-url": "https://packagist.org/downloads/",
            "license": [
                "BSD-3-Clause"
            ],
            "authors": [
                {
                    "name": "Greg Sherwood",
                    "role": "lead"
                }
            ],
            "description": "PHP_CodeSniffer tokenizes PHP, JavaScript and CSS files and detects violations of a defined set of coding standards.",
            "homepage": "http://www.squizlabs.com/php-codesniffer",
            "keywords": [
                "phpcs",
                "standards"
            ],
            "time": "2017-03-01T22:17:45+00:00"
        },
        {
            "name": "symfony/config",
            "version": "v4.0.11",
            "source": {
                "type": "git",
                "url": "https://github.com/symfony/config.git",
                "reference": "aaef656e99c5396d6118970abd1ceb11fa74551d"
            },
            "dist": {
                "type": "zip",
                "url": "https://api.github.com/repos/symfony/config/zipball/aaef656e99c5396d6118970abd1ceb11fa74551d",
                "reference": "aaef656e99c5396d6118970abd1ceb11fa74551d",
                "shasum": ""
            },
            "require": {
                "php": "^7.1.3",
                "symfony/filesystem": "~3.4|~4.0",
                "symfony/polyfill-ctype": "~1.8"
            },
            "conflict": {
                "symfony/finder": "<3.4"
            },
            "require-dev": {
                "symfony/dependency-injection": "~3.4|~4.0",
                "symfony/event-dispatcher": "~3.4|~4.0",
                "symfony/finder": "~3.4|~4.0",
                "symfony/yaml": "~3.4|~4.0"
            },
            "suggest": {
                "symfony/yaml": "To use the yaml reference dumper"
            },
            "type": "library",
            "extra": {
                "branch-alias": {
                    "dev-master": "4.0-dev"
                }
            },
            "autoload": {
                "psr-4": {
                    "Symfony\\Component\\Config\\": ""
                },
                "exclude-from-classmap": [
                    "/Tests/"
                ]
            },
            "notification-url": "https://packagist.org/downloads/",
            "license": [
                "MIT"
            ],
            "authors": [
                {
                    "name": "Fabien Potencier",
                    "email": "fabien@symfony.com"
                },
                {
                    "name": "Symfony Community",
                    "homepage": "https://symfony.com/contributors"
                }
            ],
            "description": "Symfony Config Component",
            "homepage": "https://symfony.com",
            "time": "2018-05-16T09:05:32+00:00"
        },
        {
            "name": "symfony/console",
            "version": "v4.0.11",
            "source": {
                "type": "git",
                "url": "https://github.com/symfony/console.git",
                "reference": "058f120b8e06ebcd7b211de5ffae07b2db00fbdd"
            },
            "dist": {
                "type": "zip",
                "url": "https://api.github.com/repos/symfony/console/zipball/058f120b8e06ebcd7b211de5ffae07b2db00fbdd",
                "reference": "058f120b8e06ebcd7b211de5ffae07b2db00fbdd",
                "shasum": ""
            },
            "require": {
                "php": "^7.1.3",
                "symfony/polyfill-mbstring": "~1.0"
            },
            "conflict": {
                "symfony/dependency-injection": "<3.4",
                "symfony/process": "<3.3"
            },
            "require-dev": {
                "psr/log": "~1.0",
                "symfony/config": "~3.4|~4.0",
                "symfony/dependency-injection": "~3.4|~4.0",
                "symfony/event-dispatcher": "~3.4|~4.0",
                "symfony/lock": "~3.4|~4.0",
                "symfony/process": "~3.4|~4.0"
            },
            "suggest": {
                "psr/log-implementation": "For using the console logger",
                "symfony/event-dispatcher": "",
                "symfony/lock": "",
                "symfony/process": ""
            },
            "type": "library",
            "extra": {
                "branch-alias": {
                    "dev-master": "4.0-dev"
                }
            },
            "autoload": {
                "psr-4": {
                    "Symfony\\Component\\Console\\": ""
                },
                "exclude-from-classmap": [
                    "/Tests/"
                ]
            },
            "notification-url": "https://packagist.org/downloads/",
            "license": [
                "MIT"
            ],
            "authors": [
                {
                    "name": "Fabien Potencier",
                    "email": "fabien@symfony.com"
                },
                {
                    "name": "Symfony Community",
                    "homepage": "https://symfony.com/contributors"
                }
            ],
            "description": "Symfony Console Component",
            "homepage": "https://symfony.com",
            "time": "2018-05-16T09:05:32+00:00"
        },
        {
            "name": "symfony/dependency-injection",
            "version": "v4.0.11",
            "source": {
                "type": "git",
                "url": "https://github.com/symfony/dependency-injection.git",
                "reference": "4b272d65e9c0d2d40e2d23bab3c7a184ad4a3a18"
            },
            "dist": {
                "type": "zip",
                "url": "https://api.github.com/repos/symfony/dependency-injection/zipball/4b272d65e9c0d2d40e2d23bab3c7a184ad4a3a18",
                "reference": "4b272d65e9c0d2d40e2d23bab3c7a184ad4a3a18",
                "shasum": ""
            },
            "require": {
                "php": "^7.1.3",
                "psr/container": "^1.0"
            },
            "conflict": {
                "symfony/config": "<3.4",
                "symfony/finder": "<3.4",
                "symfony/proxy-manager-bridge": "<3.4",
                "symfony/yaml": "<3.4"
            },
            "provide": {
                "psr/container-implementation": "1.0"
            },
            "require-dev": {
                "symfony/config": "~3.4|~4.0",
                "symfony/expression-language": "~3.4|~4.0",
                "symfony/yaml": "~3.4|~4.0"
            },
            "suggest": {
                "symfony/config": "",
                "symfony/expression-language": "For using expressions in service container configuration",
                "symfony/finder": "For using double-star glob patterns or when GLOB_BRACE portability is required",
                "symfony/proxy-manager-bridge": "Generate service proxies to lazy load them",
                "symfony/yaml": ""
            },
            "type": "library",
            "extra": {
                "branch-alias": {
                    "dev-master": "4.0-dev"
                }
            },
            "autoload": {
                "psr-4": {
                    "Symfony\\Component\\DependencyInjection\\": ""
                },
                "exclude-from-classmap": [
                    "/Tests/"
                ]
            },
            "notification-url": "https://packagist.org/downloads/",
            "license": [
                "MIT"
            ],
            "authors": [
                {
                    "name": "Fabien Potencier",
                    "email": "fabien@symfony.com"
                },
                {
                    "name": "Symfony Community",
                    "homepage": "https://symfony.com/contributors"
                }
            ],
            "description": "Symfony DependencyInjection Component",
            "homepage": "https://symfony.com",
            "time": "2018-05-25T11:57:52+00:00"
        },
        {
            "name": "symfony/filesystem",
            "version": "v4.0.11",
            "source": {
                "type": "git",
                "url": "https://github.com/symfony/filesystem.git",
                "reference": "7a69e728e9f0044958c2fd7d72bfe5e7bd1a4d04"
            },
            "dist": {
                "type": "zip",
                "url": "https://api.github.com/repos/symfony/filesystem/zipball/7a69e728e9f0044958c2fd7d72bfe5e7bd1a4d04",
                "reference": "7a69e728e9f0044958c2fd7d72bfe5e7bd1a4d04",
                "shasum": ""
            },
            "require": {
                "php": "^7.1.3",
                "symfony/polyfill-ctype": "~1.8"
            },
            "type": "library",
            "extra": {
                "branch-alias": {
                    "dev-master": "4.0-dev"
                }
            },
            "autoload": {
                "psr-4": {
                    "Symfony\\Component\\Filesystem\\": ""
                },
                "exclude-from-classmap": [
                    "/Tests/"
                ]
            },
            "notification-url": "https://packagist.org/downloads/",
            "license": [
                "MIT"
            ],
            "authors": [
                {
                    "name": "Fabien Potencier",
                    "email": "fabien@symfony.com"
                },
                {
                    "name": "Symfony Community",
                    "homepage": "https://symfony.com/contributors"
                }
            ],
            "description": "Symfony Filesystem Component",
            "homepage": "https://symfony.com",
            "time": "2018-05-16T09:05:32+00:00"
        },
        {
            "name": "symfony/finder",
            "version": "v4.0.11",
            "source": {
                "type": "git",
                "url": "https://github.com/symfony/finder.git",
                "reference": "8c633f5a815903a1fe6e3fc135f207267a8a79af"
            },
            "dist": {
                "type": "zip",
                "url": "https://api.github.com/repos/symfony/finder/zipball/8c633f5a815903a1fe6e3fc135f207267a8a79af",
                "reference": "8c633f5a815903a1fe6e3fc135f207267a8a79af",
                "shasum": ""
            },
            "require": {
                "php": "^7.1.3"
            },
            "type": "library",
            "extra": {
                "branch-alias": {
                    "dev-master": "4.0-dev"
                }
            },
            "autoload": {
                "psr-4": {
                    "Symfony\\Component\\Finder\\": ""
                },
                "exclude-from-classmap": [
                    "/Tests/"
                ]
            },
            "notification-url": "https://packagist.org/downloads/",
            "license": [
                "MIT"
            ],
            "authors": [
                {
                    "name": "Fabien Potencier",
                    "email": "fabien@symfony.com"
                },
                {
                    "name": "Symfony Community",
                    "homepage": "https://symfony.com/contributors"
                }
            ],
            "description": "Symfony Finder Component",
            "homepage": "https://symfony.com",
            "time": "2018-05-16T09:05:32+00:00"
        },
        {
            "name": "symfony/polyfill-ctype",
            "version": "v1.8.0",
            "source": {
                "type": "git",
                "url": "https://github.com/symfony/polyfill-ctype.git",
                "reference": "7cc359f1b7b80fc25ed7796be7d96adc9b354bae"
            },
            "dist": {
                "type": "zip",
                "url": "https://api.github.com/repos/symfony/polyfill-ctype/zipball/7cc359f1b7b80fc25ed7796be7d96adc9b354bae",
                "reference": "7cc359f1b7b80fc25ed7796be7d96adc9b354bae",
                "shasum": ""
            },
            "require": {
                "php": ">=5.3.3"
            },
            "type": "library",
            "extra": {
                "branch-alias": {
                    "dev-master": "1.8-dev"
                }
            },
            "autoload": {
                "psr-4": {
                    "Symfony\\Polyfill\\Ctype\\": ""
                },
                "files": [
                    "bootstrap.php"
                ]
            },
            "notification-url": "https://packagist.org/downloads/",
            "license": [
                "MIT"
            ],
            "authors": [
                {
                    "name": "Symfony Community",
                    "homepage": "https://symfony.com/contributors"
                },
                {
                    "name": "Gert de Pagter",
                    "email": "BackEndTea@gmail.com"
                }
            ],
            "description": "Symfony polyfill for ctype functions",
            "homepage": "https://symfony.com",
            "keywords": [
                "compatibility",
                "ctype",
                "polyfill",
                "portable"
            ],
            "time": "2018-04-30T19:57:29+00:00"
        },
        {
            "name": "symfony/polyfill-mbstring",
            "version": "v1.8.0",
            "source": {
                "type": "git",
                "url": "https://github.com/symfony/polyfill-mbstring.git",
                "reference": "3296adf6a6454a050679cde90f95350ad604b171"
            },
            "dist": {
                "type": "zip",
                "url": "https://api.github.com/repos/symfony/polyfill-mbstring/zipball/3296adf6a6454a050679cde90f95350ad604b171",
                "reference": "3296adf6a6454a050679cde90f95350ad604b171",
                "shasum": ""
            },
            "require": {
                "php": ">=5.3.3"
            },
            "suggest": {
                "ext-mbstring": "For best performance"
            },
            "type": "library",
            "extra": {
                "branch-alias": {
                    "dev-master": "1.8-dev"
                }
            },
            "autoload": {
                "psr-4": {
                    "Symfony\\Polyfill\\Mbstring\\": ""
                },
                "files": [
                    "bootstrap.php"
                ]
            },
            "notification-url": "https://packagist.org/downloads/",
            "license": [
                "MIT"
            ],
            "authors": [
                {
                    "name": "Nicolas Grekas",
                    "email": "p@tchwork.com"
                },
                {
                    "name": "Symfony Community",
                    "homepage": "https://symfony.com/contributors"
                }
            ],
            "description": "Symfony polyfill for the Mbstring extension",
            "homepage": "https://symfony.com",
            "keywords": [
                "compatibility",
                "mbstring",
                "polyfill",
                "portable",
                "shim"
            ],
            "time": "2018-04-26T10:06:28+00:00"
        },
        {
            "name": "symfony/requirements-checker",
            "version": "v1.1.1",
            "source": {
                "type": "git",
                "url": "https://github.com/symfony/requirements-checker.git",
                "reference": "dd66b5ec68d2ad5f1b28631eb64a3d59a1a13d44"
            },
            "dist": {
                "type": "zip",
                "url": "https://api.github.com/repos/symfony/requirements-checker/zipball/dd66b5ec68d2ad5f1b28631eb64a3d59a1a13d44",
                "reference": "dd66b5ec68d2ad5f1b28631eb64a3d59a1a13d44",
                "shasum": ""
            },
            "require": {
                "php": ">=5.3.9"
            },
            "bin": [
                "bin/requirements-checker"
            ],
            "type": "library",
            "extra": {
                "branch-alias": {
                    "dev-master": "1.1.x-dev"
                }
            },
            "autoload": {
                "psr-4": {
                    "Symfony\\Requirements\\": "src/"
                }
            },
            "notification-url": "https://packagist.org/downloads/",
            "license": [
                "MIT"
            ],
            "authors": [
                {
                    "name": "Fabien Potencier",
                    "email": "fabien@symfony.com"
                }
            ],
            "description": "Check Symfony requirements and give recommendations",
            "keywords": [
                "configuration",
                "distribution"
            ],
            "time": "2018-05-05T07:36:35+00:00"
        },
        {
            "name": "webmozart/assert",
            "version": "1.3.0",
            "source": {
                "type": "git",
                "url": "https://github.com/webmozart/assert.git",
                "reference": "0df1908962e7a3071564e857d86874dad1ef204a"
            },
            "dist": {
                "type": "zip",
                "url": "https://api.github.com/repos/webmozart/assert/zipball/0df1908962e7a3071564e857d86874dad1ef204a",
                "reference": "0df1908962e7a3071564e857d86874dad1ef204a",
                "shasum": ""
            },
            "require": {
                "php": "^5.3.3 || ^7.0"
            },
            "require-dev": {
                "phpunit/phpunit": "^4.6",
                "sebastian/version": "^1.0.1"
            },
            "type": "library",
            "extra": {
                "branch-alias": {
                    "dev-master": "1.3-dev"
                }
            },
            "autoload": {
                "psr-4": {
                    "Webmozart\\Assert\\": "src/"
                }
            },
            "notification-url": "https://packagist.org/downloads/",
            "license": [
                "MIT"
            ],
            "authors": [
                {
                    "name": "Bernhard Schussek",
                    "email": "bschussek@gmail.com"
                }
            ],
            "description": "Assertions to validate method input/output with nice error messages.",
            "keywords": [
                "assert",
                "check",
                "validate"
            ],
            "time": "2018-01-29T19:49:41+00:00"
        },
        {
            "name": "wp-coding-standards/wpcs",
            "version": "0.10.0",
            "source": {
                "type": "git",
                "url": "https://github.com/WordPress-Coding-Standards/WordPress-Coding-Standards.git",
                "reference": "b39490465f6fd7375743a395019cd597e12119c9"
            },
            "dist": {
                "type": "zip",
                "url": "https://api.github.com/repos/WordPress-Coding-Standards/WordPress-Coding-Standards/zipball/b39490465f6fd7375743a395019cd597e12119c9",
                "reference": "b39490465f6fd7375743a395019cd597e12119c9",
                "shasum": ""
            },
            "require": {
                "squizlabs/php_codesniffer": "^2.6"
            },
            "type": "library",
            "notification-url": "https://packagist.org/downloads/",
            "license": [
                "MIT"
            ],
            "authors": [
                {
                    "name": "Contributors",
                    "homepage": "https://github.com/WordPress-Coding-Standards/WordPress-Coding-Standards/graphs/contributors"
                }
            ],
            "description": "PHP_CodeSniffer rules (sniffs) to enforce WordPress coding conventions",
            "keywords": [
                "phpcs",
                "standards",
                "wordpress"
            ],
            "time": "2016-08-29T20:04:47+00:00"
        },
        {
            "name": "yoast/php-development-environment",
            "version": "1.0.1",
            "source": {
                "type": "git",
                "url": "https://github.com/Yoast/php-development-environment.git",
                "reference": "d53b054d96b688a96e47d4c2e4306983375efd75"
            },
            "dist": {
                "type": "zip",
                "url": "https://api.github.com/repos/Yoast/php-development-environment/zipball/d53b054d96b688a96e47d4c2e4306983375efd75",
                "reference": "d53b054d96b688a96e47d4c2e4306983375efd75",
                "shasum": ""
            },
            "type": "library",
            "autoload": {
                "files": [
                    "define.php"
                ]
            },
            "notification-url": "https://packagist.org/downloads/",
            "license": [
                "GPL-2.0+"
            ],
            "authors": [
                {
                    "name": "Team Yoast",
                    "email": "support@yoast.com",
                    "homepage": "https://yoast.com"
                }
            ],
            "description": "Yoast PHP development environment.",
            "homepage": "https://github.com/Yoast/php-development-environment",
            "keywords": [
                "wordpress"
            ],
            "time": "2016-06-16T10:12:26+00:00"
        },
        {
            "name": "yoast/yoastcs",
            "version": "0.4.3",
            "source": {
                "type": "git",
                "url": "https://github.com/Yoast/yoastcs.git",
                "reference": "0573753b5e8b939e83894bb6a9830ab1bd296cfe"
            },
            "dist": {
                "type": "zip",
                "url": "https://api.github.com/repos/Yoast/yoastcs/zipball/0573753b5e8b939e83894bb6a9830ab1bd296cfe",
                "reference": "0573753b5e8b939e83894bb6a9830ab1bd296cfe",
                "shasum": ""
            },
            "require": {
                "phpmd/phpmd": "^2.2.3",
                "squizlabs/php_codesniffer": "~2.8.1",
                "wp-coding-standards/wpcs": "~0.10.0"
            },
            "conflict": {
                "squizlabs/php_codesniffer": "2.3.1"
            },
            "type": "library",
            "notification-url": "https://packagist.org/downloads/",
            "license": [
                "MIT"
            ],
            "authors": [
                {
                    "name": "Team Yoast",
                    "email": "support@yoast.com",
                    "homepage": "https://yoast.com"
                }
            ],
            "description": "PHP_CodeSniffer rules for Yoast projects",
            "keywords": [
                "phpcs",
                "standards",
                "wordpress"
            ],
            "time": "2017-08-02T07:45:07+00:00"
        }
    ],
    "aliases": [],
    "minimum-stability": "dev",
    "stability-flags": {
        "roave/security-advisories": 20
    },
    "prefer-stable": true,
    "prefer-lowest": false,
    "platform": {
        "php": "^5.3.2||^7.0"
    },
    "platform-dev": []
}<|MERGE_RESOLUTION|>--- conflicted
+++ resolved
@@ -4,11 +4,7 @@
         "Read more about it at https://getcomposer.org/doc/01-basic-usage.md#installing-dependencies",
         "This file is @generated automatically"
     ],
-<<<<<<< HEAD
     "content-hash": "7a27999552c7d9d7cd373cf6255d905e",
-=======
-    "content-hash": "8cc1ba351eef0ace58e82762c266db4e",
->>>>>>> 487ccaed
     "packages": [
         {
             "name": "composer/installers",
@@ -1547,7 +1543,6 @@
                 }
             ],
             "description": "Prevents installation of composer packages with known security vulnerabilities: no API, simply require it",
-<<<<<<< HEAD
             "time": "2018-05-21T07:43:38+00:00"
         },
         {
@@ -1582,9 +1577,6 @@
             ],
             "description": "Sign and verify stuff",
             "time": "2017-02-17T13:53:21+00:00"
-=======
-            "time": "2018-10-05T18:14:02+00:00"
->>>>>>> 487ccaed
         },
         {
             "name": "squizlabs/php_codesniffer",
