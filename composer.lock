--- conflicted
+++ resolved
@@ -4,11 +4,7 @@
         "Read more about it at http://getcomposer.org/doc/01-basic-usage.md#composer-lock-the-lock-file",
         "This file is @generated automatically"
     ],
-<<<<<<< HEAD
-    "hash": "4a7766889b21d82bcd704fbf31e1d56e",
-=======
     "hash": "3c0a5ecbc2c62c7517e263f9bb80ae66",
->>>>>>> 4c500503
     "packages": [
         {
             "name": "composer/installers",
@@ -228,6 +224,7 @@
         "yoast/i18n-module": 20
     },
     "prefer-stable": false,
+    "prefer-lowest": false,
     "platform": [],
     "platform-dev": []
 }