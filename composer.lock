--- conflicted
+++ resolved
@@ -1390,7 +1390,6 @@
         },
         {
             "name": "symfony/config",
-<<<<<<< HEAD
             "version": "v3.4.2",
             "source": {
                 "type": "git",
@@ -1401,18 +1400,6 @@
                 "type": "zip",
                 "url": "https://api.github.com/repos/symfony/config/zipball/e57211b88aa889fefac1cb36866db04100b0f21c",
                 "reference": "e57211b88aa889fefac1cb36866db04100b0f21c",
-=======
-            "version": "v4.0.3",
-            "source": {
-                "type": "git",
-                "url": "https://github.com/symfony/config.git",
-                "reference": "0e86d267db0851cf55f339c97df00d693fe8592f"
-            },
-            "dist": {
-                "type": "zip",
-                "url": "https://api.github.com/repos/symfony/config/zipball/0e86d267db0851cf55f339c97df00d693fe8592f",
-                "reference": "0e86d267db0851cf55f339c97df00d693fe8592f",
->>>>>>> f9be2dc9
                 "shasum": ""
             },
             "require": {
@@ -1459,7 +1446,6 @@
             ],
             "description": "Symfony Config Component",
             "homepage": "https://symfony.com",
-<<<<<<< HEAD
             "time": "2017-12-14T19:40:10+00:00"
         },
         {
@@ -1474,22 +1460,6 @@
                 "type": "zip",
                 "url": "https://api.github.com/repos/symfony/console/zipball/9f21adfb92a9315b73ae2ed43138988ee4913d4e",
                 "reference": "9f21adfb92a9315b73ae2ed43138988ee4913d4e",
-=======
-            "time": "2018-01-03T07:38:00+00:00"
-        },
-        {
-            "name": "symfony/console",
-            "version": "v4.0.3",
-            "source": {
-                "type": "git",
-                "url": "https://github.com/symfony/console.git",
-                "reference": "fe0e69d7162cba0885791cf7eea5f0d7bc0f897e"
-            },
-            "dist": {
-                "type": "zip",
-                "url": "https://api.github.com/repos/symfony/console/zipball/fe0e69d7162cba0885791cf7eea5f0d7bc0f897e",
-                "reference": "fe0e69d7162cba0885791cf7eea5f0d7bc0f897e",
->>>>>>> f9be2dc9
                 "shasum": ""
             },
             "require": {
@@ -1544,7 +1514,6 @@
             ],
             "description": "Symfony Console Component",
             "homepage": "https://symfony.com",
-<<<<<<< HEAD
             "time": "2017-12-14T19:40:10+00:00"
         },
         {
@@ -1602,9 +1571,6 @@
             "description": "Symfony Debug Component",
             "homepage": "https://symfony.com",
             "time": "2017-12-12T08:27:14+00:00"
-=======
-            "time": "2018-01-03T07:38:00+00:00"
->>>>>>> f9be2dc9
         },
         {
             "name": "symfony/dependency-injection",
@@ -1739,7 +1705,6 @@
         },
         {
             "name": "symfony/filesystem",
-<<<<<<< HEAD
             "version": "v3.4.2",
             "source": {
                 "type": "git",
@@ -1750,18 +1715,6 @@
                 "type": "zip",
                 "url": "https://api.github.com/repos/symfony/filesystem/zipball/25b135bea251829e3db6a77d773643408b575ed4",
                 "reference": "25b135bea251829e3db6a77d773643408b575ed4",
-=======
-            "version": "v4.0.3",
-            "source": {
-                "type": "git",
-                "url": "https://github.com/symfony/filesystem.git",
-                "reference": "760e47a4ee64b4c48f4b30017011e09d4c0f05ed"
-            },
-            "dist": {
-                "type": "zip",
-                "url": "https://api.github.com/repos/symfony/filesystem/zipball/760e47a4ee64b4c48f4b30017011e09d4c0f05ed",
-                "reference": "760e47a4ee64b4c48f4b30017011e09d4c0f05ed",
->>>>>>> f9be2dc9
                 "shasum": ""
             },
             "require": {
@@ -1797,7 +1750,6 @@
             ],
             "description": "Symfony Filesystem Component",
             "homepage": "https://symfony.com",
-<<<<<<< HEAD
             "time": "2017-12-14T19:40:10+00:00"
         },
         {
@@ -1848,9 +1800,6 @@
             "description": "Symfony Finder Component",
             "homepage": "https://symfony.com",
             "time": "2018-01-03T07:37:34+00:00"
-=======
-            "time": "2018-01-03T07:38:00+00:00"
->>>>>>> f9be2dc9
         },
         {
             "name": "symfony/polyfill-mbstring",
