<?php
/**
 * WPSEO plugin test file.
 *
 * @package Yoast\Tests\Notifications
 */

/**
 * Class Test_Yoast_Notification_Center.
 *
 * @coversDefaultClass Yoast_Notification_Center
 */
class Yoast_Notification_Center_Test extends WPSEO_UnitTestCase {

	/**
	 * User ID.
	 *
	 * @var int
	 */
	private $user_id;

	/**
	 * Default notification arguments to set up a fake Yoast_Notification.
	 *
	 * @var array
	 */
	private $fake_notification_defaults = [
		'id'            => 'some_id',
		'dismissal_key' => 'notification_dismissal',
	];

	/**
	 * Create user with proper caps.
	 */
	public function setUp() {
		parent::setUp();

		$this->user_id = $this->factory->user->create();

		$user = new WP_User( $this->user_id );
		$user->add_cap( 'wpseo_manage_options' );

		wp_set_current_user( $this->user_id );
	}

	/**
	 * Remove notifications on tearDown.
	 */
	public function tearDown() {
		parent::tearDown();

		$notification_center = Yoast_Notification_Center::get();
		$notification_center->deactivate_hook();
	}

	/**
	 * Test instance.
	 *
	 * @covers ::get
	 */
	public function test_construct() {
		$subject = Yoast_Notification_Center::get();

		$this->assertInstanceOf( Yoast_Notification_Center::class, $subject );
	}

	/**
	 * Add notification.
	 *
	 * @covers ::add_notification
	 */
	public function test_add_notification() {
		$notification = new Yoast_Notification( 'notification' );

		$subject = $this->get_notification_center();
		$subject->add_notification( $notification );

		$this->assertEquals( [ $notification ], $subject->get_notifications() );
	}

	/**
	 * Add wrong notification.
	 *
	 * @covers ::add_notification
	 */
	public function test_add_notification_twice() {
		$notification = new Yoast_Notification( 'notification' );

		$subject = $this->get_notification_center();
		$subject->add_notification( $notification );
		$subject->add_notification( $notification );

		$notifications = $subject->get_notifications();

		$this->assertCount( 2, $notifications );
	}

	/**
	 * Add persistent notification twice.
	 *
	 * Only one should be in the list.
	 *
	 * @covers ::add_notification
	 */
	public function test_add_notification_twice_persistent() {
		$notification = new Yoast_Notification( 'notification', [ 'id' => 'some_id' ] );

		$subject = $this->get_notification_center();
		$subject->add_notification( $notification );
		$subject->add_notification( $notification );

		$notifications = $subject->get_notifications();

		$this->assertCount( 1, $notifications );
	}

	/**
	 * Test dismissed notification.
	 *
	 * @covers ::is_notification_dismissed
	 */
	public function test_is_notification_dismissed() {
		$notification_dismissal_key = 'notification_dismissal';
		$notification               = new Yoast_Notification( 'dismiss', [ 'dismissal_key' => $notification_dismissal_key ] );

		update_user_meta( $this->user_id, $notification_dismissal_key, '1' );

		$subject = $this->get_notification_center();
		$this->assertTrue( $subject->is_notification_dismissed( $notification ) );
	}

	/**
	 * Clearing dismissal after it was set.
	 *
	 * @covers ::clear_dismissal
	 */
	public function test_clear_dismissal() {
		$notification = new Yoast_Notification( 'notification', [ 'id' => 'some_id' ] );

		$subject = $this->get_notification_center();

		update_user_meta( $this->user_id, $notification->get_dismissal_key(), '1' );

		$this->assertTrue( $subject->is_notification_dismissed( $notification ) );

		$this->assertTrue( $subject->clear_dismissal( $notification ) );

		$this->assertFalse( $subject->is_notification_dismissed( $notification ) );
	}

	/**
	 * Clearing dismissal after it was set as string.
	 *
	 * @covers ::clear_dismissal
	 */
	public function test_clear_dismissal_as_string() {
		$notification = new Yoast_Notification( 'notification', [ 'id' => 'some_id' ] );

		$subject = $this->get_notification_center();

		update_user_meta( $this->user_id, $notification->get_dismissal_key(), '1' );

		$this->assertTrue( $subject->is_notification_dismissed( $notification ) );

		$this->assertTrue( $subject->clear_dismissal( $notification->get_dismissal_key() ) );

		$this->assertFalse( $subject->is_notification_dismissed( $notification ) );
	}

	/**
	 * Clear dismissal with empty key.
	 *
	 * @covers ::clear_dismissal
	 */
	public function test_clear_dismissal_empty_key() {
		$subject = $this->get_notification_center();
		$this->assertFalse( $subject->clear_dismissal( '' ) );
	}

	/**
	 * Saving notifications to storage.
	 *
	 * @covers ::update_storage
	 */
	public function test_update_storage() {

		$message = 'b';
		$options = [ 'id' => 'some_id' ];

		$notification = new Yoast_Notification(
			$message,
			$options
		);

		$subject = $this->get_notification_center();
		$subject->add_notification( $notification );

		$subject->update_storage();

		$stored_notifications = get_user_option( Yoast_Notification_Center::STORAGE_KEY, $this->user_id );

		$test = [ $notification->to_array() ];

		$this->assertInternalType( 'array', $stored_notifications );
		$this->assertEquals( $test, $stored_notifications );
	}

	/**
	 * Not saving non-persistent notifications to storage.
	 *
	 * @covers ::update_storage
	 */
	public function test_update_storage_non_persistent() {
		$notification = new Yoast_Notification( 'b' );

		$subject = $this->get_notification_center();
		$subject->add_notification( $notification );

		$subject->update_storage();

		$stored_notifications = get_option( Yoast_Notification_Center::STORAGE_KEY );

		$this->assertFalse( $stored_notifications );
	}

	/**
	 * Not removing notifications from storage when there are no notifications.
	 *
	 * @covers ::has_stored_notifications
	 * @covers ::remove_storage
	 */
	public function test_remove_storage_without_notifications() {
		$subject = new Yoast_Notification_Center_Double();

		// The notification center does not remove anything when there are no notifications.
		$this->assertFalse( $subject->has_stored_notifications() );

		$this->assertFalse( $subject->remove_storage() );
	}

	/**
	 * Removing notifications from storage when there are notifications.
	 *
	 * @covers ::has_stored_notifications
	 * @covers ::remove_storage
	 */
	public function test_remove_storage_with_notifications() {
		$notification = new Yoast_Notification( 'b', [ 'id' => 'fake_id' ] );

		$subject = new Yoast_Notification_Center_Double();
		$subject->setup_current_notifications();

		$subject->add_notification( $notification );
		$subject->update_storage();

		$this->assertTrue( $subject->has_stored_notifications() );

		$this->assertTrue( $subject->remove_storage() );
	}

	/**
	 * Sort one notification.
	 *
	 * @covers ::get_sorted_notifications
	 */
	public function test_get_sorted_notifications() {
		$notification = new Yoast_Notification( 'c' );

		$subject = $this->get_notification_center();
		$subject->add_notification( $notification );

		$sorted = $subject->get_sorted_notifications();

		$this->assertInternalType( 'array', $sorted );
		$this->assertEquals( [ $notification ], $sorted );
	}

	/**
	 * No notification to sort, still an array.
	 *
	 * @covers ::get_sorted_notifications
	 */
	public function test_get_sorted_notifications_empty() {
		$subject = $this->get_notification_center();

		$sorted = $subject->get_sorted_notifications();

		$this->assertInternalType( 'array', $sorted );
		$this->assertEquals( [], $sorted );
	}

	/**
	 * Sort by type.
	 *
	 * @covers ::get_sorted_notifications
	 */
	public function test_get_sorted_notifications_by_type() {
		$message_1 = '1';
		$options_1 = [ 'type' => 'update' ];

		$message_2 = '2';
		$options_2 = [ 'type' => 'error' ];

		$notification_1 = new Yoast_Notification( $message_1, $options_1 );
		$notification_2 = new Yoast_Notification( $message_2, $options_2 );

		$subject = $this->get_notification_center();
		$subject->add_notification( $notification_1 );
		$subject->add_notification( $notification_2 );

		$sorted = $subject->get_sorted_notifications();

		$this->assertEquals( [ $notification_2, $notification_1 ], $sorted );
	}

	/**
	 * Sort by priority.
	 *
	 * @covers ::get_sorted_notifications
	 */
	public function test_get_sorted_notifications_by_priority() {
		$message_1 = '1';
		$options_1 = [
			'type'     => 'error',
			'priority' => 0.5,
		];

		$message_2 = '2';
		$options_2 = [
			'type'     => 'error',
			'priority' => 1,
		];

		$notification_1 = new Yoast_Notification( $message_1, $options_1 );
		$notification_2 = new Yoast_Notification( $message_2, $options_2 );

		$subject = $this->get_notification_center();
		$subject->add_notification( $notification_1 );
		$subject->add_notification( $notification_2 );

		$sorted = $subject->get_sorted_notifications();

		$this->assertEquals( [ $notification_2, $notification_1 ], $sorted );
	}

	/**
	 * Display notification.
	 *
	 * @covers Yoast_Notification_Center::display_notifications
	 */
	public function test_display_notifications() {
		$message = 'c';
		$options = [];

		$notification = $this
			->getMockBuilder( 'Yoast_Notification' )
			->setConstructorArgs( [ $message, $options ] )
			->setMethods( [ 'display_for_current_user', '__toString' ] )
			->getMock();

		$notification
			->method( 'display_for_current_user' )
			->willReturn( true );

		$notification
			->expects( $this->any() )
			->method( '__toString' )
			->willReturn( 'a' );

		$subject = $this->get_notification_center();
		$subject->add_notification( $notification );
		$subject->display_notifications();

		$this->expectOutput( 'a' );
	}

	/**
	 * Display notification not for current user.
	 *
	 * @covers Yoast_Notification_Center::add_notification
	 * @covers Yoast_Notification_Center::display_notifications
	 */
	public function test_display_notifications_not_for_current_user() {
		$message = 'c';
		$options = [];

		$notification = $this
			->getMockBuilder( 'Yoast_Notification' )
			->setConstructorArgs( [ $message, $options ] )
			->setMethods( [ 'display_for_current_user', '__toString' ] )
			->getMock();

		$notification
			->expects( $this->any() )
			->method( 'display_for_current_user' )
			->willReturn( false );

		$notification
			->expects( $this->any() )
			->method( '__toString' )
			->willReturn( 'a' );

		$subject = $this->get_notification_center();
		$subject->add_notification( $notification );
		$subject->display_notifications();

		$this->expectOutput( '' );
	}

	/**
	 * Test dismissed notification displaying.
	 *
	 * @covers Yoast_Notification_Center::add_notification
	 * @covers Yoast_Notification_Center::display_notifications
	 */
	public function test_display_dismissed_notification() {
		$notification_dismissal_key = 'dismissed';

		$message = 'c';
		$options = [
			'id'            => 'my_id',
			'dismissal_key' => $notification_dismissal_key,
		];

		$notification = new Yoast_Notification( $message, $options );

		// Dismiss the key for the current user.
		update_user_meta( $this->user_id, $notification_dismissal_key, '1' );

		// Add the notification.
		$subject = $this->get_notification_center();
		$subject->add_notification( $notification );
		$subject->display_notifications();

		// It should not be displayed.
		$this->expectOutput( '' );
	}

	/**
	 * When a notification already exists the list with an outdated nonce it should be updated.
	 *
	 * @covers Yoast_Notification_Center::add_notification
	 */
	public function test_update_nonce_on_re_add_notification() {
		// Put outdated notification in storage / notification center list.
		$notification_center = $this->get_notification_center();

		$old_nonce = 'outdated';

		$outdated = new Yoast_Notification(
			'outdated',
			[
				'nonce' => $old_nonce,
				'id'    => 'test',
			]
		);
		$new      = new Yoast_Notification( 'new', [ 'id' => 'test' ] );

		$notification_center->add_notification( $outdated );
		$notification_center->add_notification( $new );

		$notifications = $notification_center->get_notifications();

		$this->assertInternalType( 'array', $notifications );

		$notification = array_shift( $notifications );

		$this->assertNotEquals( $notification->get_nonce(), $old_nonce );
	}

	/**
	 * Test if the persistent notification is seen as new.
	 */
	public function test_notification_is_new() {
		$id = 'my_id';

		$notification_center = $this->get_notification_center();

		$notification = new Yoast_Notification( 'notification', [ 'id' => $id ] );
		$notification_center->add_notification( $notification );

		$new = $notification_center->get_new_notifications();

		$this->assertInternalType( 'array', $new );
		$this->assertContains( $notification, $new );
	}

	/**
	 * Test how many resolved notifications we have.
	 *
	 * @covers Yoast_Notification_Center::get_resolved_notification_count
	 */
	public function test_resolved_notifications() {

		$notification_center = $this->get_notification_center();
		$count               = $notification_center->get_resolved_notification_count();

		// Apply max for static test problems.
		$this->assertEquals( 0, max( 0, $count ) );
	}

	/**
	 * Tests if the notification is not being dismissed.
	 *
	 * @covers Yoast_Notification_Center::maybe_dismiss_notification
	 */
	public function test_maybe_dismiss_notification() {
		$a = new Yoast_Notification( 'a' );
		$this->assertFalse( Yoast_Notification_Center::maybe_dismiss_notification( $a ) );

<<<<<<< HEAD
		$b = new Yoast_Notification( 'b', array( 'id' => uniqid( 'id', true ) ) );
=======
		$b = new Yoast_Notification( 'b', [ 'id' => uniqid( 'id' ) ] );
>>>>>>> faf24b85
		$this->assertFalse( Yoast_Notification_Center::maybe_dismiss_notification( $b ) );
	}

	/**
	 * Test notification count.
	 *
	 * @covers Yoast_Notification_Center::get_notification_count
	 */
	public function test_get_notification_count() {

		$notification_center = $this->get_notification_center();

		$this->assertEquals( 0, $notification_center->get_notification_count() );

		$notification_center->add_notification( new Yoast_Notification( 'a', [ 'id' => 'some_id' ] ) );

		$this->assertEquals( 1, $notification_center->get_notification_count() );
		$this->assertEquals( 1, $notification_center->get_notification_count( true ) );
	}

	/**
	 * Tests that dismissing a notification only affects the current site in multisite.
	 *
	 * @group ms-required
	 *
	 * @covers Yoast_Notification_Center::dismiss_notification
	 */
	public function test_dismiss_notification_is_per_site() {
		$this->skipWithoutMultisite();

		$site2 = self::factory()->blog->create();

		$notification  = new Yoast_Notification( 'notification', $this->fake_notification_defaults );
		$dismissal_key = $notification->get_dismissal_key();

		// Dismiss notification for the current site.
		Yoast_Notification_Center::dismiss_notification( $notification );

		$site1_dismissed = (bool) get_user_option( $dismissal_key, $this->user_id );

		switch_to_blog( $site2 );
		$site2_dismissed = (bool) get_user_option( $dismissal_key, $this->user_id );
		restore_current_blog();

		$this->assertTrue( $site1_dismissed );
		$this->assertFalse( $site2_dismissed );
	}

	/**
	 * Tests that restoring a notification only affects the current site in multisite.
	 *
	 * @group ms-required
	 *
	 * @covers Yoast_Notification_Center::restore_notification
	 */
	public function test_restore_notification_is_per_site() {
		$this->skipWithoutMultisite();

		$site2 = self::factory()->blog->create();

		$notification  = new Yoast_Notification( 'notification', $this->fake_notification_defaults );
		$dismissal_key = $notification->get_dismissal_key();

		// Dismiss notification for both sites.
		update_user_option( $this->user_id, $dismissal_key, 'seen' );
		switch_to_blog( $site2 );
		update_user_option( $this->user_id, $dismissal_key, 'seen' );
		restore_current_blog();

		// Restore notification for the current site.
		Yoast_Notification_Center::restore_notification( $notification );

		$site1_dismissed = (bool) get_user_option( $dismissal_key, $this->user_id );

		switch_to_blog( $site2 );
		$site2_dismissed = (bool) get_user_option( $dismissal_key, $this->user_id );
		restore_current_blog();

		$this->assertFalse( $site1_dismissed );
		$this->assertTrue( $site2_dismissed );
	}

	/**
	 * Tests that checking for dismissed notifications applies only to the current site in multisite.
	 *
	 * @group ms-required
	 *
	 * @covers Yoast_Notification_Center::is_notification_dismissed
	 */
	public function test_is_notification_dismissed_is_per_site() {
		$this->skipWithoutMultisite();

		if ( version_compare( $GLOBALS['wp_version'], '5.1', '>=' ) ) {
			$this->markTestSkipped( 'Skipped because since WordPress 5.1 the hook wpmu_new_blog is deprecated' );

			return;
		}

		$site2 = self::factory()->blog->create();

		$notification  = new Yoast_Notification( 'notification', $this->fake_notification_defaults );
		$dismissal_key = $notification->get_dismissal_key();

		// Dismiss notification for the current site.
		update_user_option( $this->user_id, $dismissal_key, 'seen' );

		$site1_dismissed = Yoast_Notification_Center::is_notification_dismissed( $notification );

		switch_to_blog( $site2 );
		$site2_dismissed = Yoast_Notification_Center::is_notification_dismissed( $notification );
		restore_current_blog();

		$this->assertTrue( $site1_dismissed );
		$this->assertFalse( $site2_dismissed );
	}

	/**
	 * Tests that checking for dismissed notifications falls back to user meta if no user options.
	 *
	 * @covers Yoast_Notification_Center::is_notification_dismissed
	 */
	public function test_is_notification_dismissed_falls_back_to_user_meta() {

		$notification  = new Yoast_Notification( 'notification', $this->fake_notification_defaults );
		$dismissal_key = $notification->get_dismissal_key();

		// Dismiss notification in the old incorrect way.
		update_user_meta( $this->user_id, $dismissal_key, 'seen' );

		$dismissed = Yoast_Notification_Center::is_notification_dismissed( $notification );

		$this->assertTrue( $dismissed );

		// Ensure the old user metadata has been migrated on-the-fly.
		$this->assertSame( 'seen', get_user_option( $dismissal_key, $this->user_id ) );
		$this->assertEmpty( get_user_meta( $this->user_id, $dismissal_key, true ) );
	}

	/**
	 * Tests that restoring a notification also clears old user metadata.
	 *
	 * @covers Yoast_Notification_Center::restore_notification
	 */
	public function test_restore_notification_clears_user_meta() {

		$notification  = new Yoast_Notification( 'notification', $this->fake_notification_defaults );
		$dismissal_key = $notification->get_dismissal_key();

		// Set notification dismissed in both user option and old user meta way.
		update_user_option( $this->user_id, $dismissal_key, 'seen' );
		update_user_meta( $this->user_id, $dismissal_key, 'seen' );

		$this->assertTrue( Yoast_Notification_Center::restore_notification( $notification ) );
	}

	/**
	 * Tests that nonces are stripped when notifications are fetched from the database.
	 *
	 * @covers Yoast_Notification_Center::retrieve_notifications_from_storage
	 */
	public function test_retrieve_notifications_from_storage_strips_nonces() {
		$notification_center = Yoast_Notification_Center::get();

		$storage_data         = [];
		$expected             = [];
		$sample_notifications = $this->get_sample_notifications();
		foreach ( $sample_notifications as $sample_notification ) {

			// Ensure nonces are present.
			$sample_notification->get_nonce();

			$storage_data[] = $sample_notification->to_array();

			$expected[ $sample_notification->get_id() ] = null;
		}

		update_user_option( get_current_user_id(), Yoast_Notification_Center::STORAGE_KEY, $storage_data );

		$notification_center->setup_current_notifications();

		$stored_notifications = $notification_center->get_notifications();
		foreach ( $stored_notifications as $index => $stored_notification ) {
			$stored_notifications[ $index ] = $stored_notification->to_array();
		}

		$this->assertSame( $expected, wp_list_pluck( wp_list_pluck( $stored_notifications, 'options' ), 'nonce', 'id' ) );
	}

	/**
	 * Tests that nonces are not stored in the database when persisting notifications.
	 *
	 * @covers Yoast_Notification_Center::update_storage
	 */
	public function test_update_storage_strips_nonces() {
		$notification_center = Yoast_Notification_Center::get();

		add_filter( 'yoast_notifications_before_storage', [ $this, 'get_sample_notifications' ] );
		$notification_center->update_storage();

		$stored_notifications = get_user_option( Yoast_Notification_Center::STORAGE_KEY, get_current_user_id() );

		$expected             = [];
		$sample_notifications = $this->get_sample_notifications();
		foreach ( $sample_notifications as $sample_notification ) {
			$expected[ $sample_notification->get_id() ] = null;
		}

		$this->assertSame( $expected, wp_list_pluck( wp_list_pluck( $stored_notifications, 'options' ), 'nonce', 'id' ) );
	}

	/**
	 * Tests removal of a notification when there isn't any with given ID.
	 *
	 * @covers Yoast_Notification_Center::remove_notification_by_id
	 */
	public function test_remove_notification_by_id_when_no_notification_is_found() {
		$notification_center = $this
			->getMockBuilder( 'Yoast_Notification_Center' )
			->disableOriginalConstructor()
			->setMethods( [ 'remove_notification' ] )
			->getMock();

		$notification_center
			->expects( $this->never() )
			->method( 'remove_notification' );

		$notification_center->remove_notification_by_id( 'this-id-does-not-exists' );
	}

	/**
	 * Tests removal of a notification.
	 *
	 * @covers Yoast_Notification_Center::remove_notification_by_id
	 */
	public function test_remove_notification_by_id_when_notification_is_found() {
		$notification_center = $this
			->getMockBuilder( 'Yoast_Notification_Center' )
			->disableOriginalConstructor()
			->setMethods( [ 'remove_notification', 'get_notification_by_id' ] )
			->getMock();

		$notification_center
			->expects( $this->once() )
			->method( 'remove_notification' );

		$notification_center
			->expects( $this->once() )
			->method( 'get_notification_by_id' )
<<<<<<< HEAD
			->willReturn(
				new Yoast_Notification( 'message', array( 'id' => 'this-id-exists' ) )
=======
			->will(
				$this->returnValue(
					new Yoast_Notification( 'message', [ 'id' => 'this-id-exists' ] )
				)
>>>>>>> faf24b85
			);

		$notification_center->remove_notification_by_id( 'this-id-exists' );
	}

	/**
	 * Tests some scenarios for the has_stored_notifications method.
	 *
	 * @dataProvider has_stored_notifications_provider
	 *
	 * @covers Yoast_Notification_Center::has_stored_notifications
	 *
	 * @param mixed  $stored_notifications The return value of get_stored_notifications.
	 * @param bool   $expected             The expected value: true or false.
	 * @param string $message              Message to show when test fails.
	 */
	public function test_has_stored_notifications( $stored_notifications, $expected, $message ) {
		$instance = $this
			->getMockBuilder( 'Yoast_Notification_Center_Double' )
			->setMethods( [ 'get_stored_notifications' ] )
			->getMock();

		$instance
			->expects( $this->once() )
			->method( 'get_stored_notifications' )
			->willReturn( $stored_notifications );

		$this->assertEquals( $expected, $instance->has_stored_notifications(), $message );
	}

	/**
	 * A notification can be added twice, if it is added for different users.
	 */
	public function test_add_notifications_for_multiple_users() {

		$instance = $this->get_notification_center();

		$user_mock_1 = $this->mock_wp_user( 1, array( 'wpseo_manage_options' => true ) );
		$user_mock_2 = $this->mock_wp_user( 2, array( 'wpseo_manage_options' => true ) );

		$notification_for_user_1 = new Yoast_Notification(
			'Hello, user 1!',
			array(
				'user'         => $user_mock_1,
				'capabilities' => array( 'wpseo_manage_options' )
			)
		);

		$notification_for_user_2 = new Yoast_Notification(
			'Hello, user 2!',
			array(
				'user'         => $user_mock_2,
				'capabilities' => array( 'wpseo_manage_options' )
			)
		);

		$instance->add_notification( $notification_for_user_1 );
		$instance->add_notification( $notification_for_user_2 );

		$expected_for_user_1 = array( $notification_for_user_1 );
		$actual_for_user_1   = $instance->get_notifications_for_user( 1 );

		$expected_for_user_2 = array( $notification_for_user_2 );
		$actual_for_user_2   = $instance->get_notifications_for_user( 2 );

		$this->assertEquals( $expected_for_user_1, $actual_for_user_1 );
		$this->assertEquals( $expected_for_user_2, $actual_for_user_2 );
	}

	/**
	 * A notification with the same ID should only be added once for a single user.
	 */
	public function test_add_notifications_only_once_for_user() {

		$instance = $this->get_notification_center();

		$user_mock = $this->mock_wp_user( 3, array( 'wpseo_manage_options' => true ) );

		$notification = new Yoast_Notification(
			'Hello, user 3!',
			array(
				'id'           => 'Yoast_Notification_Test',
				'user'         => $user_mock,
				'capabilities' => array( 'wpseo_manage_options' )
			)
		);

		$instance->add_notification( $notification );
		$instance->add_notification( $notification );

		$expected = array( $notification );
		$actual   = $instance->get_notifications_for_user( 3 );

		$this->assertEquals( $expected, $actual );
	}


	/**
	 * Gets some notification objects.
	 *
	 * This method is used as a filter to override notifications.
	 *
	 * @return array List of notification objects.
	 */
	public function get_sample_notifications() {
		return [
			new Yoast_Notification(
				'notification',
				[ 'id' => 'some_id' ]
			),
			new Yoast_Notification(
				'notification',
				[ 'id' => 'another_id' ]
			),
		];
	}

	/**
	 * Values for the has stored notifications test.
	 *
	 * @return array The test values.
	 */
	public function has_stored_notifications_provider() {
		return [
			[
				'stored_notifications' => false,
				'expected'             => false,
				'message'              => 'With get_stored_notifications returning false',
			],
			[
				'stored_notifications' => [],
				'expected'             => false,
				'message'              => 'With get_stored_notifications returning an empty array',
			],
			[
				'stored_notifications' => [ 'This is a notification' ],
				'expected'             => true,
				'message'              => 'With get_stored_notifications returning a notification',
			],
		];
	}

	/**
	 * Gets the initialized notification center.
	 *
	 * @return Yoast_Notification_Center Notification center instance.
	 */
	private function get_notification_center() {
		$notification_center = Yoast_Notification_Center::get();
		$notification_center->setup_current_notifications();

		return $notification_center;
	}

	/**
	 * Creates a mock WordPress user.
	 *
	 * @param int   $user_id   The ID of the user.
	 * @param array $role_caps A map, mapping capabilities to `true` (user has capability) or `false` ( user has not).
	 *
	 * @return PHPUnit_Framework_MockObject_Invocation_Object | WP_User
	 */
	private function mock_wp_user( $user_id, $role_caps ) {
		$user_mock = $this
			->getMockBuilder( 'WP_User' )
			->setMethods( array( 'get_role_caps' ) )
			->getMock();

		$user_mock
			->method( 'get_role_caps' )
			->willReturn( $role_caps );

		$user_mock->ID = $user_id;

		return $user_mock;
	}
}<|MERGE_RESOLUTION|>--- conflicted
+++ resolved
@@ -508,11 +508,7 @@
 		$a = new Yoast_Notification( 'a' );
 		$this->assertFalse( Yoast_Notification_Center::maybe_dismiss_notification( $a ) );
 
-<<<<<<< HEAD
-		$b = new Yoast_Notification( 'b', array( 'id' => uniqid( 'id', true ) ) );
-=======
-		$b = new Yoast_Notification( 'b', [ 'id' => uniqid( 'id' ) ] );
->>>>>>> faf24b85
+		$b = new Yoast_Notification( 'b', [ 'id' => uniqid( 'id', true ) ] );
 		$this->assertFalse( Yoast_Notification_Center::maybe_dismiss_notification( $b ) );
 	}
 
@@ -761,15 +757,8 @@
 		$notification_center
 			->expects( $this->once() )
 			->method( 'get_notification_by_id' )
-<<<<<<< HEAD
 			->willReturn(
-				new Yoast_Notification( 'message', array( 'id' => 'this-id-exists' ) )
-=======
-			->will(
-				$this->returnValue(
-					new Yoast_Notification( 'message', [ 'id' => 'this-id-exists' ] )
-				)
->>>>>>> faf24b85
+				new Yoast_Notification( 'message', [ 'id' => 'this-id-exists' ] )
 			);
 
 		$notification_center->remove_notification_by_id( 'this-id-exists' );
