--- conflicted
+++ resolved
@@ -14,13 +14,8 @@
     <arg value="sp"/>
 
     <rule ref="Yoast">
-<<<<<<< HEAD
-        <exclude name="WordPress.CSRF.NonceVerification.NoNonceVerification" /><!-- TODO audit and fix nonces -->
-        <exclude name="WordPress.WP.PreparedSQL.NotPrepared" /><!-- TODO audit raw queries -->
+        <exclude name="WordPress.WP.PreparedSQL.NotPrepared"/><!-- TODO audit raw queries -->
         <exclude name="WordPress.Functions.DontExtract" /><!-- TODO audit usage & replace -->
-=======
-        <exclude name="WordPress.WP.PreparedSQL.NotPrepared"/><!-- TODO audit raw queries -->
->>>>>>> 57852d1b
     </rule>
 
     <rule ref="WordPress.WP.EnqueuedResources.NonEnqueuedScript">
