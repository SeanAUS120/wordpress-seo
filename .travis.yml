--- conflicted
+++ resolved
@@ -197,16 +197,13 @@
   if [[ "$PHPLINT" == "1" ]]; then
     travis_fold start "PHP.check" && travis_time_start
     if [[ $TRAVIS_PHP_VERSION == "5.2" ]]; then
-<<<<<<< HEAD
+      SKIP_CLI="-o -path ./cli -prune"
+    fi
+    if [[ $TRAVIS_PHP_VERSION == "5.2" ]]; then
       find -L . -path ./vendor -prune -o -path ./node_modules -prune -o -path ./src -prune -o -path ./tests/src -prune -o -path ./config -prune -o -name '*.php' -print0 | xargs -0 -n 1 -P 4 php -l
     else
       find -L . -path ./vendor -prune -o -path ./node_modules -prune -o -name '*.php' -print0 | xargs -0 -n 1 -P 4 php -l
     fi
-=======
-      SKIP_CLI="-o -path ./cli -prune"
-    fi
-    find -L . -path ./vendor -prune -o -path ./node_modules -prune $SKIP_CLI -o -name '*.php' -print0 | xargs -0 -n 1 -P 4 php -l
->>>>>>> 38e0c0f7
     travis_time_finish && travis_fold end "PHP.check"
   fi
 # PHP CS
