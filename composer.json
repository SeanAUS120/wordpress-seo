--- conflicted
+++ resolved
@@ -30,10 +30,6 @@
 		"yoast/whip": "^1.1.0"
 	},
 	"require-dev": {
-<<<<<<< HEAD
-		"yoast/yoastcs": "~0.4.3",
-=======
->>>>>>> 57852d1b
 		"codeclimate/php-test-reporter": "dev-master",
 		"yoast/php-development-environment": "^1.0",
 		"yoast/yoastcs": "0.4.3"
