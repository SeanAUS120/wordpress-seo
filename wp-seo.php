<?php
/*
Plugin Name: WordPress SEO
<<<<<<< HEAD
Version: 1.5.0-beta
=======
Version: 1.4.23
>>>>>>> 4b228988
Plugin URI: http://yoast.com/wordpress/seo/#utm_source=wpadmin&utm_medium=plugin&utm_campaign=wpseoplugin
Description: The first true all-in-one SEO solution for WordPress, including on-page content analysis, XML sitemaps and much more.
Author: Joost de Valk
Author URI: http://yoast.com/
Text Domain: wordpress-seo
Domain Path: /languages/
License: GPL v3

WordPress SEO Plugin
Copyright (C) 2008-2014, Joost de Valk - joost@yoast.com

This program is free software: you can redistribute it and/or modify
it under the terms of the GNU General Public License as published by
the Free Software Foundation, either version 3 of the License, or
(at your option) any later version.

This program is distributed in the hope that it will be useful,
but WITHOUT ANY WARRANTY; without even the implied warranty of
MERCHANTABILITY or FITNESS FOR A PARTICULAR PURPOSE.  See the
GNU General Public License for more details.

You should have received a copy of the GNU General Public License
along with this program.  If not, see <http://www.gnu.org/licenses/>.
*/
/**
 * @package Main
 */

if ( ! defined( 'DB_NAME' ) ) {
	header( 'HTTP/1.0 403 Forbidden' );
	die;
}

if ( ! defined( 'WPSEO_PATH' ) )
	define( 'WPSEO_PATH', plugin_dir_path( __FILE__ ) );
if ( ! defined( 'WPSEO_BASENAME' ) )
	define( 'WPSEO_BASENAME', plugin_basename( __FILE__ ) );

define( 'WPSEO_FILE', __FILE__ );

function wpseo_load_textdomain() {
	load_plugin_textdomain( 'wordpress-seo', false, dirname( plugin_basename( __FILE__ ) ) . '/languages/' );
}
add_filter( 'init', 'wpseo_load_textdomain', 1 );


if ( version_compare( PHP_VERSION, '5.2', '<' ) ) {
	if ( is_admin() && ( ! defined( 'DOING_AJAX' ) || ! DOING_AJAX ) ) {
		require_once( ABSPATH . 'wp-admin/includes/plugin.php' );
		deactivate_plugins( __FILE__ );
		wp_die( sprintf( __( 'WordPress SEO requires PHP 5.2 or higher, as does WordPress 3.2 and higher. The plugin has now disabled itself. For more info, %s$1see this post%s$2.', 'wordpress-seo' ), '<a href="http://yoast.com/requires-php-52/">', '</a>' ) );
	}
	else {
		return;
	}
}

<<<<<<< HEAD
define( 'WPSEO_VERSION', '1.5.0-beta' );

/**
 * Auto load our class files
 *
 * @todo add all classes and remove includes, but make sure that they are all initiated when needed
 * either through a static call or a new instance
 *
 * @param   string  $class  Class name
 * @return    void
 */
function wpseo_auto_load( $class ) {
	static $classes = null;

	if ( $classes === null ) {
		$classes = array(
			'wpseo_admin'                        => WPSEO_PATH . 'admin/class-admin.php',
			'wpseo_bulk_title_editor_list_table' => WPSEO_PATH . 'admin/class-bulk-title-editor-list-table.php',
			'wpseo_bulk_description_list_table'  => WPSEO_PATH . 'admin/class-bulk-description-editor-list-table.php',
			'wpseo_admin_pages'                  => WPSEO_PATH . 'admin/class-config.php',
			'wpseo_metabox'                      => WPSEO_PATH . 'admin/class-metabox.php',
			'wpseo_social_admin'                 => WPSEO_PATH . 'admin/class-opengraph-admin.php',
			'wpseo_pointers'                     => WPSEO_PATH . 'admin/class-pointers.php',
			'wpseo_sitemaps_admin'               => WPSEO_PATH . 'admin/class-sitemaps-admin.php',
			'wpseo_taxonomy'                     => WPSEO_PATH . 'admin/class-taxonomy.php',
			'yoast_tracking'                     => WPSEO_PATH . 'admin/class-tracking.php',
			'yoast_textstatistics'               => WPSEO_PATH . 'admin/TextStatistics.php',
			'wpseo_breadcrumbs'                  => WPSEO_PATH . 'frontend/class-breadcrumbs.php',
			'wpseo_frontend'                     => WPSEO_PATH . 'frontend/class-frontend.php',
			'wpseo_opengraph'                    => WPSEO_PATH . 'frontend/class-opengraph.php',
			'wpseo_twitter'                      => WPSEO_PATH . 'frontend/class-twitter.php',
			'wpseo_rewrite'                      => WPSEO_PATH . 'inc/class-rewrite.php',
			'wpseo_sitemaps'                     => WPSEO_PATH . 'inc/class-sitemaps.php',
			'sitemap_walker'                     => WPSEO_PATH . 'inc/class-sitemap-walker.php',
			'wpseo_options'                      => WPSEO_PATH . 'inc/class-wpseo-options.php',
			'wpseo_meta'                         => WPSEO_PATH . 'inc/class-wpseo-meta.php',

			'wp_list_table'                      => ABSPATH . 'wp-admin/includes/class-wp-list-table.php',
		);
	}

	$cn = strtolower( $class );

	if ( isset( $classes[$cn] ) ) {
		require_once( $classes[$cn] );
	}
}
spl_autoload_register( 'wpseo_auto_load' );




=======
define( 'WPSEO_VERSION', '1.4.23' );
>>>>>>> 4b228988

function wpseo_init() {
	require_once( WPSEO_PATH . 'inc/wpseo-functions.php' );

	$options = WPSEO_Options::get_all();

	if ( $options['stripcategorybase'] === true )
		require_once( WPSEO_PATH . 'inc/class-rewrite.php' );

	if ( $options['enablexmlsitemap'] === true )
		require_once( WPSEO_PATH . 'inc/class-sitemaps.php' );
}

/**
 * Used to load the required files on the plugins_loaded hook, instead of immediately.
 */
function wpseo_frontend_init() {
	$options = WPSEO_Options::get_all();
	require_once( WPSEO_PATH . 'frontend/class-frontend.php' );
	if ( $options['breadcrumbs-enable'] === true )
		require_once( WPSEO_PATH . 'frontend/class-breadcrumbs.php' );
	if ( $options['twitter'] === true )
		require_once( WPSEO_PATH . 'frontend/class-twitter.php' );
	if ( $options['opengraph'] === true )
		require_once( WPSEO_PATH . 'frontend/class-opengraph.php' );
}

/**
 * Used to load the required files on the plugins_loaded hook, instead of immediately.
 */
function wpseo_admin_init() {
	$options = WPSEO_Options::get_all();
	if ( isset( $_GET['wpseo_restart_tour'] ) ) {
		$options['ignore_tour'] = false;
		update_option( 'wpseo', $options );
	}

	if ( $options['yoast_tracking'] === true ) {
		require_once( WPSEO_PATH . 'admin/class-tracking.php' );
	}

	require_once( WPSEO_PATH . 'admin/class-admin.php' );

	global $pagenow;
	if ( in_array( $pagenow, array( 'edit.php', 'post.php', 'post-new.php' ) ) ) {
		require_once( WPSEO_PATH . 'admin/class-metabox.php' );
		if ( $options['opengraph'] === true )
			require_once( WPSEO_PATH . 'admin/class-opengraph-admin.php' );
	}

	if ( in_array( $pagenow, array( 'edit-tags.php' ) ) )
		require_once( WPSEO_PATH . 'admin/class-taxonomy.php' );

	if ( in_array( $pagenow, array( 'admin.php' ) ) )
		require_once( WPSEO_PATH . 'admin/class-config.php' );

	if ( $options['tracking_popup_done'] === false || $options['ignore_tour'] === false )
		require_once( WPSEO_PATH . 'admin/class-pointers.php' );

	if ( $options['enablexmlsitemap'] === true )
		require_once( WPSEO_PATH . 'admin/class-sitemaps-admin.php' );
}

add_action( 'plugins_loaded', 'wpseo_init', 14 );

if ( ! defined( 'DOING_AJAX' ) || ! DOING_AJAX )
	require_once( WPSEO_PATH . 'inc/wpseo-non-ajax-functions.php' );

if ( is_admin() ) {
	if ( defined( 'DOING_AJAX' ) && DOING_AJAX ) {
		require_once( WPSEO_PATH . 'admin/ajax.php' );
	}
	else {
		add_action( 'plugins_loaded', 'wpseo_admin_init', 15 );
	}

	register_activation_hook( __FILE__, 'wpseo_activate' );
	register_deactivation_hook( __FILE__, 'wpseo_deactivate' );
}
else {
	add_action( 'plugins_loaded', 'wpseo_frontend_init', 15 );
}
unset( $options );<|MERGE_RESOLUTION|>--- conflicted
+++ resolved
@@ -1,11 +1,7 @@
 <?php
 /*
 Plugin Name: WordPress SEO
-<<<<<<< HEAD
 Version: 1.5.0-beta
-=======
-Version: 1.4.23
->>>>>>> 4b228988
 Plugin URI: http://yoast.com/wordpress/seo/#utm_source=wpadmin&utm_medium=plugin&utm_campaign=wpseoplugin
 Description: The first true all-in-one SEO solution for WordPress, including on-page content analysis, XML sitemaps and much more.
 Author: Joost de Valk
@@ -63,7 +59,6 @@
 	}
 }
 
-<<<<<<< HEAD
 define( 'WPSEO_VERSION', '1.5.0-beta' );
 
 /**
@@ -116,9 +111,6 @@
 
 
 
-=======
-define( 'WPSEO_VERSION', '1.4.23' );
->>>>>>> 4b228988
 
 function wpseo_init() {
 	require_once( WPSEO_PATH . 'inc/wpseo-functions.php' );
