--- conflicted
+++ resolved
@@ -8,11 +8,7 @@
  *
  * @wordpress-plugin
  * Plugin Name: Yoast SEO
-<<<<<<< HEAD
- * Version:     11.0-RC3
-=======
  * Version:     11.0-RC4
->>>>>>> e06fa6cb
  * Plugin URI:  https://yoa.st/1uj
  * Description: The first true all-in-one SEO solution for WordPress, including on-page content analysis, XML sitemaps and much more.
  * Author:      Team Yoast
