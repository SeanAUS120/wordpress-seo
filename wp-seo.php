--- conflicted
+++ resolved
@@ -5,13 +5,8 @@
 
 /**
  * Plugin Name: Yoast SEO
-<<<<<<< HEAD
- * Version: 5.7.1
+ * Version: 5.9.1
  * Plugin URI: https://yoa.st/1uj
-=======
- * Version: 5.9.1
- * Plugin URI: https://yoast.com/wordpress/plugins/seo/#utm_source=wpadmin&utm_medium=plugin&utm_campaign=wpseoplugin
->>>>>>> 3f8f7267
  * Description: The first true all-in-one SEO solution for WordPress, including on-page content analysis, XML sitemaps and much more.
  * Author: Team Yoast
  * Author URI: https://yoa.st/1uk
