--- conflicted
+++ resolved
@@ -8,11 +8,7 @@
  *
  * @wordpress-plugin
  * Plugin Name: Yoast SEO
-<<<<<<< HEAD
- * Version:     8.0-RC1
-=======
  * Version:     8.0-RC2
->>>>>>> fad07d2f
  * Plugin URI:  https://yoa.st/1uj
  * Description: The first true all-in-one SEO solution for WordPress, including on-page content analysis, XML sitemaps and much more.
  * Author:      Team Yoast
