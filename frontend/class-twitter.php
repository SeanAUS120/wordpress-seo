--- conflicted
+++ resolved
@@ -178,11 +178,7 @@
 			$meta_desc = $this->fallback_description();
 		}
 
-<<<<<<< HEAD
-		$meta_desc = wpseo_replace_vars( $meta_desc, $GLOBALS['wp_query']->get_queried_object() );
-=======
 		$meta_desc = wpseo_replace_vars( $meta_desc, get_queried_object() );
->>>>>>> 16cee58a
 
 		/**
 		 * Filter: 'wpseo_twitter_description' - Allow changing the Twitter description as output in the Twitter card by Yoast SEO
@@ -261,11 +257,7 @@
 			$title = $this->fallback_title();
 		}
 
-<<<<<<< HEAD
-		$title = wpseo_replace_vars( $title, $GLOBALS['wp_query']->get_queried_object() );
-=======
 		$title = wpseo_replace_vars( $title, get_queried_object() );
->>>>>>> 16cee58a
 
 		/**
 		 * Filter: 'wpseo_twitter_title' - Allow changing the Twitter title as output in the Twitter card by Yoast SEO
