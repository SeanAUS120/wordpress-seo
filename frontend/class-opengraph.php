--- conflicted
+++ resolved
@@ -388,15 +388,8 @@
 			}
 		}
 
-<<<<<<< HEAD
 		return '';
 	}
-=======
-			if ( WPSEO_Utils::is_url_relative( $img ) === true ) {
-				if ( $img[0] != '/' ) {
-					return false;
-				}
->>>>>>> 04ea655a
 
 	/**
 	 * Display an OpenGraph image tag
@@ -417,7 +410,7 @@
 			return false;
 		}
 
-		if ( wpseo_is_url_relative( $img ) === true ) {
+		if ( WPSEO_Utils::is_url_relative( $img ) === true ) {
 			if ( $img[0] != '/' ) {
 				return false;
 			}
