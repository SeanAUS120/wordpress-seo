<?php
/**
 * WPSEO plugin file.
 *
 * @package WPSEO\Frontend\Schema
 */

/**
 * Returns schema FAQ data.
 *
 * @since 11.5
 */
class WPSEO_Schema_HowTo implements WPSEO_Graph_Piece {

	/**
	 * Determine whether this graph piece is needed or not.
	 *
	 * Always false, because this graph piece adds itself using the filter API.
	 *
	 * @var bool
	 */
	private $is_needed = false;

	/**
	 * The FAQ blocks count on the current page.
	 *
	 * @var int
	 */
	private $counter;

	/**
	 * A value object with context variables.
	 *
	 * @var WPSEO_Schema_Context
	 */
	private $context;

	/**
	 * Holds the allowed HTML tags for the jsonText.
	 *
	 * @var string
	 */
	private $allowed_json_text_tags = '<h1><h2><h3><h4><h5><h6><br><ol><ul><li><a><p><b><strong><i><em>';

	/**
	 * WPSEO_Schema_FAQ constructor.
	 *
	 * @param WPSEO_Schema_Context $context A value object with context variables.
	 *
	 * @codeCoverageIgnore
	 */
	public function __construct( WPSEO_Schema_Context $context ) {
		$this->counter = 0;
		$this->context = $context;

		add_filter( 'wpseo_schema_block_yoast/how-to-block', [ $this, 'render' ], 10, 2 );
	}

	/**
	 * Renders a list of questions, referencing them by ID.
	 *
	 * @return array $data Our Schema graph.
	 */
	public function generate() {
		return [];
	}

	/**
	 * Renders the How-To block into our graph.
	 *
	 * @param array $graph Our Schema data.
	 * @param array $block The How-To block content.
	 *
	 * @return mixed
	 */
	public function render( $graph, $block ) {
		$this->counter++;
		$data = [
			'@type'            => 'HowTo',
			'@id'              => $this->context->canonical . '#howto-' . $this->counter,
			'name'             => $this->context->title,
			'mainEntityOfPage' => [ '@id' => $this->get_main_schema_id() ],
			'description'      => '',
		];

		$json_description = strip_tags( $block['attrs']['jsonDescription'], '<h1><h2><h3><h4><h5><h6><br><ol><ul><li><a><p><b><strong><i><em>' );

		if ( isset( $json_description ) ) {
			$data['description'] = $json_description;
		}

		$this->add_duration( $data, $block['attrs'] );
		$this->add_steps( $data, $block['attrs']['steps'] );

		$graph[] = $data;

		return $graph;
	}

	/**
	 * Adds the duration of the task to the Schema.
	 *
	 * @param array $data       Our How-To schema data.
	 * @param array $attributes The block data attributes.
	 *
	 * @return array $data Our schema data.
	 */
	private function add_duration( &$data, $attributes ) {
		if ( ! empty( $attributes['hasDuration'] ) && $attributes['hasDuration'] ) {
			$days    = empty( $attributes['days'] ) ? 0 : $attributes['days'];
			$hours   = empty( $attributes['hours'] ) ? 0 : $attributes['hours'];
			$minutes = empty( $attributes['minutes'] ) ? 0 : $attributes['minutes'];

			if ( ( $days + $hours + $minutes ) > 0 ) {
				$data['totalTime'] = esc_attr( 'P' . $days . 'DT' . $hours . 'H' . $minutes . 'M' );
			}
		}

		return $data;
	}

	/**
	 * Determines whether we're part of an article or a webpage.
	 *
	 * @return string A reference URL.
	 */
	protected function get_main_schema_id() {
		if ( $this->context->site_represents !== false && WPSEO_Schema_Article::is_article_post_type() ) {
			return $this->context->canonical . WPSEO_Schema_IDs::ARTICLE_HASH;
		}

		return $this->context->canonical . WPSEO_Schema_IDs::WEBPAGE_HASH;
	}

	/**
	 * Determines whether or not a piece should be added to the graph.
	 *
	 * @return bool
	 */
	public function is_needed() {
		return $this->is_needed;
	}

	/**
	 * Adds the steps to our How-To output.
	 *
	 * @param array $data  Our How-To schema data.
	 * @param array $steps Our How-To block's steps.
	 */
	private function add_steps( &$data, $steps ) {
		foreach ( $steps as $step ) {
<<<<<<< HEAD
			$schema_id   = $this->context->canonical . '#' . esc_attr( $step['id'] );
			$schema_step = array(
=======
			$schema_id   = $this->context->canonical . '#' . $step['id'];
			$schema_step = [
>>>>>>> fd122e1f
				'@type' => 'HowToStep',
				'url'   => $schema_id,
			];

			$json_text = strip_tags( $step['jsonText'], $this->allowed_json_text_tags );
			$json_name = wp_strip_all_tags( $step['jsonName'] );

			if ( empty( $json_name ) ) {
				if ( empty( $step['text'] ) ) {
					continue;
				}

				$schema_step['text'] = '';

				$this->add_step_image( $schema_step, $step );

				// If there is no text and no image, don't output the step.
				if ( empty( $json_text ) && empty( $schema_step['image'] ) ) {
					continue;
				}

				if ( ! empty( $json_text ) ) {
					$schema_step['text'] = $json_text;
				}
			}

			elseif ( empty( $json_text ) ) {
				$schema_step['text'] = $json_name;
			}
			else {
				$schema_step['name'] = $json_name;

				$this->add_step_description( $schema_step, $step );
				$this->add_step_image( $schema_step, $step );
			}

			$data['step'][] = $schema_step;
		}
	}

	/**
	 * Checks if we have a step description, if we do, add it.
	 *
	 * @param array $schema_step Our Schema output for the Step.
	 * @param array $step        The step block data.
	 */
	private function add_step_description( &$schema_step, $step ) {
		$json_text = strip_tags( $step['jsonText'], $this->allowed_json_text_tags );

		if ( empty( $json_text ) ) {
			return;
		}

		$schema_step['itemListElement'] = [];

		$schema_step['itemListElement'][] = [
			'@type' => 'HowToDirection',
			'text'  => $json_text,
		];
	}

	/**
	 * Checks if we have a step image, if we do, add it.
	 *
	 * @param array $schema_step Our Schema output for the Step.
	 * @param array $step        The step block data.
	 */
	private function add_step_image( &$schema_step, $step ) {
		foreach ( $step['text'] as $line ) {
			if ( is_array( $line ) && isset( $line['type'] ) && $line['type'] === 'img' ) {
				$schema_step['image'] = $this->get_image_schema( esc_url( $line['props']['src'] ) );
			}
		}
	}

	/**
	 * Generates the image schema from the attachment $url.
	 *
	 * @param string $url Attachment url.
	 *
	 * @return array Image schema.
	 *
	 * @codeCoverageIgnore
	 */
	protected function get_image_schema( $url ) {
		$image = new WPSEO_Schema_Image( $this->context->canonical . '#schema-image-' . md5( $url ) );

		return $image->generate_from_url( $url );
	}
}<|MERGE_RESOLUTION|>--- conflicted
+++ resolved
@@ -149,13 +149,8 @@
 	 */
 	private function add_steps( &$data, $steps ) {
 		foreach ( $steps as $step ) {
-<<<<<<< HEAD
 			$schema_id   = $this->context->canonical . '#' . esc_attr( $step['id'] );
-			$schema_step = array(
-=======
-			$schema_id   = $this->context->canonical . '#' . $step['id'];
 			$schema_step = [
->>>>>>> fd122e1f
 				'@type' => 'HowToStep',
 				'url'   => $schema_id,
 			];
