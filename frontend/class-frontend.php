--- conflicted
+++ resolved
@@ -547,7 +547,6 @@
 		}
 	
 
-<<<<<<< HEAD
 		/**
 		 * Output the meta robots value.
 		 */
@@ -561,69 +560,34 @@
 	
 			if ( is_singular() ) {
 				global $post;
-				if ( is_object( $post ) && ( isset( $this->options['noindex-' . $post->post_type] ) && $this->options['noindex-' . $post->post_type] === true ) )
-					$robots['index'] = 'noindex';
-				if ( (int) wpseo_get_value( 'meta-robots-noindex' ) === 1 )
-					$robots['index'] = 'noindex';
-				if ( wpseo_get_value( 'meta-robots-nofollow' ) )
-					$robots['follow'] = 'nofollow';
+
+				if (  is_object( $post ) && ( isset( $this->options['noindex-' . $post->post_type] ) && $this->options['noindex-' . $post->post_type] === true ) ) {
+						$robots['index'] = 'noindex';
+				}
+	
+				if ( (int) wpseo_get_value( 'meta-robots-noindex' ) === 1 ) {
+						$robots['index'] = 'noindex';
+				}
+				else if ( (int) wpseo_get_value( 'meta-robots-noindex' ) === 2 ) {
+					$robots['index'] = 'index';
+				}
+	
+				if ( (int) wpseo_get_value( 'meta-robots-nofollow' ) === 0 ) {
+					$robots['follow'] = 'follow';
+				}
+				else if ( (int) wpseo_get_value( 'meta-robots-nofollow' ) === 1 ) {
+						$robots['follow'] = 'nofollow';
+				}
+
 				if ( wpseo_get_value( 'meta-robots-adv' ) && wpseo_get_value( 'meta-robots-adv' ) != 'none' ) {
 					foreach ( explode( ',', wpseo_get_value( 'meta-robots-adv' ) ) as $r ) {
 						$robots['other'][] = $r;
 					}
 				}
+
 			}
 			else {
 				if ( is_search() ) {
-=======
-		return;
-	}
-
-	/**
-	 * Output the meta robots value.
-	 */
-	public function robots() {
-		global $wp_query;
-
-		$robots           = array();
-		$robots['index']  = 'index';
-		$robots['follow'] = 'follow';
-		$robots['other']  = array();
-
-		if ( is_singular() ) {
-			global $post;
-
-			if ( isset( $this->options['noindex-' . $post->post_type] ) && $this->options['noindex-' . $post->post_type] ) {
-				$robots['index'] = 'noindex';
-			}
-
-			if ( (int) wpseo_get_value( 'meta-robots-noindex' ) === 1 ) {
-				$robots['index'] = 'noindex';
-			} else if ( (int) wpseo_get_value( 'meta-robots-noindex' ) === 2 ) {
-				$robots['index'] = 'index';
-			}
-
-			if ( (int) wpseo_get_value( 'meta-robots-nofollow' ) === 0 ) {
-				$robots['follow'] = 'follow';
-			}else if ( (int) wpseo_get_value( 'meta-robots-nofollow' ) === 1 ) {
-				$robots['follow'] = 'nofollow';
-			}
-
-			if ( wpseo_get_value( 'meta-robots-adv' ) && wpseo_get_value( 'meta-robots-adv' ) != 'none' ) {
-				foreach ( explode( ',', wpseo_get_value( 'meta-robots-adv' ) ) as $r ) {
-					$robots['other'][] = $r;
-				}
-			}
-
-		}
-		else {
-			if ( is_search() ) {
-				$robots['index'] = 'noindex';
-			}
-			else if ( is_tax() || is_tag() || is_category() ) {
-				$term = $wp_query->get_queried_object();
-				if ( isset( $this->options['noindex-' . $term->taxonomy] ) && $this->options['noindex-' . $term->taxonomy] )
->>>>>>> c3852bfb
 					$robots['index'] = 'noindex';
 				}
 				else if ( is_tax() || is_tag() || is_category() ) {
@@ -669,6 +633,7 @@
 				}
 			}
 	
+
 			$robotsstr = $robots['index'] . ',' . $robots['follow'];
 	
 			$robots['other'] = array_unique( $robots['other'] );
@@ -680,8 +645,9 @@
 	
 			$robotsstr = apply_filters( 'wpseo_robots', $robotsstr );
 	
-			if ( $robotsstr != '' )
+			if ( $robotsstr != '' ) {
 				echo '<meta name="robots" content="' . esc_attr( $robotsstr ) . '"/>' . "\n";
+			}
 		}
 	
 		/**
@@ -724,7 +690,6 @@
 					}
 				}
 			}
-<<<<<<< HEAD
 			else {
 				if ( is_search() ) {
 					$canonical = get_search_link();
@@ -761,58 +726,6 @@
 						}
 						else if ( is_year() ) {
 							$canonical = get_year_link( get_query_var( 'year' ) );
-=======
-		}
-
-
-		$robotsstr = $robots['index'] . ',' . $robots['follow'];
-
-		$robots['other'] = array_unique( $robots['other'] );
-		foreach ( $robots['other'] as $robot ) {
-			$robotsstr .= ',' . $robot;
-		}
-
-		$robotsstr = preg_replace( '`^index,follow,?`', '', $robotsstr );
-
-		$robotsstr = apply_filters( 'wpseo_robots', $robotsstr );
-
-		if ( $robotsstr != '' ) {
-			echo '<meta name="robots" content="' . esc_attr( $robotsstr ) . '"/>' . "\n";
-		}
-
-	}
-
-	/**
-	 * This function normally outputs the canonical but is also used in other places to retrieve the canonical URL
-	 * for the current page.
-	 *
-	 * @param bool $echo    Whether or not to output the canonical element.
-	 * @param bool $un_paged Whether or not to return the canonical with or without pagination added to the URL.
-	 * @param bool $no_override Whether or not to return a manually overridden canonical
-	 *
-	 * @return string $canonical
-	 */
-	public function canonical( $echo = true, $un_paged = false, $no_override = false ) {
-		$canonical = false;
-		$skip_pagination = false;
-
-		// Set decent canonicals for homepage, singulars and taxonomy pages
-		if ( is_singular() ) {
-			if ( ! $no_override && wpseo_get_value( 'canonical' ) && wpseo_get_value( 'canonical' ) != '' ) {
-				$canonical = wpseo_get_value( 'canonical' );
-				$skip_pagination = true;
-			} else {
-				$obj       = get_queried_object();
-				$canonical = get_permalink( $obj->ID );
-
-				// Fix paginated pages canonical, but only if the page is truly paginated.
-				if ( get_query_var( 'page' ) > 1 ) {
-					global $wp_rewrite;
-					$numpages = substr_count( $obj->post_content, '<!--nextpage-->' ) + 1;
-					if ( $numpages && get_query_var( 'page' ) <= $numpages ) {
-						if ( ! $wp_rewrite->using_permalinks() ) {
-							$canonical = add_query_arg( 'page', get_query_var( 'page' ), $canonical );
->>>>>>> c3852bfb
 						}
 					}
 				}
