<?php
/**
 * WPSEO plugin file.
 *
 * @package WPSEO\Frontend
 */

/**
 * Main frontend class for Yoast SEO, responsible for the SEO output as well as removing
 * default WordPress output.
 */
class WPSEO_Frontend {

	const METADESC_PRIORITY = 6;

	/**
	 * Instance of this class.
	 *
	 * @var object
	 */
	public static $instance;

	/**
	 * Toggle indicating whether output buffering has been started.
	 *
	 * @var boolean
	 */
	private $ob_started = false;

	/**
	 * Holds the canonical URL for the current page.
	 *
	 * @var string
	 */
	private $canonical = null;

	/**
	 * Holds the canonical URL for the current page that cannot be overriden by a manual canonical input.
	 *
	 * @var string
	 */
	private $canonical_no_override = null;

	/**
	 * Holds the canonical URL for the current page without pagination.
	 *
	 * @var string
	 */
	private $canonical_unpaged = null;

	/**
	 * Holds the generated title for the page.
	 *
	 * @var string
	 */
	private $title = null;

	/**
	 * An instance of the WPSEO_Frontend_Page_Type class.
	 *
	 * @var WPSEO_Frontend_Page_Type
	 */
	protected $frontend_page_type;

	/**
	 * An instance of the WPSEO_WooCommerce_Shop_Page class.
	 *
	 * @var WPSEO_WooCommerce_Shop_Page
	 */
	protected $woocommerce_shop_page;

	/**
	 * Default title with replace-vars.
	 *
	 * @var string
	 */
	public static $default_title = '%%title%% %%sep%% %%sitename%%';

	/**
	 * Class constructor.
	 *
	 * Adds and removes a lot of filters.
	 */
	protected function __construct() {
		add_action( 'wp_head', array( $this, 'front_page_specific_init' ), 0 );

		// The head function here calls action wpseo_head, to which we hook all our functionality.
<<<<<<< HEAD
		add_action( 'wpseo_head', array( $this, 'debug_mark' ), 2 );
		add_action( 'wpseo_head', array( $this, 'robots' ), self::ROBOTS_PRIORITY );
=======
		add_action( 'wpseo_head', array( $this, 'metadesc' ), self::METADESC_PRIORITY );
>>>>>>> e090f331
		add_action( 'wpseo_head', array( $this, 'canonical' ), 20 );
		add_action( 'wpseo_head', array( $this, 'adjacent_rel_links' ), 21 );

		// Remove actions that we will handle through our wpseo_head call, and probably change the output of.
		remove_action( 'wp_head', 'rel_canonical' );
		remove_action( 'wp_head', 'index_rel_link' );
		remove_action( 'wp_head', 'start_post_rel_link' );
		remove_action( 'wp_head', 'adjacent_posts_rel_link_wp_head' );
		remove_action( 'wp_head', 'noindex', 1 );

		// When using WP 4.4, just use the new hook.
		add_filter( 'pre_get_document_title', array( $this, 'title' ), 15 );
		add_filter( 'wp_title', array( $this, 'title' ), 15, 3 );

		add_filter( 'thematic_doctitle', array( $this, 'title' ), 15 );

		add_action( 'wp', array( $this, 'page_redirect' ), 99 );

		add_action( 'template_redirect', array( $this, 'noindex_robots' ) );

		add_filter( 'loginout', array( $this, 'nofollow_link' ) );
		add_filter( 'register', array( $this, 'nofollow_link' ) );

		// Add support for shortcodes to category descriptions.
		add_filter( 'category_description', array( $this, 'custom_category_descriptions_add_shortcode_support' ) );

		// Fix the WooThemes woo_title() output.
		add_filter( 'woo_title', array( $this, 'fix_woo_title' ), 99 );

		if ( WPSEO_Options::get( 'disable-date', false )
			|| WPSEO_Options::get( 'disable-author', false )
			|| WPSEO_Options::get( 'disable-post_format', false )
		) {
			add_action( 'wp', array( $this, 'archive_redirect' ) );
		}
		add_action( 'template_redirect', array( $this, 'attachment_redirect' ), 1 );

		add_filter( 'the_content_feed', array( $this, 'embed_rssfooter' ) );
		add_filter( 'the_excerpt_rss', array( $this, 'embed_rssfooter_excerpt' ) );

		// For WordPress functions below 4.4.
		if ( WPSEO_Options::get( 'forcerewritetitle', false ) && ! current_theme_supports( 'title-tag' ) ) {
			add_action( 'template_redirect', array( $this, 'force_rewrite_output_buffer' ), 99999 );
			add_action( 'wp_footer', array( $this, 'flush_cache' ), - 1 );
		}

		if ( WPSEO_Options::get( 'title_test', 0 ) > 0 ) {
			add_filter( 'wpseo_title', array( $this, 'title_test_helper' ) );
		}

		$this->woocommerce_shop_page = new WPSEO_WooCommerce_Shop_Page();

		$integrations = array(
			new WPSEO_Frontend_Primary_Category(),
			// new WPSEO_Schema(), // -- Has been moved to SRC directory.
			new WPSEO_Handle_404(),
			// new WPSEO_Remove_Reply_To_Com(), HAS BEEN MOVED TO SRC DIRECTORY!
			new WPSEO_OpenGraph_OEmbed(),
			$this->woocommerce_shop_page,
		);

		foreach ( $integrations as $integration ) {
			$integration->register_hooks();
		}
	}

	/**
	 * Initialize the functions that only need to run on the frontpage.
	 */
	public function front_page_specific_init() {
		if ( ! is_front_page() ) {
			return;
		}

		add_action( 'wpseo_head', array( $this, 'webmaster_tools_authentication' ), 90 );
	}

	/**
	 * Resets the entire class so canonicals, titles etc can be regenerated.
	 */
	public function reset() {
		self::$instance = null;
		foreach ( get_class_vars( __CLASS__ ) as $name => $default ) {
			switch ( $name ) {
				// Clear the class instance to be re-initialized.
				case 'instance':
					self::$instance = null;
					break;

				// Exclude these properties from being reset.
				case 'woocommerce_shop_page':
				case 'default_title':
					break;

				// Reset property to the class default.
				default:
					$this->$name = $default;
					break;
			}
		}
		WPSEO_Options::ensure_options_exist();
	}

	/**
	 * Get the singleton instance of this class.
	 *
	 * @return WPSEO_Frontend
	 */
	public static function get_instance() {
		if ( ! ( self::$instance instanceof self ) ) {
			self::$instance = new self();
		}

		return self::$instance;
	}

	/**
	 * Override Woo's title with our own.
	 *
	 * @param string $title Title string.
	 *
	 * @return string
	 */
	public function fix_woo_title( $title ) {
		return $this->title( $title );
	}

	/**
	 * Used for static home and posts pages as well as singular titles.
	 *
	 * @param object|null $object If filled, object to get the title for.
	 *
	 * @return string
	 */
	public function get_content_title( $object = null ) {
		if ( $object === null ) {
			$object = $GLOBALS['wp_query']->get_queried_object();
		}

		$title = $this->get_seo_title( $object );
		if ( $title !== '' ) {
			return $title;
		}

		$post_type = ( isset( $object->post_type ) ? $object->post_type : $object->query_var );

		return $this->get_title_from_options( 'title-' . $post_type, $object );
	}

	/**
	 * Retrieves the SEO title set in the SEO widget.
	 *
	 * @param null $object Object to retrieve the title from.
	 *
	 * @return string The SEO title for the specified object, or queried object if not supplied.
	 */
	public function get_seo_title( $object = null ) {
		if ( $object === null ) {
			$object = $GLOBALS['wp_query']->get_queried_object();
		}

		if ( ! is_object( $object ) ) {
			return $this->get_title_from_options( 'title-404-wpseo' );
		}

		$title = $this->get_seo_meta_value( 'title', $object->ID );

		if ( $title !== '' ) {
			return $this->replace_vars( $title, $object );
		}

		return $title;
	}

	/**
	 * Used for category, tag, and tax titles.
	 *
	 * @return string
	 */
	public function get_taxonomy_title() {
		$object = $GLOBALS['wp_query']->get_queried_object();

		$title = WPSEO_Taxonomy_Meta::get_term_meta( $object, $object->taxonomy, 'title' );

		if ( is_string( $title ) && $title !== '' ) {
			return $this->replace_vars( $title, $object );
		}

		return $this->get_title_from_options( 'title-tax-' . $object->taxonomy, $object );
	}

	/**
	 * Used for author titles.
	 *
	 * @return string
	 */
	public function get_author_title() {
		$author_id = get_query_var( 'author' );
		$title     = trim( get_the_author_meta( 'wpseo_title', $author_id ) );

		if ( $title !== '' ) {
			return $this->replace_vars( $title, array() );
		}

		return $this->get_title_from_options( 'title-author-wpseo' );
	}

	/**
	 * Simple function to use to pull data from $options.
	 *
	 * All titles pulled from options will be run through the $this->replace_vars function.
	 *
	 * @param string       $index      Name of the page to get the title from the settings for.
	 * @param object|array $var_source Possible object to pull variables from.
	 *
	 * @return string
	 */
	public function get_title_from_options( $index, $var_source = array() ) {
		$template = WPSEO_Options::get( $index, '' );
		if ( $template === '' ) {
			if ( is_singular() ) {
				return $this->replace_vars( self::$default_title, $var_source );
			}

			return '';
		}

		return $this->replace_vars( $template, $var_source );
	}

	/**
	 * Get the default title for the current page.
	 *
	 * This is the fallback title generator used when a title hasn't been set for the specific content, taxonomy, author
	 * details, or in the options. It scrubs off any present prefix before or after the title (based on $seplocation) in
	 * order to prevent duplicate seperations from appearing in the title (this happens when a prefix is supplied to the
	 * wp_title call on singular pages).
	 *
	 * @param string $sep         The separator used between variables.
	 * @param string $seplocation Whether the separator should be left or right.
	 * @param string $title       Possible title that's already set.
	 *
	 * @return string
	 */
	public function get_default_title( $sep, $seplocation, $title = '' ) {
		if ( 'right' === $seplocation ) {
			$regex = '`\s*' . preg_quote( trim( $sep ), '`' ) . '\s*`u';
		}
		else {
			$regex = '`^\s*' . preg_quote( trim( $sep ), '`' ) . '\s*`u';
		}
		$title = preg_replace( $regex, '', $title );

		if ( ! is_string( $title ) || ( is_string( $title ) && $title === '' ) ) {
			$title = WPSEO_Utils::get_site_name();
			$title = $this->add_paging_to_title( $sep, $seplocation, $title );
			$title = $this->add_to_title( $sep, $seplocation, $title, wp_strip_all_tags( get_bloginfo( 'description' ), true ) );

			return $title;
		}

		$title = $this->add_paging_to_title( $sep, $seplocation, $title );
		$title = $this->add_to_title( $sep, $seplocation, $title, wp_strip_all_tags( get_bloginfo( 'name' ), true ) );

		return $title;
	}

	/**
	 * This function adds paging details to the title.
	 *
	 * @param string $sep         Separator used in the title.
	 * @param string $seplocation Whether the separator should be left or right.
	 * @param string $title       The title to append the paging info to.
	 *
	 * @return string
	 */
	public function add_paging_to_title( $sep, $seplocation, $title ) {
		global $wp_query;

		if ( ! empty( $wp_query->query_vars['paged'] ) && $wp_query->query_vars['paged'] > 1 ) {
			return $this->add_to_title( $sep, $seplocation, $title, $wp_query->query_vars['paged'] . '/' . $wp_query->max_num_pages );
		}

		return $title;
	}

	/**
	 * Add part to title, while ensuring that the $seplocation variable is respected.
	 *
	 * @param string $sep         Separator used in the title.
	 * @param string $seplocation Whether the separator should be left or right.
	 * @param string $title       The title to append the title_part to.
	 * @param string $title_part  The part to append to the title.
	 *
	 * @return string
	 */
	public function add_to_title( $sep, $seplocation, $title, $title_part ) {
		if ( 'right' === $seplocation ) {
			return $title . $sep . $title_part;
		}

		return $title_part . $sep . $title;
	}

	/**
	 * Main title function.
	 *
	 * @param string $title              Title that might have already been set.
	 * @param string $separator          Separator determined in theme (unused).
	 * @param string $separator_location Whether the separator should be left or right.
	 *
	 * @return string
	 */
	public function title( $title, $separator = '', $separator_location = '' ) {
		if ( is_null( $this->title ) ) {
			$this->title = $this->generate_title( $title, $separator_location );
		}

		return $this->title;
	}

	/**
	 * Main title generation function.
	 *
	 * @param string $title              Title that might have already been set.
	 * @param string $separator_location Whether the separator should be left or right.
	 *
	 * @return string
	 */
	private function generate_title( $title, $separator_location ) {

		if ( is_feed() ) {
			return $title;
		}

		$separator = $this->replace_vars( '%%sep%%', array() );
		$separator = ' ' . trim( $separator ) . ' ';

		if ( '' === trim( $separator_location ) ) {
			$separator_location = ( is_rtl() ) ? 'left' : 'right';
		}

		// This needs to be kept track of in order to generate
		// default titles for singular pages.
		$original_title = $title;

		// This flag is used to determine if any additional
		// processing should be done to the title after the
		// main section of title generation completes.
		$modified_title = true;

		// This variable holds the page-specific title part
		// that is used to generate default titles.
		$title_part = '';

		if ( WPSEO_Frontend_Page_Type::is_home_static_page() ) {
			$title = $this->get_content_title();
		}
		elseif ( WPSEO_Frontend_Page_Type::is_home_posts_page() ) {
			$title = $this->get_title_from_options( 'title-home-wpseo' );
		}
		elseif ( $this->woocommerce_shop_page->is_shop_page() ) {
			$title = $this->get_woocommerce_title();

			if ( ! is_string( $title ) || $title === '' ) {
				$title = $this->get_post_type_archive_title( $separator, $separator_location );
			}
		}
		elseif ( WPSEO_Frontend_Page_Type::is_simple_page() ) {
			$post  = get_post( WPSEO_Frontend_Page_Type::get_simple_page_id() );
			$title = $this->get_content_title( $post );

			if ( ! is_string( $title ) || '' === $title ) {
				$title_part = $original_title;
			}
		}
		elseif ( is_search() ) {
			$title = $this->get_title_from_options( 'title-search-wpseo' );

			if ( ! is_string( $title ) || '' === $title ) {
				/* translators: %s expands to the search phrase. */
				$title_part = sprintf( __( 'Search for "%s"', 'wordpress-seo' ), esc_html( get_search_query() ) );
			}
		}
		elseif ( is_category() || is_tag() || is_tax() ) {
			$title = $this->get_taxonomy_title();

			if ( ! is_string( $title ) || '' === $title ) {
				if ( is_category() ) {
					$title_part = single_cat_title( '', false );
				}
				elseif ( is_tag() ) {
					$title_part = single_tag_title( '', false );
				}
				else {
					$title_part = single_term_title( '', false );
					if ( $title_part === '' ) {
						$term       = $GLOBALS['wp_query']->get_queried_object();
						$title_part = $term->name;
					}
				}
			}
		}
		elseif ( is_author() ) {
			$title = $this->get_author_title();

			if ( ! is_string( $title ) || '' === $title ) {
				$title_part = get_the_author_meta( 'display_name', get_query_var( 'author' ) );
			}
		}
		elseif ( is_post_type_archive() ) {
			$title = $this->get_post_type_archive_title( $separator, $separator_location );
		}
		elseif ( is_archive() ) {
			$title = $this->get_title_from_options( 'title-archive-wpseo' );

			// @todo [JRF => Yoast] Should these not use the archive default if no title found ?
			// WPSEO_Options::get_default( 'wpseo_titles', 'title-archive-wpseo' )
			// Replacement would be needed!
			if ( empty( $title ) ) {
				if ( is_month() ) {
					/* translators: %s expands to a time period, i.e. month name, year or specific date. */
					$title_part = sprintf( __( '%s Archives', 'wordpress-seo' ), single_month_title( ' ', false ) );
				}
				elseif ( is_year() ) {
					/* translators: %s expands to a time period, i.e. month name, year or specific date. */
					$title_part = sprintf( __( '%s Archives', 'wordpress-seo' ), get_query_var( 'year' ) );
				}
				elseif ( is_day() ) {
					/* translators: %s expands to a time period, i.e. month name, year or specific date. */
					$title_part = sprintf( __( '%s Archives', 'wordpress-seo' ), get_the_date() );
				}
				else {
					$title_part = __( 'Archives', 'wordpress-seo' );
				}
			}
		}
		elseif ( is_404() ) {

			$title = $this->get_title_from_options( 'title-404-wpseo' );

			// @todo [JRF => Yoast] Should these not use the 404 default if no title found ?
			// WPSEO_Options::get_default( 'wpseo_titles', 'title-404-wpseo' )
			// Replacement would be needed!
			if ( empty( $title ) ) {
				$title_part = __( 'Page not found', 'wordpress-seo' );
			}
		}
		else {
			// In case the page type is unknown, leave the title alone.
			$modified_title = false;

			// If you would like to generate a default title instead,
			// the following code could be used
			// $title_part = $title;
			// instead of the line above.
		}

		if ( ( $modified_title && empty( $title ) ) || ! empty( $title_part ) ) {
			$title = $this->get_default_title( $separator, $separator_location, $title_part );
		}

		if ( defined( 'ICL_LANGUAGE_CODE' ) && false !== strpos( $title, ICL_LANGUAGE_CODE ) ) {
			$title = str_replace( ' @' . ICL_LANGUAGE_CODE, '', $title );
		}

		/**
		 * Filter: 'wpseo_title' - Allow changing the Yoast SEO <title> output.
		 *
		 * @api string $title The page title being put out.
		 */

		return esc_html( wp_strip_all_tags( stripslashes( apply_filters( 'wpseo_title', $title ) ), true ) );
	}

	/**
	 * Function used when title needs to be force overridden.
	 *
	 * @return string
	 */
	public function force_wp_title() {
		global $wp_query;
		$old_wp_query = null;

		if ( ! $wp_query->is_main_query() ) {
			$old_wp_query = $wp_query;
			wp_reset_query();
		}

		$title = $this->title( '' );

		if ( ! empty( $old_wp_query ) ) {
			$GLOBALS['wp_query'] = $old_wp_query;
			unset( $old_wp_query );
		}

		return $title;
	}

	/**
	 * Output Webmaster Tools authentication strings.
	 */
	public function webmaster_tools_authentication() {
		// Baidu.
		$this->webmaster_tools_helper( 'baiduverify', 'baidu-site-verification' );

		// Bing.
		$this->webmaster_tools_helper( 'msverify', 'msvalidate.01' );

		// Google.
		$this->webmaster_tools_helper( 'googleverify', 'google-site-verification' );

		// Pinterest.
		$this->webmaster_tools_helper( 'pinterestverify', 'p:domain_verify' );

		// Yandex.
		$this->webmaster_tools_helper( 'yandexverify', 'yandex-verification' );
	}

	/**
	 * Helper function for authentication.
	 *
	 * @param string $option_key Option key.
	 * @param string $tag_name   The tag name.
	 *
	 * @return void
	 */
	private function webmaster_tools_helper( $option_key, $tag_name ) {
		$auth = WPSEO_Options::get( $option_key, '' );
		if ( $auth !== '' ) {
			printf( '<meta name="%1$s" content="%2$s" />' . "\n", $tag_name, $auth );
		}
	}

	/**
	 * Main wrapper function attached to wp_head. This combines all the output on the frontend of the Yoast SEO plugin.
	 */
	public function head() {
		global $wp_query;

		$old_wp_query = null;

		if ( ! $wp_query->is_main_query() ) {
			$old_wp_query = $wp_query;
			wp_reset_query();
		}

		/**
		 * Action: 'wpseo_head' - Allow other plugins to output inside the Yoast SEO section of the head section.
		 */
		do_action( 'wpseo_head' );

		if ( ! empty( $old_wp_query ) ) {
			$GLOBALS['wp_query'] = $old_wp_query;
			unset( $old_wp_query );
		}
	}

	/**
	 * This function normally outputs the canonical but is also used in other places to retrieve
	 * the canonical URL for the current page.
	 *
	 * @param bool $echo        Whether or not to output the canonical element.
	 * @param bool $un_paged    Whether or not to return the canonical with or without pagination added to the URL.
	 * @param bool $no_override Whether or not to return a manually overridden canonical.
	 *
	 * @return string $canonical
	 */
	public function canonical( $echo = true, $un_paged = false, $no_override = false ) {
		if ( is_null( $this->canonical ) ) {
			$this->generate_canonical();
		}

		$canonical = $this->canonical;

		if ( $un_paged ) {
			$canonical = $this->canonical_unpaged;
		}
		elseif ( $no_override ) {
			$canonical = $this->canonical_no_override;
		}

		if ( $echo === false ) {
			return $canonical;
		}

		if ( is_string( $canonical ) && '' !== $canonical ) {
			echo '<link rel="canonical" href="' . esc_url( $canonical, null, 'other' ) . '" />' . "\n";
		}
	}

	/**
	 * This function normally outputs the canonical but is also used in other places to retrieve
	 * the canonical URL for the current page.
	 *
	 * @return void
	 */
	private function generate_canonical() {
		$canonical          = false;
		$canonical_override = false;

		// Set decent canonicals for homepage, singulars and taxonomy pages.
		if ( is_singular() ) {
			$obj       = get_queried_object();
			$canonical = get_permalink( $obj->ID );

			$this->canonical_unpaged = $canonical;

			$canonical_override = $this->get_seo_meta_value( 'canonical' );

			// Fix paginated pages canonical, but only if the page is truly paginated.
			if ( get_query_var( 'page' ) > 1 ) {
				$num_pages = ( substr_count( $obj->post_content, '<!--nextpage-->' ) + 1 );
				if ( $num_pages && get_query_var( 'page' ) <= $num_pages ) {
					if ( ! $GLOBALS['wp_rewrite']->using_permalinks() ) {
						$canonical = add_query_arg( 'page', get_query_var( 'page' ), $canonical );
					}
					else {
						$canonical = user_trailingslashit( trailingslashit( $canonical ) . get_query_var( 'page' ) );
					}
				}
			}
		}
		else {
			if ( is_search() ) {
				$search_query = get_search_query();

				// Regex catches case when /search/page/N without search term is itself mistaken for search term. R.
				if ( ! empty( $search_query ) && ! preg_match( '|^page/\d+$|', $search_query ) ) {
					$canonical = get_search_link();
				}
			}
			elseif ( is_front_page() ) {
				$canonical = WPSEO_Utils::home_url();
			}
			elseif ( WPSEO_Frontend_Page_Type::is_posts_page() ) {

				$posts_page_id = get_option( 'page_for_posts' );
				$canonical     = $this->get_seo_meta_value( 'canonical', $posts_page_id );

				if ( empty( $canonical ) ) {
					$canonical = get_permalink( $posts_page_id );
				}
			}
			elseif ( is_tax() || is_tag() || is_category() ) {

				$term = get_queried_object();

				if ( ! empty( $term ) && ! $this->is_multiple_terms_query() ) {

					$canonical_override = WPSEO_Taxonomy_Meta::get_term_meta( $term, $term->taxonomy, 'canonical' );
					$term_link          = get_term_link( $term, $term->taxonomy );

					if ( ! is_wp_error( $term_link ) ) {
						$canonical = $term_link;
					}
				}
			}
			elseif ( is_post_type_archive() ) {
				$post_type = $this->get_queried_post_type();
				$canonical = get_post_type_archive_link( $post_type );
			}
			elseif ( is_author() ) {
				$canonical = get_author_posts_url( get_query_var( 'author' ), get_query_var( 'author_name' ) );
			}
			elseif ( is_archive() ) {
				if ( is_date() ) {
					if ( is_day() ) {
						$canonical = get_day_link( get_query_var( 'year' ), get_query_var( 'monthnum' ), get_query_var( 'day' ) );
					}
					elseif ( is_month() ) {
						$canonical = get_month_link( get_query_var( 'year' ), get_query_var( 'monthnum' ) );
					}
					elseif ( is_year() ) {
						$canonical = get_year_link( get_query_var( 'year' ) );
					}
				}
			}

			$this->canonical_unpaged = $canonical;

			if ( $canonical && get_query_var( 'paged' ) > 1 ) {
				global $wp_rewrite;
				if ( ! $wp_rewrite->using_permalinks() ) {
					if ( is_front_page() ) {
						$canonical = trailingslashit( $canonical );
					}
					$canonical = add_query_arg( 'paged', get_query_var( 'paged' ), $canonical );
				}
				else {
					if ( is_front_page() ) {
						$canonical = WPSEO_Sitemaps_Router::get_base_url( '' );
					}
					$canonical = user_trailingslashit( trailingslashit( $canonical ) . trailingslashit( $wp_rewrite->pagination_base ) . get_query_var( 'paged' ) );
				}
			}
		}

		$this->canonical_no_override = $canonical;

		if ( is_string( $canonical ) && $canonical !== '' ) {
			// Force canonical links to be absolute, relative is NOT an option.
			if ( WPSEO_Utils::is_url_relative( $canonical ) === true ) {
				$canonical = $this->base_url( $canonical );
			}
		}

		if ( is_string( $canonical_override ) && $canonical_override !== '' ) {
			$canonical = $canonical_override;
		}

		/**
		 * Filter: 'wpseo_canonical' - Allow filtering of the canonical URL put out by Yoast SEO.
		 *
		 * @api string $canonical The canonical URL.
		 */
		$this->canonical = apply_filters( 'wpseo_canonical', $canonical );
	}

	/**
	 * Parse the home URL setting to find the base URL for relative URLs.
	 *
	 * @param string $path Optional path string.
	 *
	 * @return string
	 */
	private function base_url( $path = null ) {
		$url = get_option( 'home' );

		$parts = wp_parse_url( $url );

		$base_url = trailingslashit( $parts['scheme'] . '://' . $parts['host'] );

		if ( ! is_null( $path ) ) {
			$base_url .= ltrim( $path, '/' );
		}

		return $base_url;
	}

	/**
	 * Adds 'prev' and 'next' links to archives.
	 *
	 * @link  http://googlewebmastercentral.blogspot.com/2011/09/pagination-with-relnext-and-relprev.html
	 * @since 1.0.3
	 */
	public function adjacent_rel_links() {
		/**
		 * Filter: 'wpseo_disable_adjacent_rel_links' - Allows disabling of Yoast adjacent links if this is being handled by other code.
		 *
		 * @api bool $links_generated Indicates if other code has handled adjacent links.
		 */
		if ( true === apply_filters( 'wpseo_disable_adjacent_rel_links', false ) ) {
			return;
		}

		if ( is_singular() ) {
			$this->rel_links_single();
			return;
		}

		$this->rel_links_archive();
	}

	/**
	 * Output the rel next/prev links for a single post / page.
	 *
	 * @return void
	 */
	protected function rel_links_single() {
		$num_pages = 1;

		$queried_object = get_queried_object();
		if ( ! empty( $queried_object ) ) {
			$num_pages = ( substr_count( $queried_object->post_content, '<!--nextpage-->' ) + 1 );
		}

		if ( $num_pages === 1 ) {
			return;
		}

		$page = max( 1, (int) get_query_var( 'page' ) );
		$url  = get_permalink( get_queried_object_id() );

		if ( $page > 1 ) {
			$this->adjacent_rel_link( 'prev', $url, ( $page - 1 ), 'page' );
		}

		if ( $page < $num_pages ) {
			$this->adjacent_rel_link( 'next', $url, ( $page + 1 ), 'page' );
		}
	}

	/**
	 * Output the rel next/prev links for an archive page.
	 */
	protected function rel_links_archive() {
		$url = $this->canonical( false, true, true );

		if ( ! is_string( $url ) || $url === '' ) {
			return;
		}

		$paged = max( 1, (int) get_query_var( 'paged' ) );

		if ( $paged === 2 ) {
			$this->adjacent_rel_link( 'prev', $url, ( $paged - 1 ) );
		}

		// Make sure to use index.php when needed, done after paged == 2 check so the prev links to homepage will not have index.php erroneously.
		if ( is_front_page() ) {
			$url = WPSEO_Sitemaps_Router::get_base_url( '' );
		}

		if ( $paged > 2 ) {
			$this->adjacent_rel_link( 'prev', $url, ( $paged - 1 ) );
		}

		if ( $paged < $GLOBALS['wp_query']->max_num_pages ) {
			$this->adjacent_rel_link( 'next', $url, ( $paged + 1 ) );
		}
	}

	/**
	 * Get adjacent pages link for archives.
	 *
	 * @since 1.0.2
	 * @since 7.1    Added $query_arg parameter for single post/page pagination.
	 *
	 * @param string $rel       Link relationship, prev or next.
	 * @param string $url       The un-paginated URL of the current archive.
	 * @param string $page      The page number to add on to $url for the $link tag.
	 * @param string $query_arg Optional. The argument to use to set for the page to load.
	 *
	 * @return void
	 */
	private function adjacent_rel_link( $rel, $url, $page, $query_arg = 'paged' ) {
		global $wp_rewrite;
		if ( ! $wp_rewrite->using_permalinks() ) {
			if ( $page > 1 ) {
				$url = add_query_arg( $query_arg, $page, $url );
			}
		}
		else {
			if ( $page > 1 ) {
				$url = user_trailingslashit( trailingslashit( $url ) . $this->get_pagination_base() . $page );
			}
		}

		/**
		 * Filter: 'wpseo_adjacent_rel_url' - Allow changing the URL for rel output by Yoast SEO.
		 *
		 * @api string $url The URL that's going to be output for $rel.
		 *
		 * @param string $rel Link relationship, prev or next.
		 */
		$url = apply_filters( 'wpseo_adjacent_rel_url', $url, $rel );

		/**
		 * Filter: 'wpseo_' . $rel . '_rel_link' - Allow changing link rel output by Yoast SEO.
		 *
		 * @api string $unsigned The full `<link` element.
		 */
		$link = apply_filters( 'wpseo_' . $rel . '_rel_link', '<link rel="' . esc_attr( $rel ) . '" href="' . esc_url( $url ) . "\" />\n" );

		if ( is_string( $link ) && $link !== '' ) {
			echo $link;
		}
	}

	/**
	 * Return the base for pagination.
	 *
	 * @return string The pagination base.
	 */
	private function get_pagination_base() {
		// If the current page is the frontpage, pagination should use /base/.
		$base = '';
		if ( ! is_singular() || WPSEO_Frontend_Page_Type::is_home_static_page() ) {
			$base = trailingslashit( $GLOBALS['wp_rewrite']->pagination_base );
		}
		return $base;
	}

	/**
	 * Based on the redirect meta value, this function determines whether it should redirect the current post / page.
	 *
	 * @return boolean
	 */
	public function page_redirect() {
		if ( is_singular() ) {
			global $post;
			if ( ! isset( $post ) || ! is_object( $post ) ) {
				return false;
			}

			$redir = $this->get_seo_meta_value( 'redirect', $post->ID );
			if ( $redir !== '' ) {
				header( 'X-Redirect-By: Yoast SEO' );
				wp_redirect( $redir, 301, 'Yoast SEO' );
				exit;
			}
		}

		return false;
	}

	/**
	 * Send a Robots HTTP header preventing URL from being indexed in the search results while allowing search engines
	 * to follow the links in the object at the URL.
	 *
	 * @since 1.1.7
	 * @return boolean Boolean indicating whether the noindex header was sent.
	 */
	public function noindex_robots() {

		if ( ( is_robots() ) && headers_sent() === false ) {
			header( 'X-Robots-Tag: noindex, follow', true );

			return true;
		}

		return false;
	}

	/**
	 * Adds rel="nofollow" to a link, only used for login / registration links.
	 *
	 * @param string $input The link element as a string.
	 *
	 * @return string
	 */
	public function nofollow_link( $input ) {
		return str_replace( '<a ', '<a rel="nofollow" ', $input );
	}

	/**
	 * When certain archives are disabled, this redirects those to the homepage.
	 *
	 * @return boolean False when no redirect was triggered.
	 */
	public function archive_redirect() {
		global $wp_query;

		if (
			( WPSEO_Options::get( 'disable-date', false ) && $wp_query->is_date ) ||
			( WPSEO_Options::get( 'disable-author', false ) && $wp_query->is_author ) ||
			( WPSEO_Options::get( 'disable-post_format', false ) && $wp_query->is_tax( 'post_format' ) )
		) {
			$this->redirect( get_bloginfo( 'url' ), 301 );

			return true;
		}

		return false;
	}

	/**
	 * If the option to disable attachment URLs is checked, this performs the redirect to the attachment.
	 *
	 * @return bool Returns succes status.
	 */
	public function attachment_redirect() {
		if ( WPSEO_Options::get( 'disable-attachment', false ) === false ) {
			return false;
		}
		if ( ! is_attachment() ) {
			return false;
		}

		/**
		 * Allow the developer to change the target redirection URL for attachments.
		 *
		 * @api   string $attachment_url The attachment URL for the queried object.
		 * @api   object $queried_object The queried object.
		 *
		 * @since 7.5.3
		 */
		$url = apply_filters( 'wpseo_attachment_redirect_url', wp_get_attachment_url( get_queried_object_id() ), get_queried_object() );


		if ( ! empty( $url ) ) {
			$this->do_attachment_redirect( $url );

			return true;
		}

		return false;
	}

	/**
	 * Performs the redirect from the attachment page to the image file itself.
	 *
	 * @param string $attachment_url The attachment image url.
	 *
	 * @return void
	 */
	public function do_attachment_redirect( $attachment_url ) {
		header( 'X-Redirect-By: Yoast SEO' );
		wp_redirect( $attachment_url, 301, 'Yoast SEO' );
		exit;
	}

	/**
	 * Replaces the possible RSS variables with their actual values.
	 *
	 * @param string $content The RSS content that should have the variables replaced.
	 *
	 * @return string
	 */
	public function rss_replace_vars( $content ) {
		global $post;

		/**
		 * Allow the developer to determine whether or not to follow the links in the bits Yoast SEO adds to the RSS feed, defaults to true.
		 *
		 * @api   bool $unsigned Whether or not to follow the links in RSS feed, defaults to true.
		 *
		 * @since 1.4.20
		 */
		$no_follow      = apply_filters( 'nofollow_rss_links', true );
		$no_follow_attr = '';
		if ( $no_follow === true ) {
			$no_follow_attr = 'rel="nofollow" ';
		}

		$author_link = '';
		if ( is_object( $post ) ) {
			$author_link = '<a ' . $no_follow_attr . 'href="' . esc_url( get_author_posts_url( $post->post_author ) ) . '">' . esc_html( get_the_author() ) . '</a>';
		}

		$post_link      = '<a ' . $no_follow_attr . 'href="' . esc_url( get_permalink() ) . '">' . esc_html( get_the_title() ) . '</a>';
		$blog_link      = '<a ' . $no_follow_attr . 'href="' . esc_url( get_bloginfo( 'url' ) ) . '">' . esc_html( get_bloginfo( 'name' ) ) . '</a>';
		$blog_desc_link = '<a ' . $no_follow_attr . 'href="' . esc_url( get_bloginfo( 'url' ) ) . '">' . esc_html( get_bloginfo( 'name' ) ) . ' - ' . esc_html( get_bloginfo( 'description' ) ) . '</a>';

		$content = stripslashes( trim( $content ) );
		$content = str_replace( '%%AUTHORLINK%%', $author_link, $content );
		$content = str_replace( '%%POSTLINK%%', $post_link, $content );
		$content = str_replace( '%%BLOGLINK%%', $blog_link, $content );
		$content = str_replace( '%%BLOGDESCLINK%%', $blog_desc_link, $content );

		return $content;
	}

	/**
	 * Adds the RSS footer (or header) to the full RSS feed item.
	 *
	 * @param string $content Feed item content.
	 *
	 * @return string
	 */
	public function embed_rssfooter( $content ) {
		return $this->embed_rss( $content, 'full' );
	}

	/**
	 * Adds the RSS footer (or header) to the excerpt RSS feed item.
	 *
	 * @param string $content Feed item excerpt.
	 *
	 * @return string
	 */
	public function embed_rssfooter_excerpt( $content ) {
		return $this->embed_rss( $content, 'excerpt' );
	}

	/**
	 * Adds the RSS footer and/or header to an RSS feed item.
	 *
	 * @since 1.4.14
	 *
	 * @param string $content Feed item content.
	 * @param string $context Feed item context, either 'excerpt' or 'full'.
	 *
	 * @return string
	 */
	public function embed_rss( $content, $context = 'full' ) {

		/**
		 * Filter: 'wpseo_include_rss_footer' - Allow the RSS footer to be dynamically shown/hidden.
		 *
		 * @api boolean $show_embed Indicates if the RSS footer should be shown or not.
		 *
		 * @param string $context The context of the RSS content - 'full' or 'excerpt'.
		 */
		if ( ! apply_filters( 'wpseo_include_rss_footer', true, $context ) ) {
			return $content;
		}

		if ( is_feed() ) {
			$before = '';
			$after  = '';

			if ( WPSEO_Options::get( 'rssbefore', '' ) !== '' ) {
				$before = wpautop( $this->rss_replace_vars( WPSEO_Options::get( 'rssbefore' ) ) );
			}
			if ( WPSEO_Options::get( 'rssafter', '' ) !== '' ) {
				$after = wpautop( $this->rss_replace_vars( WPSEO_Options::get( 'rssafter' ) ) );
			}
			if ( $before !== '' || $after !== '' ) {
				if ( ( isset( $context ) && $context === 'excerpt' ) && trim( $content ) !== '' ) {
					$content = wpautop( $content );
				}
				$content = $before . $content . $after;
			}
		}

		return $content;
	}

	/**
	 * Used in the force rewrite functionality this retrieves the output, replaces the title with the proper SEO
	 * title and then flushes the output.
	 */
	public function flush_cache() {

		global $wp_query;

		if ( $this->ob_started !== true ) {
			return false;
		}

		$content = ob_get_clean();

		$old_wp_query = $wp_query;

		wp_reset_query();

		$GLOBALS['wp_query'] = $old_wp_query;

		echo $content;

		return true;
	}

	/**
	 * Starts the output buffer so it can later be fixed by flush_cache().
	 */
	public function force_rewrite_output_buffer() {
		$this->ob_started = true;
		ob_start();
	}

	/**
	 * Check if this plugin is the premium version of WPSEO.
	 *
	 * @return bool
	 */
	protected function is_premium() {
		return WPSEO_Utils::is_yoast_seo_premium();
	}

	/**
	 * Check if term archive query is for multiple terms (/term-1,term2/ or /term-1+term-2/).
	 *
	 * @return bool
	 */
	protected function is_multiple_terms_query() {
		global $wp_query;

		if ( ! is_tax() && ! is_tag() && ! is_category() ) {
			return false;
		}

		$term          = get_queried_object();
		$queried_terms = $wp_query->tax_query->queried_terms;

		if ( empty( $queried_terms[ $term->taxonomy ]['terms'] ) ) {
			return false;
		}

		return count( $queried_terms[ $term->taxonomy ]['terms'] ) > 1;
	}

	/**
	 * Wraps wp_safe_redirect to allow testing for redirects.
	 *
	 * @param string $location The path to redirect to.
	 * @param int    $status   Status code to use.
	 */
	public function redirect( $location, $status = 302 ) {
		header( 'X-Redirect-By: Yoast SEO' );
		wp_safe_redirect( $location, $status, 'Yoast SEO' );
		exit;
	}

	/**
	 * Builds the title for a post type archive.
	 *
	 * @param string $separator          The title separator.
	 * @param string $separator_location The location of the title separator.
	 *
	 * @return string The title to use on a post type archive.
	 */
	protected function get_post_type_archive_title( $separator, $separator_location ) {
		$post_type = $this->get_queried_post_type();

		$title = $this->get_title_from_options( 'title-ptarchive-' . $post_type );

		if ( ! is_string( $title ) || '' === $title ) {
			$post_type_obj = get_post_type_object( $post_type );
			$title_part    = '';

			if ( isset( $post_type_obj->labels->menu_name ) ) {
				$title_part = $post_type_obj->labels->menu_name;
			}
			elseif ( isset( $post_type_obj->name ) ) {
				$title_part = $post_type_obj->name;
			}

			$title = $this->get_default_title( $separator, $separator_location, $title_part );
		}

		return $title;
	}

	/**
	 * Retrieves the WooCommerce title.
	 *
	 * @return string The WooCommerce title.
	 */
	protected function get_woocommerce_title() {
		$shop_page_id = $this->woocommerce_shop_page->get_shop_page_id();
		$post         = get_post( $shop_page_id );
		$title        = $this->get_seo_title( $post );

		if ( is_string( $title ) && $title !== '' ) {
			return $title;
		}

		if ( $shop_page_id !== -1 && is_archive() ) {
			$title = $this->get_template( 'title-' . $post->post_type );
			$title = $this->replace_vars( $title, $post );
		}

		return $title;
	}

	/**
	 * Retrieves a template from the options.
	 *
	 * @param string $template The template to retrieve.
	 *
	 * @return string The set template.
	 */
	protected function get_template( $template ) {
		return WPSEO_Options::get( $template );
	}

	/**
	 * Retrieves the queried post type.
	 *
	 * @return string The queried post type.
	 */
	protected function get_queried_post_type() {
		$post_type = get_query_var( 'post_type' );
		if ( is_array( $post_type ) ) {
			$post_type = reset( $post_type );
		}

		return $post_type;
	}

	/**
	 * Retrieves the SEO Meta value for the supplied key and optional post.
	 *
	 * @param string $key     The key to retrieve.
	 * @param int    $post_id Optional. The post to retrieve the key for.
	 *
	 * @return string Meta value.
	 */
	protected function get_seo_meta_value( $key, $post_id = 0 ) {
		return WPSEO_Meta::get_value( $key, $post_id );
	}

	/**
	 * Replaces the dynamic variables in a string.
	 *
	 * @param string $string The string to replace the variables in.
	 * @param array  $args   The object some of the replacement values might come from,
	 *                       could be a post, taxonomy or term.
	 * @param array  $omit   Variables that should not be replaced by this function.
	 *
	 * @return string The replaced string.
	 */
	protected function replace_vars( $string, $args, $omit = array() ) {
		$replacer = new WPSEO_Replace_Vars();

		return $replacer->replace( $string, $args, $omit );
	}

	/**
	 * Adds shortcode support to category descriptions.
	 *
	 * @param string $desc String to add shortcodes in.
	 *
	 * @return string Content with shortcodes filtered out.
	 */
	public function custom_category_descriptions_add_shortcode_support( $desc ) {
		// Wrap in output buffering to prevent shortcodes that echo stuff instead of return from breaking things.
		ob_start();
		$desc = do_shortcode( $desc );
		ob_end_clean();
		return $desc;
	}

	/* ********************* DEPRECATED METHODS ********************* */

	/**
	 * Outputs the meta keywords element.
	 *
	 * @deprecated 6.3
	 * @codeCoverageIgnore
	 *
	 * @return void
	 */
	public function metakeywords() {
		if ( function_exists( 'wp_get_current_user' ) && current_user_can( 'manage_options' ) ) {
			_deprecated_function( 'WPSEO_Frontend::metakeywords', '6.3' );
		}
	}

	/**
	 * Removes unneeded query variables from the URL.
	 *
	 * @deprecated 7.0
	 * @codeCoverageIgnore
	 *
	 * @return void
	 */
	public function clean_permalink() {
		// As this is a frontend method, we want to make sure it is not displayed for non-logged in users.
		if ( function_exists( 'wp_get_current_user' ) && current_user_can( 'manage_options' ) ) {
			_deprecated_function( 'WPSEO_Frontend::clean_permalink', '7.0' );
		}
	}

	/**
	 * Trailing slashes for everything except is_single().
	 *
	 * @deprecated 7.0
	 * @codeCoverageIgnore
	 */
	public function add_trailingslash() {
		// As this is a frontend method, we want to make sure it is not displayed for non-logged in users.
		if ( function_exists( 'wp_get_current_user' ) && current_user_can( 'manage_options' ) ) {
			_deprecated_function( 'WPSEO_Frontend::add_trailingslash', '7.0', null );
		}
	}

	/**
	 * Removes the ?replytocom variable from the link, replacing it with a #comment-<number> anchor.
	 *
	 * @deprecated 7.0
	 * @codeCoverageIgnore
	 *
	 * @param string $link The comment link as a string.
	 *
	 * @return string The modified link.
	 */
	public function remove_reply_to_com( $link ) {
		_deprecated_function( 'WPSEO_Frontend::remove_reply_to_com', '7.0', 'WPSEO_Remove_Reply_To_Com::remove_reply_to_com' );

		$remove_replytocom = new WPSEO_Remove_Reply_To_Com();
		return $remove_replytocom->remove_reply_to_com( $link );
	}

	/**
	 * Redirects out the ?replytocom variables.
	 *
	 * @deprecated 7.0
	 * @codeCoverageIgnore
	 *
	 * @return boolean True when redirect has been done.
	 */
	public function replytocom_redirect() {
		_deprecated_function( 'WPSEO_Frontend::replytocom_redirect', '7.0', 'WPSEO_Remove_Reply_To_Com::replytocom_redirect' );

		$remove_replytocom = new WPSEO_Remove_Reply_To_Com();
		return $remove_replytocom->replytocom_redirect();
	}

	/**
	 * Determine whether this is the homepage and shows posts.
	 *
	 * @deprecated 7.7
	 * @codeCoverageIgnore
	 *
	 * @return bool Whether or not the current page is the homepage that displays posts.
	 */
	public function is_home_posts_page() {
		_deprecated_function( __FUNCTION__, '7.7', 'WPSEO_Frontend_Page_Type::is_home_posts_page' );

		return WPSEO_Frontend_Page_Type::is_home_posts_page();
	}

	/**
	 * Determine whether the this is the static frontpage.
	 *
	 * @deprecated 7.7
	 * @codeCoverageIgnore
	 *
	 * @return bool Whether or not the current page is a static frontpage.
	 */
	public function is_home_static_page() {
		_deprecated_function( __FUNCTION__, '7.7', 'WPSEO_Frontend_Page_Type::is_home_static_page' );

		return WPSEO_Frontend_Page_Type::is_home_static_page();
	}

	/**
	 * Determine whether this is the posts page, when it's not the frontpage.
	 *
	 * @deprecated 7.7
	 * @codeCoverageIgnore
	 *
	 * @return bool Whether or not it's a non-frontpage, posts page.
	 */
	public function is_posts_page() {
		_deprecated_function( __FUNCTION__, '7.7', 'WPSEO_Frontend_Page_Type::is_posts_page' );

		return WPSEO_Frontend_Page_Type::is_posts_page();
	}

	/**
	 * Function used in testing whether the title should be force rewritten or not.
	 *
	 * @deprecated 9.6
	 * @codeCoverageIgnore
	 *
	 * @param string $title Title string.
	 *
	 * @return string
	 */
	public function title_test_helper( $title ) {
		_deprecated_function( __METHOD__, 'WPSEO 9.6' );

		return $title;
	}

	/**
	 * Output the rel=publisher code on every page of the site.
	 *
	 * @deprecated 10.1.3
	 * @codeCoverageIgnore
	 *
	 * @return boolean Boolean indicating whether the publisher link was printed.
	 */
	public function publisher() {
		_deprecated_function( __METHOD__, 'WPSEO 10.1.3' );

		return false;
	}

	/**
<<<<<<< HEAD
	 * Outputs the meta description element or returns the description text.
	 *
	 * @param bool $echo Echo or return output flag.
	 *
	 * @return string
	 */
	public function metadesc( $echo = true ) {
=======
	 * Outputs or returns the debug marker, which is also used for title replacement when force rewrite is active.
	 *
	 * @deprecated 12.7
	 *
	 * @codeCoverageIgnore
	 *
	 * @return string The marker that will be echoed.
	 */
	public function debug_mark() {
		_deprecated_function( __METHOD__, 'WPSEO 12.7' );

		return '';
	}

	/**
	 * Returns the debug marker, which is also used for title replacement when force rewrite is active.
	 *
	 * @deprecated 12.7
	 *
	 * @codeCoverageIgnore
	 *
	 * @return string The generated marker.
	 */
	public function get_debug_mark() {
		_deprecated_function( __METHOD__, 'WPSEO 12.7' );

		return '';
	}

	/**
	 * Outputs the meta robots value.
	 *
	 * @codeCoverageIgnore
	 *
	 * @deprecated 12.7
	 *
	 * @return string
	 */
	public function robots() {
>>>>>>> e090f331
		_deprecated_function( __METHOD__, 'WPSEO 12.7' );

		return '';
	}
<<<<<<< HEAD
=======

	/**
	 * Retrieves the meta robots value.
	 *
	 * @codeCoverageIgnore
	 *
	 * @deprecated 12.7
	 *
	 * @return string
	 */
	public function get_robots() {
		_deprecated_function( __METHOD__, 'WPSEO 12.7' );

		return '';
	}

	/**
	 * Determines $robots values for a single post.
	 *
	 * @codeCoverageIgnore
	 *
	 * @deprecated 12.7
	 *
	 * @param array $robots  Robots data array.
	 * @param int   $post_id The post ID for which to determine the $robots values, defaults to current post.
	 *
	 * @return array
	 */
	public function robots_for_single_post( $robots, $post_id = 0 ) {
		_deprecated_function( __METHOD__, 'WPSEO 12.7' );

		return array();
	}

	/**
	 * Outputs noindex values for the current page.
	 *
	 * @codeCoverageIgnore
	 *
	 * @deprecated 12.7
	 */
	public function noindex_page() {
		_deprecated_function( __METHOD__, 'WPSEO 12.7' );
	}
>>>>>>> e090f331
}<|MERGE_RESOLUTION|>--- conflicted
+++ resolved
@@ -85,12 +85,6 @@
 		add_action( 'wp_head', array( $this, 'front_page_specific_init' ), 0 );
 
 		// The head function here calls action wpseo_head, to which we hook all our functionality.
-<<<<<<< HEAD
-		add_action( 'wpseo_head', array( $this, 'debug_mark' ), 2 );
-		add_action( 'wpseo_head', array( $this, 'robots' ), self::ROBOTS_PRIORITY );
-=======
-		add_action( 'wpseo_head', array( $this, 'metadesc' ), self::METADESC_PRIORITY );
->>>>>>> e090f331
 		add_action( 'wpseo_head', array( $this, 'canonical' ), 20 );
 		add_action( 'wpseo_head', array( $this, 'adjacent_rel_links' ), 21 );
 
@@ -1546,15 +1540,6 @@
 	}
 
 	/**
-<<<<<<< HEAD
-	 * Outputs the meta description element or returns the description text.
-	 *
-	 * @param bool $echo Echo or return output flag.
-	 *
-	 * @return string
-	 */
-	public function metadesc( $echo = true ) {
-=======
 	 * Outputs or returns the debug marker, which is also used for title replacement when force rewrite is active.
 	 *
 	 * @deprecated 12.7
@@ -1594,13 +1579,10 @@
 	 * @return string
 	 */
 	public function robots() {
->>>>>>> e090f331
 		_deprecated_function( __METHOD__, 'WPSEO 12.7' );
 
 		return '';
 	}
-<<<<<<< HEAD
-=======
 
 	/**
 	 * Retrieves the meta robots value.
@@ -1645,5 +1627,17 @@
 	public function noindex_page() {
 		_deprecated_function( __METHOD__, 'WPSEO 12.7' );
 	}
->>>>>>> e090f331
+
+	/**
+	 * Outputs the meta description element or returns the description text.
+	 *
+	 * @param bool $echo Echo or return output flag.
+	 *
+	 * @return string
+	 */
+	public function metadesc( $echo = true ) {
+		_deprecated_function( __METHOD__, 'WPSEO 12.7' );
+
+		return '';
+	}
 }