<?php
/**
 * WPSEO plugin file.
 *
 * @package WPSEO\Frontend
 */

/**
 * Main frontend class for Yoast SEO, responsible for the SEO output as well as removing
 * default WordPress output.
 */
class WPSEO_Frontend {

	/**
	 * Instance of this class.
	 *
	 * @var object
	 */
	public static $instance;

	/**
<<<<<<< HEAD
	 * An instance of the WPSEO_WooCommerce_Shop_Page class.
	 *
	 * @var WPSEO_WooCommerce_Shop_Page
	 */
	protected $woocommerce_shop_page;
=======
	 * Toggle indicating whether output buffering has been started.
	 *
	 * @var boolean
	 */
	private $ob_started = false;
>>>>>>> 6d9239db

	/**
	 * Class constructor.
	 *
	 * Adds and removes a lot of filters.
	 */
	protected function __construct() {
		// Remove actions that we will handle through our wpseo_head call, and probably change the output of.
		remove_action( 'wp_head', 'rel_canonical' );
		remove_action( 'wp_head', 'index_rel_link' );
		remove_action( 'wp_head', 'start_post_rel_link' );
		remove_action( 'wp_head', 'adjacent_posts_rel_link_wp_head' );
		remove_action( 'wp_head', 'noindex', 1 );

<<<<<<< HEAD
		$this->woocommerce_shop_page = new WPSEO_WooCommerce_Shop_Page();
=======
		// For WordPress functions below 4.4.
		if ( WPSEO_Options::get( 'forcerewritetitle', false ) && ! current_theme_supports( 'title-tag' ) ) {
			add_action( 'template_redirect', array( $this, 'force_rewrite_output_buffer' ), 99999 );
			add_action( 'wp_footer', array( $this, 'flush_cache' ), - 1 );
		}
>>>>>>> 6d9239db

		$integrations = array(
			new WPSEO_Frontend_Primary_Category(),
			// new WPSEO_Schema(), // -- Has been moved to SRC directory.
			new WPSEO_Handle_404(),
			// new WPSEO_Remove_Reply_To_Com(), HAS BEEN MOVED TO SRC DIRECTORY!
			new WPSEO_OpenGraph_OEmbed(),
		);

		foreach ( $integrations as $integration ) {
			$integration->register_hooks();
		}
	}

	/**
	 * Resets the entire class so canonicals, titles etc can be regenerated.
	 */
	public function reset() {
		self::$instance = null;
		foreach ( get_class_vars( __CLASS__ ) as $name => $default ) {
			switch ( $name ) {
				// Clear the class instance to be re-initialized.
				case 'instance':
					self::$instance = null;
					break;

				// Exclude these properties from being reset.
				case 'woocommerce_shop_page':
				case 'default_title':
					break;

				// Reset property to the class default.
				default:
					$this->$name = $default;
					break;
			}
		}
		WPSEO_Options::ensure_options_exist();
	}

	/**
	 * Get the singleton instance of this class.
	 *
	 * @return WPSEO_Frontend
	 */
	public static function get_instance() {
		if ( ! ( self::$instance instanceof self ) ) {
			self::$instance = new self();
		}

		return self::$instance;
	}

	/**
	 * Main wrapper function attached to wp_head. This combines all the output on the frontend of the Yoast SEO plugin.
	 */
	public function head() {
		global $wp_query;

		$old_wp_query = null;

		if ( ! $wp_query->is_main_query() ) {
			$old_wp_query = $wp_query;
			wp_reset_query();
		}

		/**
		 * Action: 'wpseo_head' - Allow other plugins to output inside the Yoast SEO section of the head section.
		 */
		do_action( 'wpseo_head' );

		if ( ! empty( $old_wp_query ) ) {
			$GLOBALS['wp_query'] = $old_wp_query;
			unset( $old_wp_query );
		}
	}

	/* ********************* DEPRECATED METHODS ********************* */

	/**
	 * Outputs the meta keywords element.
	 *
	 * @deprecated 6.3
	 * @codeCoverageIgnore
	 *
	 * @return void
	 */
	public function metakeywords() {
		if ( function_exists( 'wp_get_current_user' ) && current_user_can( 'manage_options' ) ) {
			_deprecated_function( 'WPSEO_Frontend::metakeywords', '6.3' );
		}
	}

	/**
	 * Removes unneeded query variables from the URL.
	 *
	 * @deprecated 7.0
	 * @codeCoverageIgnore
	 *
	 * @return void
	 */
	public function clean_permalink() {
		// As this is a frontend method, we want to make sure it is not displayed for non-logged in users.
		if ( function_exists( 'wp_get_current_user' ) && current_user_can( 'manage_options' ) ) {
			_deprecated_function( 'WPSEO_Frontend::clean_permalink', '7.0' );
		}
	}

	/**
	 * Trailing slashes for everything except is_single().
	 *
	 * @deprecated 7.0
	 * @codeCoverageIgnore
	 */
	public function add_trailingslash() {
		// As this is a frontend method, we want to make sure it is not displayed for non-logged in users.
		if ( function_exists( 'wp_get_current_user' ) && current_user_can( 'manage_options' ) ) {
			_deprecated_function( 'WPSEO_Frontend::add_trailingslash', '7.0', null );
		}
	}

	/**
	 * Removes the ?replytocom variable from the link, replacing it with a #comment-<number> anchor.
	 *
	 * @deprecated 7.0
	 * @codeCoverageIgnore
	 *
	 * @param string $link The comment link as a string.
	 *
	 * @return string The modified link.
	 */
	public function remove_reply_to_com( $link ) {
		_deprecated_function( 'WPSEO_Frontend::remove_reply_to_com', '7.0', 'WPSEO_Remove_Reply_To_Com::remove_reply_to_com' );

		return '';
	}

	/**
	 * Redirects out the ?replytocom variables.
	 *
	 * @deprecated 7.0
	 * @codeCoverageIgnore
	 *
	 * @return boolean True when redirect has been done.
	 */
	public function replytocom_redirect() {
		_deprecated_function( 'WPSEO_Frontend::replytocom_redirect', '7.0', 'WPSEO_Remove_Reply_To_Com::replytocom_redirect' );

		return false;
	}

	/**
	 * Determine whether this is the homepage and shows posts.
	 *
	 * @deprecated 7.7
	 * @codeCoverageIgnore
	 *
	 * @return bool Whether or not the current page is the homepage that displays posts.
	 */
	public function is_home_posts_page() {
		_deprecated_function( __FUNCTION__, '7.7', 'WPSEO_Frontend_Page_Type::is_home_posts_page' );

		return WPSEO_Frontend_Page_Type::is_home_posts_page();
	}

	/**
	 * Determine whether the this is the static frontpage.
	 *
	 * @deprecated 7.7
	 * @codeCoverageIgnore
	 *
	 * @return bool Whether or not the current page is a static frontpage.
	 */
	public function is_home_static_page() {
		_deprecated_function( __FUNCTION__, '7.7', 'WPSEO_Frontend_Page_Type::is_home_static_page' );

		return WPSEO_Frontend_Page_Type::is_home_static_page();
	}

	/**
	 * Determine whether this is the posts page, when it's not the frontpage.
	 *
	 * @deprecated 7.7
	 * @codeCoverageIgnore
	 *
	 * @return bool Whether or not it's a non-frontpage, posts page.
	 */
	public function is_posts_page() {
		_deprecated_function( __FUNCTION__, '7.7', 'WPSEO_Frontend_Page_Type::is_posts_page' );

		return WPSEO_Frontend_Page_Type::is_posts_page();
	}

	/**
	 * Function used in testing whether the title should be force rewritten or not.
	 *
	 * @deprecated 9.6
	 * @codeCoverageIgnore
	 *
	 * @param string $title Title string.
	 *
	 * @return string
	 */
	public function title_test_helper( $title ) {
		_deprecated_function( __METHOD__, 'WPSEO 9.6' );

		return $title;
	}

	/**
	 * Output the rel=publisher code on every page of the site.
	 *
	 * @deprecated 10.1.3
	 * @codeCoverageIgnore
	 *
	 * @return boolean Boolean indicating whether the publisher link was printed.
	 */
	public function publisher() {
		_deprecated_function( __METHOD__, 'WPSEO 10.1.3' );

		return false;
	}

	/**
	 * Adds shortcode support to category descriptions.
	 *
	 * @deprecated xx.x
	 *
	 * @codeCoverageIgnore
	 *
	 * @param string $desc String to add shortcodes in.
	 *
	 * @return string Content with shortcodes filtered out.
	 */
	public function custom_category_descriptions_add_shortcode_support( $desc ) {
		_deprecated_function( __METHOD__, 'WPSEO xx.x' );

		return '';
	}

	/**
	 * Main title function.
	 *
	 * @deprecated xx.x
	 *
	 * @codeCoverageIgnore
	 *
	 * @param string $title              Title that might have already been set.
	 * @param string $separator          Separator determined in theme (unused).
	 * @param string $separator_location Whether the separator should be left or right.
	 *
	 * @return string
	 */
	public function title( $title, $separator = '', $separator_location = '' ) {
		_deprecated_function( __METHOD__, 'WPSEO xx.x' );

		return '';
	}

	/**
	 * Outputs or returns the debug marker, which is also used for title replacement when force rewrite is active.
	 *
	 * @deprecated xx.x
	 *
	 * @codeCoverageIgnore
	 *
	 * @return string The marker that will be echoed.
	 */
	public function debug_mark() {
		_deprecated_function( __METHOD__, 'WPSEO xx.x' );

		return '';
	}

	/**
	 * Returns the debug marker, which is also used for title replacement when force rewrite is active.
	 *
	 * @deprecated xx.x
	 *
	 * @codeCoverageIgnore
	 *
	 * @return string The generated marker.
	 */
	public function get_debug_mark() {
		_deprecated_function( __METHOD__, 'WPSEO xx.x' );

		return '';
	}

	/**
	 * Outputs the meta robots value.
	 *
	 * @codeCoverageIgnore
	 *
	 * @deprecated xx.x
	 *
	 * @return string
	 */
	public function robots() {
		_deprecated_function( __METHOD__, 'WPSEO xx.x' );

		return '';
	}

	/**
	 * Retrieves the meta robots value.
	 *
	 * @codeCoverageIgnore
	 *
	 * @deprecated xx.x
	 *
	 * @return string
	 */
	public function get_robots() {
		_deprecated_function( __METHOD__, 'WPSEO xx.x' );

		return '';
	}

	/**
	 * Determines $robots values for a single post.
	 *
	 * @codeCoverageIgnore
	 *
	 * @deprecated xx.x
	 *
	 * @param array $robots  Robots data array.
	 * @param int   $post_id The post ID for which to determine the $robots values, defaults to current post.
	 *
	 * @return array
	 */
	public function robots_for_single_post( $robots, $post_id = 0 ) {
		_deprecated_function( __METHOD__, 'WPSEO xx.x' );

		return array();
	}

	/**
	 * Outputs noindex values for the current page.
	 *
	 * @codeCoverageIgnore
	 *
	 * @deprecated xx.x
	 */
	public function noindex_page() {
		_deprecated_function( __METHOD__, 'WPSEO xx.x' );
	}

	/**
	 * Used for static home and posts pages as well as singular titles.
	 *
	 * @codeCoverageIgnore
	 *
	 * @deprecated xx.x
	 *
	 * @param object|null $object If filled, object to get the title for.
	 *
	 * @return string
	 */
	public function get_content_title( $object = null ) {
		_deprecated_function( __METHOD__, 'WPSEO xx.x' );

		return '';
	}

	/**
	 * Retrieves the SEO title set in the SEO widget.
	 *
	 * @codeCoverageIgnore
	 *
	 * @deprecated xx.x
	 *
	 * @param null $object Object to retrieve the title from.
	 *
	 * @return string The SEO title for the specified object, or queried object if not supplied.
	 */
	public function get_seo_title( $object = null ) {
		_deprecated_function( __METHOD__, 'WPSEO xx.x' );

		return '';
	}

	/**
	 * Used for category, tag, and tax titles.
	 *
	 * @codeCoverageIgnore
	 *
	 * @deprecated xx.x
	 *
	 * @return string
	 */
	public function get_taxonomy_title() {
		_deprecated_function( __METHOD__, 'WPSEO xx.x' );

		return '';
	}

	/**
	 * Used for author titles.
	 *
	 * @codeCoverageIgnore
	 *
	 * @deprecated xx.x
	 *
	 * @return string
	 */
	public function get_author_title() {
		_deprecated_function( __METHOD__, 'WPSEO xx.x' );

		return '';
	}

	/**
	 * Simple function to use to pull data from $options.
	 *
	 * All titles pulled from options will be run through the $this->replace_vars function.
	 *
	 * @codeCoverageIgnore
	 *
	 * @deprecated xx.x
	 *
	 * @param string       $index      Name of the page to get the title from the settings for.
	 * @param object|array $var_source Possible object to pull variables from.
	 *
	 * @return string
	 */
	public function get_title_from_options( $index, $var_source = array() ) {
		_deprecated_function( __METHOD__, 'WPSEO xx.x' );

		return '';
	}

	/**
	 * Get the default title for the current page.
	 *
	 * This is the fallback title generator used when a title hasn't been set for the specific content, taxonomy, author
	 * details, or in the options. It scrubs off any present prefix before or after the title (based on $seplocation) in
	 * order to prevent duplicate seperations from appearing in the title (this happens when a prefix is supplied to the
	 * wp_title call on singular pages).
	 *
	 * @codeCoverageIgnore
	 *
	 * @deprecated xx.x
	 *
	 * @param string $sep         The separator used between variables.
	 * @param string $seplocation Whether the separator should be left or right.
	 * @param string $title       Possible title that's already set.
	 *
	 * @return string
	 */
	public function get_default_title( $sep, $seplocation, $title = '' ) {
		_deprecated_function( __METHOD__, 'WPSEO xx.x' );

		return '';
	}

	/**
	 * This function adds paging details to the title.
	 *
	 * @codeCoverageIgnore
	 *
	 * @deprecated xx.x
	 *
	 * @param string $sep         Separator used in the title.
	 * @param string $seplocation Whether the separator should be left or right.
	 * @param string $title       The title to append the paging info to.
	 *
	 * @return string
	 */
	public function add_paging_to_title( $sep, $seplocation, $title ) {
		_deprecated_function( __METHOD__, 'WPSEO xx.x' );

		return '';
	}

	/**
	 * Add part to title, while ensuring that the $seplocation variable is respected.
	 *
	 * @codeCoverageIgnore
	 *
	 * @deprecated xx.x
	 *
	 * @param string $sep         Separator used in the title.
	 * @param string $seplocation Whether the separator should be left or right.
	 * @param string $title       The title to append the title_part to.
	 * @param string $title_part  The part to append to the title.
	 *
	 * @return string
	 */
	public function add_to_title( $sep, $seplocation, $title, $title_part ) {
		_deprecated_function( __METHOD__, 'WPSEO xx.x' );

		return '';
	}

	/**
	 * Function used when title needs to be force overridden.
	 *
	 * @codeCoverageIgnore
	 *
	 * @deprecated xx.x
	 *
	 * @return string
	 */
	public function force_wp_title() {
		_deprecated_function( __METHOD__, 'WPSEO xx.x' );

		return '';
	}

	/**
	 * Outputs the meta description element or returns the description text.
	 *
	 * @codeCoverageIgnore
	 *
	 * @deprecated xx.x
	 *
	 * @param bool $echo Echo or return output flag.
	 *
	 * @return string
	 */
	public function metadesc( $echo = true ) {
		_deprecated_function( __METHOD__, 'WPSEO xx.x' );

		return '';
	}

	/**
	 * Override Woo's title with our own.
	 *
	 * @codeCoverageIgnore
	 *
	 * @deprecated xx.x
	 *
	 * @param string $title Title string.
	 *
	 * @return string
	 */
	public function fix_woo_title( $title ) {
		_deprecated_function( __METHOD__, 'WPSEO xx.x' );

		return '';
	}

	/**
	 * Adds 'prev' and 'next' links to archives.
	 *
	 * @codeCoverageIgnore
	 *
	 * @deprecated xx.x
	 *
	 * @link  http://googlewebmastercentral.blogspot.com/2011/09/pagination-with-relnext-and-relprev.html
	 * @since 1.0.3
	 */
	public function adjacent_rel_links() {
		_deprecated_function( __METHOD__, 'WPSEO xx.x' );
	}

	/**
	 * This function normally outputs the canonical but is also used in other places to retrieve
	 * the canonical URL for the current page.
	 *
	 * @codeCoverageIgnore
	 *
	 * @deprecated xx.x
	 *
	 * @param bool $echo        Whether or not to output the canonical element.
	 * @param bool $un_paged    Whether or not to return the canonical with or without pagination added to the URL.
	 * @param bool $no_override Whether or not to return a manually overridden canonical.
	 *
	 * @return string $canonical
	 */
	public function canonical( $echo = true, $un_paged = false, $no_override = false ) {
		_deprecated_function( __METHOD__, 'WPSEO xx.x' );

		return '';
	}


	/**
	 * Initialize the functions that only need to run on the frontpage.
	 *
	 * @codeCoverageIgnore
	 *
	 * @deprecated xx.x
	 */
	public function front_page_specific_init() {
		_deprecated_function( __METHOD__, 'WPSEO xx.x' );
	}

	/**
	 * Output Webmaster Tools authentication strings.
	 *
	 * @codeCoverageIgnore
	 *
	 * @deprecated xx.x
	 */
	public function webmaster_tools_authentication() {
		_deprecated_function( __METHOD__, 'WPSEO xx.x' );
	}

	/**
	 * When certain archives are disabled, this redirects those to the homepage.
	 *
	 * @codeCoverageIgnore
	 *
	 * @deprecated xx.x
	 *
	 * @return boolean False when no redirect was triggered.
	 */
	public function archive_redirect() {
		_deprecated_function( __METHOD__, 'WPSEO xx.x' );

		return false;
	}

	/**
	 * Based on the redirect meta value, this function determines whether it should redirect the current post / page.
	 *
	 * @codeCoverageIgnore
	 *
	 * @deprecated xx.x
	 *
	 * @return boolean Whether or not the current post / page should be redirected.
	 */
	public function page_redirect() {
		_deprecated_function( __METHOD__, 'WPSEO xx.x' );

		return false;
	}

	/**
	 * If the option to disable attachment URLs is checked, this performs the redirect to the attachment.
	 *
	 * @codeCoverageIgnore
	 *
	 * @deprecated xx.x
	 *
	 * @return bool Returns success status.
	 */
	public function attachment_redirect() {
		_deprecated_function( __METHOD__, 'WPSEO xx.x' );

		return false;
	}

	/**
	 * Performs the redirect from the attachment page to the image file itself.
	 *
	 * @codeCoverageIgnore
	 *
	 * @deprecated xx.x
	 *
	 * @param string $attachment_url The attachment image url.
	 *
	 * @return void
	 */
	public function do_attachment_redirect( $attachment_url ) {
		_deprecated_function( __METHOD__, 'WPSEO xx.x' );
	}

	/**
	 * Wraps wp_safe_redirect to allow testing for redirects.
	 *
	 * @codeCoverageIgnore
	 *
	 * @deprecated xx.x
	 *
	 * @param string $location The path to redirect to.
	 * @param int    $status   Status code to use.
	 */
	public function redirect( $location, $status = 302 ) {
		_deprecated_function( __METHOD__, 'WPSEO xx.x' );
	}

	/**
	 * Replaces the possible RSS variables with their actual values.
	 *
	 * @codeCoverageIgnore
	 *
	 * @deprecated xx.x
	 *
	 * @param string $content The RSS content that should have the variables replaced.
	 *
	 * @return string
	 */
	public function rss_replace_vars( $content ) {
		_deprecated_function( __METHOD__, 'WPSEO xx.x' );

		return $content;
	}

	/**
	 * Sends a Robots HTTP header preventing URL from being indexed in the search results while allowing search engines
	 * to follow the links in the object at the URL.
	 *
	 * @codeCoverageIgnore
	 *
	 * @deprecated xx.x
	 *
	 * @since 1.1.7
	 * @return boolean Boolean indicating whether the noindex header was sent.
	 */
	public function noindex_robots() {
		_deprecated_function( __METHOD__, 'WPSEO xx.x' );

		return false;
	}
	/**
	 * Adds rel="nofollow" to a link, only used for login / registration links.
	 *
	 * @codeCoverageIgnore
	 *
	 * @deprecated xx.x
	 *
	 * @param string $input The link element as a string.
	 *
	 * @return string
	 */
	public function nofollow_link( $input ) {
		_deprecated_function( __METHOD__, 'WPSEO xx.x' );

		return '';
	}

	/**
	 * Adds the RSS footer (or header) to the full RSS feed item.
	 *
	 * @codeCoverageIgnore
	 *
	 * @deprecated xx.x
	 *
	 * @param string $content Feed item content.
	 *
	 * @return string
	 */
	public function embed_rssfooter( $content ) {
		_deprecated_function( __METHOD__, 'WPSEO xx.x' );

		return $content;
	}

	/**
	 * Adds the RSS footer (or header) to the excerpt RSS feed item.
	 *
	 * @codeCoverageIgnore
	 *
	 * @deprecated xx.x
	 *
	 * @param string $content Feed item excerpt.
	 *
	 * @return string
	 */
	public function embed_rssfooter_excerpt( $content ) {
		_deprecated_function( __METHOD__, 'WPSEO xx.x' );

		return $content;
	}

	/**
	 * Adds the RSS footer and/or header to an RSS feed item.
	 *
	 * @codeCoverageIgnore
	 *
	 * @deprecated xx.x
	 *
	 * @since 1.4.14
	 *
	 * @param string $content Feed item content.
	 * @param string $context Feed item context, either 'excerpt' or 'full'.
	 *
	 * @return string
	 */
	public function embed_rss( $content, $context = 'full' ) {
		_deprecated_function( __METHOD__, 'WPSEO xx.x' );

		return $content;
	}

	/**
	 * Used in the force rewrite functionality this retrieves the output, replaces the title with the proper SEO
	 * title and then flushes the output.
	 *
	 * @codeCoverageIgnore
	 * @deprecated xx.x
	 */
	public function flush_cache() {
		_deprecated_function( __METHOD__, 'WPSEO xx.x' );
	}

	/**
	 * Starts the output buffer so it can later be fixed by flush_cache().
	 *
	 * @codeCoverageIgnore
	 * @deprecated xx.x
	 */
	public function force_rewrite_output_buffer() {
		_deprecated_function( __METHOD__, 'WPSEO xx.x' );
	}
}<|MERGE_RESOLUTION|>--- conflicted
+++ resolved
@@ -17,21 +17,6 @@
 	 * @var object
 	 */
 	public static $instance;
-
-	/**
-<<<<<<< HEAD
-	 * An instance of the WPSEO_WooCommerce_Shop_Page class.
-	 *
-	 * @var WPSEO_WooCommerce_Shop_Page
-	 */
-	protected $woocommerce_shop_page;
-=======
-	 * Toggle indicating whether output buffering has been started.
-	 *
-	 * @var boolean
-	 */
-	private $ob_started = false;
->>>>>>> 6d9239db
 
 	/**
 	 * Class constructor.
@@ -45,16 +30,6 @@
 		remove_action( 'wp_head', 'start_post_rel_link' );
 		remove_action( 'wp_head', 'adjacent_posts_rel_link_wp_head' );
 		remove_action( 'wp_head', 'noindex', 1 );
-
-<<<<<<< HEAD
-		$this->woocommerce_shop_page = new WPSEO_WooCommerce_Shop_Page();
-=======
-		// For WordPress functions below 4.4.
-		if ( WPSEO_Options::get( 'forcerewritetitle', false ) && ! current_theme_supports( 'title-tag' ) ) {
-			add_action( 'template_redirect', array( $this, 'force_rewrite_output_buffer' ), 99999 );
-			add_action( 'wp_footer', array( $this, 'flush_cache' ), - 1 );
-		}
->>>>>>> 6d9239db
 
 		$integrations = array(
 			new WPSEO_Frontend_Primary_Category(),
