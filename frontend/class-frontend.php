<?php
/**
 * @package Frontend
 *
 * Main frontend code.
 */

if ( ! defined( 'WPSEO_VERSION' ) ) {
	header( 'Status: 403 Forbidden' );
	header( 'HTTP/1.1 403 Forbidden' );
	exit();
}

if ( ! class_exists( 'WPSEO_Frontend' ) ) {
	/**
	 * Main frontend class for WordPress SEO, responsible for the SEO output as well as removing
	 * default WordPress output.
	 *
	 * @package WPSEO_Frontend
	 */
	class WPSEO_Frontend {

		/**
		 * @var array Holds the plugins options.
		 */
		var $options = array();

		/**
		 * Class constructor
		 *
		 * Adds and removes a lot of filters.
		 */
		function __construct() {

			$this->options = WPSEO_Options::get_all();

			add_action( 'wp_head', array( $this, 'head' ), 1 );

			// The head function here calls action wpseo_head, to which we hook all our functionality
			add_action( 'wpseo_head', array( $this, 'debug_marker' ), 2 );
			add_action( 'wpseo_head', array( $this, 'robots' ), 6 );
			add_action( 'wpseo_head', array( $this, 'metadesc' ), 10 );
			add_action( 'wpseo_head', array( $this, 'metakeywords' ), 11 );
			add_action( 'wpseo_head', array( $this, 'canonical' ), 20 );
			add_action( 'wpseo_head', array( $this, 'adjacent_rel_links' ), 21 );
			add_action( 'wpseo_head', array( $this, 'author' ), 22 );
			add_action( 'wpseo_head', array( $this, 'publisher' ), 23 );
			add_action( 'wpseo_head', array( $this, 'webmaster_tools_authentication' ), 90 );

			// Remove actions that we will handle through our wpseo_head call, and probably change the output of
			remove_action( 'wp_head', 'rel_canonical' );
			remove_action( 'wp_head', 'index_rel_link' );
			remove_action( 'wp_head', 'start_post_rel_link' );
			remove_action( 'wp_head', 'adjacent_posts_rel_link_wp_head' );
			remove_action( 'wp_head', 'noindex', 1 );

			add_filter( 'wp_title', array( $this, 'title' ), 15, 3 );
			add_filter( 'thematic_doctitle', array( $this, 'title' ), 15 );

			add_action( 'wp', array( $this, 'page_redirect' ), 99, 1 );

			add_action( 'template_redirect', array( $this, 'noindex_feed' ) );

			add_filter( 'loginout', array( $this, 'nofollow_link' ) );
			add_filter( 'register', array( $this, 'nofollow_link' ) );

			if ( $this->options['hide-rsdlink'] === true ) {
				remove_action( 'wp_head', 'rsd_link' );
			}
			if ( $this->options['hide-wlwmanifest'] === true ) {
				remove_action( 'wp_head', 'wlwmanifest_link' );
			}
			if ( $this->options['hide-shortlink'] === true ) {
				remove_action( 'wp_head', 'wp_shortlink_wp_head' );
				remove_action( 'template_redirect', 'wp_shortlink_header' );
			}
			if ( $this->options['hide-feedlinks'] === true ) {
				// @todo: add option to display just normal feed and hide comment feed.
				remove_action( 'wp_head', 'feed_links', 2 );
				remove_action( 'wp_head', 'feed_links_extra', 3 );
			}

			if ( ( $this->options['disable-date'] === true ||
							$this->options['disable-author'] === true ) ||
					( isset( $this->options['disable-post_formats'] ) && $this->options['disable-post_formats'] )
			) {
				add_action( 'wp', array( $this, 'archive_redirect' ) );
			}
			if ( $this->options['redirectattachment'] === true ) {
				add_action( 'template_redirect', array( $this, 'attachment_redirect' ), 1 );
			}
			if ( $this->options['trailingslash'] === true ) {
				add_filter( 'user_trailingslashit', array( $this, 'add_trailingslash' ), 10, 2 );
			}
			if ( $this->options['cleanpermalinks'] === true ) {
				add_action( 'template_redirect', array( $this, 'clean_permalink' ), 1 );
			}
			if ( $this->options['cleanreplytocom'] === true ) {
				add_filter( 'comment_reply_link', array( $this, 'remove_reply_to_com' ) );
			}
			add_filter( 'the_content_feed', array( $this, 'embed_rssfooter' ) );
			add_filter( 'the_excerpt_rss', array( $this, 'embed_rssfooter_excerpt' ) );

			if ( $this->options['forcerewritetitle'] === true ) {
				add_action( 'template_redirect', array( $this, 'force_rewrite_output_buffer' ), 99999 );
				add_action( 'wp_footer', array( $this, 'flush_cache' ), -1 );
			}

			if ( $this->options['title_test'] > 0 ) {
				add_filter( 'wpseo_title', array( $this, 'title_test_helper' ) );
			}
			if ( isset( $_GET['replytocom'] ) ) {
				remove_action( 'wp_head', 'wp_no_robots' );
				add_action( 'template_redirect', array( $this, 'replytocom_redirect' ), 1 );
			}
		}

		/**
		 * Determine whether the current page is the homepage and shows posts.
		 *
		 * @return bool
		 */
		function is_home_posts_page() {
			return ( is_home() && 'page' != get_option( 'show_on_front' ) );
		}

		/**
		 * Determine whether the current page is a static homepage.
		 *
		 * @return bool
		 */
		function is_home_static_page() {
			return ( is_front_page() && 'page' == get_option( 'show_on_front' ) && is_page( get_option( 'page_on_front' ) ) );
		}

		/**
		 * Determine whether this is the posts page, regardless of whether it's the frontpage or not.
		 *
		 * @return bool
		 */
		function is_posts_page() {
			return ( is_home() && 'page' == get_option( 'show_on_front' ) );
		}

		/**
		 * Used for static home and posts pages as well as singular titles.
		 *
		 * @param object|null $object if filled, object to get the title for
		 *
		 * @return string
		 */
		function get_content_title( $object = null ) {
			if ( is_null( $object ) ) {
				global $wp_query;
				$object = $wp_query->get_queried_object();
			}

			$title = WPSEO_Meta::get_value( 'title', $object->ID );

			if ( $title !== '' ) {
				return wpseo_replace_vars( $title, (array) $object );
			}

			$post_type = ( isset( $object->post_type ) ? $object->post_type : $object->query_var );

			return $this->get_title_from_options( 'title-' . $post_type, $object );
		}

		/**
		 * Used for category, tag, and tax titles.
		 *
		 * @return string
		 */
		function get_taxonomy_title() {
			global $wp_query;
			$object = $wp_query->get_queried_object();

			$title = WPSEO_Taxonomy_Meta::get_term_meta( $object, $object->taxonomy, 'title' );

			if ( is_string( $title ) && $title !== '' ) {
				return wpseo_replace_vars( $title, (array) $object );
			} else {
				return $this->get_title_from_options( 'title-tax-' . $object->taxonomy, $object );
			}
		}

		/**
		 * Used for author titles.
		 *
		 * @return string
		 */
		function get_author_title() {
			$author_id = get_query_var( 'author' );
			$title     = trim( get_the_author_meta( 'wpseo_title', $author_id ) );

			if ( $title !== '' ) {
				return wpseo_replace_vars( $title, array() );
			}

			return $this->get_title_from_options( 'title-author-wpseo' );
		}

		/**
		 * Simple function to use to pull data from $options.
		 *
		 * All titles pulled from options will be run through the wpseo_replace_vars function.
		 *
		 * @param string       $index      name of the page to get the title from the settings for.
		 * @param object|array $var_source possible object to pull variables from.
		 *
		 * @return string
		 */
		function get_title_from_options( $index, $var_source = array() ) {
			if ( ! isset( $this->options[$index] ) || $this->options[$index] === '' ) {
				if ( is_singular() ) {
					return wpseo_replace_vars( '%%title%% %%sep%% %%sitename%%', (array) $var_source );
				} else {
					return '';
				}
			} else {
				return wpseo_replace_vars( $this->options[$index], (array) $var_source );
			}
		}

		/**
		 * Get the default title for the current page.
		 *
		 * This is the fallback title generator used when a title hasn't been set for the specific content, taxonomy, author
		 * details, or in the options. It scrubs off any present prefix before or after the title (based on $seplocation) in
		 * order to prevent duplicate seperations from appearing in the title (this happens when a prefix is supplied to the
		 * wp_title call on singular pages).
		 *
		 * @param string $sep         the separator used between variables
		 * @param string $seplocation Whether the separator should be left or right.
		 * @param string $title       possible title that's already set
		 *
		 * @return string
		 */
		function get_default_title( $sep, $seplocation, $title = '' ) {
			if ( 'right' == $seplocation ) {
				$regex = '`\s*' . preg_quote( trim( $sep ), '`' ) . '\s*`u';
			} else {
				$regex = '`^\s*' . preg_quote( trim( $sep ), '`' ) . '\s*`u';
			}
			$title = preg_replace( $regex, '', $title );

			if ( ! is_string( $title ) || ( is_string( $title ) && $title === '' ) ) {
				$title = get_bloginfo( 'name' );
				$title = $this->add_paging_to_title( $sep, $seplocation, $title );
				$title = $this->add_to_title( $sep, $seplocation, $title, get_bloginfo( 'description' ) );

				return $title;
			}

			$title = $this->add_paging_to_title( $sep, $seplocation, $title );
			$title = $this->add_to_title( $sep, $seplocation, $title, get_bloginfo( 'name' ) );

			return $title;
		}

		/**
		 * This function adds paging details to the title.
		 *
		 * @param string $sep         separator used in the title
		 * @param string $seplocation Whether the separator should be left or right.
		 * @param string $title       the title to append the paging info to
		 *
		 * @return string
		 */
		function add_paging_to_title( $sep, $seplocation, $title ) {
			global $wp_query;

			if ( ! empty( $wp_query->query_vars['paged'] ) && $wp_query->query_vars['paged'] > 1 ) {
				return $this->add_to_title( $sep, $seplocation, $title, $wp_query->query_vars['paged'] . '/' . $wp_query->max_num_pages );
			}

			return $title;
		}

		/**
		 * Add part to title, while ensuring that the $seplocation variable is respected.
		 *
		 * @param string $sep         separator used in the title
		 * @param string $seplocation Whether the separator should be left or right.
		 * @param string $title       the title to append the title_part to
		 * @param string $title_part  the part to append to the title
		 *
		 * @return string
		 */
		function add_to_title( $sep, $seplocation, $title, $title_part ) {
			if ( 'right' === $seplocation ) {
				return $title . $sep . $title_part;
			}

			return $title_part . $sep . $title;
		}

		/**
		 * Main title function.
		 *
		 * @param string $title       Title that might have already been set.
		 * @param string $sepinput    Separator determined in theme.
		 * @param string $seplocation Whether the separator should be left or right.
		 *
		 * @return string
		 */
		function title( $title, $sepinput = '-', $seplocation = '' ) {
			global $sep;

			$sep = $sepinput;

			if ( is_feed() )
				return $title;

			// This needs to be kept track of in order to generate
			// default titles for singular pages.
			$original_title = $title;

			// This conditional ensures that sites that use of wp_title(''); as the plugin
			// used to suggest will still work properly with these changes.
			if ( '' === trim( $sep ) && '' === $seplocation ) {
				$sep         = '-';
				$seplocation = 'right';
			} // In the event that $seplocation is left empty, the direction will be
			// determined by whether the site is in rtl mode or not. This is based
			// upon my findings that rtl sites tend to reverse the flow of the site titles.
			elseif ( '' === $seplocation ) {
				$seplocation = ( is_rtl() ) ? 'left' : 'right';
			}

			$sep = ' ' . trim( $sep ) . ' ';

			// This flag is used to determine if any additional
			// processing should be done to the title after the
			// main section of title generation completes.
			$modified_title = true;

			// This variable holds the page-specific title part
			// that is used to generate default titles.
			$title_part = '';

			if ( $this->is_home_static_page() ) {
				$title = $this->get_content_title();
			} elseif ( $this->is_home_posts_page() ) {
				$title = $this->get_title_from_options( 'title-home-wpseo' );
			} elseif ( $this->is_posts_page() ) {
				$title = $this->get_content_title( get_post( get_option( 'page_for_posts' ) ) );
			} elseif ( is_singular() ) {
				$title = $this->get_content_title();

				if ( ! is_string( $title ) || '' === $title ) {
					$title_part = $original_title;
				}
			} elseif ( is_search() ) {
				$title = $this->get_title_from_options( 'title-search-wpseo' );

				if ( ! is_string( $title ) || '' === $title ) {
					$title_part = sprintf( __( 'Search for "%s"', 'wordpress-seo' ), esc_html( get_search_query() ) );
				}
			} elseif ( is_category() || is_tag() || is_tax() ) {
				$title = $this->get_taxonomy_title();

				if ( ! is_string( $title ) || '' === $title ) {
					if ( is_category() ) {
						$title_part = single_cat_title( '', false );
					} elseif ( is_tag() ) {
						$title_part = single_tag_title( '', false );
					} else {
						$title_part = single_term_title( '', false );
						if ( $title_part === '' ) {
							global $wp_query;
							$term       = $wp_query->get_queried_object();
							$title_part = $term->name;
						}
					}
				}
			} elseif ( is_author() ) {
				$title = $this->get_author_title();

				if ( ! is_string( $title ) || '' === $title ) {
					$title_part = get_the_author_meta( 'display_name', get_query_var( 'author' ) );
				}
			} elseif ( is_post_type_archive() ) {
				$post_type = get_query_var( 'post_type' );

				if ( is_array( $post_type ) ) {
					$post_type = reset( $post_type );
				}

				$title = $this->get_title_from_options( 'title-ptarchive-' . $post_type );

				if ( ! is_string( $title ) || '' === $title ) {
					$post_type_obj = get_post_type_object( $post_type );
					if ( isset( $post_type_obj->labels->menu_name ) ) {
						$title_part = $post_type_obj->labels->menu_name;
					} elseif ( isset( $post_type_obj->name ) ) {
						$title_part = $post_type_obj->name;
					} else {
						$title_part = ''; //To be determined what this should be
					}
				}
			} elseif ( is_archive() ) {
				$title = $this->get_title_from_options( 'title-archive-wpseo' );

				// @todo [JRF => Yoast] Should these not use the archive default if no title found ?
				// WPSEO_Options::get_default( 'wpseo_titles', 'title-archive-wpseo' )
				// Replacement would be needed!
				if ( empty( $title ) ) {
					if ( is_month() ) {
						$title_part = sprintf( __( '%s Archives', 'wordpress-seo' ), single_month_title( ' ', false ) );
					} elseif ( is_year() ) {
						$title_part = sprintf( __( '%s Archives', 'wordpress-seo' ), get_query_var( 'year' ) );
					} elseif ( is_day() ) {
						$title_part = sprintf( __( '%s Archives', 'wordpress-seo' ), get_the_date() );
					} else {
						$title_part = __( 'Archives', 'wordpress-seo' );
					}
				}
			} elseif ( is_404() ) {

				if ( 0 !== get_query_var( 'year' ) || ( 0 !== get_query_var( 'monthnum' ) || 0 !== get_query_var( 'day' ) ) ) {
					// @todo [JRF => Yoast] Should these not use the archive default if no title found ?
					if ( 0 !== get_query_var( 'day' ) ) {
						$date = sprintf( '%04d-%02d-%02d 00:00:00', get_query_var( 'year' ), get_query_var( 'monthnum' ), get_query_var( 'day' ) );
						$date = mysql2date( get_option( 'date_format' ), $date );
						$date = apply_filters( 'get_the_date', $date, '' );
						$title_part      = sprintf( __( '%s Archives', 'wordpress-seo' ), $date );
					} elseif ( 0 !== get_query_var( 'monthnum' ) ) {
						$title_part = sprintf( __( '%s Archives', 'wordpress-seo' ), single_month_title( ' ', false ) );
					} elseif ( 0 !== get_query_var( 'year' ) ) {
						$title_part = sprintf( __( '%s Archives', 'wordpress-seo' ), get_query_var( 'year' ) );
					} else {
						$title_part = __( 'Archives', 'wordpress-seo' );
					}
				} else {
					$title = $this->get_title_from_options( 'title-404-wpseo' );

					// @todo [JRF => Yoast] Should these not use the 404 default if no title found ?
					// WPSEO_Options::get_default( 'wpseo_titles', 'title-404-wpseo' )
					// Replacement would be needed!
					if ( empty( $title ) ) {
						$title_part = __( 'Page not found', 'wordpress-seo' );
					}
				}
			} else {
				// In case the page type is unknown, leave the title alone.
				$modified_title = false;

				// If you would like to generate a default title instead,
				// the following code could be used instead of the line above:
				// $title_part = $title;
			}

			if ( ( $modified_title && empty( $title ) ) || ! empty( $title_part ) ) {
				$title = $this->get_default_title( $sep, $seplocation, $title_part );
			}

			if ( defined( 'ICL_LANGUAGE_CODE' ) && false !== strpos( $title, ICL_LANGUAGE_CODE ) ) {
				$title = str_replace( ' @' . ICL_LANGUAGE_CODE, '', $title );
			}

			/**
			 * Filter: 'wpseo_title' - Allow changing the WP SEO <title> output
			 *
			 * @api string $title The page title being put out.
			 */
			return esc_html( strip_tags( stripslashes( apply_filters( 'wpseo_title', $title ) ) ) );
		}

		/**
		 * Function used when title needs to be force overridden.
		 *
		 * @return string
		 */
		function force_wp_title() {
			global $wp_query;
			$old_wp_query = null;

			if ( ! $wp_query->is_main_query() ) {
				$old_wp_query = $wp_query;
				wp_reset_query();
			}

			$title = $this->title( '' );

			if ( ! empty( $old_wp_query ) ) {
				$GLOBALS['wp_query'] = $old_wp_query;
				unset( $old_wp_query );
			}

			return $title;
		}

		/**
		 * Outputs or returns the debug marker, which is also used for title replacement when force rewrite is active.
		 *
		 * @param bool $echo Whether or not to echo the debug marker.
		 *
		 * @return string
		 */
		public function debug_marker( $echo = true ) {
			$marker = '<!-- This site is optimized with the Yoast WordPress SEO plugin v' . WPSEO_VERSION . ' - https://yoast.com/wordpress/plugins/seo/ -->';
			if ( $echo === false ) {
				return $marker;
			} else {
				echo "\n${marker}\n";
			}
		}

		/**
		 * Output Webmaster Tools authentication strings
		 */
		public function webmaster_tools_authentication() {
			if ( is_front_page() ) {
				// Alexa
				if ( $this->options['alexaverify'] !== '' ) {
					echo '<meta name="alexaVerifyID" content="' . esc_attr( $this->options['alexaverify'] ) . "\" />\n";
				}

				// Bing
				if ( $this->options['msverify'] !== '' ) {
					echo '<meta name="msvalidate.01" content="' . esc_attr( $this->options['msverify'] ) . "\" />\n";
				}

				// Google
				if ( $this->options['googleverify'] !== '' ) {
					echo '<meta name="google-site-verification" content="' . esc_attr( $this->options['googleverify'] ) . "\" />\n";
				}

				// Pinterest
				if ( $this->options['pinterestverify'] !== '' ) {
					echo '<meta name="p:domain_verify" content="' . esc_attr( $this->options['pinterestverify'] ) . "\" />\n";
				}

				// Yandex
				if ( $this->options['yandexverify'] !== '' ) {
					echo '<meta name="yandex-verification" content="' . esc_attr( $this->options['yandexverify'] ) . "\" />\n";
				}
			}
		}

		/**
		 * Main wrapper function attached to wp_head. This combines all the output on the frontend of the WP SEO plugin.
		 */
		public function head() {
			global $wp_query;

			$old_wp_query = null;

			if ( ! $wp_query->is_main_query() ) {
				$old_wp_query = $wp_query;
				wp_reset_query();
			}

			/**
			 * Action: 'wpseo_head' - Allow other plugins to output inside the WP SEO section of the head section.
			 */
			do_action( 'wpseo_head' );

			echo "<!-- / Yoast WordPress SEO plugin. -->\n\n";

			if ( ! empty( $old_wp_query ) ) {
				$GLOBALS['wp_query'] = $old_wp_query;
				unset( $old_wp_query );
			}

			return;
		}


		/**
		 * Output the meta robots value.
		 *
		 * @return string
		 */
		public function robots() {
			global $wp_query;

			$robots           = array();
			$robots['index']  = 'index';
			$robots['follow'] = 'follow';
			$robots['other']  = array();

			if ( is_singular() ) {
				global $post;

				if ( is_object( $post ) && ( isset( $this->options['noindex-' . $post->post_type] ) && $this->options['noindex-' . $post->post_type] === true ) ) {
					$robots['index'] = 'noindex';
				}

				if ( 'private' == $post->post_status ) {
					$robots['index'] = 'noindex';
				}

				$robots = $this->robots_for_single_post( $robots );

			} else {
				if ( is_search() ) {
					$robots['index'] = 'noindex';
				} elseif ( is_tax() || is_tag() || is_category() ) {
					$term = $wp_query->get_queried_object();
					if ( is_object( $term ) && ( isset( $this->options['noindex-tax-' . $term->taxonomy] ) && $this->options['noindex-tax-' . $term->taxonomy] === true ) ) {
						$robots['index'] = 'noindex';
					}

					// Three possible values, index, noindex and default, do nothing for default
					$term_meta = WPSEO_Taxonomy_Meta::get_term_meta( $term, $term->taxonomy, 'noindex' );
					if ( is_string( $term_meta ) && 'default' !== $term_meta ) {
						$robots['index'] = $term_meta;
					}
				} elseif (
						( is_author() && $this->options['noindex-author-wpseo'] === true ) ||
						( is_date() && $this->options['noindex-archive-wpseo'] === true )
				) {
					$robots['index'] = 'noindex';
				} elseif ( is_home() ) {
					if ( get_query_var( 'paged' ) > 1 ) {
						$robots['index'] = 'noindex';
					}
					
					$page_for_posts = get_option( 'page_for_posts' );
					if ( $page_for_posts ) {
						$robots = $this->robots_for_single_post( $robots, $page_for_posts );
					}
					unset( $page_for_posts );

				} elseif ( is_post_type_archive() ) {
					$post_type = get_query_var( 'post_type' );
<<<<<<< HEAD
					if ( isset( $this->options['noindex-ptarchive-' . $post_type] ) && $this->options['noindex-ptarchive-' . $post_type] === true ) {
=======

					if ( is_array( $post_type ) ) {
						$post_type = reset( $post_type );
					}

					if ( isset( $this->options['noindex-ptarchive-' . $post_type] ) && $this->options['noindex-ptarchive-' . $post_type] === true )
>>>>>>> a37754b4
						$robots['index'] = 'noindex';
					}
				}

				if ( isset( $wp_query->query_vars['paged'] ) && ( $wp_query->query_vars['paged'] && $wp_query->query_vars['paged'] > 1 ) && ( $this->options['noindex-subpages-wpseo'] === true ) ) {
					$robots['index']  = 'noindex';
					$robots['follow'] = 'follow';
				}

				foreach ( array( 'noodp', 'noydir' ) as $robot ) {
					if ( $this->options[$robot] === true ) {
						$robots['other'][] = $robot;
					}
				}
				unset( $robot );
			}

			// Force override to respect the WP settings
			if ( '0' == get_option( 'blog_public' ) || isset( $_GET['replytocom'] ) ) {
				$robots['index'] = 'noindex';
			}


			$robotsstr = $robots['index'] . ',' . $robots['follow'];

			if ( $robots['other'] !== array() ) {
				$robots['other'] = array_unique( $robots['other'] ); // most likely no longer needed, needs testing
				$robotsstr      .= ',' . implode( ',', $robots['other'] );
			}

			$robotsstr = preg_replace( '`^index,follow,?`', '', $robotsstr );

			/**
			 * Filter: 'wpseo_robots' - Allows filtering of the meta robots output of WP SEO
			 *
			 * @api string $robotsstr The meta robots directives to be echoed.
			 */
			$robotsstr = apply_filters( 'wpseo_robots', $robotsstr );

			if ( is_string( $robotsstr ) && $robotsstr !== '' ) {
				echo '<meta name="robots" content="' . esc_attr( $robotsstr ) . '"/>' . "\n";
			}

			return $robotsstr;
		}
		
		/**
		 * Determine $robots values for a single post
		 *
		 * @param	array		$robots
		 * @param	int|string	$postid	The postid for which to determine the $robots values, defaults to
		 *						the current post
		 *
		 * @return	array
		 */
		function robots_for_single_post( $robots, $postid = 0 ) {
			if ( WPSEO_Meta::get_value( 'meta-robots-noindex', $postid ) === '1' ) {
				$robots['index'] = 'noindex';
			} elseif ( WPSEO_Meta::get_value( 'meta-robots-noindex', $postid ) === '2' ) {
				$robots['index'] = 'index';
			}

			if ( WPSEO_Meta::get_value( 'meta-robots-nofollow', $postid ) === '1' ) {
				$robots['follow'] = 'nofollow';
			}

			$meta_robots_adv = WPSEO_Meta::get_value( 'meta-robots-adv', $postid );

			if ( $meta_robots_adv !== '' && ( $meta_robots_adv !== '-' && $meta_robots_adv !== 'none' ) ) {
				$meta_robots_adv = explode( ',', $meta_robots_adv );
				foreach ( $meta_robots_adv as $robot ) {
					$robots['other'][] = $robot;
				}
				unset( $robot );
			} elseif ( $meta_robots_adv === '' || $meta_robots_adv === '-' ) {
				foreach ( array( 'noodp', 'noydir' ) as $robot ) {
					if ( $this->options[$robot] === true ) {
						$robots['other'][] = $robot;
					}
				}
				unset( $robot );
			}
			unset( $meta_robots_adv );
			
			return $robots;
		}


		/**
		 * This function normally outputs the canonical but is also used in other places to retrieve
		 * the canonical URL for the current page.
		 *
		 * @param bool $echo        Whether or not to output the canonical element.
		 * @param bool $un_paged    Whether or not to return the canonical with or without pagination added to the URL.
		 * @param bool $no_override Whether or not to return a manually overridden canonical
		 *
		 * @return string $canonical
		 */
		public function canonical( $echo = true, $un_paged = false, $no_override = false ) {
			$canonical       = false;
			$skip_pagination = false;

			// Set decent canonicals for homepage, singulars and taxonomy pages
			if ( is_singular() ) {
				$meta_canon = WPSEO_Meta::get_value( 'canonical' );
				if ( $no_override === false && $meta_canon !== '' ) {
					$canonical       = $meta_canon;
					$skip_pagination = true;
				} else {
					$obj       = get_queried_object();
					$canonical = get_permalink( $obj->ID );

					// Fix paginated pages canonical, but only if the page is truly paginated.
					if ( get_query_var( 'page' ) > 1 ) {
						global $wp_rewrite;
						$numpages = substr_count( $obj->post_content, '<!--nextpage-->' ) + 1;
						if ( $numpages && get_query_var( 'page' ) <= $numpages ) {
							if ( ! $wp_rewrite->using_permalinks() ) {
								$canonical = add_query_arg( 'page', get_query_var( 'page' ), $canonical );
							} else {
								$canonical = user_trailingslashit( trailingslashit( $canonical ) . get_query_var( 'page' ) );
							}
						}
					}
				}
				unset( $meta_canon );
			} else {
				if ( is_search() ) {
					$canonical = get_search_link();
				} elseif ( is_front_page() ) {
					$canonical = home_url( '/' );
				} elseif ( $this->is_posts_page() ) {
					$canonical = get_permalink( get_option( 'page_for_posts' ) );
				} elseif ( is_tax() || is_tag() || is_category() ) {
					$term = get_queried_object();

					if ( $no_override === false ) {
						$canonical = WPSEO_Taxonomy_Meta::get_term_meta( $term, $term->taxonomy, 'canonical' );
						if ( is_string( $canonical ) && $canonical !== '' ) {
							$skip_pagination = true;
						}
					}

					if ( ! is_string( $canonical ) || $canonical === '' ) {
						$canonical = get_term_link( $term, $term->taxonomy );
					}
				} elseif ( is_post_type_archive() ) {
					$post_type = get_query_var( 'post_type' );
					if ( is_array( $post_type ) ) {
						$post_type = reset( $post_type );
					}
					$canonical = get_post_type_archive_link( $post_type );
				} elseif ( is_author() ) {
					$canonical = get_author_posts_url( get_query_var( 'author' ), get_query_var( 'author_name' ) );
				} elseif ( is_archive() ) {
					if ( is_date() ) {
						if ( is_day() ) {
							$canonical = get_day_link( get_query_var( 'year' ), get_query_var( 'monthnum' ), get_query_var( 'day' ) );
						} elseif ( is_month() ) {
							$canonical = get_month_link( get_query_var( 'year' ), get_query_var( 'monthnum' ) );
						} elseif ( is_year() ) {
							$canonical = get_year_link( get_query_var( 'year' ) );
						}
					}
				}
			}

			if ( $canonical && $un_paged ) {
				return $canonical;
			}

			if ( $canonical && ! $skip_pagination && get_query_var( 'paged' ) > 1 ) {
				global $wp_rewrite;
				if ( ! $wp_rewrite->using_permalinks() ) {
					$canonical = add_query_arg( 'paged', get_query_var( 'paged' ), $canonical );
				} else {
					if ( is_front_page() ) {
						$base      = $wp_rewrite->using_index_permalinks() ? 'index.php/' : '/';
						$canonical = home_url( $base );
					}
					$canonical = user_trailingslashit( trailingslashit( $canonical ) . trailingslashit( $wp_rewrite->pagination_base ) . get_query_var( 'paged' ) );
				}
			}

			if ( $canonical && 'default' !== $this->options['force_transport'] ) {
				$canonical = preg_replace( '`^http[s]?`', $this->options['force_transport'], $canonical );
			}

			/**
			 * Filter: 'wpseo_canonical' - Allow filtering of the canonical URL put out by WP SEO
			 *
			 * @api string $canonical The canonical URL
			 */
			$canonical = apply_filters( 'wpseo_canonical', $canonical );

			if ( is_string( $canonical ) && $canonical !== '' ) {
				if ( $echo !== false ) {
					echo '<link rel="canonical" href="' . esc_url( $canonical, null, 'other' ) . '" />' . "\n";
				} else {
					return $canonical;
				}
			} else {
				return false;
			}
		}

		/**
		 * Adds 'prev' and 'next' links to archives.
		 *
		 * @link  http://googlewebmastercentral.blogspot.com/2011/09/pagination-with-relnext-and-relprev.html
		 * @since 1.0.3
		 */
		public function adjacent_rel_links() {
			// Don't do this for Genesis, as the way Genesis handles homepage functionality is different and causes issues sometimes.
			/**
			 * Filter 'wpseo_genesis_force_adjacent_rel_home' - Allows devs to allow echoing rel="next" / rel="prev" by WP SEO on Genesis installs
			 *
			 * @api bool $unsigned Whether or not to rel=next / rel=prev
			 */
			if ( is_home() && function_exists( 'genesis' ) && apply_filters( 'wpseo_genesis_force_adjacent_rel_home', false ) === false )
				return;

			global $wp_query;

			if ( ! is_singular() ) {
				$url = $this->canonical( false, true, true );

				if ( is_string( $url ) && $url !== '' ) {
					$paged = get_query_var( 'paged' );

					if ( 0 == $paged )
						$paged = 1;

					if ( $paged == 2 )
						$this->adjacent_rel_link( 'prev', $url, $paged - 1, true );

					// Make sure to use index.php when needed, done after paged == 2 check so the prev links to homepage will not have index.php erroneously.
					if ( is_front_page() ) {
						$base = $GLOBALS['wp_rewrite']->using_index_permalinks() ? 'index.php/' : '/';
						$url  = home_url( $base );
					}

					if ( $paged > 2 )
						$this->adjacent_rel_link( 'prev', $url, $paged - 1, true );

					if ( $paged < $wp_query->max_num_pages )
						$this->adjacent_rel_link( 'next', $url, $paged + 1, true );
				}
			} else {
				$numpages = 0;
				if ( isset( $wp_query->post->post_content ) ) {
					$numpages = substr_count( $wp_query->post->post_content, '<!--nextpage-->' ) + 1;
				}
				if ( $numpages > 1 ) {
					$page = get_query_var( 'page' );
					if ( ! $page )
						$page = 1;

					$url = get_permalink( $wp_query->post->ID );

					// If the current page is the frontpage, pagination should use /base/
					if ( $this->is_home_static_page() )
						$usebase = true;
					else
						$usebase = false;

					if ( $page > 1 )
						$this->adjacent_rel_link( 'prev', $url, $page - 1, $usebase, 'single_paged' );
					if ( $page < $numpages )
						$this->adjacent_rel_link( 'next', $url, $page + 1, $usebase, 'single_paged' );
				}
			}
		}

		/**
		 * Get adjacent pages link for archives
		 *
		 * @param string  $rel                  Link relationship, prev or next.
		 * @param string  $url                  the unpaginated URL of the current archive.
		 * @param string  $page                 the page number to add on to $url for the $link tag.
		 * @param boolean $incl_pagination_base whether or not to include /page/ or not.
		 *
		 * @return string $link link element
		 *
		 * @since 1.0.2
		 */
		private function adjacent_rel_link( $rel, $url, $page, $incl_pagination_base ) {
			global $wp_rewrite;
			if ( ! $wp_rewrite->using_permalinks() ) {
				if ( $page > 1 )
					$url = add_query_arg( 'paged', $page, $url );
			} else {
				if ( $page > 1 ) {
					$base = '';
					if ( $incl_pagination_base ) {
						$base = trailingslashit( $wp_rewrite->pagination_base );
					}
					$url = user_trailingslashit( trailingslashit( $url ) . $base . $page );
				}
			}
			/**
			 * Filter: 'wpseo_' . $rel . '_rel_link' - Allow changing link rel output by WP SEO
			 *
			 * @api string $unsigned The full `<link` element.
			 */
			$link = apply_filters( 'wpseo_' . $rel . '_rel_link', '<link rel="' . $rel . '" href="' . esc_url( $url ) . "\" />\n" );

			if ( is_string( $link ) && $link !== '' ) {
				echo $link;
			}
		}

		/**
		 * Output the rel=publisher code on every page of the site.
		 */
		public function publisher() {
			if ( $this->options['plus-publisher'] !== '' ) {
				echo '<link rel="publisher" href="' . esc_url( $this->options['plus-publisher'] ) . '"/>' . "\n";
			}
		}

		/**
		 * Outputs the rel=author
		 */
		public function author() {
			global $post;

			$gplus = false;

			if ( is_singular() ) {
				if ( is_object( $post ) ) {
					$have_author = WPSEO_Meta::get_value( 'authorship' );

					switch ( $have_author ) {
						case 'always':
							$gplus = get_the_author_meta( 'googleplus', $post->post_author );
							break;

						case '-':
							// Defer to post_type default
							if ( ! isset( $this->options['noauthorship-' . $post->post_type] ) || $this->options['noauthorship-' . $post->post_type] === false ) {
								$gplus = get_the_author_meta( 'googleplus', $post->post_author );
							}
							break;
					}
				}
			}

			/**
			 * Allow changing the rel=author link being put out by WPSEO
			 *
			 * @api string $gplus The rel=author link for the current URL.
			 */
			$gplus = apply_filters( 'wpseo_author_link', $gplus );

			if ( is_string( $gplus ) && $gplus !== '' ) {
				echo '<link rel="author" href="' . esc_url( $gplus ) . '"/>' . "\n";
			}
		}

		/**
		 * Outputs the meta keywords element.
		 *
		 * @return string
		 */
		public function metakeywords() {
			global $wp_query, $post;

			if ( $this->options['usemetakeywords'] === false )
				return;

			$keywords = '';

			if ( is_singular() ) {
				$keywords = WPSEO_Meta::get_value( 'metakeywords' );
				if ( $keywords === '' && ( is_object( $post ) && ( ( isset( $this->options['metakey-' . $post->post_type] ) && $this->options['metakey-' . $post->post_type] !== '' ) ) ) ) {
					$keywords = wpseo_replace_vars( $this->options['metakey-' . $post->post_type], (array) $post );
				}
			} else {
				if ( $this->is_home_posts_page() && $this->options['metakey-home-wpseo'] !== '' ) {
					$keywords = wpseo_replace_vars( $this->options['metakey-home-wpseo'], array() );
				} elseif ( $this->is_home_static_page() ) {
					$keywords = WPSEO_Meta::get_value( 'metakeywords' );
					if ( $keywords === '' && ( is_object( $post ) && ( isset( $this->options['metakey-' . $post->post_type] ) && $this->options['metakey-' . $post->post_type] !== '' ) ) ) {
						$keywords = wpseo_replace_vars( $this->options['metakey-' . $post->post_type], (array) $post );
					}
				} elseif ( is_category() || is_tag() || is_tax() ) {
					$term = $wp_query->get_queried_object();

					if ( is_object( $term ) ) {
						$keywords = WPSEO_Taxonomy_Meta::get_term_meta( $term, $term->taxonomy, 'metakey' );
						if ( ( ! is_string( $keywords ) || $keywords === '' ) && ( isset( $this->options['metakey-tax-' . $term->taxonomy] ) && $this->options['metakey-tax-' . $term->taxonomy] !== '' ) ) {
							$keywords = wpseo_replace_vars( $this->options['metakey-tax-' . $term->taxonomy], (array) $term );
						}
					}
				} elseif ( is_author() ) {
					$author_id = get_query_var( 'author' );
					$keywords  = get_the_author_meta( 'metakey', $author_id );
					if ( ! $keywords && $this->options['metakey-author-wpseo'] !== '' ) {
						$keywords = wpseo_replace_vars( $this->options['metakey-author-wpseo'], (array) $wp_query->get_queried_object() );
					}
				} elseif ( is_post_type_archive() ) {
					$post_type = get_query_var( 'post_type' );
					if ( is_array( $post_type ) ) {
						$post_type = reset( $post_type );
					}
					if ( isset( $this->options['metakey-ptarchive-' . $post_type] ) && $this->options['metakey-ptarchive-' . $post_type] !== '' ) {
						$keywords = wpseo_replace_vars( $this->options['metakey-ptarchive-' . $post_type], (array) $wp_query->get_queried_object() );
					}
				}
			}

			$keywords = apply_filters( 'wpseo_metakey', trim( $keywords ) ); // make deprecated

			/**
			 * Filter: 'wpseo_metakeywords' - Allow changing the WP SEO meta keywords
			 *
			 * @api string $keywords The meta keywords to be echoed.
			 */
			$keywords = apply_filters( 'wpseo_metakeywords', trim( $keywords ) ); // more appropriately named

			if ( is_string( $keywords ) && $keywords !== '' ) {
				echo '<meta name="keywords" content="' . esc_attr( strip_tags( stripslashes( $keywords ) ) ) . '"/>' . "\n";
			}
		}

		/**
		 * Outputs the meta description element or returns the description text.
		 *
		 * @param bool $echo Whether or not to echo the description.
		 *
		 * @return string
		 */
		public function metadesc( $echo = true ) {
			if ( get_query_var( 'paged' ) && get_query_var( 'paged' ) > 1 ) {
				return '';
			}

			global $post, $wp_query;

			$metadesc  = '';
			$post_type = '';
			if ( is_object( $post ) && ( isset( $post->post_type ) && $post->post_type !== '' ) ) {
				$post_type = $post->post_type;
			}

			if ( is_singular() ) {
				$metadesc = WPSEO_Meta::get_value( 'metadesc' );
				if ( ( $metadesc === '' && $post_type !== '' ) && ( isset( $this->options['metadesc-' . $post_type] ) && $this->options['metadesc-' . $post_type] !== '' ) ) {
					$metadesc = wpseo_replace_vars( $this->options['metadesc-' . $post_type], (array) $post );
				}
			} else {
				if ( is_search() ) {
					$metadesc = '';
				} elseif ( $this->is_home_posts_page() && $this->options['metadesc-home-wpseo'] !== '' ) {
					$metadesc = wpseo_replace_vars( $this->options['metadesc-home-wpseo'], array() );
				} elseif ( $this->is_posts_page() ) {
					$metadesc = WPSEO_Meta::get_value( 'metadesc', get_option( 'page_for_posts' ) );
					if ( ( $metadesc === '' && $post_type !== '' ) && ( isset( $this->options['metadesc-' . $post_type] ) && $this->options['metadesc-' . $post_type] !== '' ) ) {
						$page     = get_post( get_option( 'page_for_posts' ) );
						$metadesc = wpseo_replace_vars( $this->options['metadesc-' . $post_type], (array) $page );
					}
				} elseif ( $this->is_home_static_page() ) {
					$metadesc = WPSEO_Meta::get_value( 'metadesc' );
					if ( ( $metadesc === '' && $post_type !== '' ) && ( isset( $this->options['metadesc-' . $post_type] ) && $this->options['metadesc-' . $post_type] !== '' ) ) {
						$metadesc = wpseo_replace_vars( $this->options['metadesc-' . $post_type], (array) $post );
					}
				} elseif ( is_category() || is_tag() || is_tax() ) {
					$term = $wp_query->get_queried_object();
					$metadesc = WPSEO_Taxonomy_Meta::get_term_meta( $term, $term->taxonomy, 'desc' );
					if ( ( ! is_string( $metadesc ) || $metadesc === '' ) && ( ( is_object( $term ) && isset( $term->taxonomy ) ) && ( isset( $this->options['metadesc-tax-' . $term->taxonomy] ) && $this->options['metadesc-tax-' . $term->taxonomy] !== '' ) ) ) {
						$metadesc = wpseo_replace_vars( $this->options['metadesc-tax-' . $term->taxonomy], (array) $term );
					}
				} elseif ( is_author() ) {
					$author_id = get_query_var( 'author' );
					$metadesc  = get_the_author_meta( 'wpseo_metadesc', $author_id );
					if ( ! $metadesc && $this->options['metadesc-author-wpseo'] !== '' ) {
						$metadesc = wpseo_replace_vars( $this->options['metadesc-author-wpseo'], (array) $wp_query->get_queried_object() );
					}
				} elseif ( is_post_type_archive() ) {
					$post_type = get_query_var( 'post_type' );
					if ( is_array( $post_type ) ) {
						$post_type = reset( $post_type );
					}
					if ( isset( $this->options['metadesc-ptarchive-' . $post_type] ) && $this->options['metadesc-ptarchive-' . $post_type] !== '' ) {
						$metadesc = wpseo_replace_vars( $this->options['metadesc-ptarchive-' . $post_type], (array) $wp_query->get_queried_object() );
					}
				} elseif ( is_archive() ) {
					if ( $this->options['metadesc-archive-wpseo'] !== '' ) {
						$metadesc = wpseo_replace_vars( $this->options['metadesc-archive-wpseo'], (array) $wp_query->get_queried_object() );
					}
				}
			}

			/**
			 * Filter: 'wpseo_metadesc' - Allow changing the WP SEO meta description sentence.
			 *
			 * @api string $metadesc The description sentence.
			 */
			$metadesc = apply_filters( 'wpseo_metadesc', trim( $metadesc ) );

			if ( $echo !== false ) {
				if ( is_string( $metadesc ) && $metadesc !== '' ) {
					echo '<meta name="description" content="' . esc_attr( strip_tags( stripslashes( $metadesc ) ) ) . '"/>' . "\n";
				} elseif ( current_user_can( 'manage_options' ) && is_singular() ) {
					echo '<!-- ' . __( 'Admin only notice: this page doesn\'t show a meta description because it doesn\'t have one, either write it for this page specifically or go into the SEO -> Titles menu and set up a template.', 'wordpress-seo' ) . ' -->' . "\n";
				}
			} else {
				return $metadesc;
			}
		}

		/**
		 * Based on the redirect meta value, this function determines whether it should redirect the current post / page.
		 *
		 * @return mixed
		 */
		function page_redirect() {
			if ( is_singular() ) {
				global $post;
				if ( ! isset( $post ) || ! is_object( $post ) ) {
					return;
				}
				$redir = WPSEO_Meta::get_value( 'redirect', $post->ID );
				if ( $redir !== '' ) {
					wp_redirect( $redir, 301 );
					exit;
				}
			}
		}

		/**
		 * Outputs noindex values for the current page.
		 */
		public function noindex_page() {
			echo '<meta name="robots" content="noindex" />' . "\n";
		}

		/**
		 * Send a Robots HTTP header preventing URL from being indexed in the search results while allowing search engines
		 * to follow the links in the object at the URL.
		 *
		 * @since 1.1.7
		 */
		public function noindex_feed() {
			if ( ( is_feed() || is_robots() ) && headers_sent() === false ) {
				header( 'X-Robots-Tag: noindex,follow', true );
			}
		}

		/**
		 * Adds rel="nofollow" to a link, only used for login / registration links.
		 *
		 * @param string $input The link element as a string.
		 *
		 * @return string
		 */
		public function nofollow_link( $input ) {
			return str_replace( '<a ', '<a rel="nofollow" ', $input );
		}

		/**
		 * When certain archives are disabled, this redirects those to the homepage.
		 */
		function archive_redirect() {
			global $wp_query;

			if (
					( $this->options['disable-date'] === true && $wp_query->is_date ) ||
					( $this->options['disable-author'] === true && $wp_query->is_author ) ||
					( isset( $this->options['disable-post_formats'] ) && $this->options['disable-post_formats'] && $wp_query->is_tax( 'post_format' ) )
			) {
				wp_safe_redirect( get_bloginfo( 'url' ), 301 );
				exit;
			}
		}

		/**
		 * If the option to redirect attachments to their parent is checked, this performs the redirect.
		 *
		 * An extra check is done for when the attachment has no parent.
		 */
		function attachment_redirect() {
			global $post;
			if ( is_attachment() && ( ( is_object( $post ) && isset( $post->post_parent ) ) && ( is_numeric( $post->post_parent ) && $post->post_parent != 0 ) ) ) {
				wp_safe_redirect( get_permalink( $post->post_parent ), 301 );
				exit;
			}
		}

		/**
		 * Trailing slashes for everything except is_single().
		 *
		 * Thanks to Mark Jaquith for this code.
		 *
		 * @param string $url
		 * @param string $type
		 *
		 * @return string
		 */
		function add_trailingslash( $url, $type ) {
			if ( 'single' === $type || 'single_paged' === $type ) {
				return $url;
			} else {
				return trailingslashit( $url );
			}
		}

		/**
		 * Removes the ?replytocom variable from the link, replacing it with a #comment-<number> anchor.
		 *
		 * @todo Should this function also allow for relative urls ?
		 *
		 * @param string $link The comment link as a string.
		 *
		 * @return string
		 */
		public function remove_reply_to_com( $link ) {
			return preg_replace( '`href=(["\'])(?:.*(?:\?|&|&#038;)replytocom=(\d+)#respond)`', 'href=$1#comment-$2', $link );
		}

		/**
		 * Redirect out the ?replytocom variables when cleanreplytocom is enabled
		 *
		 * @since 1.4.13
		 */
		function replytocom_redirect() {
			if ( $this->options['cleanreplytocom'] !== true ) {
				return;
			}

			if ( isset( $_GET['replytocom'] ) && is_singular() ) {
				global $post;
				$url          = get_permalink( $post->ID );
				$hash         = sanitize_text_field( $_GET['replytocom'] );
				$query_string = remove_query_arg( 'replytocom', $_SERVER['QUERY_STRING'] );
				if ( ! empty( $query_string ) ) {
					$url .= '?' . $query_string;
				}
				$url .= '#comment-' . $hash;
				wp_safe_redirect( $url, 301 );
				exit;
			}
		}

		/**
		 * Removes unneeded query variables from the URL.
		 */
		public function clean_permalink() {
			if ( is_robots() || get_query_var( 'sitemap' ) )
				return;

			global $wp_query;

			// Recreate current URL
			$cururl = 'http';
			if ( isset( $_SERVER['HTTPS'] ) && $_SERVER['HTTPS'] == 'on' ) {
				$cururl .= 's';
			}
			$cururl .= '://';
			if ( $_SERVER['SERVER_PORT'] != '80' && $_SERVER['SERVER_PORT'] != '443' ) {
				$cururl .= $_SERVER['SERVER_NAME'] . ':' . $_SERVER['SERVER_PORT'] . $_SERVER['REQUEST_URI'];
			} else {
				$cururl .= $_SERVER['SERVER_NAME'] . $_SERVER['REQUEST_URI'];
			}

			$properurl = '';

			if ( is_singular() ) {
				global $post;
				if ( empty( $post ) ) {
					$post = $wp_query->get_queried_object();
				}

				$properurl = get_permalink( $post->ID );

				$page = get_query_var( 'page' );
				if ( $page && $page != 1 ) {
					$post       = get_post( $post->ID );
					$page_count = substr_count( $post->post_content, '<!--nextpage-->' );
					if ( $page > ( $page_count + 1 ) ) {
						$properurl = user_trailingslashit( trailingslashit( $properurl ) . ( $page_count + 1 ) );
					} else {
						$properurl = user_trailingslashit( trailingslashit( $properurl ) . $page );
					}
				}

				// Fix reply to comment links, whoever decided this should be a GET variable?
				$result = preg_match( '`(\?replytocom=[^&]+)`', $_SERVER['REQUEST_URI'], $matches );
				if ( $result ) {
					$properurl .= str_replace( '?replytocom=', '#comment-', $matches[0] );
				}

				// Prevent cleaning out posts & page previews for people capable of viewing them
				if ( isset( $_GET['preview'] ) && isset( $_GET['preview_nonce'] ) && current_user_can( 'edit_post' ) ) {
					$properurl = '';
				}
			} elseif ( is_front_page() ) {
				if ( $this->is_home_posts_page() ) {
					$properurl = get_bloginfo( 'url' ) . '/';
				} elseif ( $this->is_home_static_page() ) {
					global $post;
					$properurl = get_permalink( $post->ID );
				}
			} elseif ( is_category() || is_tag() || is_tax() ) {
				$term = $wp_query->get_queried_object();
				if ( is_feed() ) {
					$properurl = get_term_feed_link( $term->term_id, $term->taxonomy );
				} else {
					$properurl = get_term_link( $term, $term->taxonomy );
				}
			} elseif ( is_search() ) {
				$s         = preg_replace( '`(%20|\+)`', ' ', get_search_query() );
				$properurl = get_bloginfo( 'url' ) . '/?s=' . rawurlencode( $s );
			} elseif ( is_404() ) {
				if ( function_exists( 'is_multisite' ) && is_multisite() && ! is_subdomain_install() && is_main_site() ) {
					if ( $cururl == get_bloginfo( 'url' ) . '/blog/' || $cururl == get_bloginfo( 'url' ) . '/blog' ) {
						if ( $this->is_home_static_page() ) {
							$properurl = get_permalink( get_option( 'page_for_posts' ) );
						} else {
							$properurl = get_bloginfo( 'url' ) . '/';
						}
					}
				}
			}

			if ( ! empty( $properurl ) && $wp_query->query_vars['paged'] != 0 && $wp_query->post_count != 0 ) {
				if ( is_search() ) {
					$properurl = get_bloginfo( 'url' ) . '/page/' . $wp_query->query_vars['paged'] . '/?s=' . rawurlencode( get_search_query() );
				} else {
					$properurl = user_trailingslashit( trailingslashit( $properurl ) . 'page/' . $wp_query->query_vars['paged'] );
				}
			}

			// Prevent cleaning out the WP Subscription managers interface for everyone
			if ( isset( $_GET['wp-subscription-manager'] ) ) {
				$properurl = '';
			}

			/**
			 * Filter: 'wpseo_whitelist_permalink_vars' - Allow plugins to register their own variables not to clean
			 *
			 * @api array $unsigned Array of permalink variables _not_ to clean. Empty by default.
			 */
			$whitelisted_extravars = apply_filters( 'wpseo_whitelist_permalink_vars', array() );

			if ( $this->options['cleanpermalink-googlesitesearch'] === true ) {
				// Prevent cleaning out Google Site searches
				$whitelisted_extravars = array_merge( $whitelisted_extravars, array( 'q', 'cx', 'debug', 'cof', 'ie', 'sa' ) );
			}

			if ( $this->options['cleanpermalink-googlecampaign'] === true ) {
				// Prevent cleaning out Google Analytics campaign variables
				$whitelisted_extravars = array_merge( $whitelisted_extravars, array( 'utm_campaign', 'utm_medium', 'utm_source', 'utm_content', 'utm_term', 'utm_id', 'gclid' ) );
			}

			if ( $this->options['cleanpermalink-extravars'] !== '' ) {
				$extravars             = explode( ',', $this->options['cleanpermalink-extravars'] );
				$extravars             = array_map( 'trim', $extravars );
				$whitelisted_extravars = array_merge( $whitelisted_extravars, $extravars );
				unset( $extravars );
			}

			foreach ( $whitelisted_extravars as $get ) {
				if ( isset( $_GET[trim( $get )] ) ) {
					$properurl = '';
				}
			}

			if ( ! empty( $properurl ) && $cururl != $properurl ) {
				wp_safe_redirect( $properurl, 301 );
				exit;
			}
		}

		/**
		 * Replaces the possible RSS variables with their actual values.
		 *
		 * @param string $content The RSS content that should have the variables replaced.
		 *
		 * @return string
		 */
		function rss_replace_vars( $content ) {
			global $post;

			/**
			 * Allow the developer to determine whether or not to follow the links in the bits WP SEO adds to the RSS feed, defaults to true.
			 *
			 * @api bool $unsigned Whether or not to follow the links in RSS feed, defaults to true.
			 *
			 * @since 1.4.20
			 */
			$no_follow      = apply_filters( 'nofollow_rss_links', true );
			$no_follow_attr = '';
			if ( $no_follow === true ) {
				$no_follow_attr = 'rel="nofollow" ';
			}

			$author_link = '';
			if ( is_object( $post ) ) {
				$author_link = '<a ' . $no_follow_attr . 'rel="author" href="' . esc_url( get_author_posts_url( $post->post_author ) ) . '">' . get_the_author() . '</a>';
			}

			$post_link      = '<a ' . $no_follow_attr . 'href="' . esc_url( get_permalink() ) . '">' . get_the_title() . '</a>';
			$blog_link      = '<a ' . $no_follow_attr . 'href="' . esc_url( get_bloginfo( 'url' ) ) . '">' . get_bloginfo( 'name' ) . '</a>';
			$blog_desc_link = '<a ' . $no_follow_attr . 'href="' . esc_url( get_bloginfo( 'url' ) ) . '">' . get_bloginfo( 'name' ) . ' - ' . get_bloginfo( 'description' ) . '</a>';

			$content = stripslashes( trim( $content ) );
			$content = str_replace( '%%AUTHORLINK%%', $author_link, $content );
			$content = str_replace( '%%POSTLINK%%', $post_link, $content );
			$content = str_replace( '%%BLOGLINK%%', $blog_link, $content );
			$content = str_replace( '%%BLOGDESCLINK%%', $blog_desc_link, $content );

			return $content;
		}

		/**
		 * Adds the RSS footer (or header) to the full RSS feed item.
		 *
		 * @param string $content Feed item content.
		 *
		 * @return string
		 */
		function embed_rssfooter( $content ) {
			if ( is_feed() ) {
				$content = $this->embed_rss( $content, 'full' );
			}

			return $content;
		}

		/**
		 * Adds the RSS footer (or header) to the excerpt RSS feed item.
		 *
		 * @param string $content Feed item excerpt.
		 *
		 * @return string
		 */
		function embed_rssfooter_excerpt( $content ) {
			if ( is_feed() ) {
				$content = $this->embed_rss( $content, 'excerpt' );
			}

			return $content;
		}

		/**
		 * Adds the RSS footer and/or header to an RSS feed item.
		 *
		 * @since 1.4.14
		 *
		 * @param string $content Feed item content.
		 * @param string $context Feed item context, either 'excerpt' or 'full'.
		 *
		 * @return string
		 */
		function embed_rss( $content, $context = 'full' ) {
			if ( is_feed() ) {

				$before = '';
				$after  = '';

				if ( $this->options['rssbefore'] !== '' ) {
					$before = wpautop( $this->rss_replace_vars( $this->options['rssbefore'] ) );
				}
				if ( $this->options['rssafter'] !== '' ) {
					$after = wpautop( $this->rss_replace_vars( $this->options['rssafter'] ) );
				}
				if ( $before !== '' || $after !== '' ) {
					if ( ( isset( $context ) && $context === 'excerpt' ) && trim( $content ) !== '' ) {
						$content = wpautop( $content );
					}
					$content = $before . $content . $after;
				}
			}

			return $content;
		}


		/**
		 * Used in the force rewrite functionality this retrieves the output, replaces the title with the proper SEO
		 * title and then flushes the output.
		 */
		function flush_cache() {
			global $wp_query, $wpseo_ob, $sep;

			if ( ! $wpseo_ob )
				return;

			$content = ob_get_contents();

			$old_wp_query = $wp_query;

			wp_reset_query();

			$title = $this->title( '', $sep );

			// Find all titles, strip them out and add the new one in within the debug marker, so it's easily identified whether a site uses force rewrite.
			if ( preg_match_all( '`<title>(.*)?<\/title>`i', $content, $matches ) ) {
				$count = count( $matches[0] );
				if ( $count > 0 ) {
					$i = 0;
					while ( $count > $i ) {
						$content = str_replace( $matches[0][$i], '', $content );
						$i ++;
					}
				}
			}
			$content = str_replace( $this->debug_marker( false ), $this->debug_marker( false ) . "\n" . '<title>' . $title . '</title>', $content );

			ob_end_clean();

			$GLOBALS['wp_query'] = $old_wp_query;

			echo $content;
		}

		/**
		 * Starts the output buffer so it can later be fixed by flush_cache()
		 */
		function force_rewrite_output_buffer() {
			global $wpseo_ob;
			$wpseo_ob = true;
			ob_start();
		}

		/**
		 * Function used in testing whether the title should be force rewritten or not.
		 *
		 * @param string $title
		 *
		 * @return string
		 */
		function title_test_helper( $title ) {
			$wpseo_titles = get_option( 'wpseo_titles' );

			$wpseo_titles['title_test']++;
			update_option( 'wpseo_titles', $wpseo_titles );

			// Prevent this setting from being on forever when something breaks, as it breaks caching.
			if ( $wpseo_titles['title_test'] > 5 ) {
				$wpseo_titles['title_test'] = 0;
				update_option( 'wpseo_titles', $wpseo_titles );

				remove_filter( 'wpseo_title', array( $this, 'title_test_helper' ) );
				return $title;
			}

			if ( ! defined( 'DONOTCACHEPAGE' ) ) {
				define( 'DONOTCACHEPAGE', true );
			}
			if ( ! defined( 'DONOTCACHCEOBJECT' ) ) {
				define( 'DONOTCACHCEOBJECT', true );
			}
			if ( ! defined( 'DONOTMINIFY' ) ) {
				define( 'DONOTMINIFY', true );
			}

			global $wp_version;
			if ( $_SERVER['HTTP_USER_AGENT'] == "WordPress/${wp_version}; " . get_bloginfo( 'url' ) . ' - Yoast' ) {
				return 'This is a Yoast Test Title';
			}

			return $title;
		}

	} /* End of class */

} /* End of class-exists wrapper */<|MERGE_RESOLUTION|>--- conflicted
+++ resolved
@@ -626,16 +626,12 @@
 
 				} elseif ( is_post_type_archive() ) {
 					$post_type = get_query_var( 'post_type' );
-<<<<<<< HEAD
-					if ( isset( $this->options['noindex-ptarchive-' . $post_type] ) && $this->options['noindex-ptarchive-' . $post_type] === true ) {
-=======
 
 					if ( is_array( $post_type ) ) {
 						$post_type = reset( $post_type );
 					}
 
-					if ( isset( $this->options['noindex-ptarchive-' . $post_type] ) && $this->options['noindex-ptarchive-' . $post_type] === true )
->>>>>>> a37754b4
+					if ( isset( $this->options['noindex-ptarchive-' . $post_type] ) && $this->options['noindex-ptarchive-' . $post_type] === true ) {
 						$robots['index'] = 'noindex';
 					}
 				}
