--- conflicted
+++ resolved
@@ -705,17 +705,9 @@
 		$robots['follow'] = 'follow';
 		$robots['other']  = array();
 
-<<<<<<< HEAD
-		if ( is_singular() && is_object( $post ) ) {
+    if ( is_object( $post ) && is_singular() ) {
 			$private = 'private' === $post->post_status;
 			$noindex = ! WPSEO_Post_Type::is_post_type_indexable( $post->post_type );
-=======
-		if ( is_object( $post ) && is_singular() ) {
-
-			$option_name = 'noindex-' . $post->post_type;
-			$noindex     = isset( $this->options[ $option_name ] ) && $this->options[ $option_name ] === true;
-			$private     = 'private' === $post->post_status;
->>>>>>> 6155c114
 
 			if ( $noindex || $private ) {
 				$robots['index'] = 'noindex';
