--- conflicted
+++ resolved
@@ -1676,12 +1676,8 @@
 	 * @param int    $status   Status code to use.
 	 */
 	public function redirect( $location, $status = 302 ) {
-<<<<<<< HEAD
+		header( 'X-Redirect-By: Yoast SEO' );
 		wp_redirect( $location, $status );
-=======
-		header( 'X-Redirect-By: Yoast SEO' );
-		wp_safe_redirect( $location, $status );
->>>>>>> 171d2d13
 		exit;
 	}
 
