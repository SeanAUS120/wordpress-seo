--- conflicted
+++ resolved
@@ -5,8 +5,7 @@
 	<exclude-pattern>tests/*</exclude-pattern>
 	<exclude-pattern>admin/license-manager/*</exclude-pattern>
 
-<<<<<<< HEAD
-	<rule ref="WordPressVIP">
+	<rule ref="WordPress-VIP">
 		<exclude name="Generic.Files.LineEndings.InvalidEOLChar" />
 		<exclude name="Squiz.WhiteSpace.SuperfluousWhitespace.EmptyLines" />
 		<exclude name="WordPress.VIP.DirectDatabaseQuery" />
@@ -16,12 +15,6 @@
 		<exclude name="WordPress.VIP.RestrictedFunctions.switch_to_blog"/>
 
 		<!-- We should probably want to turn the below rules on, but these give issues with the current code base. -->
-=======
-	<rule ref="WordPress-Extra">
-		<exclude name="Generic.Files.LineEndings" />
-		<exclude name="Squiz.WhiteSpace.SuperfluousWhitespace" />
-		<exclude name="WordPress.Arrays.ArrayDeclaration" />
->>>>>>> ccd53b9e
 		<exclude name="WordPress.WhiteSpace.ScopeIndent.Incorrect" />
 		<exclude name="WordPress.XSS.EscapeOutput" /><!-- This sniff also has known & reported bugs -->
 		<exclude name="WordPress.VIP.PostsPerPage.posts_per_page"/>
