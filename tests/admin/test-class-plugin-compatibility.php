--- conflicted
+++ resolved
@@ -41,7 +41,6 @@
 	 */
 	public function test_plugin_version_matches() {
 		$expected = array(
-<<<<<<< HEAD
 			'test-plugin' => array(
 				'url'         => 'https://yoast.com/',
 				'title'       => 'Test Plugin',
@@ -50,16 +49,7 @@
 				'installed'   => true,
 				'compatible'  => true,
 				'slug'        => 'test-plugin/test-plugin.php',
-=======
-			'test-plugin'                 => array(
-				'url'          => 'https://yoast.com/',
-				'title'        => 'Test Plugin',
-				'description'  => '',
-				'version'      => '3.3',
-				'installed'    => true,
 				'version_sync' => true,
-				'compatible'   => true,
->>>>>>> 54e4c769
 			),
 			'test-plugin-dependency'      => array(
 				'url'           => 'https://yoast.com/',
@@ -67,21 +57,15 @@
 				'description'   => '',
 				'version'       => '3.3',
 				'installed'     => true,
-<<<<<<< HEAD
 				'_dependencies' => array(
 					'test-plugin' => array(
 						'slug' => 'test-plugin/test-plugin.php',
 					),
 				),
-=======
-				'_dependencies' => array( 'test-plugin' ),
-				'version_sync'  => true,
->>>>>>> 54e4c769
 				'compatible'    => true,
 				'slug'        => 'test-plugin-with-dependency/test-plugin-with-dependency.php',
 			),
 			'test-plugin-invalid-version' => array(
-<<<<<<< HEAD
 				'url'         => 'https://yoast.com/',
 				'title'       => 'Test Plugin',
 				'description' => '',
@@ -89,14 +73,7 @@
 				'installed'   => true,
 				'compatible'  => false,
 				'slug'        => 'test-plugin-invalid-version/test-plugin-invalid-version.php',
-=======
-				'url'          => 'https://yoast.com/',
-				'title'        => 'Test Plugin',
-				'description'  => '',
-				'version'      => '1.3',
-				'installed'    => true,
 				'version_sync' => true,
-				'compatible'   => false,
 			),
 
 			'test-plugin-non-version-synced' => array(
@@ -107,7 +84,6 @@
 				'installed'    => true,
 				'version_sync' => false,
 				'compatible'   => true,
->>>>>>> 54e4c769
 			),
 		);
 
@@ -123,7 +99,6 @@
 
 	public function test_get_installed_plugins() {
 		$expected = array(
-<<<<<<< HEAD
 			'test-plugin' => array(
 				'url'         => 'https://yoast.com/',
 				'title'       => 'Test Plugin',
@@ -131,15 +106,7 @@
 				'version'     => '3.3',
 				'installed'   => true,
 				'slug'        => 'test-plugin/test-plugin.php',
-=======
-			'test-plugin'                    => array(
-				'url'          => 'https://yoast.com/',
-				'title'        => 'Test Plugin',
-				'description'  => '',
-				'version'      => '3.3',
-				'installed'    => true,
 				'version_sync' => true,
->>>>>>> 54e4c769
 			),
 			'test-plugin-dependency'         => array(
 				'url'           => 'https://yoast.com/',
@@ -147,7 +114,6 @@
 				'description'   => '',
 				'version'       => '3.3',
 				'installed'     => true,
-<<<<<<< HEAD
 				'_dependencies' => array(
 					'test-plugin' => array(
 						'slug' => 'test-plugin/test-plugin.php',
@@ -162,16 +128,6 @@
 				'version'     => '1.3',
 				'installed'   => true,
 				'slug'        => 'test-plugin-invalid-version/test-plugin-invalid-version.php',
-=======
-				'_dependencies' => array( 'test-plugin' ),
-				'version_sync'  => true,
-			),
-			'test-plugin-invalid-version'    => array(
-				'url'          => 'https://yoast.com/',
-				'title'        => 'Test Plugin',
-				'description'  => '',
-				'version'      => '1.3',
-				'installed'    => true,
 				'version_sync' => true,
 			),
 			'test-plugin-non-version-synced' => array(
@@ -181,7 +137,6 @@
 				'version'      => '1.3',
 				'installed'    => true,
 				'version_sync' => false,
->>>>>>> 54e4c769
 			),
 		);
 
