<?php
/**
 * @package WPSEO\Tests\Admin
 */

/**
 * Unit Test Class.
 */
class WPSEO_Plugin_Compatibility_Test extends WPSEO_UnitTestCase {

	/**
	 * @var WPSEO_Plugin_Compatibility
	 */
	private static $class_instance;

	/**
	 * Set up our double class
	 */
	public function setUp() {
		parent::setUp();

		$plugin_availability = new WPSEO_Plugin_Availability_Double();
		$plugin_availability->register();

		self::$class_instance = new WPSEO_Plugin_Compatibility( '3.3', $plugin_availability );
	}

	/**
	 * Tests whether or not a plugin is compatible.
	 */
	public function test_if_plugin_is_compatible() {
		$this->assertTrue( self::$class_instance->is_compatible( 'test-plugin' ) );
		$this->assertFalse( self::$class_instance->is_compatible( 'test-plugin-invalid-version' ) );
		$this->assertTrue( self::$class_instance->is_compatible( 'unavailable-test-plugin' ) );

		$this->assertTrue( self::$class_instance->is_compatible( 'test-plugin-non-version-synced' ) );
	}

	/**
	 * Tests whether the plugin version detection is correct.
	 */
	public function test_plugin_version_matches() {
		$expected = array(
			'test-plugin' => array(
<<<<<<< HEAD
				'url'         => 'https://yoast.com/',
				'title'       => 'Test Plugin',
				'description' => '',
				'version'     => '3.3',
				'installed'   => true,
				'compatible'  => true,
				'slug'        => 'test-plugin/test-plugin.php',
=======
				'url'          => 'https://yoast.com/',
				'title'        => 'Test Plugin',
				'description'  => '',
				'version'      => '3.3',
				'installed'    => true,
>>>>>>> 64170172
				'version_sync' => true,
			),
			'test-plugin-dependency' => array(
				'url'           => 'https://yoast.com/',
				'title'         => 'Test Plugin With Dependency',
				'description'   => '',
				'version'       => '3.3',
				'installed'     => true,
				'_dependencies' => array(
					'test-plugin' => array(
						'slug' => 'test-plugin/test-plugin.php',
					),
				),
				'compatible'    => true,
				'slug'        => 'test-plugin-with-dependency/test-plugin-with-dependency.php',
			),
			'test-plugin-invalid-version' => array(
				'url'         => 'https://yoast.com/',
				'title'       => 'Test Plugin',
				'description' => '',
				'version'     => '1.3',
				'installed'   => true,
				'compatible'  => false,
				'slug'        => 'test-plugin-invalid-version/test-plugin-invalid-version.php',
				'version_sync' => true,
			),

			'test-plugin-non-version-synced' => array(
				'url'          => 'https://yoast.com/',
				'title'        => 'Test Plugin',
				'description'  => '',
				'version'      => '1.3',
				'installed'    => true,
				'version_sync' => false,
				'compatible'   => true,
			),
		);

		$this->assertEquals( self::$class_instance->get_installed_plugins_compatibility(), $expected );
	}

	public function test_WITHOUT_a_checker_object() {
		$class_instance = new WPSEO_Plugin_Compatibility( '3.3' );

		// If we cannot determine if the plugin should be synced; it is always marked as compatible.
		$this->assertTrue( $class_instance->is_compatible( 'test-plugin' ) );
	}

	public function test_get_installed_plugins() {
		$expected = array(
			'test-plugin' => array(
				'url'         => 'https://yoast.com/',
				'title'       => 'Test Plugin',
				'description' => '',
				'version'     => '3.3',
				'installed'   => true,
				'slug'        => 'test-plugin/test-plugin.php',
				'version_sync' => true,
			),
			'test-plugin-dependency'         => array(
				'url'           => 'https://yoast.com/',
				'title'         => 'Test Plugin With Dependency',
				'description'   => '',
				'version'       => '3.3',
				'installed'     => true,
				'_dependencies' => array(
					'test-plugin' => array(
						'slug' => 'test-plugin/test-plugin.php',
					),
				),
				'slug'        => 'test-plugin-with-dependency/test-plugin-with-dependency.php',
			),
			'test-plugin-invalid-version' => array(
				'url'         => 'https://yoast.com/',
				'title'       => 'Test Plugin',
				'description' => '',
				'version'     => '1.3',
				'installed'   => true,
				'slug'        => 'test-plugin-invalid-version/test-plugin-invalid-version.php',
				'version_sync' => true,
				'compatible' => false,
			),
			'test-plugin-non-version-synced' => array(
				'url'          => 'https://yoast.com/',
				'title'        => 'Test Plugin',
				'description'  => '',
				'version'      => '1.3',
				'installed'    => true,
				'version_sync' => false,
				'compatible' => true,
			),
		);

		$this->assertEquals( $expected, self::$class_instance->get_installed_plugins() );
	}


}<|MERGE_RESOLUTION|>--- conflicted
+++ resolved
@@ -42,22 +42,14 @@
 	public function test_plugin_version_matches() {
 		$expected = array(
 			'test-plugin' => array(
-<<<<<<< HEAD
-				'url'         => 'https://yoast.com/',
-				'title'       => 'Test Plugin',
-				'description' => '',
-				'version'     => '3.3',
-				'installed'   => true,
-				'compatible'  => true,
-				'slug'        => 'test-plugin/test-plugin.php',
-=======
 				'url'          => 'https://yoast.com/',
 				'title'        => 'Test Plugin',
 				'description'  => '',
 				'version'      => '3.3',
 				'installed'    => true,
->>>>>>> 64170172
 				'version_sync' => true,
+				'compatible'   => true,
+				'slug'         => 'test-plugin/test-plugin.php',
 			),
 			'test-plugin-dependency' => array(
 				'url'           => 'https://yoast.com/',
