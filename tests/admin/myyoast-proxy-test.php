<?php

namespace Yoast\WP\Free\Tests\Admin;

use WPSEO_MyYoast_Proxy;
use Brain\Monkey;
use Mockery;
use Yoast\Tests\Doubles\MyYoast_Proxy_Double;
use Yoast\WP\Free\Tests\TestCase;

/**
 * Unit test class.
 *
 * @group MyYoast
 *
 * @coversDefaultClass WPSEO_MyYoast_Proxy
 * @covers <!public>
 */
class MyYoast_Proxy_Test extends TestCase {

	/**
<<<<<<< HEAD
	 * @covers ::determine_proxy_options
=======
	 * @covers WPSEO_MyYoast_Proxy::determine_proxy_options
>>>>>>> d7752391
	 */
	public function test_determine_proxy_options_for_the_research_webworker_file() {
		/** @var \Yoast\Tests\Doubles\MyYoast_Proxy_Double $instance */
		$instance = $this
			->getMockBuilder( MyYoast_Proxy_Double::class )
			->setMethods( array( 'get_proxy_file', 'get_plugin_version' ) )
			->getMock();

		$instance->expects( $this->once() )
			->method( 'get_proxy_file' )
			->will( $this->returnValue( 'research-webworker' ) );

		$instance->expects( $this->once() )
				->method( 'get_plugin_version' )
				->will( $this->returnValue( '1.0' ) );

		$expected = array(
			'content_type' => 'text/javascript; charset=UTF-8',
			'url'          => 'https://my.yoast.com/api/downloads/file/analysis-worker?plugin_version=1.0',
		);

		$this->assertEquals( $expected, $instance->determine_proxy_options() );
	}

	/**
<<<<<<< HEAD
	 * @covers ::render_proxy_page
	 * @covers ::determine_proxy_options
=======
	 * @covers WPSEO_MyYoast_Proxy::render_proxy_page
	 * @covers WPSEO_MyYoast_Proxy::determine_proxy_options
>>>>>>> d7752391
	 */
	public function test_render_proxy_page_for_an_unknown_file() {
		/** @var \WPSEO_MyYoast_Proxy $instance */
		$instance = $this
			->getMockBuilder( WPSEO_MyYoast_Proxy::class )
			->setMethods( array( 'get_proxy_file', 'get_plugin_version', 'set_header' ) )
			->getMock();

		$instance->expects( $this->once() )
				->method( 'get_proxy_file' )
				->will( $this->returnValue( 'unknown-file' ) );

		$instance->expects( $this->never() )
				->method( 'get_plugin_version' );

		$instance
			->expects( $this->once() )
			->method( 'set_header' )
			->with( $this->equalTo( 'HTTP/1.0 501 Requested file not implemented' ) );

		$instance->render_proxy_page();
	}

	/**
	 * @covers WPSEO_MyYoast_Proxy::render_proxy_page
	 */
	public function test_render_proxy_page_for_the_research_webworker_file() {
		/** @var \WPSEO_MyYoast_Proxy $instance */
		$instance = $this
			->getMockBuilder( WPSEO_MyYoast_Proxy::class )
			->setMethods( array( 'get_proxy_file', 'get_plugin_version', 'should_load_url_directly', 'set_header', 'load_url' ) )
			->getMock();

		$instance
			->expects( $this->once() )
			->method( 'get_proxy_file' )
			->will( $this->returnValue( 'research-webworker' ) );

		$instance
			->expects( $this->once() )
			->method( 'get_plugin_version' )
			->will( $this->returnValue( '1.0' ) );

		$instance
			->expects( $this->at( 2 ) )
			->method( 'set_header' )
			->with( 'Content-Type: text/javascript; charset=UTF-8' );

		$instance
			->expects( $this->at( 3 ) )
			->method( 'set_header' )
			->with( 'Cache-Control: max-age=' . MyYoast_Proxy_Double::CACHE_CONTROL_MAX_AGE );

		$instance
			->expects( $this->once() )
			->method( 'should_load_url_directly' )
			->will( $this->returnValue( true ) );

		$instance
			->expects( $this->once() )
			->method( 'load_url' )
			->will( $this->returnValue( true ) );

		$instance->render_proxy_page();

		$this->expectOutput( '', 'Load URL succeeded, no output expected' );
	}

	/**
	 * @covers WPSEO_MyYoast_Proxy::render_proxy_page
	 */
	public function test_render_proxy_page_for_the_research_webworker_file_errored_and_wordpress_not_found() {
		Monkey\Functions\expect( 'wp_remote_get' )
			->times( 1 )
			->with( 'https://my.yoast.com/api/downloads/file/analysis-worker?plugin_version=1.0' )
			->andReturn( 'response' );

		Monkey\Functions\expect( 'wp_remote_retrieve_response_code' )
			->times( 1 )
			->with( 'response' )
			->andReturn( 404 );

		/** @var \WPSEO_MyYoast_Proxy $instance */
		$instance = $this
			->getMockBuilder( WPSEO_MyYoast_Proxy::class )
			->setMethods( array( 'get_proxy_file', 'get_plugin_version', 'should_load_url_directly', 'set_header', 'load_url' ) )
			->getMock();

		$instance
			->expects( $this->once() )
			->method( 'get_proxy_file' )
			->will( $this->returnValue( 'research-webworker' ) );

		$instance
			->expects( $this->once() )
			->method( 'get_plugin_version' )
			->will( $this->returnValue( '1.0' ) );

		$instance
			->expects( $this->at( 2 ) )
			->method( 'set_header' )
			->with( 'Content-Type: text/javascript; charset=UTF-8' );

		$instance
			->expects( $this->at( 3 ) )
			->method( 'set_header' )
			->with( 'Cache-Control: max-age=' . MyYoast_Proxy_Double::CACHE_CONTROL_MAX_AGE );

		$instance
			->expects( $this->once() )
			->method( 'should_load_url_directly' )
			->will( $this->returnValue( true ) );

		$instance
			->expects( $this->once() )
			->method( 'load_url' )
			->will( $this->returnValue( false ) );

		$instance
			->expects( $this->at( 6 ) )
			->method( 'set_header' )
			->with( 'Content-Type: text/plain' );

		$instance
			->expects( $this->at( 7 ) )
			->method( 'set_header' )
			->with( 'Cache-Control: max-age=0' );

		$instance
			->expects( $this->at( 8 ) )
			->method( 'set_header' )
			->with( 'HTTP/1.0 500 Received unexpected response from MyYoast' );

		$instance->render_proxy_page();

		$this->expectOutput( '', 'wp_remote_get failed, no output expected' );
	}

	/**
	 * @covers WPSEO_MyYoast_Proxy::render_proxy_page
	 */
	public function test_render_proxy_page_via_wordpress() {
		Monkey\Functions\expect( 'wp_remote_get' )
			->times( 1 )
			->with( 'https://my.yoast.com/api/downloads/file/analysis-worker?plugin_version=1.0' )
			->andReturn( 'response' );

		Monkey\Functions\expect( 'wp_remote_retrieve_response_code' )
			->times( 1 )
			->with( 'response' )
			->andReturn( 200 );

		Monkey\Functions\expect( 'wp_remote_retrieve_body' )
			->times( 1 )
			->with( 'response' )
			->andReturn( 'success' );

		/** @var \WPSEO_MyYoast_Proxy $instance */
		$instance = $this
			->getMockBuilder( WPSEO_MyYoast_Proxy::class )
			->setMethods( array( 'get_proxy_file', 'get_plugin_version', 'should_load_url_directly', 'set_header', 'load_url' ) )
			->getMock();

		$instance
			->expects( $this->once() )
			->method( 'get_proxy_file' )
			->will( $this->returnValue( 'research-webworker' ) );

		$instance
			->expects( $this->once() )
			->method( 'get_plugin_version' )
			->will( $this->returnValue( '1.0' ) );

		$instance
			->expects( $this->once() )
			->method( 'should_load_url_directly' )
			->will( $this->returnValue( false ) );

		$instance->render_proxy_page();

		$this->expectOutput( 'success', 'Load URL succeeded, success expected' );
	}

	/**
	 * @covers WPSEO_MyYoast_Proxy::render_proxy_page
	 */
	public function test_render_proxy_page_via_wordpress_errored() {
		$wp_error_mock = Mockery::mock( '\WP_Error' );

		Monkey\Functions\expect( 'wp_remote_get' )
			->times( 1 )
			->with( 'https://my.yoast.com/api/downloads/file/analysis-worker?plugin_version=1.0' )
			->andReturn( $wp_error_mock );

		/** @var \WPSEO_MyYoast_Proxy $instance */
		$instance = $this
			->getMockBuilder( WPSEO_MyYoast_Proxy::class )
			->setMethods( array( 'get_proxy_file', 'get_plugin_version', 'should_load_url_directly', 'set_header', 'load_url' ) )
			->getMock();

		$instance
			->expects( $this->once() )
			->method( 'get_proxy_file' )
			->will( $this->returnValue( 'research-webworker' ) );

		$instance
			->expects( $this->once() )
			->method( 'get_plugin_version' )
			->will( $this->returnValue( '1.0' ) );

		$instance
			->expects( $this->at( 2 ) )
			->method( 'set_header' )
			->with( 'Content-Type: text/javascript; charset=UTF-8' );

		$instance
			->expects( $this->at( 3 ) )
			->method( 'set_header' )
			->with( 'Cache-Control: max-age=' . MyYoast_Proxy_Double::CACHE_CONTROL_MAX_AGE );

		$instance
			->expects( $this->once() )
			->method( 'should_load_url_directly' )
			->will( $this->returnValue( false ) );

		$instance
			->expects( $this->at( 5 ) )
			->method( 'set_header' )
			->with( 'Content-Type: text/plain' );

		$instance
			->expects( $this->at( 6 ) )
			->method( 'set_header' )
			->with( 'Cache-Control: max-age=0' );

		$instance
			->expects( $this->at( 7 ) )
			->method( 'set_header' )
			->with( $this->equalTo( 'HTTP/1.0 500 Unable to retrieve file from MyYoast' ) );

		$instance->render_proxy_page();

		$this->expectOutput( '', 'wp_remote_get failed, no output expected' );
	}
}<|MERGE_RESOLUTION|>--- conflicted
+++ resolved
@@ -19,11 +19,7 @@
 class MyYoast_Proxy_Test extends TestCase {
 
 	/**
-<<<<<<< HEAD
 	 * @covers ::determine_proxy_options
-=======
-	 * @covers WPSEO_MyYoast_Proxy::determine_proxy_options
->>>>>>> d7752391
 	 */
 	public function test_determine_proxy_options_for_the_research_webworker_file() {
 		/** @var \Yoast\Tests\Doubles\MyYoast_Proxy_Double $instance */
@@ -49,13 +45,8 @@
 	}
 
 	/**
-<<<<<<< HEAD
 	 * @covers ::render_proxy_page
 	 * @covers ::determine_proxy_options
-=======
-	 * @covers WPSEO_MyYoast_Proxy::render_proxy_page
-	 * @covers WPSEO_MyYoast_Proxy::determine_proxy_options
->>>>>>> d7752391
 	 */
 	public function test_render_proxy_page_for_an_unknown_file() {
 		/** @var \WPSEO_MyYoast_Proxy $instance */
@@ -80,7 +71,7 @@
 	}
 
 	/**
-	 * @covers WPSEO_MyYoast_Proxy::render_proxy_page
+	 * @covers ::render_proxy_page
 	 */
 	public function test_render_proxy_page_for_the_research_webworker_file() {
 		/** @var \WPSEO_MyYoast_Proxy $instance */
@@ -125,7 +116,7 @@
 	}
 
 	/**
-	 * @covers WPSEO_MyYoast_Proxy::render_proxy_page
+	 * @covers ::render_proxy_page
 	 */
 	public function test_render_proxy_page_for_the_research_webworker_file_errored_and_wordpress_not_found() {
 		Monkey\Functions\expect( 'wp_remote_get' )
@@ -195,7 +186,7 @@
 	}
 
 	/**
-	 * @covers WPSEO_MyYoast_Proxy::render_proxy_page
+	 * @covers ::render_proxy_page
 	 */
 	public function test_render_proxy_page_via_wordpress() {
 		Monkey\Functions\expect( 'wp_remote_get' )
@@ -240,7 +231,7 @@
 	}
 
 	/**
-	 * @covers WPSEO_MyYoast_Proxy::render_proxy_page
+	 * @covers ::render_proxy_page
 	 */
 	public function test_render_proxy_page_via_wordpress_errored() {
 		$wp_error_mock = Mockery::mock( '\WP_Error' );
