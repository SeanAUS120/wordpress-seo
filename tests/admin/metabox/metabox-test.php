<?php

namespace Yoast\WP\Free\Tests\Admin\Metabox;

use Brain\Monkey;
use WPSEO_Metabox_Section_Additional;
use Yoast\WP\Free\Tests\Doubles\Admin\Metabox\Metabox_Double;
use Yoast\WP\Free\Tests\TestCase;

/**
 * Unit Test Class.
 *
 * @group Metabox
 *
 * @coversDefaultClass \WPSEO_Metabox
<<<<<<< HEAD
 * @covers ::<!public>
=======
>>>>>>> 17db72e4
 */
class Metabox_Test extends TestCase {

	/**
	 * Holds the instance of the class being tested.
	 *
	 * @var \Yoast\WP\Free\Tests\Doubles\Admin\Metabox\Metabox_Double
	 */
	protected $instance;

	/**
	 * Set up the class which will be tested.
	 */
	public function setUp() {
		parent::setUp();

		$this->instance = new Metabox_Double();
	}

	/**
	 * Tests that the `yoast_free_additional_metabox_sections` filter is called.
	 *
	 * @covers ::get_additional_meta_sections
	 */
	public function test_get_additional_meta_sections_calls_filter() {
		Monkey\Filters\expectApplied( 'yoast_free_additional_metabox_sections' )
			->once()
			->with( [] );

		$this->assertEquals( [], $this->instance->get_additional_meta_sections() );
	}

	/**
	 * Tests that it converts entries to a WPSEO_Metabox_Section_Additional instance.
	 *
	 * @covers ::get_additional_meta_sections
	 */
	public function test_get_additional_meta_sections() {
		Monkey\Filters\expectApplied( 'yoast_free_additional_metabox_sections' )
			->once()
			->with( [] )
			->andReturn(
				[
					[
						'name'         => 'tab-name',
						'link_content' => 'Testing Tab',
						'content'      => 'Testing 1 2 3',
						'options'      => [
							'link_class'      => 'tab-class',
							'link_aria_label' => 'this-is-a-tab',
						],
					],
				]
			);

		$actual = $this->instance->get_additional_meta_sections();
		$this->assertSame( 1, \count( $actual ) );

		$entry = \array_pop( $actual );
		$this->assertInstanceOf( WPSEO_Metabox_Section_Additional::class, $entry );

		$this->assertSame( 'tab-name', $entry->name );
		$this->assertSame( 'Testing 1 2 3', $entry->content );
	}

	/**
	 * Tests that any non-array entries are ignored.
	 *
	 * @covers ::get_additional_meta_sections
	 */
	public function test_get_additional_meta_sections_ignores_non_arrays() {
		Monkey\Filters\expectApplied( 'yoast_free_additional_metabox_sections' )
			->once()
			->with( [] )
			->andReturn(
				[
					'not an array',
					[
						'name'         => 'tab-name',
						'link_content' => 'Testing Tab',
						'content'      => 'Testing 1 2 3',
					],
					123,
				]
			);

		$actual = $this->instance->get_additional_meta_sections();
		$this->assertSame( 1, \count( $actual ) );

		$entry = \array_pop( $actual );
		$this->assertInstanceOf( WPSEO_Metabox_Section_Additional::class, $entry );

		$this->assertSame( 'tab-name', $entry->name );
		$this->assertSame( 'Testing 1 2 3', $entry->content );
	}

	/**
	 * Tests that any invalid section entries are ignored. In this case without a name property.
	 *
	 * @covers ::get_additional_meta_sections
	 */
	public function test_get_additional_meta_sections_ignores_invalid_sections() {
		Monkey\Filters\expectApplied( 'yoast_free_additional_metabox_sections' )
			->once()
			->with( [] )
			->andReturn(
				[
					[
						'link_content' => 'Testing Tab',
						'content'      => 'Testing 1 2 3',
					],
				]
			);

		$actual = $this->instance->get_additional_meta_sections();
		$this->assertSame( 0, \count( $actual ) );
	}
}<|MERGE_RESOLUTION|>--- conflicted
+++ resolved
@@ -13,10 +13,6 @@
  * @group Metabox
  *
  * @coversDefaultClass \WPSEO_Metabox
-<<<<<<< HEAD
- * @covers ::<!public>
-=======
->>>>>>> 17db72e4
  */
 class Metabox_Test extends TestCase {
 
