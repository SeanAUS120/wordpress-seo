--- conflicted
+++ resolved
@@ -42,19 +42,7 @@
 	public function test_get_accessible_post_types_with_a_custom_post_type() {
 		register_post_type( 'custom-post-type', array( 'public' => true ) );
 
-<<<<<<< HEAD
-		$this->assertEquals(
-			array(
-				'post'             => 'post',
-				'page'             => 'page',
-				'attachment'       => 'attachment',
-				'custom-post-type' => 'custom-post-type',
-			),
-			WPSEO_Post_Type::get_accessible_post_types()
-		);
-=======
 		$this->assertContains( 'custom-post-type', WPSEO_Post_Type::get_accessible_post_types() );
->>>>>>> 1368b9bb
 	}
 
 	/**
@@ -65,18 +53,7 @@
 	public function test_get_accessible_post_types_with_a_custom_private_post_type() {
 		register_post_type( 'custom-post-type', array( 'public' => false ) );
 
-<<<<<<< HEAD
-		$this->assertEquals(
-			array(
-				'post'       => 'post',
-				'page'       => 'page',
-				'attachment' => 'attachment',
-			),
-			WPSEO_Post_Type::get_accessible_post_types()
-		);
-=======
 		$this->assertNotContains( 'custom-post-type', WPSEO_Post_Type::get_accessible_post_types() );
->>>>>>> 1368b9bb
 	}
 
 	/**
@@ -93,19 +70,8 @@
 			true
 		);
 
-<<<<<<< HEAD
-		$this->assertEquals(
-			array(
-				'post'       => 'post',
-				'page'       => 'page',
-				'attachment' => 'attachment',
-			),
-			WPSEO_Post_Type::get_accessible_post_types()
-		);
-=======
 		// Noindexed post types -should- remain in the list.
 		$this->assertContains( 'custom-post-type', WPSEO_Post_Type::get_accessible_post_types() );
->>>>>>> 1368b9bb
 	}
 
 	/**
@@ -122,38 +88,14 @@
 			false
 		);
 
-<<<<<<< HEAD
-		$this->assertEquals(
-			array(
-				'post'             => 'post',
-				'page'             => 'page',
-				'attachment'       => 'attachment',
-				'custom-post-type' => 'custom-post-type',
-			),
-			WPSEO_Post_Type::get_accessible_post_types()
-		);
-=======
 		$this->assertContains( 'custom-post-type', WPSEO_Post_Type::get_accessible_post_types() );
->>>>>>> 1368b9bb
 	}
 
 	/**
 	 * Tests the situation where a post type will be filtered by using the 'wpseo_accessible_post_types filter'.
 	 */
 	public function test_get_accessible_post_types_with_a_filter_hook() {
-<<<<<<< HEAD
-		add_filter( 'wpseo_accessible_post_types', array( $this, 'filter_attachment' ) );
-
-		$this->assertEquals(
-			array(
-				'post' => 'post',
-				'page' => 'page',
-			),
-			WPSEO_Post_Type::get_accessible_post_types()
-		);
-=======
 		$this->assertContains( 'attachment', WPSEO_Post_Type::get_accessible_post_types() );
->>>>>>> 1368b9bb
 
 		add_filter( 'wpseo_accessible_post_types', array( $this, 'filter_attachment' ) );
 		$this->assertNotContains( 'attachment', WPSEO_Post_Type::get_accessible_post_types() );
@@ -220,19 +162,11 @@
 	 * @covers WPSEO_Post_Type::filter_attachment_post_type()
 	 */
 	public function test_filter_attachment_post_type() {
-<<<<<<< HEAD
-		$this->assertEquals(
-			array( 'post' => 'post' ),
-			WPSEO_Post_Type::filter_attachment_post_type(
-				array(
-					'post'       => 'post',
-=======
 		$this->assertNotContains(
 			'attachment',
 			WPSEO_Post_Type::filter_attachment_post_type(
 				array(
-					'post' => 'post',
->>>>>>> 1368b9bb
+					'post'       => 'post',
 					'attachment' => 'attachment',
 				)
 			)
