--- conflicted
+++ resolved
@@ -68,11 +68,7 @@
 			'wpseo_noindex'         => 'index',
 			'wpseo_canonical'       => 'https://yoast.com/',
 			'wpseo_bctitle'         => 'this can contain \backslashes\.',
-<<<<<<< HEAD
-			'wpseo_focuskeywords'   => wp_json_encode(
-=======
 			'wpseo_focuskeywords'   => WPSEO_Utils::format_json_encode(
->>>>>>> d896b059
 				array(
 					array(
 						'keyword' => '\"test\"',
@@ -84,11 +80,7 @@
 					),
 				)
 			),
-<<<<<<< HEAD
-			'wpseo_keywordsynonyms' => wp_json_encode( array( '""TESTING""', '""""' ) ),
-=======
 			'wpseo_keywordsynonyms' => WPSEO_Utils::format_json_encode( array( '""TESTING""', '""""' ) ),
->>>>>>> d896b059
 			'wpseo_focuskw'         => '&quotdouble quotes" and \backslashes\.',
 			'wpseo_title'           => '&quotdouble quotes" and \backslashes\.',
 			'wpseo_desc'            => '&quotdouble quotes" and \backslashes\.',
@@ -111,11 +103,7 @@
 		$expected = array(
 			'wpseo_bctitle'         => 'this can contain \backslashes\.',
 			'wpseo_canonical'       => 'https://yoast.com/test%20space',
-<<<<<<< HEAD
-			'wpseo_focuskeywords'   => wp_json_encode(
-=======
 			'wpseo_focuskeywords'   => WPSEO_Utils::format_json_encode(
->>>>>>> d896b059
 				array(
 					array(
 						'keyword' => '\"test\"',
@@ -127,11 +115,7 @@
 					),
 				)
 			),
-<<<<<<< HEAD
-			'wpseo_keywordsynonyms' => wp_json_encode( array( '""TESTING""', '""""' ) ),
-=======
 			'wpseo_keywordsynonyms' => WPSEO_Utils::format_json_encode( array( '""TESTING""', '""""' ) ),
->>>>>>> d896b059
 			'wpseo_focuskw'         => '&quotdouble quotes" and \backslashes\.',
 			'wpseo_title'           => '&quotdouble quotes" and \backslashes\.',
 			'wpseo_desc'            => '&quotdouble quotes" and \backslashes\.',
@@ -142,11 +126,7 @@
 			'wpseo_noindex'         => 'extra something',
 			'wpseo_canonical'       => 'https://yoast.com/test space',
 			'wpseo_bctitle'         => 'this can contain \backslashes\.',
-<<<<<<< HEAD
-			'wpseo_focuskeywords'   => wp_json_encode(
-=======
 			'wpseo_focuskeywords'   => WPSEO_Utils::format_json_encode(
->>>>>>> d896b059
 				array(
 					array(
 						'keyword' => '\"test\"',
@@ -159,11 +139,7 @@
 					),
 				)
 			),
-<<<<<<< HEAD
-			'wpseo_keywordsynonyms' => wp_json_encode( array( '""TESTING""', '""""' ) ),
-=======
 			'wpseo_keywordsynonyms' => WPSEO_Utils::format_json_encode( array( '""TESTING""', '""""' ) ),
->>>>>>> d896b059
 			'wpseo_focuskw'         => '  &quotdouble quotes" `>&lt;&gt;&#96<`and \backslashes\.  ',
 			'wpseo_title'           => '&quotdouble quotes"			and \backslashes\.',
 			'wpseo_desc'            => '&quotdouble quotes" <>and<> \backslashes\.',
