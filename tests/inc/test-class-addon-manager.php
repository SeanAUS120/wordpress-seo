--- conflicted
+++ resolved
@@ -762,11 +762,7 @@
 	 */
 	protected function get_subscriptions() {
 		return json_decode(
-<<<<<<< HEAD
-			wp_json_encode(
-=======
 			WPSEO_Utils::format_json_encode(
->>>>>>> d896b059
 				array(
 					'wp-seo-premium.php' => array(
 						'expiry_date' => $this->get_future_date(),
