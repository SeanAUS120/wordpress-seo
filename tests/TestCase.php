<?php

namespace Yoast\WP\Free\Tests;

use WPSEO_Options;
use Brain\Monkey;
use PHPUnit\Framework\TestCase as BaseTestCase;

/**
 * TestCase base class.
 */
abstract class TestCase extends BaseTestCase {

	/**
	 * Options being mocked.
	 *
	 * @var array
	 */
	protected $mocked_options = [ 'wpseo', 'wpseo_titles', 'wpseo_taxonomy_meta', 'wpseo_social', 'wpseo_ms' ];

	/**
	 * Set up the test fixtures.
	 */
	protected function setUp() {
		parent::setUp();
		Monkey\setUp();

		Monkey\Functions\stubs(
			[
				// Null makes it so the function returns it's first argument.
<<<<<<< HEAD
				'esc_attr'            => null,
				'esc_html'            => null,
				'esc_textarea'        => null,
				'__'                  => null,
				'_x'                  => null,
				'esc_html__'          => null,
				'esc_html_x'          => null,
				'esc_attr_x'          => null,
				'esc_url_raw'         => null,
				'sanitize_text_field' => null,
				'is_admin'            => false,
				'is_multisite'        => false,
				'site_url'            => 'https://www.example.org',
				'wp_json_encode'      => function( $data, $options = 0, $depth = 512 ) {
=======
				'esc_attr'       => null,
				'esc_html'       => null,
				'esc_textarea'   => null,
				'__'             => null,
				'_x'             => null,
				'esc_html__'     => null,
				'esc_html_x'     => null,
				'esc_attr_x'     => null,
				'is_admin'       => false,
				'is_multisite'   => false,
				'wp_kses_post'   => null,
				'site_url'       => 'https://www.example.org',
				'wp_json_encode' => function( $data, $options = 0, $depth = 512 ) {
>>>>>>> 92b27741
					return \json_encode( $data, $options, $depth );
				},
				'wp_slash'            => null,
				'absint'              => function( $value ) {
					return \abs( \intval( $value ) );
				},
<<<<<<< HEAD
				'mysql2date'          => null,
=======
				'mysql2date'     => null,
				'wp_parse_args'  => function( $settings, $defaults ) {
					return \array_merge( $defaults, $settings );
				},
>>>>>>> 92b27741
			]
		);

		// This is required to ensure backfill and other statics are set.
		WPSEO_Options::get_instance();

		Monkey\Functions\expect( 'get_option' )
			->zeroOrMoreTimes()
			->with( \call_user_func_array( 'Mockery::anyOf', $this->mocked_options ) )
			->andReturn( [] );

		Monkey\Functions\expect( 'get_site_option' )
			->zeroOrMoreTimes()
			->with( \call_user_func_array( 'Mockery::anyOf', $this->mocked_options ) )
			->andReturn( [] );
	}

	/**
	 * Tear down the test fixtures.
	 */
	protected function tearDown() {
		Monkey\tearDown();
		parent::tearDown();
	}

	/**
	 * Tests for expected output.
	 *
	 * @param string $expected    Expected output.
	 * @param string $description Explanation why this result is expected.
	 */
	protected function expectOutput( $expected, $description = '' ) {
		$output = \ob_get_contents();
		\ob_clean();

		$output   = \preg_replace( '|\R|', "\r\n", $output );
		$expected = \preg_replace( '|\R|', "\r\n", $expected );

		$this->assertEquals( $expected, $output, $description );
	}

	/**
	 * Tests if the output buffer contains the provided strings.
	 *
	 * @param string|array $expected Expected output.
	 */
	protected function expectOutputContains( $expected ) {
		$output = \preg_replace( '|\R|', "\r\n", \ob_get_contents() );
		\ob_clean();

		if ( ! \is_array( $expected ) ) {
			$expected = array( $expected );
		}

		foreach ( $expected as $needle ) {
			$found = \strpos( $output, $needle );
			$this->assertTrue( $found !== false, \sprintf( 'Expected "%s" to be found in "%s" but couldn\'t find it.', $needle, $output ) );
		}
	}

	/**
	 * Tests if the output buffer doesn't contain the provided strings.
	 *
	 * @param string|array $needles Expected output.
	 */
	protected function expectOutputNotContains( $needles ) {
		$output = \preg_replace( '|\R|', "\r\n", \ob_get_contents() );
		\ob_clean();

		if ( ! \is_array( $needles ) ) {
			$needles = array( $needles );
		}

		foreach ( $needles as $needle ) {
			$found = \strpos( $output, $needle );
			$this->assertTrue( $found === false, \sprintf( 'Expected "%s" to be found in "%s" but couldn\'t find it.', $needle, $output ) );
		}
	}
}<|MERGE_RESOLUTION|>--- conflicted
+++ resolved
@@ -28,7 +28,6 @@
 		Monkey\Functions\stubs(
 			[
 				// Null makes it so the function returns it's first argument.
-<<<<<<< HEAD
 				'esc_attr'            => null,
 				'esc_html'            => null,
 				'esc_textarea'        => null,
@@ -41,37 +40,19 @@
 				'sanitize_text_field' => null,
 				'is_admin'            => false,
 				'is_multisite'        => false,
+        'wp_kses_post'        => null,
 				'site_url'            => 'https://www.example.org',
 				'wp_json_encode'      => function( $data, $options = 0, $depth = 512 ) {
-=======
-				'esc_attr'       => null,
-				'esc_html'       => null,
-				'esc_textarea'   => null,
-				'__'             => null,
-				'_x'             => null,
-				'esc_html__'     => null,
-				'esc_html_x'     => null,
-				'esc_attr_x'     => null,
-				'is_admin'       => false,
-				'is_multisite'   => false,
-				'wp_kses_post'   => null,
-				'site_url'       => 'https://www.example.org',
-				'wp_json_encode' => function( $data, $options = 0, $depth = 512 ) {
->>>>>>> 92b27741
 					return \json_encode( $data, $options, $depth );
 				},
 				'wp_slash'            => null,
 				'absint'              => function( $value ) {
 					return \abs( \intval( $value ) );
 				},
-<<<<<<< HEAD
 				'mysql2date'          => null,
-=======
-				'mysql2date'     => null,
-				'wp_parse_args'  => function( $settings, $defaults ) {
+				'wp_parse_args'       => function( $settings, $defaults ) {
 					return \array_merge( $defaults, $settings );
 				},
->>>>>>> 92b27741
 			]
 		);
 
