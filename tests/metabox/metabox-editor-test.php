<?php

namespace Yoast\WP\Free\Tests\Metabox;

use WPSEO_Admin_Asset_Manager;
use WPSEO_Metabox_Editor;
use Brain\Monkey;
use Yoast\WP\Free\Tests\TestCase;

/**
 * Unit Test Class.
 */
class Metabox_Editor_Test extends TestCase {

	/**
	 * Holds the instance of the class being tested.
	 *
	 * @var \WPSEO_Metabox_Editor
	 */
	protected $subject;

	/**
	 * Set up the class which will be tested.
	 */
	public function setUp() {
		parent::setUp();
		$this->subject = new WPSEO_Metabox_Editor();
	}

	public function get_flat_version() {
		$asset_manager = new WPSEO_Admin_Asset_Manager();

		return $asset_manager->flatten_version( \WPSEO_VERSION );
	}

	public function test_add_css_inside_editor_empty() {
		Monkey\Functions\expect( 'plugins_url' )
			->once()
<<<<<<< HEAD
			->with( 'css/dist/inside-editor-' . $this->get_flat_version() . '.css', \realpath( __DIR__ . "/../../wp-seo.php" ) )
=======
			->with( 'css/dist/inside-editor-' . $this->get_flat_version() . \WPSEO_CSSJS_SUFFIX . '.css', \realpath( __DIR__ . '/../../wp-seo.php' ) )
>>>>>>> 472fbc16
			->andReturn( 'example.org' );

		$actual   = $this->subject->add_css_inside_editor( '' );
		$expected = 'example.org';

		$this->assertSame( $expected, $actual );
	}

	public function test_add_css_inside_editor_preexisting() {
		Monkey\Functions\expect( 'plugins_url' )
			->once()
<<<<<<< HEAD
			->with( 'css/dist/inside-editor-' . $this->get_flat_version() . '.css', \realpath( __DIR__ . "/../../wp-seo.php" ) )
=======
			->with( 'css/dist/inside-editor-' . $this->get_flat_version() . \WPSEO_CSSJS_SUFFIX . '.css', \realpath( __DIR__ . '/../../wp-seo.php' ) )
>>>>>>> 472fbc16
			->andReturn( 'example.org' );


		$expected = 'preexisting,example.org';

		$actual = $this->subject->add_css_inside_editor( 'preexisting' );

		$this->assertSame( $expected, $actual );
	}

	public function test_add_custom_element() {
		$expected = array(
			'custom_elements' => '~yoastmark',
		);

		$actual = $this->subject->add_custom_element( array() );

		$this->assertSame( $expected, $actual );
	}

	public function test_add_custom_element_preexisting() {
		$expected = array(
			'custom_elements' => 'div,~yoastmark',
		);

		$actual = $this->subject->add_custom_element( array( 'custom_elements' => 'div' ) );

		$this->assertSame( $expected, $actual );
	}

	public function test_add_custom_element_other_properties() {
		$expected = array(
			'custom_elements' => '~yoastmark',
			'other_property'  => 'hello world',
		);

		$actual = $this->subject->add_custom_element(
			array(
				'custom_elements' => '',
				'other_property'  => 'hello world',
			)
		);
		ksort( $actual );

		$this->assertSame( $expected, $actual );
	}
}<|MERGE_RESOLUTION|>--- conflicted
+++ resolved
@@ -36,11 +36,7 @@
 	public function test_add_css_inside_editor_empty() {
 		Monkey\Functions\expect( 'plugins_url' )
 			->once()
-<<<<<<< HEAD
-			->with( 'css/dist/inside-editor-' . $this->get_flat_version() . '.css', \realpath( __DIR__ . "/../../wp-seo.php" ) )
-=======
 			->with( 'css/dist/inside-editor-' . $this->get_flat_version() . \WPSEO_CSSJS_SUFFIX . '.css', \realpath( __DIR__ . '/../../wp-seo.php' ) )
->>>>>>> 472fbc16
 			->andReturn( 'example.org' );
 
 		$actual   = $this->subject->add_css_inside_editor( '' );
@@ -52,11 +48,7 @@
 	public function test_add_css_inside_editor_preexisting() {
 		Monkey\Functions\expect( 'plugins_url' )
 			->once()
-<<<<<<< HEAD
-			->with( 'css/dist/inside-editor-' . $this->get_flat_version() . '.css', \realpath( __DIR__ . "/../../wp-seo.php" ) )
-=======
 			->with( 'css/dist/inside-editor-' . $this->get_flat_version() . \WPSEO_CSSJS_SUFFIX . '.css', \realpath( __DIR__ . '/../../wp-seo.php' ) )
->>>>>>> 472fbc16
 			->andReturn( 'example.org' );
 
 
