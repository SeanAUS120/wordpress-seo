<?php

namespace Yoast\WP\Free\Tests\Presentations\Indexable_Term_Archive_Presentation;

use Mockery;
use Yoast\WP\Free\Tests\TestCase;

/**
 * Class Robots_Test.
<<<<<<< HEAD
 *
 * @group presentations
 * @group robots
 *
 * @coversDefaultClass \Yoast\WP\Free\Presentations\Indexable_Term_Archive_Presentation
=======
 *
 * @group presentations
 * @group robots
>>>>>>> 8ba838ae
 *
 * @coversDefaultClass \Yoast\WP\Free\Presentations\Indexable_Term_Archive_Presentation
 */
class Robots_Test extends TestCase {
	use Presentation_Instance_Builder;

	/**
	 * Sets up the test class.
	 */
	public function setUp() {
		parent::setUp();

		$this->setInstance();

		$this->robots_helper
			->expects( 'after_generate' )
			->once()
			->andReturnUsing( function ( $robots ) {
				return $robots;
			} );
	}

	/**
	 * Tests the generate_robots with default settings.
	 *
	 * @covers ::generate_robots
	 */
	public function test_generate_robots() {
		$this->setup_wp_query_wrapper();

		$this->robots_helper
			->expects( 'get_base_values' )
			->once()
			->with( $this->indexable )
			->andReturn( [
				'index'  => 'index',
				'follow' => 'follow',
			] );

		$this->current_page_helper
			->expects( 'is_multiple_terms_page' )
			->once()
			->andReturn( false );

		$this->taxonomy_helper
			->expects( 'is_indexable' )
			->with( 'category' )
			->andReturn( true );

		$actual   = $this->instance->generate_robots();
		$expected = [
			'index'  => 'index',
			'follow' => 'follow',
		];

		$this->assertEquals( $actual, $expected );
	}

	/**
	 * Tests whether generate_robots sets noindex when a taxonomy is set to not be indexed.
	 *
	 * @covers ::generate_robots
	 */
	public function test_generate_robots_taxonomy_not_indexable() {
		$this->setup_wp_query_wrapper();

		$this->robots_helper
			->expects( 'get_base_values' )
			->once()
			->with( $this->indexable )
			->andReturn( [
				'index'  => 'index',
				'follow' => 'follow',
			] );

		$this->current_page_helper
			->expects( 'is_multiple_terms_page' )
			->once()
			->andReturn( false );

		$this->taxonomy_helper
			->expects( 'is_indexable' )
			->with( 'category' )
			->andReturn( false );

		$actual   = $this->instance->generate_robots();
		$expected = [
			'index'  => 'noindex',
			'follow' => 'follow',
		];

		$this->assertEquals( $actual, $expected );
	}

	/**
	 * Tests whether generate_robots sets index when a taxonomy is set to not be indexed, but the
	 * queried term is.
	 *
	 * @covers ::generate_robots
	 */
	public function test_generate_robots_taxonomy_not_indexable_term_indexable() {
		$this->setup_wp_query_wrapper();

		$this->robots_helper
			->expects( 'get_base_values' )
			->once()
			->with( $this->indexable )
			->andReturn( [
				'index'  => 'index',
				'follow' => 'follow',
			] );

		$this->current_page_helper
			->expects( 'is_multiple_terms_page' )
			->once()
			->andReturn( false );

		$this->taxonomy_helper
			->expects( 'is_indexable' )
			->with( 'category' )
			->andReturn( false );

		$this->indexable->is_robots_noindex = false;

		$actual   = $this->instance->generate_robots();
		$expected = [
			'index'  => 'index',
			'follow' => 'follow',
		];

		$this->assertEquals( $actual, $expected );
	}

	/**
	 * Tests whether generate_robots sets noindex when a taxonomy is set to be indexed, but the
	 * queried term is not.
	 *
	 * @covers ::generate_robots
	 */
	public function test_generate_robots_taxonomy_indexable_term_not_indexable() {
		$this->setup_wp_query_wrapper();

		$this->robots_helper
			->expects( 'get_base_values' )
			->once()
			->with( $this->indexable )
			->andReturn( [
				'index'  => 'noindex',
				'follow' => 'follow',
			] );

		$this->current_page_helper
			->expects( 'is_multiple_terms_page' )
			->once()
			->andReturn( false );

		$this->taxonomy_helper
			->expects( 'is_indexable' )
			->with( 'category' )
			->andReturn( true );

		$this->indexable->is_robots_noindex = true;

		$actual   = $this->instance->generate_robots();
		$expected = [
			'index'  => 'noindex',
			'follow' => 'follow',
		];

		$this->assertEquals( $actual, $expected );
	}

	/**
	 * Tests whether generate_robots sets noindex when multiple terms are being queried.
	 *
	 * @covers ::generate_robots
	 */
	public function test_generate_robots_multi_terms_page() {
		$this->robots_helper
			->expects( 'get_base_values' )
			->once()
			->with( $this->indexable )
			->andReturn( [
				'index'  => 'index',
				'follow' => 'follow',
			] );

		$this->current_page_helper
			->expects( 'is_multiple_terms_page' )
			->once()
			->andReturn( true );

		$this->taxonomy_helper
			->expects( 'is_indexable' )
			->never();

		$actual   = $this->instance->generate_robots();
		$expected = [
			'index'  => 'noindex',
			'follow' => 'follow',
		];

		$this->assertEquals( $actual, $expected );
	}

	/**
	 * Setup default WP_Query_Wrapper.
	 */
	private function setup_wp_query_wrapper() {
		$wp_query = Mockery::mock( '\WP_Query' );
		$wp_query
			->expects( 'get_queried_object' )
			->zeroOrMoreTimes()
			->andReturn( (object) [
				'taxonomy' => 'category',
			] );
		$this->wp_query_wrapper
			->expects( 'get_query' )
			->zeroOrMoreTimes()
			->andReturn( $wp_query );
	}
}<|MERGE_RESOLUTION|>--- conflicted
+++ resolved
@@ -7,17 +7,9 @@
 
 /**
  * Class Robots_Test.
-<<<<<<< HEAD
  *
  * @group presentations
  * @group robots
- *
- * @coversDefaultClass \Yoast\WP\Free\Presentations\Indexable_Term_Archive_Presentation
-=======
- *
- * @group presentations
- * @group robots
->>>>>>> 8ba838ae
  *
  * @coversDefaultClass \Yoast\WP\Free\Presentations\Indexable_Term_Archive_Presentation
  */
