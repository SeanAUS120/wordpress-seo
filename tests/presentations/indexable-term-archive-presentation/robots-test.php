--- conflicted
+++ resolved
@@ -22,18 +22,7 @@
 	public function setUp() {
 		parent::setUp();
 
-<<<<<<< HEAD
-		$this->setInstance();
-=======
 		$this->set_instance();
-
-		$this->robots_helper
-			->expects( 'after_generate' )
-			->once()
-			->andReturnUsing( function( $robots ) {
-				return $robots;
-			} );
->>>>>>> ae801aff
 	}
 
 	/**
