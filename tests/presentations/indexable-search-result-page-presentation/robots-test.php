--- conflicted
+++ resolved
@@ -21,26 +21,7 @@
 	public function setUp() {
 		parent::setUp();
 
-<<<<<<< HEAD
-		$this->setInstance();
-=======
 		$this->set_instance();
-
-		$this->robots_helper
-			->expects( 'get_base_values' )
-			->once()
-			->andReturn( [
-				'index'  => 'index',
-				'follow' => 'follow',
-			] );
-
-		$this->robots_helper
-			->expects( 'after_generate' )
-			->once()
-			->andReturnUsing( function ( $robots ) {
-				return array_filter( $robots );
-			} );
->>>>>>> ae801aff
 	}
 
 	/**
