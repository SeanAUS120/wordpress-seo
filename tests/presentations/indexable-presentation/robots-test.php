<?php

namespace Yoast\WP\Free\Tests\Presentations\Indexable_Presentation;

use Mockery;
use Yoast\WP\Free\Helpers\Current_Page_Helper;
use Yoast\WP\Free\Helpers\Image_Helper;
use Yoast\WP\Free\Helpers\Options_Helper;
use Yoast\WP\Free\Helpers\Robots_Helper;
use Yoast\WP\Free\Presentations\Indexable_Presentation;
use Yoast\WP\Free\Tests\Mocks\Indexable;
use Yoast\WP\Free\Tests\TestCase;

/**
<<<<<<< HEAD
 * Class Robots_Test
 *
 * @coversDefaultClass \Yoast\WP\Free\Presentations\Indexable_Presentation
 *
=======
 * Class Robots_Test.
 *
 * @group presentations
>>>>>>> 645fb83b
 * @group robots
 */
class Robots_Test extends TestCase {

	/**
	 * @var Indexable_Presentation
	 */
	protected $instance;

	/**
	 * Sets up the test class.
	 */
	public function setUp() {
		parent::setUp();

		$indexable = new Indexable();

		$instance = new Indexable_Presentation();

		$this->instance = $instance->of( $indexable );
	}

	/**
	 * Tests whether generate_robots calls the right functions of the robot helper.
	 */
	public function test_generate_robots() {
		$robots_helper       = Mockery::mock( Robots_Helper::class );
		$image_helper        = Mockery::mock( Image_Helper::class );
		$options_helper      = Mockery::mock( Options_Helper::class );
		$current_page_helper = Mockery::mock( Current_Page_Helper::class );

		$robots_helper
			->expects( 'get_base_values' )
			->andReturn( [
<<<<<<< HEAD
				'index' => 'index',
=======
				'index'  => 'index',
>>>>>>> 645fb83b
				'follow' => 'follow',
			] );
		$robots_helper
			->expects( 'after_generate' )
			->with( [
<<<<<<< HEAD
				'index' => 'index',
=======
				'index'  => 'index',
>>>>>>> 645fb83b
				'follow' => 'follow',
			] )
			->andReturnUsing( function ( $robots ) {
				$robots['index'] = 'noindex';

				return $robots;
			} );

		$this->instance->set_helpers( $robots_helper, $image_helper, $options_helper, $current_page_helper );

		$actual   = $this->instance->generate_robots();
		$expected = [
<<<<<<< HEAD
			'index' => 'noindex',
=======
			'index'  => 'noindex',
>>>>>>> 645fb83b
			'follow' => 'follow',
		];

		$this->assertEquals( $actual, $expected );
	}
}<|MERGE_RESOLUTION|>--- conflicted
+++ resolved
@@ -12,16 +12,11 @@
 use Yoast\WP\Free\Tests\TestCase;
 
 /**
-<<<<<<< HEAD
  * Class Robots_Test
  *
  * @coversDefaultClass \Yoast\WP\Free\Presentations\Indexable_Presentation
  *
-=======
- * Class Robots_Test.
- *
  * @group presentations
->>>>>>> 645fb83b
  * @group robots
  */
 class Robots_Test extends TestCase {
@@ -56,21 +51,13 @@
 		$robots_helper
 			->expects( 'get_base_values' )
 			->andReturn( [
-<<<<<<< HEAD
 				'index' => 'index',
-=======
-				'index'  => 'index',
->>>>>>> 645fb83b
 				'follow' => 'follow',
 			] );
 		$robots_helper
 			->expects( 'after_generate' )
 			->with( [
-<<<<<<< HEAD
 				'index' => 'index',
-=======
-				'index'  => 'index',
->>>>>>> 645fb83b
 				'follow' => 'follow',
 			] )
 			->andReturnUsing( function ( $robots ) {
@@ -83,11 +70,7 @@
 
 		$actual   = $this->instance->generate_robots();
 		$expected = [
-<<<<<<< HEAD
 			'index' => 'noindex',
-=======
-			'index'  => 'noindex',
->>>>>>> 645fb83b
 			'follow' => 'follow',
 		];
 
