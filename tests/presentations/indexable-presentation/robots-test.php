--- conflicted
+++ resolved
@@ -12,16 +12,9 @@
 use Yoast\WP\Free\Tests\TestCase;
 
 /**
-<<<<<<< HEAD
- * Class Robots_Test.
- *
- * @group presentations
- * @group robots
-=======
  * Class Robots_Test
  *
  * @coversDefaultClass \Yoast\WP\Free\Presentations\Indexable_Presentation
->>>>>>> 8ba838ae
  *
  * @group presentations
  * @group robots
