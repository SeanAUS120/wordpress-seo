--- conflicted
+++ resolved
@@ -6,20 +6,12 @@
 use Yoast\WP\Free\Tests\TestCase;
 
 /**
-<<<<<<< HEAD
  * Class Robots_Test
- *
- * @coversDefaultClass \Yoast\WP\Free\Presentations\Indexable_Post_Type_Presentation
- *
- * @group robots
-=======
- * Class Robots_Test.
  *
  * @group presentations
  * @group robots
  *
  * @coversDefaultClass \Yoast\WP\Free\Presentations\Indexable_Post_Type_Presentation
->>>>>>> 645fb83b
  */
 class Robots_Test extends TestCase {
 	use Presentation_Instance_Builder;
