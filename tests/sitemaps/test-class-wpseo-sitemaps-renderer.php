--- conflicted
+++ resolved
@@ -76,32 +76,6 @@
 		$this->assertContains( "<image:title><![CDATA[{$title}]]></image:title>", $index );
 		$this->assertContains( "<image:caption><![CDATA[{$alt}]]></image:caption>", $index );
 	}
-<<<<<<< HEAD
-
-	/**
-	 * Helper function to set plugin url to a different domain.
-	 */
-	public function change_plugin_url() {
-		return 'http://test.com/wp-content/plugins';
-	}
-
-	/**
-	 * Tests getting the fallback url if the plugin is loaded from a different domain.
-	 *
-	 * @covers WPSEO_Sitemaps_Renderer_Double::get_xsl_url()
-	 */
-	public function test_is_home_url_returned_correctly() {
-		$class_instance = new WPSEO_Sitemaps_Renderer_Double();
-
-		add_filter( 'plugins_url', array ($this, 'change_plugin_url') );
-		$this->assertEquals( 'http://example.org/main-sitemap.xsl', $class_instance->get_xsl_url() );
-		remove_filter('plugins_url', array ($this, 'change_plugin_url'));
-	}
-
-
-}
-=======
->>>>>>> 7d4ca96d
 
 	/**
 	 * Helper function to set plugin url to a different domain.
