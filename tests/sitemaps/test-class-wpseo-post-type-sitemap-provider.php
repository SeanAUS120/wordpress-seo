--- conflicted
+++ resolved
@@ -68,7 +68,6 @@
 	}
 
 	/**
-<<<<<<< HEAD
 	 * Tests the filtering of invalid ids.
 	 *
 	 * @covers WPSEO_Post_Type_Sitemap_Provider::filter_invalid_ids()
@@ -160,9 +159,8 @@
 	public function filter_with_invalid_output( $excluded_post_ids ) {
 		return '';
 	}
-
-=======
-	 * Tests if external URLs are not being included in the sitemap
+  
+  /** Tests if external URLs are not being included in the sitemap
 	 *
 	 * @covers WPSEO_Post_Type_Sitemap_Provider::get_url
 	 */
@@ -195,5 +193,4 @@
 	public function set_post_sitemap_url( $url ) {
 		return 'http://example.com';
 	}
->>>>>>> e5b16453
 }