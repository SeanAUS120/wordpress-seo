<?php
/**
 * @package WPSEO\Tests
 */

/**
 * Class WPSEO_JSON_LD_Test
 */
class WPSEO_JSON_LD_Test extends WPSEO_UnitTestCase {

	/**
	 * @var WPSEO_JSON_LD
	 */
	private static $class_instance;

	/**
	 * Instantiate our class
	 */
	public static function setUpBeforeClass() {
		parent::setUpBeforeClass();
		self::$class_instance = new WPSEO_JSON_LD();
	}

	/**
	 * Tear down after each test.
	 */
	public function tearDown() {
		parent::tearDown();

		self::$class_instance = new WPSEO_JSON_LD();
	}

	/**
	 * @covers WPSEO_JSON_LD::website
	 */
	public function test_website() {
		$this->go_to_home();

		$home_url   = WPSEO_Utils::home_url();
		$search_url = $home_url . '?s={search_term_string}';
		$json       = wp_json_encode( array(
			'@context'        => 'https://schema.org',
			'@type'           => 'WebSite',
			'@id'             => '#website',
			'url'             => $home_url,
			'name'            => get_bloginfo( 'name' ),
			'potentialAction' => array(
				'@type'       => 'SearchAction',
				'target'      => $search_url,
				'query-input' => 'required name=search_term_string',
			),
		) );
		$expected   = '<script type=\'application/ld+json\'>' . $json . '</script>' . "\n";
		$this->expectOutput( $expected, self::$class_instance->website() );
	}

	/**
	 * @covers WPSEO_JSON_LD::organization_or_person
	 *
	 * Test having person markup and one social profile
	 */
	public function test_person() {
		$name      = 'Joost de Valk';
		$instagram = 'http://instagram.com/yoast';
		WPSEO_Options::set( 'company_or_person', 'person' );
		WPSEO_Options::set( 'person_name', $name );
		WPSEO_Options::set( 'instagram_url', $instagram );

		$this->go_to_home();

		$home_url = WPSEO_Utils::home_url();
		$json     = wp_json_encode( array(
			'@context' => 'https://schema.org',
			'@type'    => 'Person',
			'url'      => $home_url,
			'sameAs'   => array( $instagram ),
			'@id'      => '#person',
			'name'     => $name,
		) );
		$expected = '<script type=\'application/ld+json\'>' . $json . '</script>' . "\n";
		self::$class_instance->organization_or_person();
		$this->expectOutput( $expected );
	}

	/**
	 * Tests having bad input.
	 *
	 * @covers WPSEO_JSON_LD::organization_or_person()
	 */
	public function test_bad_input() {
<<<<<<< HEAD
		$name      = 'Joost "Yoast":"de Valk"';
		$home_url  = WPSEO_Utils::home_url();
=======
		$name     = 'Joost "Yoast":"de Valk"';
		$home_url = WPSEO_Utils::home_url();
>>>>>>> 1bbdd14f

		WPSEO_Options::set( 'company_or_person', 'person' );
		WPSEO_Options::set( 'person_name', $name );
		WPSEO_Options::set( 'instagram_url', 'http://instagram.com:8080/{}yoast' );

<<<<<<< HEAD
		$json = wp_json_encode( array(
			'@context' => 'http://schema.org',
=======
		$json     = wp_json_encode( array(
			'@context' => 'https://schema.org',
>>>>>>> 1bbdd14f
			'@type'    => 'Person',
			'url'      => $home_url,
			'sameAs'   => array( 'http://instagram.com:8080/yoast' ), // The {} will be stripped out by saving the option.
			'@id'      => '#person',
			'name'     => $name,
		) );
		$expected = '<script type=\'application/ld+json\'>' . $json . '</script>' . "\n";
		self::$class_instance->organization_or_person();
		$this->expectOutput( $expected );
	}

	/**
	 * @covers WPSEO_JSON_LD::organization_or_person
	 *
	 * Test having organization markup and two social profiles
	 */
	public function test_organization() {
		$name      = 'Yoast';
		$facebook  = 'https://www.facebook.com/Yoast';
		$instagram = 'http://instagram.com/yoast';
		WPSEO_Options::set( 'company_or_person', 'company' );
		WPSEO_Options::set( 'company_name', $name );
		WPSEO_Options::set( 'facebook_site', $facebook );
		WPSEO_Options::set( 'instagram_url', $instagram );

		$this->go_to_home();

		$home_url = WPSEO_Utils::home_url();
		$json     = wp_json_encode( array(
			'@context' => 'https://schema.org',
			'@type'    => 'Organization',
			'url'      => $home_url,
			'sameAs'   => array( $facebook, $instagram ),
			'@id'      => '#organization',
			'name'     => $name,
			'logo'     => '',
		) );
		$expected = '<script type=\'application/ld+json\'>' . $json . '</script>' . "\n";
		$this->expectOutput( $expected, self::$class_instance->organization_or_person() );
	}
}<|MERGE_RESOLUTION|>--- conflicted
+++ resolved
@@ -88,25 +88,15 @@
 	 * @covers WPSEO_JSON_LD::organization_or_person()
 	 */
 	public function test_bad_input() {
-<<<<<<< HEAD
-		$name      = 'Joost "Yoast":"de Valk"';
-		$home_url  = WPSEO_Utils::home_url();
-=======
 		$name     = 'Joost "Yoast":"de Valk"';
 		$home_url = WPSEO_Utils::home_url();
->>>>>>> 1bbdd14f
 
 		WPSEO_Options::set( 'company_or_person', 'person' );
 		WPSEO_Options::set( 'person_name', $name );
 		WPSEO_Options::set( 'instagram_url', 'http://instagram.com:8080/{}yoast' );
 
-<<<<<<< HEAD
-		$json = wp_json_encode( array(
-			'@context' => 'http://schema.org',
-=======
 		$json     = wp_json_encode( array(
 			'@context' => 'https://schema.org',
->>>>>>> 1bbdd14f
 			'@type'    => 'Person',
 			'url'      => $home_url,
 			'sameAs'   => array( 'http://instagram.com:8080/yoast' ), // The {} will be stripped out by saving the option.
