<?php

namespace Yoast\Tests\UnitTests\Exceptions;

use Yoast\WP\Free\Exceptions\No_Indexable_Found;
use Yoast\WP\Free\Loggers\Logger;
use Yoast\WP\Free\Watchers\Indexable_Post_Watcher;

/**
 * Class Indexable_Author_Test
 *
 * @group indexables
 * @group exceptions
 *
 * @package Yoast\Tests\Exceptions
 */
class No_Indexable_Found_Test extends \PHPUnit_Framework_TestCase {

	public function setUp() {
		parent::setUp();

		$logger = $this
			->getMockBuilder( '\Psr\Log\AbstractLogger' )
			->setMethods( array( 'notice' ) )
			->getMockForAbstractClass();

		$logger
			->expects( $this->once() )
			->method( 'notice' );

		Logger::set_logger( $logger );
	}

	public function tearDown() {
		parent::tearDown();

		Logger::set_logger();
	}

	/**
	 * Tests the exception for a non existing post.
	 *
<<<<<<< HEAD
	 * @covers \Yoast\WP\Free\Exceptions\No_Indexable_Found::from_post_id()
	 * @covers \Yoast\WP\Free\Exceptions\No_Indexable_Found::create_and_log_exception()
=======
	 * @covers \Yoast\YoastSEO\Exceptions\No_Indexable_Found::from_post_id()
	 * @covers \Yoast\YoastSEO\Exceptions\No_Indexable_Found::create_and_log_exception()
	 *
	 * @throws \Yoast\WP\Free\Exceptions\No_Indexable_Found For test purposes.
>>>>>>> 285de858
	 */
	public function test_from_post_id() {
		try {
			throw No_Indexable_Found::from_post_id( 1 );
		}
		catch ( No_Indexable_Found $e ) {
			$this->assertEquals(
				'There is no indexable found for post id 1.',
				$e->getMessage()
			);
		}
	}

	/**
	 * Tests the exception for a non existing term.
	 *
<<<<<<< HEAD
	 * @covers \Yoast\WP\Free\Exceptions\No_Indexable_Found::from_term_id()
	 * @covers \Yoast\WP\Free\Exceptions\No_Indexable_Found::create_and_log_exception()
=======
	 * @covers \Yoast\YoastSEO\Exceptions\No_Indexable_Found::from_term_id()
	 * @covers \Yoast\YoastSEO\Exceptions\No_Indexable_Found::create_and_log_exception()
	 *
	 * @throws \Yoast\WP\Free\Exceptions\No_Indexable_Found For test purposes.
>>>>>>> 285de858
	 */
	public function test_from_term_id() {
		try {
			throw No_Indexable_Found::from_term_id( 1, 'category' );
		}
		catch ( No_Indexable_Found $e ) {
			$this->assertEquals(
				'There is no indexable found for term id 1 and taxonomy category.',
				$e->getMessage()
			);
		}
	}

	/**
	 * Tests the exception for a non existing term.
	 *
<<<<<<< HEAD
	 * @covers \Yoast\WP\Free\Exceptions\No_Indexable_Found::from_primary_term()
	 * @covers \Yoast\WP\Free\Exceptions\No_Indexable_Found::create_and_log_exception()
=======
	 * @covers \Yoast\YoastSEO\Exceptions\No_Indexable_Found::from_primary_term()
	 * @covers \Yoast\YoastSEO\Exceptions\No_Indexable_Found::create_and_log_exception()
	 *
	 * @throws \Yoast\WP\Free\Exceptions\No_Indexable_Found For test purposes.
>>>>>>> 285de858
	 */
	public function test_from_primary_term() {
		try {
			throw No_Indexable_Found::from_primary_term( 1, 'category' );
		}
		catch ( No_Indexable_Found $e ) {
			$this->assertEquals(
				'There is no primary term found for post id 1 and taxonomy category.',
				$e->getMessage()
			);
		}
	}

	/**
	 * Tests the exception for a non existing post.
	 *
<<<<<<< HEAD
	 * @covers \Yoast\WP\Free\Exceptions\No_Indexable_Found::from_author_id()
	 * @covers \Yoast\WP\Free\Exceptions\No_Indexable_Found::create_and_log_exception()
=======
	 * @covers \Yoast\YoastSEO\Exceptions\No_Indexable_Found::from_author_id()
	 * @covers \Yoast\YoastSEO\Exceptions\No_Indexable_Found::create_and_log_exception()
	 *
	 * @throws \Yoast\WP\Free\Exceptions\No_Indexable_Found For test purposes.
>>>>>>> 285de858
	 */
	public function test_from_author_id() {
		try {
			throw No_Indexable_Found::from_author_id( 1 );
		}
		catch ( No_Indexable_Found $e ) {
			$this->assertEquals(
				'There is no indexable found for author id 1.',
				$e->getMessage()
			);
		}
	}

	/**
	 * Tests the exception for a non existing indexable meta.
	 *
<<<<<<< HEAD
	 * @covers \Yoast\WP\Free\Exceptions\No_Indexable_Found::from_meta_key()
	 * @covers \Yoast\WP\Free\Exceptions\No_Indexable_Found::create_and_log_exception()
=======
	 * @covers \Yoast\YoastSEO\Exceptions\No_Indexable_Found::from_meta_key()
	 * @covers \Yoast\YoastSEO\Exceptions\No_Indexable_Found::create_and_log_exception()
	 *
	 * @throws \Yoast\WP\Free\Exceptions\No_Indexable_Found For test purposes.
>>>>>>> 285de858
	 */
	public function test_from_meta_key() {
		try {
			throw No_Indexable_Found::from_meta_key( 'name', 1 );
		}
		catch ( No_Indexable_Found $e ) {
			$this->assertEquals(
				'There is no meta found for indexable id 1 and meta key name.',
				$e->getMessage()
			);
		}
	}

	/**
	 * Overrides the logger. To make the loggin 'testable'.
	 *
	 * @return \Psr\Log\LoggerInterface The 'logger'.
	 */
	public function get_logger() {
		$logger = $this
			->getMockBuilder( '\Psr\Log\AbstractLogger' )
			->setMethods( array( 'notice' ) )
			->getMockForAbstractClass();

		$logger
			->expects( $this->once() )
			->method( 'notice' );

		return $logger;
	}
}<|MERGE_RESOLUTION|>--- conflicted
+++ resolved
@@ -17,6 +17,7 @@
 class No_Indexable_Found_Test extends \PHPUnit_Framework_TestCase {
 
 	public function setUp() {
+
 		parent::setUp();
 
 		$logger = $this
@@ -40,15 +41,10 @@
 	/**
 	 * Tests the exception for a non existing post.
 	 *
-<<<<<<< HEAD
 	 * @covers \Yoast\WP\Free\Exceptions\No_Indexable_Found::from_post_id()
 	 * @covers \Yoast\WP\Free\Exceptions\No_Indexable_Found::create_and_log_exception()
-=======
-	 * @covers \Yoast\YoastSEO\Exceptions\No_Indexable_Found::from_post_id()
-	 * @covers \Yoast\YoastSEO\Exceptions\No_Indexable_Found::create_and_log_exception()
 	 *
 	 * @throws \Yoast\WP\Free\Exceptions\No_Indexable_Found For test purposes.
->>>>>>> 285de858
 	 */
 	public function test_from_post_id() {
 		try {
@@ -65,15 +61,10 @@
 	/**
 	 * Tests the exception for a non existing term.
 	 *
-<<<<<<< HEAD
 	 * @covers \Yoast\WP\Free\Exceptions\No_Indexable_Found::from_term_id()
 	 * @covers \Yoast\WP\Free\Exceptions\No_Indexable_Found::create_and_log_exception()
-=======
-	 * @covers \Yoast\YoastSEO\Exceptions\No_Indexable_Found::from_term_id()
-	 * @covers \Yoast\YoastSEO\Exceptions\No_Indexable_Found::create_and_log_exception()
 	 *
 	 * @throws \Yoast\WP\Free\Exceptions\No_Indexable_Found For test purposes.
->>>>>>> 285de858
 	 */
 	public function test_from_term_id() {
 		try {
@@ -90,15 +81,10 @@
 	/**
 	 * Tests the exception for a non existing term.
 	 *
-<<<<<<< HEAD
 	 * @covers \Yoast\WP\Free\Exceptions\No_Indexable_Found::from_primary_term()
 	 * @covers \Yoast\WP\Free\Exceptions\No_Indexable_Found::create_and_log_exception()
-=======
-	 * @covers \Yoast\YoastSEO\Exceptions\No_Indexable_Found::from_primary_term()
-	 * @covers \Yoast\YoastSEO\Exceptions\No_Indexable_Found::create_and_log_exception()
 	 *
 	 * @throws \Yoast\WP\Free\Exceptions\No_Indexable_Found For test purposes.
->>>>>>> 285de858
 	 */
 	public function test_from_primary_term() {
 		try {
@@ -115,15 +101,10 @@
 	/**
 	 * Tests the exception for a non existing post.
 	 *
-<<<<<<< HEAD
 	 * @covers \Yoast\WP\Free\Exceptions\No_Indexable_Found::from_author_id()
 	 * @covers \Yoast\WP\Free\Exceptions\No_Indexable_Found::create_and_log_exception()
-=======
-	 * @covers \Yoast\YoastSEO\Exceptions\No_Indexable_Found::from_author_id()
-	 * @covers \Yoast\YoastSEO\Exceptions\No_Indexable_Found::create_and_log_exception()
 	 *
 	 * @throws \Yoast\WP\Free\Exceptions\No_Indexable_Found For test purposes.
->>>>>>> 285de858
 	 */
 	public function test_from_author_id() {
 		try {
@@ -140,15 +121,10 @@
 	/**
 	 * Tests the exception for a non existing indexable meta.
 	 *
-<<<<<<< HEAD
 	 * @covers \Yoast\WP\Free\Exceptions\No_Indexable_Found::from_meta_key()
 	 * @covers \Yoast\WP\Free\Exceptions\No_Indexable_Found::create_and_log_exception()
-=======
-	 * @covers \Yoast\YoastSEO\Exceptions\No_Indexable_Found::from_meta_key()
-	 * @covers \Yoast\YoastSEO\Exceptions\No_Indexable_Found::create_and_log_exception()
 	 *
 	 * @throws \Yoast\WP\Free\Exceptions\No_Indexable_Found For test purposes.
->>>>>>> 285de858
 	 */
 	public function test_from_meta_key() {
 		try {
