--- conflicted
+++ resolved
@@ -15,24 +15,6 @@
 	}
 
 	/**
-<<<<<<< HEAD
-=======
-	 * @covers WPSEO_Metabox::get_post_date()
-	 */
-	public function test_get_post_date() {
-
-		// Create and go to post.
-		$post_id = $this->factory->post->create();
-		$this->go_to( get_permalink( $post_id ) );
-
-		$post = get_post( $post_id );
-
-		$expected_date = date( 'j M Y', strtotime( $post->post_date ) );
-		$this->assertEquals( $expected_date, self::$class_instance->get_post_date( $post ) );
-	}
-
-	/**
->>>>>>> ab4ade21
 	 * @covers WPSEO_Metabox::enqueue()
 	 */
 	public function test_enqueue_not_firing_on_options_page() {
