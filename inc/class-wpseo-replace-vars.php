<?php
/**
 * WPSEO plugin file.
 *
 * @package WPSEO\Internals
 * @since   1.5.4
 */

// Avoid direct calls to this file.
if ( ! defined( 'WPSEO_VERSION' ) ) {
	header( 'Status: 403 Forbidden' );
	header( 'HTTP/1.1 403 Forbidden' );
	exit();
}

/**
 * Class: WPSEO_Replace_Vars.
 *
 * This class implements the replacing of `%%variable_placeholders%%` with their real value based on the current
 * requested page/post/cpt/etc in text strings.
 */
class WPSEO_Replace_Vars {

	/**
	 * @var    array    Default post/page/cpt information.
	 */
	protected $defaults = array(
		'ID'            => '',
		'name'          => '',
		'post_author'   => '',
		'post_content'  => '',
		'post_date'     => '',
		'post_excerpt'  => '',
		'post_modified' => '',
		'post_title'    => '',
		'taxonomy'      => '',
		'term_id'       => '',
		'term404'       => '',
	);

	/**
	 * @var object    Current post/page/cpt information.
	 */
	protected $args;

	/**
	 * @var    array    Help texts for use in WPSEO -> Search appearance tabs.
	 */
	protected static $help_texts = array();

	/**
	 * @var array    Register of additional variable replacements registered by other plugins/themes.
	 */
	protected static $external_replacements = array();

	/**
	 * Constructor.
	 *
	 * @return \WPSEO_Replace_Vars
	 */
	public function __construct() {
	}


	/**
	 * Setup the help texts and external replacements as statics so they will be available to all instances.
	 */
	public static function setup_statics_once() {
		if ( self::$help_texts === array() ) {
			self::set_basic_help_texts();
			self::set_advanced_help_texts();
		}

		if ( self::$external_replacements === array() ) {
			/**
			 * Action: 'wpseo_register_extra_replacements' - Allows for registration of additional
			 * variables to replace.
			 */
			do_action( 'wpseo_register_extra_replacements' );
		}
	}


	/**
	 * Register new replacement %%variables%%.
	 * For use by other plugins/themes to register extra variables.
	 *
	 * @see wpseo_register_var_replacement() for a usage example.
	 *
	 * @param  string $var              The name of the variable to replace, i.e. '%%var%%'
	 *                                  - the surrounding %% are optional.
	 * @param  mixed  $replace_function Function or method to call to retrieve the replacement value for the variable
	 *                                  Uses the same format as add_filter/add_action function parameter and
	 *                                  should *return* the replacement value. DON'T echo it.
	 * @param  string $type             Type of variable: 'basic' or 'advanced', defaults to 'advanced'.
	 * @param  string $help_text        Help text to be added to the help tab for this variable.
	 *
	 * @return bool     Whether the replacement function was succesfully registered.
	 */
	public static function register_replacement( $var, $replace_function, $type = 'advanced', $help_text = '' ) {
		$success = false;

		if ( is_string( $var ) && $var !== '' ) {
			$var = self::remove_var_delimiter( $var );

			if ( preg_match( '`^[A-Z0-9_-]+$`i', $var ) === false ) {
				trigger_error( esc_html__( 'A replacement variable can only contain alphanumeric characters, an underscore or a dash. Try renaming your variable.', 'wordpress-seo' ), E_USER_WARNING );
			}
			elseif ( strpos( $var, 'cf_' ) === 0 || strpos( $var, 'ct_' ) === 0 ) {
				trigger_error( esc_html__( 'A replacement variable can not start with "%%cf_" or "%%ct_" as these are reserved for the WPSEO standard variable variables for custom fields and custom taxonomies. Try making your variable name unique.', 'wordpress-seo' ), E_USER_WARNING );
			}
			elseif ( ! method_exists( __CLASS__, 'retrieve_' . $var ) ) {
				if ( $var !== '' && ! isset( self::$external_replacements[ $var ] ) ) {
					self::$external_replacements[ $var ] = $replace_function;
					$replacement_variable                = new WPSEO_Replacement_Variable( $var, $var, $help_text );
					self::register_help_text( $type, $replacement_variable );
					$success = true;
				}
				else {
					trigger_error( esc_html__( 'A replacement variable with the same name has already been registered. Try making your variable name unique.', 'wordpress-seo' ), E_USER_WARNING );
				}
			}
			else {
				trigger_error( esc_html__( 'You cannot overrule a WPSEO standard variable replacement by registering a variable with the same name. Use the "wpseo_replacements" filter instead to adjust the replacement value.', 'wordpress-seo' ), E_USER_WARNING );
			}
		}

		return $success;
	}


	/**
	 * Replace `%%variable_placeholders%%` with their real value based on the current requested page/post/cpt/etc.
	 *
	 * @param string $string The string to replace the variables in.
	 * @param array  $args   The object some of the replacement values might come from,
	 *                       could be a post, taxonomy or term.
	 * @param array  $omit   Variables that should not be replaced by this function.
	 *
	 * @return string
	 */
	public function replace( $string, $args, $omit = array() ) {

		$string = wp_strip_all_tags( $string );

		// Let's see if we can bail super early.
		if ( strpos( $string, '%%' ) === false ) {
			return WPSEO_Utils::standardize_whitespace( $string );
		}

		$args = (array) $args;
		if ( isset( $args['post_content'] ) && ! empty( $args['post_content'] ) ) {
			$args['post_content'] = WPSEO_Utils::strip_shortcode( $args['post_content'] );
		}
		if ( isset( $args['post_excerpt'] ) && ! empty( $args['post_excerpt'] ) ) {
			$args['post_excerpt'] = WPSEO_Utils::strip_shortcode( $args['post_excerpt'] );
		}
		$this->args = (object) wp_parse_args( $args, $this->defaults );

		// Clean $omit array.
		if ( is_array( $omit ) && $omit !== array() ) {
			$omit = array_map( array( __CLASS__, 'remove_var_delimiter' ), $omit );
		}

		$replacements = array();
		if ( preg_match_all( '`%%([^%]+(%%single)?)%%?`iu', $string, $matches ) ) {
			$replacements = $this->set_up_replacements( $matches, $omit );
		}

		/**
		 * Filter: 'wpseo_replacements' - Allow customization of the replacements before they are applied.
		 *
		 * @api     array   $replacements The replacements.
		 *
		 * @param   array   $args The object some of the replacement values might come from,
		 *                       could be a post, taxonomy or term.
		 */
		$replacements = apply_filters( 'wpseo_replacements', $replacements, $this->args );

		// Do the actual replacements.
		if ( is_array( $replacements ) && $replacements !== array() ) {
			$string = str_replace( array_keys( $replacements ), array_values( $replacements ), $string );
		}

		/**
		 * Filter: 'wpseo_replacements_final' - Allow overruling of whether or not to remove placeholders
		 * which didn't yield a replacement.
		 *
		 * @example <code>add_filter( 'wpseo_replacements_final', '__return_false' );</code>
		 *
		 * @api     bool $final
		 */
		if ( apply_filters( 'wpseo_replacements_final', true ) === true && ( isset( $matches[1] ) && is_array( $matches[1] ) ) ) {
			// Remove non-replaced variables.
			$remove = array_diff( $matches[1], $omit ); // Make sure the $omit variables do not get removed.
			$remove = array_map( array( __CLASS__, 'add_var_delimiter' ), $remove );
			$string = str_replace( $remove, '', $string );
		}

		// Undouble separators which have nothing between them, i.e. where a non-replaced variable was removed.
		if ( isset( $replacements['%%sep%%'] ) && ( is_string( $replacements['%%sep%%'] ) && $replacements['%%sep%%'] !== '' ) ) {
			$q_sep  = preg_quote( $replacements['%%sep%%'], '`' );
			$string = preg_replace( '`' . $q_sep . '(?:\s*' . $q_sep . ')*`u', $replacements['%%sep%%'], $string );
		}

		// Remove superfluous whitespace.
		$string = WPSEO_Utils::standardize_whitespace( $string );

		return $string;
	}


	/**
	 * Retrieve the replacements for the variables found.
	 *
	 * @param array $matches Variables found in the original string - regex result.
	 * @param array $omit    Variables that should not be replaced by this function.
	 *
	 * @return array Retrieved replacements - this might be a smaller array as some variables
	 *               may not yield a replacement in certain contexts.
	 */
	private function set_up_replacements( $matches, $omit ) {

		$replacements = array();

		// @todo -> Figure out a way to deal with external functions starting with cf_/ct_.
		foreach ( $matches[1] as $k => $var ) {

			// Don't set up replacements which should be omitted.
			if ( in_array( $var, $omit, true ) ) {
				continue;
			}

			// Deal with variable variable names first.
			if ( strpos( $var, 'cf_' ) === 0 ) {
				$replacement = $this->retrieve_cf_custom_field_name( $var );
			}
			elseif ( strpos( $var, 'ct_desc_' ) === 0 ) {
				$replacement = $this->retrieve_ct_desc_custom_tax_name( $var );
			}
			elseif ( strpos( $var, 'ct_' ) === 0 ) {
				$single      = ( isset( $matches[2][ $k ] ) && $matches[2][ $k ] !== '' ) ? true : false;
				$replacement = $this->retrieve_ct_custom_tax_name( $var, $single );
			} // Deal with non-variable variable names.
			elseif ( method_exists( $this, 'retrieve_' . $var ) ) {
				$method_name = 'retrieve_' . $var;
				$replacement = $this->$method_name();
			} // Deal with externally defined variable names.
			elseif ( isset( self::$external_replacements[ $var ] ) && ! is_null( self::$external_replacements[ $var ] ) ) {
				$replacement = call_user_func( self::$external_replacements[ $var ], $var, $this->args );
			}

			// Replacement retrievals can return null if no replacement can be determined, root those outs.
			if ( isset( $replacement ) ) {
				$var                  = self::add_var_delimiter( $var );
				$replacements[ $var ] = $replacement;
			}
			unset( $replacement, $single, $method_name );
		}

		return $replacements;
	}



	/* *********************** BASIC VARIABLES ************************** */

	/**
	 * Retrieve the post/cpt categories (comma separated) for use as replacement string.
	 *
	 * @return string|null
	 */
	private function retrieve_category() {
		$replacement = null;

		if ( ! empty( $this->args->ID ) ) {
			$cat = $this->get_terms( $this->args->ID, 'category' );
			if ( $cat !== '' ) {
				$replacement = $cat;
			}
		}

		if ( ( ! isset( $replacement ) || $replacement === '' ) && ( isset( $this->args->cat_name ) && ! empty( $this->args->cat_name ) ) ) {
			$replacement = $this->args->cat_name;
		}

		return $replacement;
	}

	/**
	 * Retrieve the category description for use as replacement string.
	 *
	 * @return string|null
	 */
	private function retrieve_category_description() {
		return $this->retrieve_term_description();
	}

	/**
	 * Retrieve the date of the post/page/cpt for use as replacement string.
	 *
	 * @return string|null
	 */
	private function retrieve_date() {
		$replacement = null;

		if ( $this->args->post_date !== '' ) {
			$replacement = mysql2date( get_option( 'date_format' ), $this->args->post_date, true );
		}
		else {
			if ( get_query_var( 'day' ) && get_query_var( 'day' ) !== '' ) {
				$replacement = get_the_date();
			}
			else {
				if ( single_month_title( ' ', false ) && single_month_title( ' ', false ) !== '' ) {
					$replacement = single_month_title( ' ', false );
				}
				elseif ( get_query_var( 'year' ) !== '' ) {
					$replacement = get_query_var( 'year' );
				}
			}
		}

		return $replacement;
	}

	/**
	 * Retrieve the post/page/cpt excerpt for use as replacement string.
	 * The excerpt will be auto-generated if it does not exist.
	 *
	 * @return string|null
	 */
	private function retrieve_excerpt() {
		$replacement = null;

		// The check `post_password_required` is because excerpt must be hidden for a post with a password.
		if ( ! empty( $this->args->ID ) && ! post_password_required( $this->args->ID ) ) {
			if ( $this->args->post_excerpt !== '' ) {
				$replacement = wp_strip_all_tags( $this->args->post_excerpt );
			}
			elseif ( $this->args->post_content !== '' ) {
				$replacement = wp_html_excerpt( strip_shortcodes( $this->args->post_content ), 156 );
				// Trim the auto-generated string to a word boundary.
				$replacement = substr( $replacement, 0, strrpos( $replacement, ' ' ) );
			}
		}

		return $replacement;
	}

	/**
	 * Retrieve the post/page/cpt excerpt for use as replacement string (without auto-generation).
	 *
	 * @return string|null
	 */
	private function retrieve_excerpt_only() {
		$replacement = null;

		// The check `post_password_required` is because excerpt must be hidden for a post with a password.
		if ( ! empty( $this->args->ID ) && $this->args->post_excerpt !== '' && ! post_password_required( $this->args->ID ) ) {
			$replacement = wp_strip_all_tags( $this->args->post_excerpt );
		}

		return $replacement;
	}

	/**
	 * Retrieve the title of the parent page of the current page/cpt for use as replacement string.
	 * Only applicable for hierarchical post types.
	 *
	 * @todo Check: shouldn't this use $this->args as well ?
	 *
	 * @return string|null
	 */
	private function retrieve_parent_title() {
		$replacement = null;

		if ( ! isset( $replacement ) && ( ( is_singular() || is_admin() ) && isset( $GLOBALS['post'] ) ) ) {
			if ( isset( $GLOBALS['post']->post_parent ) && 0 !== $GLOBALS['post']->post_parent ) {
				$replacement = get_the_title( $GLOBALS['post']->post_parent );
			}
		}

		return $replacement;
	}

	/**
	 * Retrieve the current search phrase for use as replacement string.
	 *
	 * @return string|null
	 */
	private function retrieve_searchphrase() {
		$replacement = null;

		if ( ! isset( $replacement ) ) {
			$search = get_query_var( 's' );
			if ( $search !== '' ) {
				$replacement = esc_html( $search );
			}
		}

		return $replacement;
	}

	/**
	 * Retrieve the separator for use as replacement string.
	 *
	 * @return string
	 */
	private function retrieve_sep() {
		return WPSEO_Utils::get_title_separator();
	}

	/**
	 * Retrieve the site's tag line / description for use as replacement string.
	 *
	 * @return string|null
	 */
	private function retrieve_sitedesc() {
		static $replacement;

		if ( ! isset( $replacement ) ) {
			$description = wp_strip_all_tags( get_bloginfo( 'description' ) );
			if ( $description !== '' ) {
				$replacement = $description;
			}
		}

		return $replacement;
	}


	/**
	 * Retrieve the site's name for use as replacement string.
	 *
	 * @return string|null
	 */
	private function retrieve_sitename() {
		static $replacement;

		if ( ! isset( $replacement ) ) {
			$sitename = WPSEO_Utils::get_site_name();
			if ( $sitename !== '' ) {
				$replacement = $sitename;
			}
		}

		return $replacement;
	}

	/**
	 * Retrieve the current tag/tags for use as replacement string.
	 *
	 * @return string|null
	 */
	private function retrieve_tag() {
		$replacement = null;

		if ( isset( $this->args->ID ) ) {
			$tags = $this->get_terms( $this->args->ID, 'post_tag' );
			if ( $tags !== '' ) {
				$replacement = $tags;
			}
		}

		return $replacement;
	}

	/**
	 * Retrieve the tag description for use as replacement string.
	 *
	 * @return string|null
	 */
	private function retrieve_tag_description() {
		return $this->retrieve_term_description();
	}

	/**
	 * Retrieve the term description for use as replacement string.
	 *
	 * @return string|null
	 */
	private function retrieve_term_description() {
		$replacement = null;

		if ( isset( $this->args->term_id ) && ! empty( $this->args->taxonomy ) ) {
			$term_desc = get_term_field( 'description', $this->args->term_id, $this->args->taxonomy );
			if ( $term_desc !== '' ) {
				$replacement = wp_strip_all_tags( $term_desc );
			}
		}

		return $replacement;
	}

	/**
	 * Retrieve the term name for use as replacement string.
	 *
	 * @return string|null
	 */
	private function retrieve_term_title() {
		$replacement = null;

		if ( ! empty( $this->args->taxonomy ) && ! empty( $this->args->name ) ) {
			$replacement = $this->args->name;
		}

		return $replacement;
	}

	/**
	 * Retrieve the title of the post/page/cpt for use as replacement string.
	 *
	 * @return string|null
	 */
	private function retrieve_title() {
		$replacement = null;

		if ( is_string( $this->args->post_title ) && $this->args->post_title !== '' ) {
			$replacement = stripslashes( $this->args->post_title );
		}

		return $replacement;
	}

	/**
	 * Retrieve primary category for use as replacement string.
	 *
	 * @return bool|int|null
	 */
	private function retrieve_primary_category() {
		$primary_category = null;

		if ( ! empty( $this->args->ID ) ) {
			$wpseo_primary_category = new WPSEO_Primary_Term( 'category', $this->args->ID );

			$term_id = $wpseo_primary_category->get_primary_term();
			$term    = get_term( $term_id );

			if ( ! is_wp_error( $term ) && ! empty( $term ) ) {
				$primary_category = $term->name;
			}
		}

		return $primary_category;
	}


	/**
	 * Retrieve the string generated by get_the_archive_title().
	 *
	 * @return string|null
	 */
	private function retrieve_archive_title() {
		return get_the_archive_title();
	}

	/* *********************** ADVANCED VARIABLES ************************** */

	/**
	 * Determine the page numbering of the current post/page/cpt.
	 *
	 * @param string $request Either 'nr'|'max' - whether to return the page number or the max number of pages.
	 *
	 * @return int|null
	 */
	private function determine_pagenumbering( $request = 'nr' ) {
		global $wp_query, $post;
		$max_num_pages = null;
		$page_number   = null;

		$max_num_pages = 1;

		if ( ! is_singular() ) {
			$page_number = get_query_var( 'paged' );
			if ( $page_number === 0 || $page_number === '' ) {
				$page_number = 1;
			}

			if ( ! empty( $wp_query->max_num_pages ) ) {
				$max_num_pages = $wp_query->max_num_pages;
			}
		}
		else {
			$page_number = get_query_var( 'page' );
			if ( $page_number === 0 || $page_number === '' ) {
				$page_number = 1;
			}

			if ( isset( $post->post_content ) ) {
				$max_num_pages = ( substr_count( $post->post_content, '<!--nextpage-->' ) + 1 );
			}
		}

		$return = null;

		switch ( $request ) {
			case 'nr':
				$return = $page_number;
				break;
			case 'max':
				$return = $max_num_pages;
				break;
		}

		return $return;
	}


	/**
	 * Determine the post type names for the current post/page/cpt.
	 *
	 * @param string $request Either 'single'|'plural' - whether to return the single or plural form.
	 *
	 * @return string|null
	 */
	private function determine_pt_names( $request = 'single' ) {
		global $wp_query;
		$pt_single = null;
		$pt_plural = null;
		$post_type = '';

		if ( isset( $wp_query->query_vars['post_type'] ) && ( ( is_string( $wp_query->query_vars['post_type'] ) && $wp_query->query_vars['post_type'] !== '' ) || ( is_array( $wp_query->query_vars['post_type'] ) && $wp_query->query_vars['post_type'] !== array() ) ) ) {
			$post_type = $wp_query->query_vars['post_type'];
		}
		elseif ( isset( $this->args->post_type ) && ( is_string( $this->args->post_type ) && $this->args->post_type !== '' ) ) {
			$post_type = $this->args->post_type;
		}
		else {
			// Make it work in preview mode.
			$post = $wp_query->get_queried_object();
			if ( $post instanceof WP_Post ) {
				$post_type = $post->post_type;
			}
		}

		if ( is_array( $post_type ) ) {
			$post_type = reset( $post_type );
		}

		if ( $post_type !== '' ) {
			$pt        = get_post_type_object( $post_type );
			$pt_single = $pt->name;
			$pt_plural = $pt->name;
			if ( isset( $pt->labels->singular_name ) ) {
				$pt_single = $pt->labels->singular_name;
			}
			if ( isset( $pt->labels->name ) ) {
				$pt_plural = $pt->labels->name;
			}
		}

		$return = null;

		switch ( $request ) {
			case 'single':
				$return = $pt_single;
				break;
			case 'plural':
				$return = $pt_plural;
				break;
		}

		return $return;
	}

	/**
	 * Retrieve the attachment caption for use as replacement string.
	 *
	 * @return string|null
	 */
	private function retrieve_caption() {
		return $this->retrieve_excerpt_only();
	}


	/**
	 * Retrieve a post/page/cpt's custom field value for use as replacement string.
	 *
	 * @param string $var The complete variable to replace which includes the name of
	 *                    the custom field which value is to be retrieved.
	 *
	 * @return string|null
	 */
	private function retrieve_cf_custom_field_name( $var ) {
		global $post;
		$replacement = null;

		if ( is_string( $var ) && $var !== '' ) {
			$field = substr( $var, 3 );
			if ( ( is_singular() || is_admin() ) && ( is_object( $post ) && isset( $post->ID ) ) ) {
				$name = get_post_meta( $post->ID, $field, true );
				if ( $name !== '' ) {
					$replacement = $name;
				}
			}
		}

		return $replacement;
	}


	/**
	 * Retrieve a post/page/cpt's custom taxonomies for use as replacement string.
	 *
	 * @param string $var    The complete variable to replace which includes the name of
	 *                       the custom taxonomy which value(s) is to be retrieved.
	 * @param bool   $single Whether to retrieve only the first or all values for the taxonomy.
	 *
	 * @return string|null
	 */
	private function retrieve_ct_custom_tax_name( $var, $single = false ) {
		$replacement = null;

		if ( ( is_string( $var ) && $var !== '' ) && ! empty( $this->args->ID ) ) {
			$tax  = substr( $var, 3 );
			$name = $this->get_terms( $this->args->ID, $tax, $single );
			if ( $name !== '' ) {
				$replacement = $name;
			}
		}

		return $replacement;
	}


	/**
	 * Retrieve a post/page/cpt's custom taxonomies description for use as replacement string.
	 *
	 * @param string $var The complete variable to replace which includes the name of
	 *                    the custom taxonomy which description is to be retrieved.
	 *
	 * @return string|null
	 */
	private function retrieve_ct_desc_custom_tax_name( $var ) {
		global $post;
		$replacement = null;

		if ( is_string( $var ) && $var !== '' ) {
			$tax = substr( $var, 8 );
			if ( is_object( $post ) && isset( $post->ID ) ) {
				$terms = get_the_terms( $post->ID, $tax );
				if ( is_array( $terms ) && $terms !== array() ) {
					$term      = current( $terms );
					$term_desc = get_term_field( 'description', $term->term_id, $tax );
					if ( $term_desc !== '' ) {
						$replacement = wp_strip_all_tags( $term_desc );
					}
				}
			}
		}

		return $replacement;
	}

	/**
	 * Retrieve the current date for use as replacement string.
	 *
	 * @return string The formatted current date.
	 */
	private function retrieve_currentdate() {
		static $replacement;

		if ( ! isset( $replacement ) ) {
			$replacement = date_i18n( get_option( 'date_format' ) );
		}

		return $replacement;
	}

	/**
	 * Retrieve the current day for use as replacement string.
	 *
	 * @return string The current day.
	 */
	private function retrieve_currentday() {
		static $replacement;

		if ( ! isset( $replacement ) ) {
			$replacement = date_i18n( 'j' );
		}

		return $replacement;
	}

	/**
	 * Retrieve the current month for use as replacement string.
	 *
	 * @return string The current month.
	 */
	private function retrieve_currentmonth() {
		static $replacement;

		if ( ! isset( $replacement ) ) {
			$replacement = date_i18n( 'F' );
		}

		return $replacement;
	}

	/**
	 * Retrieve the current time for use as replacement string.
	 *
	 * @return string The formatted current time.
	 */
	private function retrieve_currenttime() {
		static $replacement;

		if ( ! isset( $replacement ) ) {
			$replacement = date_i18n( get_option( 'time_format' ) );
		}

		return $replacement;
	}

	/**
	 * Retrieve the current year for use as replacement string.
	 *
	 * @return string The current year.
	 */
	private function retrieve_currentyear() {
		static $replacement;

		if ( ! isset( $replacement ) ) {
			$replacement = date_i18n( 'Y' );
		}

		return $replacement;
	}

	/**
	 * Retrieve the post/page/cpt's focus keyword for use as replacement string.
	 *
	 * @return string|null
	 */
	private function retrieve_focuskw() {
		$replacement = null;

		if ( ! empty( $this->args->ID ) ) {
			$focus_kw = WPSEO_Meta::get_value( 'focuskw', $this->args->ID );
			if ( $focus_kw !== '' ) {
				$replacement = $focus_kw;
			}
		}

		return $replacement;
	}

	/**
	 * Retrieve the post/page/cpt ID for use as replacement string.
	 *
	 * @return string|null
	 */
	private function retrieve_id() {
		$replacement = null;

		if ( ! empty( $this->args->ID ) ) {
			$replacement = $this->args->ID;
		}

		return $replacement;
	}

	/**
	 * Retrieve the post/page/cpt modified time for use as replacement string.
	 *
	 * @return string|null
	 */
	private function retrieve_modified() {
		$replacement = null;

		if ( ! empty( $this->args->post_modified ) ) {
			$replacement = mysql2date( get_option( 'date_format' ), $this->args->post_modified, true );
		}

		return $replacement;
	}

	/**
	 * Retrieve the post/page/cpt author's "nice name" for use as replacement string.
	 *
	 * @return string|null
	 */
	private function retrieve_name() {
		$replacement = null;

		$user_id = $this->retrieve_userid();
		$name    = get_the_author_meta( 'display_name', $user_id );
		if ( $name !== '' ) {
			$replacement = $name;
		}

		return $replacement;
	}

	/**
	 * Retrieve the post/page/cpt author's users description for use as a replacement string.
	 *
	 * @return null|string
	 */
	private function retrieve_user_description() {
		$replacement = null;

		$user_id     = $this->retrieve_userid();
		$description = get_the_author_meta( 'description', $user_id );
		if ( $description !== '' ) {
			$replacement = $description;
		}

		return $replacement;
	}

	/**
	 * Retrieve the current page number with context (i.e. 'page 2 of 4') for use as replacement string.
	 *
	 * @return string
	 */
	private function retrieve_page() {
		$replacement = null;

		$max = $this->determine_pagenumbering( 'max' );
		$nr  = $this->determine_pagenumbering( 'nr' );
		$sep = $this->retrieve_sep();

		if ( $max > 1 && $nr > 1 ) {
			/* translators: 1: current page number, 2: total number of pages. */
			$replacement = sprintf( $sep . ' ' . __( 'Page %1$d of %2$d', 'wordpress-seo' ), $nr, $max );
		}

		return $replacement;
	}

	/**
	 * Retrieve the current page number for use as replacement string.
	 *
	 * @return string|null
	 */
	private function retrieve_pagenumber() {
		$replacement = null;

		$nr = $this->determine_pagenumbering( 'nr' );
		if ( isset( $nr ) && $nr > 0 ) {
			$replacement = (string) $nr;
		}

		return $replacement;
	}

	/**
	 * Retrieve the current page total for use as replacement string.
	 *
	 * @return string|null
	 */
	private function retrieve_pagetotal() {
		$replacement = null;

		$max = $this->determine_pagenumbering( 'max' );
		if ( isset( $max ) && $max > 0 ) {
			$replacement = (string) $max;
		}

		return $replacement;
	}

	/**
	 * Retrieve the post type plural label for use as replacement string.
	 *
	 * @return string|null
	 */
	private function retrieve_pt_plural() {
		$replacement = null;

		$name = $this->determine_pt_names( 'plural' );
		if ( isset( $name ) && $name !== '' ) {
			$replacement = $name;
		}

		return $replacement;
	}

	/**
	 * Retrieve the post type single label for use as replacement string.
	 *
	 * @return string|null
	 */
	private function retrieve_pt_single() {
		$replacement = null;

		$name = $this->determine_pt_names( 'single' );
		if ( isset( $name ) && $name !== '' ) {
			$replacement = $name;
		}

		return $replacement;
	}

	/**
	 * Retrieve the slug which caused the 404 for use as replacement string.
	 *
	 * @return string|null
	 */
	private function retrieve_term404() {
		$replacement = null;

		if ( $this->args->term404 !== '' ) {
			$replacement = sanitize_text_field( str_replace( '-', ' ', $this->args->term404 ) );
		}
		else {
			$error_request = get_query_var( 'pagename' );
			if ( $error_request !== '' ) {
				$replacement = sanitize_text_field( str_replace( '-', ' ', $error_request ) );
			}
			else {
				$error_request = get_query_var( 'name' );
				if ( $error_request !== '' ) {
					$replacement = sanitize_text_field( str_replace( '-', ' ', $error_request ) );
				}
			}
		}

		return $replacement;
	}

	/**
	 * Retrieve the post/page/cpt author's user id for use as replacement string.
	 *
	 * @return string
	 */
	private function retrieve_userid() {
		$replacement = ! empty( $this->args->post_author ) ? $this->args->post_author : get_query_var( 'author' );

		return $replacement;
	}



	/* *********************** HELP TEXT RELATED ************************** */

	/**
	 * Create a variable help text table.
	 *
	 * @param    string $type Either 'basic' or 'advanced'.
	 *
	 * @return   string Help text table.
	 */
	private static function create_variable_help_table( $type ) {
		if ( ! in_array( $type, array( 'basic', 'advanced' ), true ) ) {
			return '';
		}

		$table = '
			<table class="yoast_help yoast-table-scrollable">
			<thead>
				<tr>
					<th scope="col">' . esc_html__( 'Label', 'wordpress-seo' ) . '</th>
					<th scope="col">' . esc_html__( 'Variable', 'wordpress-seo' ) . '</th>
					<th scope="col">' . esc_html__( 'Description', 'wordpress-seo' ) . '</th>
				</tr>
			</thead>
			<tbody>';

		foreach ( self::$help_texts[ $type ] as $replacement_variable ) {
			$table .= '
				<tr>
					<td class="yoast-variable-label">' . esc_html( $replacement_variable->get_label() ) . '</td>
					<td class="yoast-variable-name">%%' . esc_html( $replacement_variable->get_variable() ) . '%%</td>
					<td class="yoast-variable-desc">' . esc_html( $replacement_variable->get_description() ) . '</td>
				</tr>';
		}

		$table .= '
			</tbody>
			</table>';

		return $table;
	}

	/**
	 * Create the help text table for the basic variables for use in a help tab.
	 *
	 * @return string
	 */
	public static function get_basic_help_texts() {
		return self::create_variable_help_table( 'basic' );
	}


	/**
	 * Create the help text table for the advanced variables for use in a help tab.
	 *
	 * @return string
	 */
	public static function get_advanced_help_texts() {
		return self::create_variable_help_table( 'advanced' );
	}


	/**
	 * Set the help text for a user/plugin/theme defined extra variable.
	 *
	 * @param  string                     $type                 Type of variable: 'basic' or 'advanced'.
	 * @param  WPSEO_Replacement_Variable $replacement_variable The replacement variable to register.
	 */
	private static function register_help_text( $type, WPSEO_Replacement_Variable $replacement_variable ) {
		$identifier = $replacement_variable->get_variable();

		if ( ( is_string( $type ) && in_array( $type, array(
					'basic',
					'advanced',
				), true ) ) && ( $identifier !== '' && ! isset( self::$help_texts[ $type ][ $identifier ] ) )
		) {
			self::$help_texts[ $type ][ $identifier ] = $replacement_variable;
		}
	}

	/**
	 * Generates a list of replacement variables based on the help texts.
	 *
	 * @return array List of replace vars.
	 */
	public function get_replacement_variables_list() {
		self::setup_statics_once();

		$replacement_variables = array_merge(
			$this->get_replacement_variables(),
			WPSEO_Custom_Fields::get_custom_fields(),
			WPSEO_Custom_Taxonomies::get_custom_taxonomies()
		);

		return array_map( array( $this, 'format_replacement_variable' ), $replacement_variables );
	}

	/**
	 * Creates a merged associative array of both the basic and advanced help texts.
	 *
	 * @return array Array with the replacement variables.
	 */
	private function get_replacement_variables() {
		$help_texts = array_merge( self::$help_texts['basic'], self::$help_texts['advanced'] );

		return array_filter( array_keys( $help_texts ), array( $this, 'is_not_prefixed' ) );
	}

	/**
	 * Checks whether the replacement variable contains a `ct_` or `cf_` prefix, because they follow different logic.
	 *
	 * @param string $replacement_variable The replacement variable.
	 *
	 * @return bool True when the replacement variable is not prefixed.
	 */
	private function is_not_prefixed( $replacement_variable ) {
		$prefixes = array( 'cf_', 'ct_' );
		$prefix   = $this->get_prefix( $replacement_variable );

		return ! in_array( $prefix, $prefixes, true );
	}

	/**
	 * Strip the prefix from a replacement variable name.
	 *
	 * @param string $replacement_variable The replacement variable.
	 *
	 * @return string The replacement variable name without the prefix.
	 */
	private function strip_prefix( $replacement_variable ) {
		return substr( $replacement_variable, 3 );
	}

	/**
	 * Gets the prefix from a replacement variable name.
	 *
	 * @param string $replacement_variable The replacement variable.
	 *
	 * @return string The prefix of the replacement variable.
	 */
	private function get_prefix( $replacement_variable ) {
		return substr( $replacement_variable, 0, 3 );
	}

	/**
	 * Strips 'desc_' if present, and appends ' description' at the end.
	 *
	 * @param string $label The replacement variable.
	 *
	 * @return string The altered replacement variable name.
	 */
	private function handle_description( $label ) {
		if ( strpos( $label, 'desc_' ) === 0 ) {
			return substr( $label, 5 ) . ' description';
		}

		return $label;
	}

	/**
	 * Creates a label for prefixed replacement variables that matches the format in the editors.
	 *
	 * @param string $replacement_variable The replacement variable.
	 *
	 * @return string The replacement variable label.
	 */
	private function get_label( $replacement_variable ) {
		$prefix = $this->get_prefix( $replacement_variable );
		if ( $prefix === 'cf_' ) {
			return $this->strip_prefix( $replacement_variable ) . ' (custom field)';
		}

		if ( $prefix === 'ct_' ) {
			$label = $this->strip_prefix( $replacement_variable );
			$label = $this->handle_description( $label );
			return ucfirst( $label . ' (custom taxonomy)' );
		}

		if ( $prefix === 'pt_' ) {
			if ( $replacement_variable === 'pt_single' ) {
				return 'Post type (singular)';
			}

			return 'Post type (plural)';
		}

		return '';
	}

	/**
	 * Formats the replacement variables.
	 *
	 * @param string $replacement_variable The replacement variable to format.
	 *
	 * @return array The formatted replacement variable.
	 */
	private function format_replacement_variable( $replacement_variable ) {
		return array(
			'name'  => $replacement_variable,
			'value' => '',
			'label' => $this->get_label( $replacement_variable ),
		);
	}

	/**
<<<<<<< HEAD
=======
	 * Retrieves the custom field names as an array.
	 *
	 * @see WordPress core: wp-admin/includes/template.php. Reused query from it.
	 *
	 * @return array The custom fields.
	 */
	private function get_custom_fields() {
		global $wpdb;

		/**
		 * Filters the number of custom fields to retrieve for the drop-down
		 * in the Custom Fields meta box.
		 *
		 * @since 2.1.0
		 *
		 * @param int $limit Number of custom fields to retrieve. Default 30.
		 */
		$limit  = apply_filters( 'postmeta_form_limit', 30 );
		$sql    = "SELECT DISTINCT meta_key
			FROM $wpdb->postmeta
			WHERE meta_key NOT BETWEEN '_' AND '_z'
			HAVING meta_key NOT LIKE %s
			ORDER BY meta_key
			LIMIT %d";
		$fields = $wpdb->get_col( $wpdb->prepare( $sql, $wpdb->esc_like( '_' ) . '%', $limit ) );

		if ( is_array( $fields ) ) {
			return array_map( array( $this, 'add_custom_field_prefix' ), $fields );
		}

		return array();
	}
	/**
	 * Adds the cf_ prefix to a field.
	 *
	 * @param string $field The field to prefix.
	 *
	 * @return string The prefixed field.
	 */
	private function add_custom_field_prefix( $field ) {
		return 'cf_' . $field;
	}

	/**
	 * Gets the names of the custom taxonomies, prepends 'ct_' and 'ct_desc', and returns them in an array.
	 *
	 * @return array The custom taxonomy prefixed names.
	 */
	private function get_custom_taxonomies() {
		$args              = array(
			'public'   => true,
			'_builtin' => false,
		);
		$output            = 'names';
		$operator          = 'and';
		$custom_taxonomies = get_taxonomies( $args, $output, $operator );

		if ( is_array( $custom_taxonomies ) ) {
			$ct_replace_vars = array();
			foreach ( $custom_taxonomies as $custom_taxonomy ) {
				array_push( $ct_replace_vars, 'ct_' . $custom_taxonomy, 'ct_desc_' . $custom_taxonomy );
			}
			return $ct_replace_vars;
		}

		return array();
	}

	/**
>>>>>>> b26284bb
	 * Set/translate the help texts for the WPSEO standard basic variables.
	 */
	private static function set_basic_help_texts() {
		$replacement_variables = array(
			new WPSEO_Replacement_Variable( 'date', __( 'Date', 'wordpress-seo' ), __( 'Replaced with the date of the post/page', 'wordpress-seo' ) ),
			new WPSEO_Replacement_Variable( 'title', __( 'Title', 'wordpress-seo' ), __( 'Replaced with the title of the post/page', 'wordpress-seo' ) ),
			new WPSEO_Replacement_Variable( 'parent_title', __( 'Parent title', 'wordpress-seo' ), __( 'Replaced with the title of the parent page of the current page', 'wordpress-seo' ) ),
			new WPSEO_Replacement_Variable( 'archive_title', __( 'Archive title', 'wordpress-seo' ), __( 'Replaced with the normal title for an archive generated by WordPress', 'wordpress-seo' ) ),
			new WPSEO_Replacement_Variable( 'sitename', __( 'Site title', 'wordpress-seo' ), __( 'The site\'s name', 'wordpress-seo' ) ),
			new WPSEO_Replacement_Variable( 'excerpt', __( 'Excerpt', 'wordpress-seo' ), __( 'Replaced with the post/page excerpt (or auto-generated if it does not exist)', 'wordpress-seo' ) ),
			new WPSEO_Replacement_Variable( 'excerpt_only', __( 'Excerpt only', 'wordpress-seo' ), __( 'Replaced with the post/page excerpt (without auto-generation)', 'wordpress-seo' ) ),
			new WPSEO_Replacement_Variable( 'tag', __( 'Tag', 'wordpress-seo' ), __( 'Replaced with the current tag/tags', 'wordpress-seo' ) ),
			new WPSEO_Replacement_Variable( 'category', __( 'Category', 'wordpress-seo' ), __( 'Replaced with the post categories (comma separated)', 'wordpress-seo' ) ),
			new WPSEO_Replacement_Variable( 'primary_category', __( 'Primary category', 'wordpress-seo' ), __( 'Replaced with the primary category of the post/page', 'wordpress-seo' ) ),
			new WPSEO_Replacement_Variable( 'category_description', __( 'Category description', 'wordpress-seo' ), __( 'Replaced with the category description', 'wordpress-seo' ) ),
			new WPSEO_Replacement_Variable( 'tag_description', __( 'Tag description', 'wordpress-seo' ), __( 'Replaced with the tag description', 'wordpress-seo' ) ),
			new WPSEO_Replacement_Variable( 'term_description', __( 'Term description', 'wordpress-seo' ), __( 'Replaced with the term description', 'wordpress-seo' ) ),
			new WPSEO_Replacement_Variable( 'term_title', __( 'Term title', 'wordpress-seo' ), __( 'Replaced with the term name', 'wordpress-seo' ) ),
			new WPSEO_Replacement_Variable( 'searchphrase', __( 'Search phrase', 'wordpress-seo' ), __( 'Replaced with the current search phrase', 'wordpress-seo' ) ),
			new WPSEO_Replacement_Variable( 'sep', __( 'Separator', 'wordpress-seo' ), sprintf(
				/* translators: %s: wp_title() function. */
				__( 'The separator defined in your theme\'s %s tag.', 'wordpress-seo' ),
				// '<code>wp_title()</code>'
				'wp_title()'
			) ),
		);

		foreach ( $replacement_variables as $replacement_variable ) {
			self::register_help_text( 'basic', $replacement_variable );
		}
	}

	/**
	 * Set/translate the help texts for the WPSEO standard advanced variables.
	 */
	private static function set_advanced_help_texts() {
		$replacement_variables = array(
			new WPSEO_Replacement_Variable( 'pt_single', __( 'Post type (singular)', 'wordpress-seo' ), __( 'Replaced with the content type single label', 'wordpress-seo' ) ),
			new WPSEO_Replacement_Variable( 'pt_plural', __( 'Post type (plural)', 'wordpress-seo' ), __( 'Replaced with the content type plural label', 'wordpress-seo' ) ),
			new WPSEO_Replacement_Variable( 'modified', __( 'Modified', 'wordpress-seo' ), __( 'Replaced with the post/page modified time', 'wordpress-seo' ) ),
			new WPSEO_Replacement_Variable( 'id', __( 'ID', 'wordpress-seo' ), __( 'Replaced with the post/page ID', 'wordpress-seo' ) ),
			new WPSEO_Replacement_Variable( 'name', __( 'Name', 'wordpress-seo' ), __( 'Replaced with the post/page author\'s \'nicename\'', 'wordpress-seo' ) ),
			new WPSEO_Replacement_Variable( 'user_description', __( 'User description', 'wordpress-seo' ), __( 'Replaced with the post/page author\'s \'Biographical Info\'', 'wordpress-seo' ) ),
			new WPSEO_Replacement_Variable( 'page', __( 'Page number', 'wordpress-seo' ), __( 'Replaced with the current page number with context (i.e. page 2 of 4)', 'wordpress-seo' ) ),
			new WPSEO_Replacement_Variable( 'pagetotal', __( 'Pagetotal', 'wordpress-seo' ), __( 'Replaced with the current page total', 'wordpress-seo' ) ),
			new WPSEO_Replacement_Variable( 'pagenumber', __( 'Pagenumber', 'wordpress-seo' ), __( 'Replaced with the current page number', 'wordpress-seo' ) ),
			new WPSEO_Replacement_Variable( 'caption', __( 'Caption', 'wordpress-seo' ), __( 'Attachment caption', 'wordpress-seo' ) ),
			new WPSEO_Replacement_Variable( 'focuskw', __( 'Focus keyword', 'wordpress-seo' ), __( 'Replaced with the posts focus keyword', 'wordpress-seo' ) ),
			new WPSEO_Replacement_Variable( 'term404', __( 'Term404', 'wordpress-seo' ), __( 'Replaced with the slug which caused the 404', 'wordpress-seo' ) ),
			new WPSEO_Replacement_Variable( 'cf_<custom-field-name>', '<custom-field-name> ' . __( '(custom field)', 'wordpress-seo' ), __( 'Replaced with a posts custom field value', 'wordpress-seo' ) ),
			new WPSEO_Replacement_Variable( 'ct_<custom-tax-name>', '<custom-tax-name> ' . __( '(custom taxonomy)', 'wordpress-seo' ), __( 'Replaced with a posts custom taxonomies, comma separated.', 'wordpress-seo' ) ),
			new WPSEO_Replacement_Variable( 'ct_desc_<custom-tax-name>', '<custom-tax-name> ' . __( 'description (custom taxonomy)', 'wordpress-seo' ), __( 'Replaced with a custom taxonomies description', 'wordpress-seo' ) ),
		);

		foreach ( $replacement_variables as $replacement_variable ) {
			self::register_help_text( 'advanced', $replacement_variable );
		}
	}




	/* *********************** GENERAL HELPER METHODS ************************** */

	/**
	 * Remove the '%%' delimiters from a variable string.
	 *
	 * @param  string $string Variable string to be cleaned.
	 *
	 * @return string
	 */
	private static function remove_var_delimiter( $string ) {
		return trim( $string, '%' );
	}

	/**
	 * Add the '%%' delimiters to a variable string.
	 *
	 * @param  string $string Variable string to be delimited.
	 *
	 * @return string
	 */
	private static function add_var_delimiter( $string ) {
		return '%%' . $string . '%%';
	}

	/**
	 * Retrieve a post's terms, comma delimited.
	 *
	 * @param int    $id            ID of the post to get the terms for.
	 * @param string $taxonomy      The taxonomy to get the terms for this post from.
	 * @param bool   $return_single If true, return the first term.
	 *
	 * @return string Either a single term or a comma delimited string of terms.
	 */
	public function get_terms( $id, $taxonomy, $return_single = false ) {

		$output = '';

		// If we're on a specific tag, category or taxonomy page, use that.
		if ( is_category() || is_tag() || is_tax() ) {
			$term   = $GLOBALS['wp_query']->get_queried_object();
			$output = $term->name;
		}
		elseif ( ! empty( $id ) && ! empty( $taxonomy ) ) {
			$terms = get_the_terms( $id, $taxonomy );
			if ( is_array( $terms ) && $terms !== array() ) {
				foreach ( $terms as $term ) {
					if ( $return_single ) {
						$output = $term->name;
						break;
					}
					else {
						$output .= $term->name . ', ';
					}
				}
				$output = rtrim( trim( $output ), ',' );
			}
		}
		unset( $terms, $term );

		/**
		 * Allows filtering of the terms list used to replace %%category%%, %%tag%% and %%ct_<custom-tax-name>%% variables.
		 *
		 * @api    string    $output    Comma-delimited string containing the terms.
		 */
		return apply_filters( 'wpseo_terms', $output );
	}
} /* End of class WPSEO_Replace_Vars */


/**
 * Setup the class statics when the file is first loaded.
 */
WPSEO_Replace_Vars::setup_statics_once();<|MERGE_RESOLUTION|>--- conflicted
+++ resolved
@@ -1238,8 +1238,6 @@
 	}
 
 	/**
-<<<<<<< HEAD
-=======
 	 * Retrieves the custom field names as an array.
 	 *
 	 * @see WordPress core: wp-admin/includes/template.php. Reused query from it.
@@ -1309,7 +1307,6 @@
 	}
 
 	/**
->>>>>>> b26284bb
 	 * Set/translate the help texts for the WPSEO standard basic variables.
 	 */
 	private static function set_basic_help_texts() {
