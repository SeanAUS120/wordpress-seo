--- conflicted
+++ resolved
@@ -495,8 +495,6 @@
 			$post_type_names = get_post_types( array( 'public' => true ) );
 
 			if ( ! empty( $post_type_names ) ) {
-<<<<<<< HEAD
-
 				$post_statuses = array_map( 'esc_sql', self::get_post_statuses() );
 
 				$sql = "
@@ -507,16 +505,6 @@
 					GROUP BY post_type
 					ORDER BY post_modified_gmt DESC
 				";
-=======
-				$sql = "
-				SELECT post_type, MAX(post_modified_gmt) AS date
-				FROM $wpdb->posts
-				WHERE post_status IN ('publish','inherit')
-					AND post_type IN ('" . implode( "','", $post_type_names ) . "')
-				GROUP BY post_type
-				ORDER BY post_modified_gmt DESC
-			";
->>>>>>> 080a7591
 
 				foreach ( $wpdb->get_results( $sql ) as $obj ) {
 					$post_type_dates[ $obj->post_type ] = $obj->date;
