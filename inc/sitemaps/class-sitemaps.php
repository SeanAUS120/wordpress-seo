<?php
/**
 * @package WPSEO\XML_Sitemaps
 */

/**
 * Class WPSEO_Sitemaps
 *
 * TODO This class could use a general description with some explanation on sitemaps. OR.
 */
class WPSEO_Sitemaps {

	/** @var string $sitemap Content of the sitemap to output. */
	protected $sitemap = '';

	/** @var bool $bad_sitemap Flag to indicate if this is an invalid or empty sitemap. */
	public $bad_sitemap = false;

	/** @var bool $transient Whether or not the XML sitemap was served from a transient or not. */
	private $transient = false;

	/** @var int $max_entries The maximum number of entries per sitemap page. */
	private $max_entries;

	/** @var string $http_protocol HTTP protocol to use in headers. */
	protected $http_protocol = 'HTTP/1.1';

	/** @var int $current_page Holds the n variable. */
	private $current_page = 1;

	/** @var WPSEO_Sitemap_Timezone $timezone */
	private $timezone;

	/** @var WPSEO_Sitemaps_Router $router */
	public $router;

	/** @var WPSEO_Sitemaps_Renderer $renderer  */
	public $renderer;

	/** @var WPSEO_Sitemap_Provider[] $providers */
	public $providers;

	/**
	 * Class constructor
	 */
	public function __construct() {

<<<<<<< HEAD
		// TODO this constant needs inline documentation. OR.
		if ( ! defined( 'ENT_XML1' ) ) {
			define( 'ENT_XML1', 16 );
		}

=======
>>>>>>> f0fe5059
		add_action( 'after_setup_theme', array( $this, 'reduce_query_load' ), 99 );
		add_action( 'pre_get_posts', array( $this, 'redirect' ), 1 );
		add_action( 'wpseo_hit_sitemap_index', array( $this, 'hit_sitemap_index' ) );

		$options           = WPSEO_Options::get_all();
		$this->max_entries = $options['entries-per-page'];
		$this->timezone    = new WPSEO_Sitemap_Timezone();
		$this->router      = new WPSEO_Sitemaps_Router();
		$this->renderer    = new WPSEO_Sitemaps_Renderer();
		$this->providers   = array( // TODO API for add/remove. R.
			new WPSEO_Post_Type_Sitemap_Provider(),
			new WPSEO_Taxonomy_Sitemap_Provider(),
			new WPSEO_Author_Sitemap_Provider(),
		);

		if ( ! empty( $_SERVER['SERVER_PROTOCOL'] ) ) {
			$this->http_protocol = sanitize_text_field( $_SERVER['SERVER_PROTOCOL'] );
		}
	}

	/**
	 * Check the current request URI, if we can determine it's probably an XML sitemap, kill loading the widgets
	 */
	public function reduce_query_load() {

		if ( ! isset( $_SERVER['REQUEST_URI'] ) ) {
			return;
		}

		$request_uri = $_SERVER['REQUEST_URI'];
		$extension   = substr( $request_uri, -4 );

		if ( false !== stripos( $request_uri, 'sitemap' ) && in_array( $extension, array( '.xml', '.xsl' ) ) ) {
			remove_all_actions( 'widgets_init' );
		}
	}

	/**
	 * Register your own sitemap. Call this during 'init'.
	 *
	 * @param string   $name     The name of the sitemap.
	 * @param callback $function Function to build your sitemap.
	 * @param string   $rewrite  Optional. Regular expression to match your sitemap with.
	 */
	public function register_sitemap( $name, $function, $rewrite = '' ) {
		add_action( 'wpseo_do_sitemap_' . $name, $function );
		if ( ! empty( $rewrite ) ) {
			add_rewrite_rule( $rewrite, 'index.php?sitemap=' . $name, 'top' );
		}
	}

	/**
	 * Register your own XSL file. Call this during 'init'.
	 *
	 * @param string   $name     The name of the XSL file.
	 * @param callback $function Function to build your XSL file.
	 * @param string   $rewrite  Optional. Regular expression to match your sitemap with.
	 */
	public function register_xsl( $name, $function, $rewrite = '' ) {
		add_action( 'wpseo_xsl_' . $name, $function );
		if ( ! empty( $rewrite ) ) {
			add_rewrite_rule( $rewrite, 'index.php?xsl=' . $name, 'top' );
		}
	}

	/**
	 * Set the sitemap current page to allow creating partial sitemaps with wp-cli
	 * in a one-off process.
	 *
	 * @param integer $current_page The part that should be generated.
	 */
	public function set_n( $current_page ) {
		if ( is_scalar( $current_page ) && intval( $current_page ) > 0 ) {
			$this->current_page = intval( $current_page );
		}
	}

	/**
	 * Set the sitemap content to display after you have generated it.
	 *
	 * @param string $sitemap The generated sitemap to output.
	 */
	public function set_sitemap( $sitemap ) {
		$this->sitemap = $sitemap;
	}

	/**
	 * Set a custom stylesheet for this sitemap. Set to empty to just remove the default stylesheet.
	 *
	 * @deprecated
	 *
	 * @param string $stylesheet Full xml-stylesheet declaration.
	 */
	public function set_stylesheet( $stylesheet ) {
		$this->renderer->set_stylesheet( $stylesheet );
	}

	/**
	 * Set as true to make the request 404. Used stop the display of empty sitemaps or invalid requests.
	 *
	 * @param bool $bool Is this a bad request. True or false.
	 */
	public function set_bad_sitemap( $bool ) {
		$this->bad_sitemap = (bool) $bool;
	}

	/**
	 * Prevent stupid plugins from running shutdown scripts when we're obviously not outputting HTML.
	 *
	 * @since 1.4.16
	 */
	public function sitemap_close() {
		remove_all_actions( 'wp_footer' );
		die();
	}

	/**
	 * Hijack requests for potential sitemaps and XSL files.
	 *
	 * @param \WP_Query $query Main query instance.
	 */
	public function redirect( $query ) {

		if ( ! $query->is_main_query() ) {
			return;
		}

		$xsl = get_query_var( 'xsl' );

		if ( ! empty( $xsl ) ) {
			$this->xsl_output( $xsl );
			$this->sitemap_close();

			return;
		}

		$type = get_query_var( 'sitemap' );

		if ( empty( $type ) ) {
			return;
		}

		$this->set_n( get_query_var( 'sitemap_n' ) );

		/**
		 * Filter: 'wpseo_enable_xml_sitemap_transient_caching' - Allow disabling the transient cache
		 *
		 * @api bool $unsigned Enable cache or not, defaults to true
		 */
		$caching = apply_filters( 'wpseo_enable_xml_sitemap_transient_caching', true );

		if ( $caching ) {
			do_action( 'wpseo_sitemap_stylesheet_cache_' . $type, $this );
			$this->sitemap   = get_transient( 'wpseo_sitemap_cache_' . $type . '_' . $this->current_page );
			$this->transient = ! empty( $this->sitemap );
		}

		if ( empty( $this->sitemap ) ) {
			$this->build_sitemap( $type );
		}

		if ( $this->bad_sitemap ) {
			$query->set_404();
			status_header( 404 );

			return;
		}

		if ( $caching && ! $this->transient ) {
			set_transient( 'wpseo_sitemap_cache_' . $type . '_' . $this->current_page, $this->sitemap, DAY_IN_SECONDS );
		}

		$this->output();
		$this->sitemap_close();
	}

	/**
	 * Attempts to build the requested sitemap.
	 *
	 * Sets $bad_sitemap if this isn't for the root sitemap, a post type or taxonomy.
	 *
	 * @param string $type The requested sitemap's identifier.
	 */
	public function build_sitemap( $type ) {

		// TODO document filter. OR.
		$type = apply_filters( 'wpseo_build_sitemap_post_type', $type );

		if ( $type === '1' ) {
			$this->build_root_map();
			return;
		}

		foreach ( $this->providers as $provider ) {
			if ( ! $provider->handles_type( $type ) ) {
				continue;
			}

			$links = $provider->get_sitemap_links( $type, $this->max_entries, $this->current_page );

			if ( empty( $links ) ) {
				$this->bad_sitemap = true;

				return;
			}

			$this->sitemap = $this->renderer->get_sitemap( $links, $type, $this->current_page );

			return;
		}

		if ( has_action( 'wpseo_do_sitemap_' . $type ) ) {
			do_action( 'wpseo_do_sitemap_' . $type );
			return;
		}

		$this->bad_sitemap = true;
	}

	/**
	 * Build the root sitemap (example.com/sitemap_index.xml) which lists sub-sitemaps for other content types.
	 */
	public function build_root_map() {

		$links = array();

		foreach ( $this->providers as $provider ) {
			$links = array_merge( $links, $provider->get_index_links( $this->max_entries ) );
		}

		$this->sitemap = $this->renderer->get_index( $links );
	}

	/**
	 * Function to dynamically filter the change frequency.
	 *
	 * @param string $filter  Expands to wpseo_sitemap_$filter_change_freq, allowing for a change of the frequency for numerous specific URLs.
	 * @param string $default The default value for the frequency.
	 * @param string $url     The URL of the current entry.
	 *
	 * @return mixed|void
	 */
	static public function filter_frequency( $filter, $default, $url ) {
		/**
		 * Filter: 'wpseo_sitemap_' . $filter . '_change_freq' - Allow filtering of the specific change frequency
		 *
		 * @api string $default The default change frequency
		 */
		$change_freq = apply_filters( 'wpseo_sitemap_' . $filter . '_change_freq', $default, $url );

		if ( ! in_array( $change_freq, array(
			'always',
			'hourly',
			'daily',
			'weekly',
			'monthly',
			'yearly',
			'never',
		) )
		) {
			$change_freq = $default;
		}

		return $change_freq;
	}

	/**
	 * Spits out the XSL for the XML sitemap.
	 *
	 * @param string $type Type to output.
	 *
	 * @since 1.4.13
	 */
	public function xsl_output( $type ) {

		if ( $type !== 'main' ) {

			do_action( 'wpseo_xsl_' . $type ); // TODO document action. R.

			return;
		}

		header( $this->http_protocol . ' 200 OK', true, 200 );
		// Prevent the search engines from indexing the XML Sitemap.
		header( 'X-Robots-Tag: noindex, follow', true );
		header( 'Content-Type: text/xml' );

		// Make the browser cache this file properly.
		$expires = YEAR_IN_SECONDS;
		header( 'Pragma: public' );
		header( 'Cache-Control: maxage=' . $expires );
		header( 'Expires: ' . gmdate( 'D, d M Y H:i:s', ( time() + $expires ) ) . ' GMT' );

		require_once( WPSEO_PATH . 'css/xml-sitemap-xsl.php' );
	}

	/**
	 * Spit out the generated sitemap and relevant headers and encoding information.
	 */
	public function output() {

		if ( ! headers_sent() ) {
			header( $this->http_protocol . ' 200 OK', true, 200 );
			// Prevent the search engines from indexing the XML Sitemap.
			header( 'X-Robots-Tag: noindex, follow', true );
			header( 'Content-Type: text/xml' );
		}

		echo $this->renderer->get_output( $this->sitemap, $this->transient );
	}

	/**
	 * Build the `<url>` tag for a given URL.
	 *
	 * @deprecated
	 *
	 * @param array $url Array of parts that make up this entry.
	 *
	 * @return string
	 */
	public function sitemap_url( $url ) {

		return $this->renderer->sitemap_url( $url );
	}

	/**
	 * Make a request for the sitemap index so as to cache it before the arrival of the search engines.
	 */
	public function hit_sitemap_index() {
		wp_remote_get( wpseo_xml_sitemaps_base_url( 'sitemap_index.xml' ) );
	}

	/**
	 * Get the GMT modification date for the last modified post in the post type.
	 *
	 * @param string|array $post_types Post type or array of types.
	 *
	 * @return string|false
	 */
	static public function get_last_modified_gmt( $post_types ) {

		global $wpdb;

		static $post_type_dates = array();

		if ( ! is_array( $post_types ) ) {
			$post_types = array( $post_types );
		}

		if ( empty( $post_type_dates ) ) {

			$post_type_dates = array();
			$sql             = "
				SELECT post_type, MAX(post_modified_gmt) AS date
				FROM $wpdb->posts
				WHERE post_status IN ('publish','inherit')
					AND post_type IN ('" . implode( "','", get_post_types( array( 'public' => true ) ) ) . "')
				GROUP BY post_type
				ORDER BY post_modified_gmt DESC
			";
			$results         = $wpdb->get_results( $sql );

			foreach ( $results as $obj ) {
				$post_type_dates[ $obj->post_type ] = $obj->date;
			}
			unset( $sql, $results, $obj );
		}

		$dates = array_intersect_key( $post_type_dates, array_flip( $post_types ) );

		return max( $dates );
	}

	/**
	 * Get the modification date for the last modified post in the post type.
	 *
	 * @param array $post_types Post types to get the last modification date for.
	 *
	 * @return string
	 */
	public function get_last_modified( $post_types ) {

		return $this->timezone->format_date( self::get_last_modified_gmt( $post_types ) );
	}
}<|MERGE_RESOLUTION|>--- conflicted
+++ resolved
@@ -45,14 +45,6 @@
 	 */
 	public function __construct() {
 
-<<<<<<< HEAD
-		// TODO this constant needs inline documentation. OR.
-		if ( ! defined( 'ENT_XML1' ) ) {
-			define( 'ENT_XML1', 16 );
-		}
-
-=======
->>>>>>> f0fe5059
 		add_action( 'after_setup_theme', array( $this, 'reduce_query_load' ), 99 );
 		add_action( 'pre_get_posts', array( $this, 'redirect' ), 1 );
 		add_action( 'wpseo_hit_sitemap_index', array( $this, 'hit_sitemap_index' ) );
