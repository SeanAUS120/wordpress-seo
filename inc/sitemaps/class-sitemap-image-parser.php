<?php
/**
 * @package WPSEO\XML_Sitemaps
 */

/**
 * Parses images from the given post.
 */
class WPSEO_Sitemap_Image_Parser {

	/** @var string $home_url Holds the home_url() value to speed up loops. */
	protected $home_url = '';

	/** @var string $host Holds site URL hostname. */
	protected $host = '';

	/** @var string $scheme Holds site URL protocol. */
	protected $scheme = 'http';

	/** @var array $attachments Cached set of attachments for multiple posts. */
	protected $attachments = array();

	/** @var string $charset Holds blog charset value for use in DOM parsing.  */
	protected $charset = 'UTF-8';

	/**
	 * Set up URL properties for reuse.
	 */
	public function __construct() {

		$this->home_url = home_url();
		$parsed_home    = wp_parse_url( $this->home_url );

		if ( ! empty( $parsed_home['host'] ) ) {
			$this->host = str_replace( 'www.', '', $parsed_home['host'] );
		}

		if ( ! empty( $parsed_home['scheme'] ) ) {
			$this->scheme = $parsed_home['scheme'];
		}

		$this->charset = esc_attr( get_bloginfo( 'charset' ) );
	}

	/**
	 * Get set of image data sets for the given post.
	 *
	 * @param object $post Post object to get images for.
	 *
	 * @return array
	 */
	public function get_images( $post ) {

		$images = array();

		if ( ! is_object( $post ) ) {
			return $images;
		}

		$thumbnail_id = get_post_thumbnail_id( $post->ID );

		if ( $thumbnail_id ) {

			$src      = $this->get_absolute_url( $this->image_url( $thumbnail_id ) );
			$alt      = get_post_meta( $thumbnail_id, '_wp_attachment_image_alt', true );
			$title    = get_post_field( 'post_title', $thumbnail_id );
			$images[] = $this->get_image_item( $post, $src, $title, $alt );
		}

		/**
		 * Filter: 'wpseo_sitemap_content_before_parse_html_images' - Filters the post content
		 * before it is parsed for images.
		 *
		 * @param string $content The raw/unprocessed post content.
		 */
		$content = apply_filters( 'wpseo_sitemap_content_before_parse_html_images', $post->post_content );

		$unfiltered_images = $this->parse_html_images( $content );

		foreach ( $unfiltered_images as $image ) {
			$images[] = $this->get_image_item( $post, $image['src'], $image['title'], $image['alt'] );
		}

		foreach ( $this->parse_galleries( $post->post_content, $post->ID ) as $attachment ) {

			$src = $this->get_absolute_url( $this->image_url( $attachment->ID ) );
			$alt = get_post_meta( $attachment->ID, '_wp_attachment_image_alt', true );

			$images[] = $this->get_image_item( $post, $src, $attachment->post_title, $alt );
		}

		if ( 'attachment' === $post->post_type && wp_attachment_is_image( $post ) ) {

			$src      = $this->get_absolute_url( $this->image_url( $post->ID ) );
			$alt      = get_post_meta( $post->ID, '_wp_attachment_image_alt', true );

			$images[] = $this->get_image_item( $post, $src, $post->post_title, $alt );
		}

		foreach ( $images as $key => $image ) {

			if ( empty( $image['src'] ) ) {
				unset( $images[ $key ] );
			}
		}

		/**
		 * Filter images to be included for the post in XML sitemap.
		 *
		 * @param array $images  Array of image items.
		 * @param int   $post_id ID of the post.
		 */
		$images = apply_filters( 'wpseo_sitemap_urlimages', $images, $post->ID );

		return $images;
	}

	/**
	 * @param object $term Term to get images from description for.
	 *
	 * @return array
	 */
	public function get_term_images( $term ) {

		$images = $this->parse_html_images( $term->description );

		foreach ( $this->parse_galleries( $term->description ) as $attachment ) {

			$images[] = array(
				'src'   => $this->get_absolute_url( $this->image_url( $attachment->ID ) ),
				'title' => $attachment->post_title,
				'alt'   => get_post_meta( $attachment->ID, '_wp_attachment_image_alt', true ),
			);
		}

		return $images;
	}

	/**
	 * Parse `<img />` tags in content.
	 *
	 * @param string $content Content string to parse.
	 *
	 * @return array
	 */
	private function parse_html_images( $content ) {

		$images = array();

		if ( ! class_exists( 'DOMDocument' ) ) {
			return $images;
		}

		if ( empty( $content ) ) {
			return $images;
		}

		// Prevent DOMDocument from bubbling warnings about invalid HTML.
		libxml_use_internal_errors( true );

		$post_dom = new DOMDocument();
		$post_dom->loadHTML( '<?xml encoding="' . $this->charset . '">' . $content );

		// Clear the errors, so they don't get kept in memory.
		libxml_clear_errors();

		/** @var DOMElement $img */
		foreach ( $post_dom->getElementsByTagName( 'img' ) as $img ) {

			$src = $img->getAttribute( 'src' );

			if ( empty( $src ) ) {
				continue;
			}

			$class = $img->getAttribute( 'class' );

			if ( // This detects WP-inserted images, which we need to upsize. R.
				! empty( $class )
				&& false === strpos( $class, 'size-full' )
				&& preg_match( '|wp-image-(?P<id>\d+)|', $class, $matches )
				&& get_post_status( $matches['id'] )
			) {
				$src = $this->image_url( $matches['id'] );
			}

			$src = $this->get_absolute_url( $src );

			if ( strpos( $src, $this->host ) === false ) {
				continue;
			}

			if ( $src !== esc_url( $src ) ) {
				continue;
			}

			$images[] = array(
				'src'   => $src,
				'title' => $img->getAttribute( 'title' ),
				'alt'   => $img->getAttribute( 'alt' ),
			);
		}

		return $images;
	}

	/**
	 * Parse gallery shortcodes in a given content.
	 *
	 * @param string $content Content string.
	 * @param int    $post_id Optional ID of post being parsed.
	 *
	 * @return array Set of attachment objects.
	 */
	private function parse_galleries( $content, $post_id = 0 ) {

		$attachments = array();
		$galleries   = $this->get_content_galleries( $content );

		foreach ( $galleries as $gallery ) {

			$id = $post_id;

			if ( ! empty( $gallery['id'] ) ) {
				$id = intval( $gallery['id'] );
			}

			// Forked from core gallery_shortcode() to have exact same logic. R.
			if ( ! empty( $gallery['ids'] ) ) {
				$gallery['include'] = $gallery['ids'];
			}

			$gallery_attachments = array();

			if ( ! empty( $gallery['include'] ) ) {

				$_attachments = get_posts( array(
					'include'        => $gallery['include'],
					'post_status'    => 'inherit',
					'post_type'      => 'attachment',
					'post_mime_type' => 'image',
				) );

				foreach ( $_attachments as $key => $val ) {
					$gallery_attachments[ $val->ID ] = $_attachments[ $key ];
				}
			}
			elseif ( ! empty( $gallery['exclude'] ) && ! empty( $id ) ) {

				$gallery_attachments = get_children( array(
					'post_parent'    => $id,
					'exclude'        => $gallery['exclude'],
					'post_status'    => 'inherit',
					'post_type'      => 'attachment',
					'post_mime_type' => 'image',
				) );
			}
			elseif ( ! empty( $id ) ) {

				$gallery_attachments = get_children( array(
					'post_parent'    => $id,
					'post_status'    => 'inherit',
					'post_type'      => 'attachment',
					'post_mime_type' => 'image',
				) );
			}

			$attachments = array_merge( $attachments, $gallery_attachments );
		}

		return array_unique( $attachments, SORT_REGULAR );
	}

	/**
	 * Retrieves galleries from the passed content.
	 *
	 * Forked from core to skip executing shortcodes for performance.
	 *
	 * @param string $content Content to parse for shortcodes.
	 *
	 * @return array A list of arrays, each containing gallery data.
	 */
	protected function get_content_galleries( $content ) {

		if ( ! has_shortcode( $content, 'gallery' ) ) {
			return array();
		}

		$galleries = array();

		if ( ! preg_match_all( '/' . get_shortcode_regex() . '/s', $content, $matches, PREG_SET_ORDER ) ) {
			return $galleries;
		}

		foreach ( $matches as $shortcode ) {
			if ( 'gallery' === $shortcode[2] ) {

				$attributes = shortcode_parse_atts( $shortcode[3] );

				if ( '' === $attributes ) { // Valid shortcode without any attributes. R.
					$attributes = array();
				}

				$galleries[] = $attributes;
			}
		}

		return $galleries;
	}

	/**
	 * Get image item array with filters applied.
	 *
	 * @param WP_Post $post  Post object for the context.
	 * @param string  $src   Image URL.
	 * @param string  $title Optional image title.
	 * @param string  $alt   Optional image alt text.
	 *
	 * @return array
	 */
	protected function get_image_item( $post, $src, $title = '', $alt = '' ) {

		$image = array();

		/**
		 * Filter image URL to be included in XML sitemap for the post.
		 *
		 * @param string $src  Image URL.
		 * @param object $post Post object.
		 */
		$image['src'] = apply_filters( 'wpseo_xml_sitemap_img_src', $src, $post );

		if ( ! empty( $title ) ) {
			$image['title'] = $title;
		}

		if ( ! empty( $alt ) ) {
			$image['alt'] = $alt;
		}

		/**
		 * Filter image data to be included in XML sitemap for the post.
		 *
		 * @param array  $image {
		 *                      Array of image data.
		 *
		 * @type string  $src   Image URL.
		 * @type string  $title Image title attribute (optional).
		 * @type string  $alt   Image alt attribute (optional).
		 * }
		 *
		 * @param object $post  Post object.
		 */
		return apply_filters( 'wpseo_xml_sitemap_img', $image, $post );
	}

	/**
	 * Get attached image URL with filters applied. Adapted from core for speed.
	 *
	 * @param int $post_id ID of the post.
	 *
	 * @return string
	 */
	private function image_url( $post_id ) {

		static $uploads;

		if ( empty( $uploads ) ) {
			$uploads = wp_upload_dir();
		}

		if ( false !== $uploads['error'] ) {
			return '';
		}

		$file = get_post_meta( $post_id, '_wp_attached_file', true );

		if ( empty( $file ) ) {
			return '';
		}

		// Check that the upload base exists in the file location.
		if ( 0 === strpos( $file, $uploads['basedir'] ) ) {
			$src = str_replace( $uploads['basedir'], $uploads['baseurl'], $file );
<<<<<<< HEAD
		} elseif ( false !== strpos( $file, 'wp-content/uploads' ) ) {
			$src = $uploads['baseurl'] . substr( $file, ( strpos( $file, 'wp-content/uploads' ) + 18 ) );
		} else {
			// It's a newly uploaded file, therefore $file is relative to the baseurl.
			$src = $uploads['baseurl'] . '/' . $file;
		}
=======
		}
		elseif ( false !== strpos( $file, 'wp-content/uploads' ) ) {
			$src = $uploads['baseurl'] . substr( $file, ( strpos( $file, 'wp-content/uploads' ) + 18 ) );
		}
		else {
			// It's a newly uploaded file, therefore $file is relative to the baseurl.
			$src = $uploads['baseurl'] . "/$file";
		}
>>>>>>> 6293f659

		return apply_filters( 'wp_get_attachment_url', $src, $post_id );
	}

	/**
	 * Make absolute URL for domain or protocol-relative one.
	 *
	 * @param string $src URL to process.
	 *
	 * @return string
	 */
	protected function get_absolute_url( $src ) {

		if ( empty( $src ) || ! is_string( $src ) ) {
			return $src;
		}

		if ( WPSEO_Utils::is_url_relative( $src ) === true ) {

			if ( $src[0] !== '/' ) {
				return $src;
			}

			// The URL is relative, we'll have to make it absolute.
			return $this->home_url . $src;
		}

		if ( strpos( $src, 'http' ) !== 0 ) {
			// Protocol relative url, we add the scheme as the standard requires a protocol.
			return $this->scheme . ':' . $src;
		}

		return $src;
	}

	/**
	 * Cache attached images and thumbnails for a set of posts.
	 *
	 * @deprecated 3.3 Blanket caching no longer makes sense with modern galleries. R.
	 */
	public function cache_attachments() {

		_deprecated_function( __METHOD__, '3.3' );
	}
}<|MERGE_RESOLUTION|>--- conflicted
+++ resolved
@@ -382,23 +382,14 @@
 		// Check that the upload base exists in the file location.
 		if ( 0 === strpos( $file, $uploads['basedir'] ) ) {
 			$src = str_replace( $uploads['basedir'], $uploads['baseurl'], $file );
-<<<<<<< HEAD
-		} elseif ( false !== strpos( $file, 'wp-content/uploads' ) ) {
+		}
+		elseif ( false !== strpos( $file, 'wp-content/uploads' ) ) {
 			$src = $uploads['baseurl'] . substr( $file, ( strpos( $file, 'wp-content/uploads' ) + 18 ) );
-		} else {
+		}
+		else {
 			// It's a newly uploaded file, therefore $file is relative to the baseurl.
 			$src = $uploads['baseurl'] . '/' . $file;
 		}
-=======
-		}
-		elseif ( false !== strpos( $file, 'wp-content/uploads' ) ) {
-			$src = $uploads['baseurl'] . substr( $file, ( strpos( $file, 'wp-content/uploads' ) + 18 ) );
-		}
-		else {
-			// It's a newly uploaded file, therefore $file is relative to the baseurl.
-			$src = $uploads['baseurl'] . "/$file";
-		}
->>>>>>> 6293f659
 
 		return apply_filters( 'wp_get_attachment_url', $src, $post_id );
 	}
