<?php
/**
 * WPSEO plugin file.
 *
 * @package WPSEO\XML_Sitemaps
 */

/**
 * Sitemap provider for author archives.
 */
class WPSEO_Taxonomy_Sitemap_Provider implements WPSEO_Sitemap_Provider {

	/**
	 * Holds image parser instance.
	 *
	 * @var WPSEO_Sitemap_Image_Parser
	 */
	protected static $image_parser;

	/**
	 * Determines whether images should be included in the XML sitemap.
	 *
	 * @var bool
	 */
	private $include_images;

	/**
	 * Set up object properties for data reuse.
	 */
	public function __construct() {
		/**
		 * Filter - Allows excluding images from the XML sitemap.
		 *
		 * @param bool unsigned True to include, false to exclude.
		 */
		$this->include_images = apply_filters( 'wpseo_xml_sitemap_include_images', true );
	}

	/**
	 * Check if provider supports given item type.
	 *
	 * @param string $type Type string to check for.
	 *
	 * @return boolean
	 */
	public function handles_type( $type ) {

		$taxonomy = get_taxonomy( $type );

		if ( $taxonomy === false || ! $this->is_valid_taxonomy( $taxonomy->name ) || ! $taxonomy->public ) {
			return false;
		}

		return true;
	}

	/**
	 * Retrieves the links for the sitemap.
	 *
	 * @param int $max_entries Entries per sitemap.
	 *
	 * @return array
	 */
	public function get_index_links( $max_entries ) {

		$taxonomies = get_taxonomies( [ 'public' => true ], 'objects' );

		if ( empty( $taxonomies ) ) {
			return [];
		}

		$taxonomy_names = array_filter( array_keys( $taxonomies ), [ $this, 'is_valid_taxonomy' ] );
		$taxonomies     = array_intersect_key( $taxonomies, array_flip( $taxonomy_names ) );

		$found_taxonomies = Yoast_Model::of_type( 'Indexable' )
								 ->select( 'object_sub_type' )
								 ->select_expr( 'COUNT(*)', 'terms' )
								 ->where( 'object_type', 'term' )
								 ->where_in( 'object_sub_type', $taxonomy_names )
								 ->where( 'is_public', 1 )
								 ->group_by( 'object_sub_type' )
								 ->order_by_desc( 'updated_at' )
								 ->find_many();
		$index = [];

		foreach ( $found_taxonomies as $taxonomy ) {
			$total_count = $taxonomy->get( 'terms' );
			$max_pages = 1;
			if ( $total_count > $max_entries ) {
				$max_pages = (int) ceil( $total_count / $max_entries );
			}
			$tax_name = $taxonomy->get('object_sub_type');
			$last_modified_gmt = WPSEO_Sitemaps::get_last_modified_gmt( $tax_name );

<<<<<<< HEAD
			for ( $page_counter = 0; $page_counter < $max_pages; $page_counter ++ ) {
=======
			for ( $page_counter = 0; $page_counter < $max_pages; $page_counter++ ) {

>>>>>>> e28d85b6
				$current_page = ( $max_pages > 1 ) ? ( $page_counter + 1 ) : '';

				$index[] = [
					'loc'     => WPSEO_Sitemaps_Router::get_base_url( $tax_name . '-sitemap' . $current_page . '.xml' ),
					'lastmod' => $last_modified_gmt,
				];
			}
		}

		return $index;
	}

	/**
	 * Get set of sitemap link data.
	 *
	 * @param string $type         Sitemap type.
	 * @param int    $max_entries  Entries per sitemap.
	 * @param int    $current_page Current page of the sitemap.
	 *
	 * @throws OutOfBoundsException When an invalid page is requested.
	 *
	 * @return array
	 */
	public function get_sitemap_links( $type, $max_entries, $current_page ) {
		global $wpdb;

		$links = [];
		if ( ! $this->handles_type( $type ) ) {
			return $links;
		}

		$taxonomy = get_taxonomy( $type );

		$steps  = $max_entries;
		$offset = ( $current_page > 1 ) ? ( ( $current_page - 1 ) * $max_entries ) : 0;

		/** This filter is documented in inc/sitemaps/class-taxonomy-sitemap-provider.php */
		$hide_empty = apply_filters( 'wpseo_sitemap_exclude_empty_terms', true, [ $taxonomy->name ] );
		/** This filter is documented in inc/sitemaps/class-taxonomy-sitemap-provider.php */
		$hide_empty_tax = apply_filters( 'wpseo_sitemap_exclude_empty_terms_taxonomy', $hide_empty, $taxonomy->name );
		$terms          = get_terms( $taxonomy->name, [ 'hide_empty' => $hide_empty_tax ] );

		// If the total term count is lower than the offset, we are on an invalid page.
		if ( count( $terms ) < $offset ) {
			throw new OutOfBoundsException( 'Invalid sitemap page requested' );
		}

		$terms = array_splice( $terms, $offset, $steps );
		if ( empty( $terms ) ) {
			return $links;
		}

		$post_statuses = array_map( 'esc_sql', WPSEO_Sitemaps::get_post_statuses() );

		// Grab last modified date.
		$sql = "
			SELECT MAX(p.post_modified_gmt) AS lastmod
			FROM	$wpdb->posts AS p
			INNER JOIN $wpdb->term_relationships AS term_rel
				ON		term_rel.object_id = p.ID
			INNER JOIN $wpdb->term_taxonomy AS term_tax
				ON		term_tax.term_taxonomy_id = term_rel.term_taxonomy_id
				AND		term_tax.taxonomy = %s
				AND		term_tax.term_id = %d
			WHERE	p.post_status IN ('" . implode( "','", $post_statuses ) . "')
				AND		p.post_password = ''
		";

		/**
		 * Filter: 'wpseo_exclude_from_sitemap_by_term_ids' - Allow excluding terms by ID.
		 *
		 * @api array $terms_to_exclude The terms to exclude.
		 */
		$terms_to_exclude = apply_filters( 'wpseo_exclude_from_sitemap_by_term_ids', [] );

		foreach ( $terms as $term ) {

			if ( in_array( $term->term_id, $terms_to_exclude, true ) ) {
				continue;
			}

			$url = [];

			$tax_noindex = WPSEO_Taxonomy_Meta::get_term_meta( $term, $term->taxonomy, 'noindex' );

			if ( $tax_noindex === 'noindex' ) {
				continue;
			}

			$url['loc'] = WPSEO_Taxonomy_Meta::get_term_meta( $term, $term->taxonomy, 'canonical' );

			if ( ! is_string( $url['loc'] ) || $url['loc'] === '' ) {
				$url['loc'] = get_term_link( $term, $term->taxonomy );
			}

			$url['mod'] = $wpdb->get_var( $wpdb->prepare( $sql, $term->taxonomy, $term->term_id ) );

			if ( $this->include_images ) {
<<<<<<< HEAD
				// @todo Including images needs fixing.
=======
				$url['images'] = $this->get_image_parser()->get_term_images( $term );
>>>>>>> e28d85b6
			}

			// Deprecated, kept for backwards data compat. R.
			$url['chf'] = 'daily';
			$url['pri'] = 1;

			/** This filter is documented at inc/sitemaps/class-post-type-sitemap-provider.php */
			$url = apply_filters( 'wpseo_sitemap_entry', $url, 'term', $term );

			if ( ! empty( $url ) ) {
				$links[] = $url;
			}
		}

		return $links;
	}

	/**
	 * Check if taxonomy by name is valid to appear in sitemaps.
	 *
	 * @param string $taxonomy_name Taxonomy name to check.
	 *
	 * @return bool
	 */
	public function is_valid_taxonomy( $taxonomy_name ) {

		if ( WPSEO_Options::get( "noindex-tax-{$taxonomy_name}" ) === true ) {
			return false;
		}

		if ( in_array( $taxonomy_name, [ 'link_category', 'nav_menu' ], true ) ) {
			return false;
		}

		if ( 'post_format' === $taxonomy_name && WPSEO_Options::get( 'disable-post_format', false ) ) {
			return false;
		}

		/**
		 * Filter to exclude the taxonomy from the XML sitemap.
		 *
		 * @param boolean $exclude       Defaults to false.
		 * @param string  $taxonomy_name Name of the taxonomy to exclude..
		 */
		if ( apply_filters( 'wpseo_sitemap_exclude_taxonomy', false, $taxonomy_name ) ) {
			return false;
		}

		return true;
	}

	/**
	 * Get the Image Parser.
	 *
	 * @return WPSEO_Sitemap_Image_Parser
	 */
	protected function get_image_parser() {
		if ( ! isset( self::$image_parser ) ) {
			self::$image_parser = new WPSEO_Sitemap_Image_Parser();
		}

		return self::$image_parser;
	}

	/* ********************* DEPRECATED METHODS ********************* */

	/**
	 * Get all the options.
	 *
	 * @deprecated 7.0
	 * @codeCoverageIgnore
	 */
	protected function get_options() {
		_deprecated_function( __METHOD__, 'WPSEO 7.0', 'WPSEO_Options::get' );
	}
}<|MERGE_RESOLUTION|>--- conflicted
+++ resolved
@@ -5,18 +5,12 @@
  * @package WPSEO\XML_Sitemaps
  */
 
+use Yoast\WP\Free\ORM\Yoast_Model;
+
 /**
  * Sitemap provider for author archives.
  */
 class WPSEO_Taxonomy_Sitemap_Provider implements WPSEO_Sitemap_Provider {
-
-	/**
-	 * Holds image parser instance.
-	 *
-	 * @var WPSEO_Sitemap_Image_Parser
-	 */
-	protected static $image_parser;
-
 	/**
 	 * Determines whether images should be included in the XML sitemap.
 	 *
@@ -62,52 +56,10 @@
 	 * @return array
 	 */
 	public function get_index_links( $max_entries ) {
+		$taxonomies     = get_taxonomies( [ 'public' => true ], 'objects' );
+		$taxonomy_names = array_filter( array_keys( $taxonomies ), [ $this, 'is_valid_taxonomy' ] );
 
-		$taxonomies = get_taxonomies( [ 'public' => true ], 'objects' );
-
-		if ( empty( $taxonomies ) ) {
-			return [];
-		}
-
-		$taxonomy_names = array_filter( array_keys( $taxonomies ), [ $this, 'is_valid_taxonomy' ] );
-		$taxonomies     = array_intersect_key( $taxonomies, array_flip( $taxonomy_names ) );
-
-		$found_taxonomies = Yoast_Model::of_type( 'Indexable' )
-								 ->select( 'object_sub_type' )
-								 ->select_expr( 'COUNT(*)', 'terms' )
-								 ->where( 'object_type', 'term' )
-								 ->where_in( 'object_sub_type', $taxonomy_names )
-								 ->where( 'is_public', 1 )
-								 ->group_by( 'object_sub_type' )
-								 ->order_by_desc( 'updated_at' )
-								 ->find_many();
-		$index = [];
-
-		foreach ( $found_taxonomies as $taxonomy ) {
-			$total_count = $taxonomy->get( 'terms' );
-			$max_pages = 1;
-			if ( $total_count > $max_entries ) {
-				$max_pages = (int) ceil( $total_count / $max_entries );
-			}
-			$tax_name = $taxonomy->get('object_sub_type');
-			$last_modified_gmt = WPSEO_Sitemaps::get_last_modified_gmt( $tax_name );
-
-<<<<<<< HEAD
-			for ( $page_counter = 0; $page_counter < $max_pages; $page_counter ++ ) {
-=======
-			for ( $page_counter = 0; $page_counter < $max_pages; $page_counter++ ) {
-
->>>>>>> e28d85b6
-				$current_page = ( $max_pages > 1 ) ? ( $page_counter + 1 ) : '';
-
-				$index[] = [
-					'loc'     => WPSEO_Sitemaps_Router::get_base_url( $tax_name . '-sitemap' . $current_page . '.xml' ),
-					'lastmod' => $last_modified_gmt,
-				];
-			}
-		}
-
-		return $index;
+		return WPSEO_Sitemaps::get_index_links_for_object_type( 'term', $taxonomy_names, $max_entries );
 	}
 
 	/**
@@ -117,13 +69,11 @@
 	 * @param int    $max_entries  Entries per sitemap.
 	 * @param int    $current_page Current page of the sitemap.
 	 *
+	 * @return array
 	 * @throws OutOfBoundsException When an invalid page is requested.
 	 *
-	 * @return array
 	 */
 	public function get_sitemap_links( $type, $max_entries, $current_page ) {
-		global $wpdb;
-
 		$links = [];
 		if ( ! $this->handles_type( $type ) ) {
 			return $links;
@@ -131,40 +81,25 @@
 
 		$taxonomy = get_taxonomy( $type );
 
-		$steps  = $max_entries;
 		$offset = ( $current_page > 1 ) ? ( ( $current_page - 1 ) * $max_entries ) : 0;
 
-		/** This filter is documented in inc/sitemaps/class-taxonomy-sitemap-provider.php */
-		$hide_empty = apply_filters( 'wpseo_sitemap_exclude_empty_terms', true, [ $taxonomy->name ] );
-		/** This filter is documented in inc/sitemaps/class-taxonomy-sitemap-provider.php */
-		$hide_empty_tax = apply_filters( 'wpseo_sitemap_exclude_empty_terms_taxonomy', $hide_empty, $taxonomy->name );
-		$terms          = get_terms( $taxonomy->name, [ 'hide_empty' => $hide_empty_tax ] );
+		$term_links = Yoast_Model::of_type( 'Indexable' )
+								 ->select( 'object_id' )
+								 ->select( 'permalink' )
+								 ->select( 'updated_at' )
+								 ->where( 'object_type', 'term' )
+								 ->where( 'object_sub_type', $taxonomy->name )
+								 ->where( 'is_public', 1 )
+								 ->order_by_desc( 'updated_at' )
+								 ->order_by_desc( 'object_id' )
+								 ->limit( $max_entries )
+								 ->offset( $offset )
+								 ->find_many();
 
 		// If the total term count is lower than the offset, we are on an invalid page.
-		if ( count( $terms ) < $offset ) {
+		if ( count( $term_links ) < $offset ) {
 			throw new OutOfBoundsException( 'Invalid sitemap page requested' );
 		}
-
-		$terms = array_splice( $terms, $offset, $steps );
-		if ( empty( $terms ) ) {
-			return $links;
-		}
-
-		$post_statuses = array_map( 'esc_sql', WPSEO_Sitemaps::get_post_statuses() );
-
-		// Grab last modified date.
-		$sql = "
-			SELECT MAX(p.post_modified_gmt) AS lastmod
-			FROM	$wpdb->posts AS p
-			INNER JOIN $wpdb->term_relationships AS term_rel
-				ON		term_rel.object_id = p.ID
-			INNER JOIN $wpdb->term_taxonomy AS term_tax
-				ON		term_tax.term_taxonomy_id = term_rel.term_taxonomy_id
-				AND		term_tax.taxonomy = %s
-				AND		term_tax.term_id = %d
-			WHERE	p.post_status IN ('" . implode( "','", $post_statuses ) . "')
-				AND		p.post_password = ''
-		";
 
 		/**
 		 * Filter: 'wpseo_exclude_from_sitemap_by_term_ids' - Allow excluding terms by ID.
@@ -173,42 +108,23 @@
 		 */
 		$terms_to_exclude = apply_filters( 'wpseo_exclude_from_sitemap_by_term_ids', [] );
 
-		foreach ( $terms as $term ) {
+		foreach ( $term_links as $link ) {
 
-			if ( in_array( $term->term_id, $terms_to_exclude, true ) ) {
+			if ( in_array( $link->get( 'object_id' ), $terms_to_exclude, true ) ) {
 				continue;
 			}
 
-			$url = [];
+			$url = [
+				'loc' => $link->get( 'permalink' ),
+				'mod' => $link->get( 'updated_at' ),
+			];
 
-			$tax_noindex = WPSEO_Taxonomy_Meta::get_term_meta( $term, $term->taxonomy, 'noindex' );
-
-			if ( $tax_noindex === 'noindex' ) {
-				continue;
+			if ( $this->include_images ) {
+				// @todo Including images needs fixing.
 			}
 
-			$url['loc'] = WPSEO_Taxonomy_Meta::get_term_meta( $term, $term->taxonomy, 'canonical' );
-
-			if ( ! is_string( $url['loc'] ) || $url['loc'] === '' ) {
-				$url['loc'] = get_term_link( $term, $term->taxonomy );
-			}
-
-			$url['mod'] = $wpdb->get_var( $wpdb->prepare( $sql, $term->taxonomy, $term->term_id ) );
-
-			if ( $this->include_images ) {
-<<<<<<< HEAD
-				// @todo Including images needs fixing.
-=======
-				$url['images'] = $this->get_image_parser()->get_term_images( $term );
->>>>>>> e28d85b6
-			}
-
-			// Deprecated, kept for backwards data compat. R.
-			$url['chf'] = 'daily';
-			$url['pri'] = 1;
-
 			/** This filter is documented at inc/sitemaps/class-post-type-sitemap-provider.php */
-			$url = apply_filters( 'wpseo_sitemap_entry', $url, 'term', $term );
+			$url = apply_filters( 'wpseo_sitemap_entry', $url, 'term', $link );
 
 			if ( ! empty( $url ) ) {
 				$links[] = $url;
@@ -252,28 +168,4 @@
 		return true;
 	}
 
-	/**
-	 * Get the Image Parser.
-	 *
-	 * @return WPSEO_Sitemap_Image_Parser
-	 */
-	protected function get_image_parser() {
-		if ( ! isset( self::$image_parser ) ) {
-			self::$image_parser = new WPSEO_Sitemap_Image_Parser();
-		}
-
-		return self::$image_parser;
-	}
-
-	/* ********************* DEPRECATED METHODS ********************* */
-
-	/**
-	 * Get all the options.
-	 *
-	 * @deprecated 7.0
-	 * @codeCoverageIgnore
-	 */
-	protected function get_options() {
-		_deprecated_function( __METHOD__, 'WPSEO 7.0', 'WPSEO_Options::get' );
-	}
 }