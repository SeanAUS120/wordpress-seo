--- conflicted
+++ resolved
@@ -93,13 +93,8 @@
 	 * Registers the test to WordPress.
 	 */
 	public function register_test() {
-<<<<<<< HEAD
 		if ( $this->is_async() ) {
-			add_filter( 'site_status_tests', array( $this, 'add_async_test' ) );
-=======
-		if ( $this->async ) {
 			add_filter( 'site_status_tests', [ $this, 'add_async_test' ] );
->>>>>>> a86abe2e
 
 			add_action( 'wp_ajax_health-check-' . $this->get_test_name(), [ $this, 'get_async_test_result' ] );
 
