--- conflicted
+++ resolved
@@ -98,11 +98,7 @@
 		if ( is_multisite() ) {
 			parent::__construct();
 
-<<<<<<< HEAD
-			add_filter( 'admin_title', array( 'Yoast_Input_Validation', 'yoast_admin_document_title_errors' ) );
-=======
 			add_filter( 'admin_title', array( 'Yoast_Input_Validation', 'add_yoast_admin_document_title_errors' ) );
->>>>>>> 9dc23db6
 		}
 	}
 
