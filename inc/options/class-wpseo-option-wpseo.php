<?php
/**
 * WPSEO plugin file.
 *
 * @package WPSEO\Internals\Options
 */

/**
 * Option: wpseo.
 */
class WPSEO_Option_Wpseo extends WPSEO_Option {

	/**
	 * Option name.
	 *
	 * @var string
	 */
	public $option_name = 'wpseo';

	/**
	 * Array of defaults for the option.
	 *
	 * {@internal Shouldn't be requested directly, use $this->get_defaults();}}
	 *
	 * @var array
	 */
	protected $defaults = array(
		// Non-form fields, set via (ajax) function.
		'ms_defaults_set'                 => false,
		// Non-form field, should only be set via validation routine.
		'version'                         => '', // Leave default as empty to ensure activation/upgrade works.

		// Form fields.
		'disableadvanced_meta'            => true,
		'onpage_indexability'             => true,
		'baiduverify'                     => '', // Text field.
		'googleverify'                    => '', // Text field.
		'msverify'                        => '', // Text field.
		'yandexverify'                    => '',
		'site_type'                       => '', // List of options.
		'has_multiple_authors'            => '',
		'environment_type'                => '',
		'content_analysis_active'         => true,
		'keyword_analysis_active'         => true,
		'enable_admin_bar_menu'           => true,
		'enable_cornerstone_content'      => true,
		'enable_xml_sitemap'              => true,
		'enable_text_link_counter'        => true,
		'show_onboarding_notice'          => false,
		'first_activated_on'              => false,
		'myyoast-oauth'                   => array(
			'config'        => array(
				'clientId' => null,
				'secret'   => null,
			),
			'access_tokens' => array(),
		),
	);

	/**
	 * Sub-options which should not be overloaded with multi-site defaults.
	 *
	 * @var array
	 */
	public $ms_exclude = array(
		/* Privacy. */
		'baiduverify',
		'googleverify',
		'msverify',
		'yandexverify',
	);

	/**
	 * Possible values for the site_type option.
	 *
	 * @var array
	 */
	protected $site_types = array(
		'',
		'blog',
		'shop',
		'news',
		'smallBusiness',
		'corporateOther',
		'personalOther',
	);

	/**
	 * Possible environment types.
	 *
	 * @var array
	 */
	protected $environment_types = array(
		'',
		'production',
		'staging',
		'development',
	);

	/**
	 * Possible has_multiple_authors options.
	 *
	 * @var array
	 */
	protected $has_multiple_authors_options = array(
		'',
		true,
		false,
	);

	/**
	 * Name for an option higher in the hierarchy to override setting access.
	 *
	 * @var string
	 */
	protected $override_option_name = 'wpseo_ms';

	/**
	 * Add the actions and filters for the option.
	 *
	 * @todo [JRF => testers] Check if the extra actions below would run into problems if an option
	 * is updated early on and if so, change the call to schedule these for a later action on add/update
	 * instead of running them straight away.
	 *
	 * @return \WPSEO_Option_Wpseo
	 */
	protected function __construct() {
		parent::__construct();

		/* Clear the cache on update/add. */
		add_action( 'add_option_' . $this->option_name, array( 'WPSEO_Utils', 'clear_cache' ) );
		add_action( 'update_option_' . $this->option_name, array( 'WPSEO_Utils', 'clear_cache' ) );

<<<<<<< HEAD
		add_filter( 'admin_title', array( 'Yoast_Input_Validation', 'yoast_admin_document_title_errors' ) );
=======
		add_filter( 'admin_title', array( 'Yoast_Input_Validation', 'add_yoast_admin_document_title_errors' ) );
>>>>>>> 9dc23db6

		/**
		 * Filter the `wpseo` option defaults.
		 *
		 * @param array $defaults Array the defaults for the `wpseo` option attributes.
		 */
		$this->defaults = apply_filters( 'wpseo_option_wpseo_defaults', $this->defaults );
	}

	/**
	 * Get the singleton instance of this class.
	 *
	 * @return object
	 */
	public static function get_instance() {
		if ( ! ( self::$instance instanceof self ) ) {
			self::$instance = new self();
		}

		return self::$instance;
	}

	/**
	 * Add filters to make sure that the option is merged with its defaults before being returned.
	 *
	 * @return void
	 */
	public function add_option_filters() {
		parent::add_option_filters();

		list( $hookname, $callback, $priority ) = $this->get_verify_features_option_filter_hook();

		if ( has_filter( $hookname, $callback ) === false ) {
			add_filter( $hookname, $callback, $priority );
		}
	}

	/**
	 * Remove the option filters.
	 * Called from the clean_up methods to make sure we retrieve the original old option.
	 *
	 * @return void
	 */
	public function remove_option_filters() {
		parent::remove_option_filters();

		list( $hookname, $callback, $priority ) = $this->get_verify_features_option_filter_hook();

		remove_filter( $hookname, $callback, $priority );
	}

	/**
	 * Add filters to make sure that the option default is returned if the option is not set.
	 *
	 * @return void
	 */
	public function add_default_filters() {
		parent::add_default_filters();

		list( $hookname, $callback, $priority ) = $this->get_verify_features_default_option_filter_hook();

		if ( has_filter( $hookname, $callback ) === false ) {
			add_filter( $hookname, $callback, $priority );
		}
	}

	/**
	 * Remove the default filters.
	 * Called from the validate() method to prevent failure to add new options.
	 *
	 * @return void
	 */
	public function remove_default_filters() {
		parent::remove_default_filters();

		list( $hookname, $callback, $priority ) = $this->get_verify_features_default_option_filter_hook();

		remove_filter( $hookname, $callback, $priority );
	}

	/**
	 * Validate the option.
	 *
	 * @param array $dirty New value for the option.
	 * @param array $clean Clean value for the option, normally the defaults.
	 * @param array $old   Old value of the option.
	 *
	 * @return array Validated clean value for the option to be saved to the database.
	 */
	protected function validate_option( $dirty, $clean, $old ) {

		foreach ( $clean as $key => $value ) {
			switch ( $key ) {
				case 'version':
					$clean[ $key ] = WPSEO_VERSION;
					break;

				/* Verification strings. */
				case 'baiduverify':
				case 'googleverify':
				case 'msverify':
				case 'yandexverify':
					$this->validate_verification_string( $key, $dirty, $old, $clean );
					break;

				/*
				 * Boolean dismiss warnings - not fields - may not be in form
				 * (and don't need to be either as long as the default is false).
				 */
				case 'ms_defaults_set':
					if ( isset( $dirty[ $key ] ) ) {
						$clean[ $key ] = WPSEO_Utils::validate_bool( $dirty[ $key ] );
					}
					elseif ( isset( $old[ $key ] ) ) {
						$clean[ $key ] = WPSEO_Utils::validate_bool( $old[ $key ] );
					}
					break;

				case 'site_type':
					$clean[ $key ] = $old[ $key ];
					if ( isset( $dirty[ $key ] ) && in_array( $dirty[ $key ], $this->site_types, true ) ) {
						$clean[ $key ] = $dirty[ $key ];
					}
					break;

				case 'environment_type':
					$clean[ $key ] = $old[ $key ];
					if ( isset( $dirty[ $key ] ) && in_array( $dirty[ $key ], $this->environment_types, true ) ) {
						$clean[ $key ] = $dirty[ $key ];
					}
					break;

				case 'has_multiple_authors':
					$clean[ $key ] = $old[ $key ];
					if ( isset( $dirty[ $key ] ) && in_array( $dirty[ $key ], $this->has_multiple_authors_options, true ) ) {
						$clean[ $key ] = $dirty[ $key ];
					}

					break;

				case 'first_activated_on':
					$clean[ $key ] = false;
					if ( isset( $dirty[ $key ] ) ) {
						if ( $dirty[ $key ] === false || WPSEO_Utils::validate_int( $dirty[ $key ] ) ) {
							$clean[ $key ] = $dirty[ $key ];
						}
					}
					break;

				case 'myyoast_oauth':
					$clean[ $key ] = $old[ $key ];

					if ( isset( $dirty[ $key ] ) ) {
						$myyoast_oauth = $dirty[ $key ];
						if ( ! is_array( $myyoast_oauth ) ) {
							$myyoast_oauth = json_decode( $dirty[ $key ], true );
						}

						if ( is_array( $myyoast_oauth ) ) {
							$clean[ $key ] = $dirty[ $key ];
						}
					}

					break;

				/*
				 * Boolean (checkbox) fields.
				 */

				/*
				 * Covers:
				 *  'disableadvanced_meta'
				 *  'yoast_tracking'
				 */
				default:
					$clean[ $key ] = ( isset( $dirty[ $key ] ) ? WPSEO_Utils::validate_bool( $dirty[ $key ] ) : false );
					break;
			}
		}

		return $clean;
	}

	/**
	 * Verifies that the feature variables are turned off if the network is configured so.
	 *
	 * @param mixed $options Value of the option to be returned. Typically an array.
	 *
	 * @return mixed Filtered $options value.
	 */
	public function verify_features_against_network( $options = array() ) {
		if ( ! is_array( $options ) || empty( $options ) ) {
			return $options;
		}

		// For the feature variables, set their values to off in case they are disabled.
		$feature_vars = array(
			'disableadvanced_meta'       => false,
			'onpage_indexability'        => false,
			'content_analysis_active'    => false,
			'keyword_analysis_active'    => false,
			'enable_admin_bar_menu'      => false,
			'enable_cornerstone_content' => false,
			'enable_xml_sitemap'         => false,
			'enable_text_link_counter'   => false,
		);

		// We can reuse this logic from the base class with the above defaults to parse with the correct feature values.
		$options = $this->prevent_disabled_options_update( $options, $feature_vars );

		return $options;
	}

	/**
	 * Gets the filter hook name and callback for adjusting the retrieved option value
	 * against the network-allowed features.
	 *
	 * @return array Array where the first item is the hook name, the second is the hook callback,
	 *               and the third is the hook priority.
	 */
	protected function get_verify_features_option_filter_hook() {
		return array(
			"option_{$this->option_name}",
			array( $this, 'verify_features_against_network' ),
			11,
		);
	}

	/**
	 * Gets the filter hook name and callback for adjusting the default option value against the network-allowed features.
	 *
	 * @return array Array where the first item is the hook name, the second is the hook callback,
	 *               and the third is the hook priority.
	 */
	protected function get_verify_features_default_option_filter_hook() {
		return array(
			"default_option_{$this->option_name}",
			array( $this, 'verify_features_against_network' ),
			11,
		);
	}

	/**
	 * Clean a given option value.
	 *
	 * @param array  $option_value          Old (not merged with defaults or filtered) option value to
	 *                                      clean according to the rules for this option.
	 * @param string $current_version       Optional. Version from which to upgrade, if not set,
	 *                                      version specific upgrades will be disregarded.
	 * @param array  $all_old_option_values Optional. Only used when importing old options to have
	 *                                      access to the real old values, in contrast to the saved ones.
	 *
	 * @return array Cleaned option.
	 */
	protected function clean_option( $option_value, $current_version = null, $all_old_option_values = null ) {
		return $option_value;
	}
}<|MERGE_RESOLUTION|>--- conflicted
+++ resolved
@@ -131,11 +131,7 @@
 		add_action( 'add_option_' . $this->option_name, array( 'WPSEO_Utils', 'clear_cache' ) );
 		add_action( 'update_option_' . $this->option_name, array( 'WPSEO_Utils', 'clear_cache' ) );
 
-<<<<<<< HEAD
-		add_filter( 'admin_title', array( 'Yoast_Input_Validation', 'yoast_admin_document_title_errors' ) );
-=======
 		add_filter( 'admin_title', array( 'Yoast_Input_Validation', 'add_yoast_admin_document_title_errors' ) );
->>>>>>> 9dc23db6
 
 		/**
 		 * Filter the `wpseo` option defaults.
