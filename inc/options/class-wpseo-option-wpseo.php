--- conflicted
+++ resolved
@@ -48,10 +48,6 @@
 		'enable_text_link_counter'        => true,
 		'show_onboarding_notice'          => false,
 		'first_activated_on'              => false,
-<<<<<<< HEAD
-		'recalibration_beta'              => false,
-		'myyoast_oauth'                   => false,
-=======
 		'myyoast-oauth'                   => array(
 			'config' => array(
 				'clientId' => null,
@@ -59,7 +55,6 @@
 			),
 			'access_tokens' => array(),
 		),
->>>>>>> beb6de53
 	);
 
 	/**
