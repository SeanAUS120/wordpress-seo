<?php
/**
 * WPSEO plugin file.
 *
 * @package WPSEO\Internals\Options
 */

/**
 * Option: wpseo_titles.
 */
class WPSEO_Option_Titles extends WPSEO_Option {

	/**
	 * Option name.
	 *
	 * @var string
	 */
	public $option_name = 'wpseo_titles';

	/**
	 * Array of defaults for the option.
	 *
	 * Shouldn't be requested directly, use $this->get_defaults();
	 *
	 * {@internal Note: Some of the default values are added via the translate_defaults() method.}}
	 *
	 * @var array
	 */
	protected $defaults = array(
		// Non-form fields, set via (ajax) function.
		'title_test'                    => 0,
		// Form fields.
		'forcerewritetitle'             => false,
		'separator'                     => 'sc-dash',
		'title-home-wpseo'              => '%%sitename%% %%page%% %%sep%% %%sitedesc%%', // Text field.
		'title-author-wpseo'            => '', // Text field.
		'title-archive-wpseo'           => '%%date%% %%page%% %%sep%% %%sitename%%', // Text field.
		'title-search-wpseo'            => '', // Text field.
		'title-404-wpseo'               => '', // Text field.

		'metadesc-home-wpseo'           => '', // Text area.
		'metadesc-author-wpseo'         => '', // Text area.
		'metadesc-archive-wpseo'        => '', // Text area.
		'rssbefore'                     => '', // Text area.
		'rssafter'                      => '', // Text area.

		'noindex-author-wpseo'          => false,
		'noindex-author-noposts-wpseo'  => true,
		'noindex-archive-wpseo'         => true,

		'disable-author'                => false,
		'disable-date'                  => false,
		'disable-post_format'           => false,
		'disable-attachment'            => true,
		'is-media-purge-relevant'       => false,

		'breadcrumbs-404crumb'          => '', // Text field.
		'breadcrumbs-display-blog-page' => true,
		'breadcrumbs-boldlast'          => false,
		'breadcrumbs-archiveprefix'     => '', // Text field.
		'breadcrumbs-enable'            => false,
		'breadcrumbs-home'              => '', // Text field.
		'breadcrumbs-prefix'            => '', // Text field.
		'breadcrumbs-searchprefix'      => '', // Text field.
		'breadcrumbs-sep'               => '&raquo;', // Text field.

		'website_name'                  => '',
		'person_name'                   => '',
		'person_logo'                   => '',
		'person_logo_id'                => 0,
		'alternate_website_name'        => '',
		'company_logo'                  => '',
		'company_logo_id'               => 0,
		'company_name'                  => '',
		'company_or_person'             => 'company',
		'company_or_person_user_id'     => false,

		'stripcategorybase'             => false,

		/**
		 * Uses enrich_defaults to add more along the lines of:
		 * - 'title-' . $pt->name                => ''; // Text field.
		 * - 'metadesc-' . $pt->name             => ''; // Text field.
		 * - 'noindex-' . $pt->name              => false;
		 * - 'showdate-' . $pt->name             => false;
		 * - 'display-metabox-pt-' . $pt->name   => false;
		 *
		 * - 'title-ptarchive-' . $pt->name      => ''; // Text field.
		 * - 'metadesc-ptarchive-' . $pt->name   => ''; // Text field.
		 * - 'bctitle-ptarchive-' . $pt->name    => ''; // Text field.
		 * - 'noindex-ptarchive-' . $pt->name    => false;
		 *
		 * - 'title-tax-' . $tax->name           => '''; // Text field.
		 * - 'metadesc-tax-' . $tax->name        => ''; // Text field.
		 * - 'noindex-tax-' . $tax->name         => false;
		 * - 'display-metabox-tax-' . $tax->name => false;
		 */
	);

	/**
	 * Used for "caching" during pageload.
	 *
	 * @var array
	 */
	protected $enriched_defaults = null;

	/**
	 * Array of variable option name patterns for the option.
	 *
	 * @var array
	 */
	protected $variable_array_key_patterns = array(
		'title-',
		'metadesc-',
		'noindex-',
		'showdate-',
		'display-metabox-pt-',
		'bctitle-ptarchive-',
		'post_types-',
		'taxonomy-',
	);

	/**
	 * Array of sub-options which should not be overloaded with multi-site defaults.
	 *
	 * @var array
	 */
	public $ms_exclude = array(
		/* Theme dependent. */
		'title_test',
		'forcerewritetitle',
	);

	/**
	 * Add the actions and filters for the option.
	 *
	 * @todo [JRF => testers] Check if the extra actions below would run into problems if an option
	 * is updated early on and if so, change the call to schedule these for a later action on add/update
	 * instead of running them straight away.
	 */
	protected function __construct() {
		parent::__construct();
		add_action( 'update_option_' . $this->option_name, array( 'WPSEO_Utils', 'clear_cache' ) );
		add_action( 'init', array( $this, 'end_of_init' ), 999 );

		add_action( 'registered_post_type', array( $this, 'invalidate_enrich_defaults_cache' ) );
		add_action( 'unregistered_post_type', array( $this, 'invalidate_enrich_defaults_cache' ) );
		add_action( 'registered_taxonomy', array( $this, 'invalidate_enrich_defaults_cache' ) );
		add_action( 'unregistered_taxonomy', array( $this, 'invalidate_enrich_defaults_cache' ) );
	}

	/**
	 * Make sure we can recognize the right action for the double cleaning.
	 */
	public function end_of_init() {
		do_action( 'wpseo_double_clean_titles' );
	}

	/**
	 * Get the singleton instance of this class.
	 *
	 * @return self
	 */
	public static function get_instance() {
		if ( ! ( self::$instance instanceof self ) ) {
			self::$instance = new self();
		}

		return self::$instance;
	}

	/**
	 * Get the available separator options.
	 *
	 * @return array
	 */
	public function get_separator_options() {
		$separators = wp_list_pluck( self::get_separator_option_list(), 'option' );

		/**
		 * Allow altering the array with separator options.
		 *
		 * @api array $separator_options Array with the separator options.
		 */
		$filtered_separators = apply_filters( 'wpseo_separator_options', $separators );

		if ( is_array( $filtered_separators ) && $filtered_separators !== array() ) {
			$separators = array_merge( $separators, $filtered_separators );
		}

		return $separators;
	}

	/**
	 * Get the available separator options aria-labels.
	 *
	 * @return array Array with the separator options aria-labels.
	 */
	public function get_separator_options_for_display() {
		$separators     = $this->get_separator_options();
		$separator_list = self::get_separator_option_list();

		$separator_options = array();

		foreach ( $separators as $key => $label ) {
			$aria_label = isset( $separator_list[ $key ]['label'] ) ? $separator_list[ $key ]['label'] : '';

			$separator_options[ $key ] = array(
				'label'      => $label,
				'aria_label' => $aria_label,
			);
		}

		return $separator_options;
	}

	/**
	 * Translate strings used in the option defaults.
	 *
	 * @return void
	 */
	public function translate_defaults() {
		/* translators: 1: Author name; 2: Site name. */
		$this->defaults['title-author-wpseo'] = sprintf( __( '%1$s, Author at %2$s', 'wordpress-seo' ), '%%name%%', '%%sitename%%' ) . ' %%page%% ';
		/* translators: %s expands to the search phrase. */
		$this->defaults['title-search-wpseo'] = sprintf( __( 'You searched for %s', 'wordpress-seo' ), '%%searchphrase%%' ) . ' %%page%% %%sep%% %%sitename%%';
		$this->defaults['title-404-wpseo']    = __( 'Page not found', 'wordpress-seo' ) . ' %%sep%% %%sitename%%';
		/* translators: 1: link to post; 2: link to blog. */
		$this->defaults['rssafter'] = sprintf( __( 'The post %1$s appeared first on %2$s.', 'wordpress-seo' ), '%%POSTLINK%%', '%%BLOGLINK%%' );

		$this->defaults['breadcrumbs-404crumb']      = __( 'Error 404: Page not found', 'wordpress-seo' );
		$this->defaults['breadcrumbs-archiveprefix'] = __( 'Archives for', 'wordpress-seo' );
		$this->defaults['breadcrumbs-home']          = __( 'Home', 'wordpress-seo' );
		$this->defaults['breadcrumbs-searchprefix']  = __( 'You searched for', 'wordpress-seo' );
	}

	/**
	 * Add dynamically created default options based on available post types and taxonomies.
	 *
	 * @return  void
	 */
	public function enrich_defaults() {
		$enriched_defaults = $this->enriched_defaults;
		if ( null !== $enriched_defaults ) {
			$this->defaults += $enriched_defaults;
			return;
		}

		$enriched_defaults = array();

		/*
		 * Retrieve all the relevant post type and taxonomy arrays.
		 *
		 * WPSEO_Post_Type::get_accessible_post_types() should *not* be used here.
		 * These are the defaults and can be prepared for any public post type.
		 */
		$post_type_objects = get_post_types( array( 'public' => true ), 'objects' );

		if ( $post_type_objects ) {
			/* translators: %s expands to the name of a post type (plural). */
			$archive = sprintf( __( '%s Archive', 'wordpress-seo' ), '%%pt_plural%%' );

			foreach ( $post_type_objects as $pt ) {
				$enriched_defaults[ 'title-' . $pt->name ]                   = '%%title%% %%page%% %%sep%% %%sitename%%'; // Text field.
				$enriched_defaults[ 'metadesc-' . $pt->name ]                = ''; // Text area.
				$enriched_defaults[ 'noindex-' . $pt->name ]                 = false;
				$enriched_defaults[ 'showdate-' . $pt->name ]                = false;
				$enriched_defaults[ 'display-metabox-pt-' . $pt->name ]      = true;
				$enriched_defaults[ 'post_types-' . $pt->name . '-maintax' ] = 0; // Select box.

				if ( ! $pt->_builtin && WPSEO_Post_Type::has_archive( $pt ) ) {
					$enriched_defaults[ 'title-ptarchive-' . $pt->name ]    = $archive . ' %%page%% %%sep%% %%sitename%%'; // Text field.
					$enriched_defaults[ 'metadesc-ptarchive-' . $pt->name ] = ''; // Text area.
					$enriched_defaults[ 'bctitle-ptarchive-' . $pt->name ]  = ''; // Text field.
					$enriched_defaults[ 'noindex-ptarchive-' . $pt->name ]  = false;
				}
			}
		}

		$taxonomy_objects = get_taxonomies( array( 'public' => true ), 'object' );

		if ( $taxonomy_objects ) {
			/* translators: %s expands to the variable used for term title. */
			$archives = sprintf( __( '%s Archives', 'wordpress-seo' ), '%%term_title%%' );

			foreach ( $taxonomy_objects as $tax ) {
				$enriched_defaults[ 'title-tax-' . $tax->name ]           = $archives . ' %%page%% %%sep%% %%sitename%%'; // Text field.
				$enriched_defaults[ 'metadesc-tax-' . $tax->name ]        = ''; // Text area.
				$enriched_defaults[ 'display-metabox-tax-' . $tax->name ] = true;

				$enriched_defaults[ 'noindex-tax-' . $tax->name ] = ( $tax->name === 'post_format' );

				if ( ! $tax->_builtin ) {
					$enriched_defaults[ 'taxonomy-' . $tax->name . '-ptparent' ] = 0; // Select box;.
				}
			}
		}

		$this->enriched_defaults = $enriched_defaults;
		$this->defaults         += $enriched_defaults;
	}

	/**
	 * Invalidates enrich_defaults() cache.
	 *
	 * Called from actions:
	 * - (un)registered_post_type
	 * - (un)registered_taxonomy
	 *
	 * @return void
	 */
	public function invalidate_enrich_defaults_cache() {
		$this->enriched_defaults = null;
	}

	/**
	 * Validate the option.
	 *
	 * @param array $dirty New value for the option.
	 * @param array $clean Clean value for the option, normally the defaults.
	 * @param array $old   Old value of the option.
	 *
	 * @return array Validated clean value for the option to be saved to the database.
	 */
	protected function validate_option( $dirty, $clean, $old ) {
		$allowed_post_types = $this->get_allowed_post_types();

		foreach ( $clean as $key => $value ) {
			$switch_key = $this->get_switch_key( $key );

			switch ( $switch_key ) {
				/* Breadcrumbs text fields. */
				case 'breadcrumbs-404crumb':
				case 'breadcrumbs-archiveprefix':
				case 'breadcrumbs-home':
				case 'breadcrumbs-prefix':
				case 'breadcrumbs-searchprefix':
				case 'breadcrumbs-sep':
					if ( isset( $dirty[ $key ] ) ) {
						$clean[ $key ] = wp_kses_post( $dirty[ $key ] );
					}
					break;

				/*
				 * Text fields.
				 */

				/*
				 * Covers:
				 *  'title-home-wpseo', 'title-author-wpseo', 'title-archive-wpseo',
				 *  'title-search-wpseo', 'title-404-wpseo'
				 *  'title-' . $pt->name
				 *  'title-ptarchive-' . $pt->name
				 *  'title-tax-' . $tax->name
				 */
				case 'website_name':
				case 'alternate_website_name':
				case 'title-':
					if ( isset( $dirty[ $key ] ) ) {
						$clean[ $key ] = WPSEO_Utils::sanitize_text_field( $dirty[ $key ] );
					}
					break;

				case 'company_or_person':
					if ( isset( $dirty[ $key ] ) ) {
						if ( in_array( $dirty[ $key ], array( 'company', 'person' ), true ) ) {
							$clean[ $key ] = $dirty[ $key ];
						}
						else {
							$defaults      = $this->get_defaults();
							$clean[ $key ] = $defaults['company_or_person'];
						}
					}
					break;

				case 'company_logo':
				case 'person_logo':
					$this->validate_url( $key, $dirty, $old, $clean );
					break;

				/*
				 * Covers:
				 *  'metadesc-home-wpseo', 'metadesc-author-wpseo', 'metadesc-archive-wpseo'
				 *  'metadesc-' . $pt->name
				 *  'metadesc-ptarchive-' . $pt->name
				 *  'metadesc-tax-' . $tax->name
				 *  and also:
				 *  'bctitle-ptarchive-' . $pt->name
				 */
				case 'metadesc-':
				case 'bctitle-ptarchive-':
				case 'company_name':
				case 'person_name':
					if ( isset( $dirty[ $key ] ) && $dirty[ $key ] !== '' ) {
						$clean[ $key ] = WPSEO_Utils::sanitize_text_field( $dirty[ $key ] );
					}
					break;

				/*
				 * Covers: 'rssbefore', 'rssafter'
				 */
				case 'rssbefore':
				case 'rssafter':
					if ( isset( $dirty[ $key ] ) ) {
						$clean[ $key ] = wp_kses_post( $dirty[ $key ] );
					}
					break;

				/* 'post_types-' . $pt->name . '-maintax' fields. */
				case 'post_types-':
					$post_type  = str_replace( array( 'post_types-', '-maintax' ), '', $key );
					$taxonomies = get_object_taxonomies( $post_type, 'names' );

					if ( isset( $dirty[ $key ] ) ) {
						if ( $taxonomies !== array() && in_array( $dirty[ $key ], $taxonomies, true ) ) {
							$clean[ $key ] = $dirty[ $key ];
						}
						elseif ( (string) $dirty[ $key ] === '0' || (string) $dirty[ $key ] === '' ) {
							$clean[ $key ] = 0;
						}
						elseif ( sanitize_title_with_dashes( $dirty[ $key ] ) === $dirty[ $key ] ) {
							// Allow taxonomies which may not be registered yet.
							$clean[ $key ] = $dirty[ $key ];
						}
						else {
							if ( isset( $old[ $key ] ) ) {
								$clean[ $key ] = sanitize_title_with_dashes( $old[ $key ] );
							}
<<<<<<< HEAD

							/**
=======
							/*
>>>>>>> d484438b
							 * @todo [JRF => whomever] Maybe change the untranslated $pt name in the
							 * error message to the nicely translated label ?
							 */
							add_settings_error(
								$this->group_name, // Slug title of the setting.
								'_' . $key, // Suffix-id for the error message box.
								/* translators: %s expands to a post type. */
								sprintf( __( 'Please select a valid taxonomy for post type "%s"', 'wordpress-seo' ), $post_type ), // The error message.
								'error' // Error type, either 'error' or 'updated'.
							);
						}
					}
					elseif ( isset( $old[ $key ] ) ) {
						$clean[ $key ] = sanitize_title_with_dashes( $old[ $key ] );
					}
					unset( $taxonomies, $post_type );
					break;

				/* 'taxonomy-' . $tax->name . '-ptparent' fields. */
				case 'taxonomy-':
					if ( isset( $dirty[ $key ] ) ) {
						if ( $allowed_post_types !== array() && in_array( $dirty[ $key ], $allowed_post_types, true ) ) {
							$clean[ $key ] = $dirty[ $key ];
						}
						elseif ( (string) $dirty[ $key ] === '0' || (string) $dirty[ $key ] === '' ) {
							$clean[ $key ] = 0;
						}
						elseif ( sanitize_key( $dirty[ $key ] ) === $dirty[ $key ] ) {
							// Allow taxonomies which may not be registered yet.
							$clean[ $key ] = $dirty[ $key ];
						}
						else {
							if ( isset( $old[ $key ] ) ) {
								$clean[ $key ] = sanitize_key( $old[ $key ] );
							}
<<<<<<< HEAD

							/**
=======
							/*
>>>>>>> d484438b
							 * @todo [JRF =? whomever] Maybe change the untranslated $tax name in the
							 * error message to the nicely translated label ?
							 */
							$tax = str_replace( array( 'taxonomy-', '-ptparent' ), '', $key );
							add_settings_error(
								$this->group_name, // Slug title of the setting.
								'_' . $tax, // Suffix-ID for the error message box.
								/* translators: %s expands to a taxonomy slug. */
								sprintf( __( 'Please select a valid post type for taxonomy "%s"', 'wordpress-seo' ), $tax ), // The error message.
								'error' // Error type, either 'error' or 'updated'.
							);
							unset( $tax );
						}
					}
					elseif ( isset( $old[ $key ] ) ) {
						$clean[ $key ] = sanitize_key( $old[ $key ] );
					}
					break;

				case 'company_or_person_user_id':
				case 'company_logo_id':
				case 'person_logo_id':
				case 'title_test': /* Integer field - not in form. */
					if ( isset( $dirty[ $key ] ) ) {
						$int = WPSEO_Utils::validate_int( $dirty[ $key ] );
						if ( $int !== false && $int >= 0 ) {
							$clean[ $key ] = $int;
						}
					}
					elseif ( isset( $old[ $key ] ) ) {
						$int = WPSEO_Utils::validate_int( $old[ $key ] );
						if ( $int !== false && $int >= 0 ) {
							$clean[ $key ] = $int;
						}
					}
					break;

				/* Separator field - Radio. */
				case 'separator':
					if ( isset( $dirty[ $key ] ) && $dirty[ $key ] !== '' ) {

						// Get separator fields.
						$separator_fields = $this->get_separator_options();

						// Check if the given separator exists.
						if ( isset( $separator_fields[ $dirty[ $key ] ] ) ) {
							$clean[ $key ] = $dirty[ $key ];
						}
					}
					break;

				/*
				 * Boolean fields.
				 */

				/*
				 * Covers:
				 *  'noindex-author-wpseo', 'noindex-author-noposts-wpseo', 'noindex-archive-wpseo'
				 *  'noindex-' . $pt->name
				 *  'noindex-ptarchive-' . $pt->name
				 *  'noindex-tax-' . $tax->name
				 *  'forcerewritetitle':
				 *  'noodp':
				 *  'noydir':
				 *  'disable-author':
				 *  'disable-date':
				 *  'disable-post_format';
				 *  'noindex-'
				 *  'showdate-'
				 *  'showdate-'. $pt->name
				 *  'display-metabox-pt-'
				 *  'display-metabox-pt-'. $pt->name
				 *  'display-metabox-tax-'
				 *  'display-metabox-tax-' . $tax->name
				 *  'breadcrumbs-display-blog-page'
				 *  'breadcrumbs-boldlast'
				 *  'breadcrumbs-enable'
				 *  'stripcategorybase'
				 *  'is-media-purge-relevant'
				 */
				default:
					$clean[ $key ] = ( isset( $dirty[ $key ] ) ? WPSEO_Utils::validate_bool( $dirty[ $key ] ) : false );
					break;
			}
		}

		return $clean;
	}

	/**
	 * Retrieve a list of the allowed post types as breadcrumb parent for a taxonomy.
	 * Helper method for validation.
	 *
	 * {@internal Don't make static as new types may still be registered.}}
	 *
	 * @return array
	 */
	protected function get_allowed_post_types() {
		$allowed_post_types = array();

		/*
		 * WPSEO_Post_Type::get_accessible_post_types() should *not* be used here.
		 */
		$post_types = get_post_types( array( 'public' => true ), 'objects' );

		if ( get_option( 'show_on_front' ) === 'page' && get_option( 'page_for_posts' ) > 0 ) {
			$allowed_post_types[] = 'post';
		}

		if ( is_array( $post_types ) && $post_types !== array() ) {
			foreach ( $post_types as $type ) {
				if ( WPSEO_Post_Type::has_archive( $type ) ) {
					$allowed_post_types[] = $type->name;
				}
			}
		}

		return $allowed_post_types;
	}

	/**
	 * Clean a given option value.
	 *
	 * @param array  $option_value          Old (not merged with defaults or filtered) option value to
	 *                                      clean according to the rules for this option.
	 * @param string $current_version       Optional. Version from which to upgrade, if not set,
	 *                                      version specific upgrades will be disregarded.
	 * @param array  $all_old_option_values Optional. Only used when importing old options to have
	 *                                      access to the real old values, in contrast to the saved ones.
	 *
	 * @return array Cleaned option.
	 */
	protected function clean_option( $option_value, $current_version = null, $all_old_option_values = null ) {
		static $original = null;

		// Double-run this function to ensure renaming of the taxonomy options will work.
		if ( ! isset( $original )
			&& has_action( 'wpseo_double_clean_titles', array( $this, 'clean' ) ) === false
		) {
			add_action( 'wpseo_double_clean_titles', array( $this, 'clean' ) );
			$original = $option_value;
		}

		/*
		 * Move options from very old option to this one.
		 *
		 * {@internal Don't rename to the 'current' names straight away as that would prevent
		 *            the rename/unset combi below from working.}}
		 *
		 * @todo [JRF] Maybe figure out a smarter way to deal with this.
		 */
		$old_option = null;
		if ( isset( $all_old_option_values ) ) {
			// Ok, we have an import.
			if ( isset( $all_old_option_values['wpseo_indexation'] ) && is_array( $all_old_option_values['wpseo_indexation'] ) && $all_old_option_values['wpseo_indexation'] !== array() ) {
				$old_option = $all_old_option_values['wpseo_indexation'];
			}
		}
		else {
			$old_option = get_option( 'wpseo_indexation' );
		}
		if ( is_array( $old_option ) && $old_option !== array() ) {
			$move = array(
				'noindexauthor'     => 'noindex-author',
				'disableauthor'     => 'disable-author',
				'noindexdate'       => 'noindex-archive',
				'noindexcat'        => 'noindex-category',
				'noindextag'        => 'noindex-post_tag',
				'noindexpostformat' => 'noindex-post_format',
			);
			foreach ( $move as $old => $new ) {
				if ( isset( $old_option[ $old ] ) && ! isset( $option_value[ $new ] ) ) {
					$option_value[ $new ] = $old_option[ $old ];
				}
			}
			unset( $move, $old, $new );
		}
		unset( $old_option );


		// Fix wrongness created by buggy version 1.2.2.
		if ( isset( $option_value['title-home'] ) && $option_value['title-home'] === '%%sitename%% - %%sitedesc%% - 12345' ) {
			$option_value['title-home-wpseo'] = '%%sitename%% - %%sitedesc%%';
		}


		/*
		 * Renaming these options to avoid ever overwritting these if a (bloody stupid) user /
		 * programmer would use any of the following as a custom post type or custom taxonomy:
		 * 'home', 'author', 'archive', 'search', '404', 'subpages'.
		 *
		 * Similarly, renaming the tax options to avoid a custom post type and a taxonomy
		 * with the same name occupying the same option.
		 */
		$rename = array(
			'title-home'       => 'title-home-wpseo',
			'title-author'     => 'title-author-wpseo',
			'title-archive'    => 'title-archive-wpseo',
			'title-search'     => 'title-search-wpseo',
			'title-404'        => 'title-404-wpseo',
			'metadesc-home'    => 'metadesc-home-wpseo',
			'metadesc-author'  => 'metadesc-author-wpseo',
			'metadesc-archive' => 'metadesc-archive-wpseo',
			'noindex-author'   => 'noindex-author-wpseo',
			'noindex-archive'  => 'noindex-archive-wpseo',
		);
		foreach ( $rename as $old => $new ) {
			if ( isset( $option_value[ $old ] ) && ! isset( $option_value[ $new ] ) ) {
				$option_value[ $new ] = $option_value[ $old ];
				unset( $option_value[ $old ] );
			}
		}
		unset( $rename, $old, $new );


		/*
		 * {@internal This clean-up action can only be done effectively once the taxonomies
		 *            and post_types have been registered, i.e. at the end of the init action.}}
		 */
		if ( isset( $original ) && current_filter() === 'wpseo_double_clean_titles' || did_action( 'wpseo_double_clean_titles' ) > 0 ) {
			$rename = array(
				'title-'           => 'title-tax-',
				'metadesc-'        => 'metadesc-tax-',
				'noindex-'         => 'noindex-tax-',
				'tax-hideeditbox-' => 'hideeditbox-tax-',

			);

			$taxonomy_names  = get_taxonomies( array( 'public' => true ), 'names' );
			$post_type_names = get_post_types( array( 'public' => true ), 'names' );
			$defaults        = $this->get_defaults();
			if ( $taxonomy_names !== array() ) {
				foreach ( $taxonomy_names as $tax ) {
					foreach ( $rename as $old_prefix => $new_prefix ) {
						if (
							( isset( $original[ $old_prefix . $tax ] ) && ! isset( $original[ $new_prefix . $tax ] ) )
							&& ( ! isset( $option_value[ $new_prefix . $tax ] )
								|| ( isset( $option_value[ $new_prefix . $tax ] )
									&& $option_value[ $new_prefix . $tax ] === $defaults[ $new_prefix . $tax ] ) )
						) {
							$option_value[ $new_prefix . $tax ] = $original[ $old_prefix . $tax ];

							/*
							 * Check if there is a cpt with the same name as the tax,
							 * if so, we should make sure that the old setting hasn't been removed.
							 */
							if ( ! isset( $post_type_names[ $tax ] ) && isset( $option_value[ $old_prefix . $tax ] ) ) {
								unset( $option_value[ $old_prefix . $tax ] );
							}
							else {
								if ( isset( $post_type_names[ $tax ] ) && ! isset( $option_value[ $old_prefix . $tax ] ) ) {
									$option_value[ $old_prefix . $tax ] = $original[ $old_prefix . $tax ];
								}
							}

							if ( $old_prefix === 'tax-hideeditbox-' ) {
								unset( $option_value[ $old_prefix . $tax ] );
							}
						}
					}
				}
			}
			unset( $rename, $taxonomy_names, $post_type_names, $defaults, $tax, $old_prefix, $new_prefix );
		}

		/*
		 * Make sure the values of the variable option key options are cleaned as they
		 * may be retained and would not be cleaned/validated then.
		 */
		if ( is_array( $option_value ) && $option_value !== array() ) {
			foreach ( $option_value as $key => $value ) {
				$switch_key = $this->get_switch_key( $key );

				// Similar to validation routine - any changes made there should be made here too.
				switch ( $switch_key ) {
					/* Text fields. */
					case 'title-':
					case 'metadesc-':
					case 'bctitle-ptarchive-':
						$option_value[ $key ] = WPSEO_Utils::sanitize_text_field( $value );
						break;

					case 'separator':
						if ( ! array_key_exists( $value, $this->get_separator_options() ) ) {
							$option_value[ $key ] = false;
						}
						break;

					/*
					 * Boolean fields.
					 */

					/*
					 * Covers:
					 *  'noindex-'
					 *  'showdate-'
					 *  'hideeditbox-'
					 */
					default:
						$option_value[ $key ] = WPSEO_Utils::validate_bool( $value );
						break;
				}
			}
			unset( $key, $value, $switch_key );
		}

		return $option_value;
	}

	/**
	 * Make sure that any set option values relating to post_types and/or taxonomies are retained,
	 * even when that post_type or taxonomy may not yet have been registered.
	 *
	 * {@internal Overrule the abstract class version of this to make sure one extra renamed
	 *            variable key does not get removed. IMPORTANT: keep this method in line with
	 *            the parent on which it is based!}}
	 *
	 * @param array $dirty Original option as retrieved from the database.
	 * @param array $clean Filtered option where any options which shouldn't be in our option
	 *                     have already been removed and any options which weren't set
	 *                     have been set to their defaults.
	 *
	 * @return array
	 */
	protected function retain_variable_keys( $dirty, $clean ) {
		if ( ( is_array( $this->variable_array_key_patterns ) && $this->variable_array_key_patterns !== array() ) && ( is_array( $dirty ) && $dirty !== array() ) ) {

			// Add the extra pattern.
			$patterns   = $this->variable_array_key_patterns;
			$patterns[] = 'tax-hideeditbox-';

			/**
			 * Allow altering the array with variable array key patterns.
			 *
			 * @api  array  $patterns  Array with the variable array key patterns.
			 */
			$patterns = apply_filters( 'wpseo_option_titles_variable_array_key_patterns', $patterns );

			foreach ( $dirty as $key => $value ) {

				// Do nothing if already in filtered option array.
				if ( isset( $clean[ $key ] ) ) {
					continue;
				}

				foreach ( $patterns as $pattern ) {
					if ( strpos( $key, $pattern ) === 0 ) {
						$clean[ $key ] = $value;
						break;
					}
				}
			}
		}

		return $clean;
	}

	/**
	 * Retrieves a list of separator options.
	 *
	 * @return array An array of the separator options.
	 */
	protected static function get_separator_option_list() {
		$separators = array(
			'sc-dash'   => array(
				'option' => '-',
				'label'  => __( 'Dash', 'wordpress-seo' ),
			),
			'sc-ndash'  => array(
				'option' => '&ndash;',
				'label'  => __( 'En dash', 'wordpress-seo' ),
			),
			'sc-mdash'  => array(
				'option' => '&mdash;',
				'label'  => __( 'Em dash', 'wordpress-seo' ),
			),
			'sc-colon'  => array(
				'option' => ':',
				'label'  => __( 'Colon', 'wordpress-seo' ),
			),
			'sc-middot' => array(
				'option' => '&middot;',
				'label'  => __( 'Middle dot', 'wordpress-seo' ),
			),
			'sc-bull'   => array(
				'option' => '&bull;',
				'label'  => __( 'Bullet', 'wordpress-seo' ),
			),
			'sc-star'   => array(
				'option' => '*',
				'label'  => __( 'Asterisk', 'wordpress-seo' ),
			),
			'sc-smstar' => array(
				'option' => '&#8902;',
				'label'  => __( 'Low asterisk', 'wordpress-seo' ),
			),
			'sc-pipe'   => array(
				'option' => '|',
				'label'  => __( 'Vertical bar', 'wordpress-seo' ),
			),
			'sc-tilde'  => array(
				'option' => '~',
				'label'  => __( 'Small tilde', 'wordpress-seo' ),
			),
			'sc-laquo'  => array(
				'option' => '&laquo;',
				'label'  => __( 'Left angle quotation mark', 'wordpress-seo' ),
			),
			'sc-raquo'  => array(
				'option' => '&raquo;',
				'label'  => __( 'Right angle quotation mark', 'wordpress-seo' ),
			),
			'sc-lt'     => array(
				'option' => '&lt;',
				'label'  => __( 'Less than sign', 'wordpress-seo' ),
			),
			'sc-gt'     => array(
				'option' => '&gt;',
				'label'  => __( 'Greater than sign', 'wordpress-seo' ),
			),
		);

		/**
		 * Allows altering the separator options array.
		 *
		 * @api array $separators Array with the separator options.
		 */
		$separator_list = apply_filters( 'wpseo_separator_option_list', $separators );

		if ( ! is_array( $separator_list ) ) {
			return $separators;
		}

		return $separator_list;
	}
}<|MERGE_RESOLUTION|>--- conflicted
+++ resolved
@@ -426,12 +426,7 @@
 							if ( isset( $old[ $key ] ) ) {
 								$clean[ $key ] = sanitize_title_with_dashes( $old[ $key ] );
 							}
-<<<<<<< HEAD
-
-							/**
-=======
 							/*
->>>>>>> d484438b
 							 * @todo [JRF => whomever] Maybe change the untranslated $pt name in the
 							 * error message to the nicely translated label ?
 							 */
@@ -467,12 +462,7 @@
 							if ( isset( $old[ $key ] ) ) {
 								$clean[ $key ] = sanitize_key( $old[ $key ] );
 							}
-<<<<<<< HEAD
-
-							/**
-=======
 							/*
->>>>>>> d484438b
 							 * @todo [JRF =? whomever] Maybe change the untranslated $tax name in the
 							 * error message to the nicely translated label ?
 							 */
