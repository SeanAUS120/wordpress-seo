<?php
/**
 * WPSEO plugin file.
 *
 * @package WPSEO\Internals\Options
 */

/**
 * Option: wpseo_titles.
 */
class WPSEO_Option_Titles extends WPSEO_Option {

	/**
	 * Option name.
	 *
	 * @var string
	 */
	public $option_name = 'wpseo_titles';

	/**
	 * Array of defaults for the option.
	 *
	 * Shouldn't be requested directly, use $this->get_defaults();
	 *
	 * {@internal Note: Some of the default values are added via the translate_defaults() method.}}
	 *
	 * @var array
	 */
	protected $defaults = array(
		// Non-form fields, set via (ajax) function.
		'title_test'                    => 0,
		// Form fields.
		'forcerewritetitle'             => false,
		'separator'                     => 'sc-dash',
		'title-home-wpseo'              => '%%sitename%% %%page%% %%sep%% %%sitedesc%%', // Text field.
		'title-author-wpseo'            => '', // Text field.
		'title-archive-wpseo'           => '%%date%% %%page%% %%sep%% %%sitename%%', // Text field.
		'title-search-wpseo'            => '', // Text field.
		'title-404-wpseo'               => '', // Text field.

		'metadesc-home-wpseo'           => '', // Text area.
		'metadesc-author-wpseo'         => '', // Text area.
		'metadesc-archive-wpseo'        => '', // Text area.
		'rssbefore'                     => '', // Text area.
		'rssafter'                      => '', // Text area.

		'noindex-author-wpseo'          => false,
		'noindex-author-noposts-wpseo'  => true,
		'noindex-archive-wpseo'         => true,

		'disable-author'                => false,
		'disable-date'                  => false,
		'disable-post_format'           => false,
		'disable-attachment'            => true,
		'is-media-purge-relevant'       => false,

		'breadcrumbs-404crumb'          => '', // Text field.
		'breadcrumbs-display-blog-page' => true,
		'breadcrumbs-boldlast'          => false,
		'breadcrumbs-archiveprefix'     => '', // Text field.
		'breadcrumbs-enable'            => false,
		'breadcrumbs-home'              => '', // Text field.
		'breadcrumbs-prefix'            => '', // Text field.
		'breadcrumbs-searchprefix'      => '', // Text field.
		'breadcrumbs-sep'               => '&raquo;', // Text field.

		'website_name'                  => '',
		'person_name'                   => '',
		'person_logo'                   => '',
		'person_logo_id'                => 0,
		'alternate_website_name'        => '',
		'company_logo'                  => '',
		'company_logo_id'               => 0,
		'company_name'                  => '',
		'company_or_person'             => 'company',
		'company_or_person_user_id'     => false,

		'stripcategorybase'             => false,

		/**
		 * Uses enrich_defaults to add more along the lines of:
		 * - 'title-' . $pt->name                => ''; // Text field.
		 * - 'metadesc-' . $pt->name             => ''; // Text field.
		 * - 'noindex-' . $pt->name              => false;
		 * - 'showdate-' . $pt->name             => false;
		 * - 'display-metabox-pt-' . $pt->name   => false;
		 *
		 * - 'title-ptarchive-' . $pt->name      => ''; // Text field.
		 * - 'metadesc-ptarchive-' . $pt->name   => ''; // Text field.
		 * - 'bctitle-ptarchive-' . $pt->name    => ''; // Text field.
		 * - 'noindex-ptarchive-' . $pt->name    => false;
		 *
		 * - 'title-tax-' . $tax->name           => '''; // Text field.
		 * - 'metadesc-tax-' . $tax->name        => ''; // Text field.
		 * - 'noindex-tax-' . $tax->name         => false;
		 * - 'display-metabox-tax-' . $tax->name => false;
		 */
	);

	/**
	 * Used for "caching" during pageload.
	 *
	 * @var array
	 */
	protected $enriched_defaults = null;

	/**
	 * Array of variable option name patterns for the option.
	 *
	 * @var array
	 */
	protected $variable_array_key_patterns = array(
		'title-',
		'metadesc-',
		'noindex-',
		'showdate-',
		'display-metabox-pt-',
		'bctitle-ptarchive-',
		'post_types-',
		'taxonomy-',
	);

	/**
	 * Array of sub-options which should not be overloaded with multi-site defaults.
	 *
	 * @var array
	 */
	public $ms_exclude = array(
		/* Theme dependent. */
		'title_test',
		'forcerewritetitle',
	);

	/**
	 * Add the actions and filters for the option.
	 *
	 * @todo [JRF => testers] Check if the extra actions below would run into problems if an option
	 * is updated early on and if so, change the call to schedule these for a later action on add/update
	 * instead of running them straight away.
	 */
	protected function __construct() {
		parent::__construct();
		add_action( 'update_option_' . $this->option_name, array( 'WPSEO_Utils', 'clear_cache' ) );
		add_action( 'init', array( $this, 'end_of_init' ), 999 );

		add_action( 'registered_post_type', array( $this, 'invalidate_enrich_defaults_cache' ) );
		add_action( 'unregistered_post_type', array( $this, 'invalidate_enrich_defaults_cache' ) );
		add_action( 'registered_taxonomy', array( $this, 'invalidate_enrich_defaults_cache' ) );
		add_action( 'unregistered_taxonomy', array( $this, 'invalidate_enrich_defaults_cache' ) );

<<<<<<< HEAD
		add_filter( 'admin_title', array( 'Yoast_Input_Validation', 'yoast_admin_document_title_errors' ) );
=======
		add_filter( 'admin_title', array( 'Yoast_Input_Validation', 'add_yoast_admin_document_title_errors' ) );
>>>>>>> 9dc23db6
	}

	/**
	 * Make sure we can recognize the right action for the double cleaning.
	 */
	public function end_of_init() {
		do_action( 'wpseo_double_clean_titles' );
	}

	/**
	 * Get the singleton instance of this class.
	 *
	 * @return self
	 */
	public static function get_instance() {
		if ( ! ( self::$instance instanceof self ) ) {
			self::$instance = new self();
		}

		return self::$instance;
	}

	/**
	 * Get the available separator options.
	 *
	 * @return array
	 */
	public function get_separator_options() {
		$separators = wp_list_pluck( self::get_separator_option_list(), 'option' );

		/**
		 * Allow altering the array with separator options.
		 *
		 * @api array $separator_options Array with the separator options.
		 */
		$filtered_separators = apply_filters( 'wpseo_separator_options', $separators );

		if ( is_array( $filtered_separators ) && $filtered_separators !== array() ) {
			$separators = array_merge( $separators, $filtered_separators );
		}

		return $separators;
	}

	/**
	 * Get the available separator options aria-labels.
	 *
	 * @return array Array with the separator options aria-labels.
	 */
	public function get_separator_options_for_display() {
		$separators     = $this->get_separator_options();
		$separator_list = self::get_separator_option_list();

		$separator_options = array();

		foreach ( $separators as $key => $label ) {
			$aria_label = isset( $separator_list[ $key ]['label'] ) ? $separator_list[ $key ]['label'] : '';

			$separator_options[ $key ] = array(
				'label'      => $label,
				'aria_label' => $aria_label,
			);
		}

		return $separator_options;
	}

	/**
	 * Translate strings used in the option defaults.
	 *
	 * @return void
	 */
	public function translate_defaults() {
		/* translators: 1: Author name; 2: Site name. */
		$this->defaults['title-author-wpseo'] = sprintf( __( '%1$s, Author at %2$s', 'wordpress-seo' ), '%%name%%', '%%sitename%%' ) . ' %%page%% ';
		/* translators: %s expands to the search phrase. */
		$this->defaults['title-search-wpseo'] = sprintf( __( 'You searched for %s', 'wordpress-seo' ), '%%searchphrase%%' ) . ' %%page%% %%sep%% %%sitename%%';
		$this->defaults['title-404-wpseo']    = __( 'Page not found', 'wordpress-seo' ) . ' %%sep%% %%sitename%%';
		/* translators: 1: link to post; 2: link to blog. */
		$this->defaults['rssafter'] = sprintf( __( 'The post %1$s appeared first on %2$s.', 'wordpress-seo' ), '%%POSTLINK%%', '%%BLOGLINK%%' );

		$this->defaults['breadcrumbs-404crumb']      = __( 'Error 404: Page not found', 'wordpress-seo' );
		$this->defaults['breadcrumbs-archiveprefix'] = __( 'Archives for', 'wordpress-seo' );
		$this->defaults['breadcrumbs-home']          = __( 'Home', 'wordpress-seo' );
		$this->defaults['breadcrumbs-searchprefix']  = __( 'You searched for', 'wordpress-seo' );
	}

	/**
	 * Add dynamically created default options based on available post types and taxonomies.
	 *
	 * @return  void
	 */
	public function enrich_defaults() {
		$enriched_defaults = $this->enriched_defaults;
		if ( null !== $enriched_defaults ) {
			$this->defaults += $enriched_defaults;
			return;
		}

		$enriched_defaults = array();

		/*
		 * Retrieve all the relevant post type and taxonomy arrays.
		 *
		 * WPSEO_Post_Type::get_accessible_post_types() should *not* be used here.
		 * These are the defaults and can be prepared for any public post type.
		 */
		$post_type_objects = get_post_types( array( 'public' => true ), 'objects' );

		if ( $post_type_objects ) {
			/* translators: %s expands to the name of a post type (plural). */
			$archive = sprintf( __( '%s Archive', 'wordpress-seo' ), '%%pt_plural%%' );

			foreach ( $post_type_objects as $pt ) {
				$enriched_defaults[ 'title-' . $pt->name ]                   = '%%title%% %%page%% %%sep%% %%sitename%%'; // Text field.
				$enriched_defaults[ 'metadesc-' . $pt->name ]                = ''; // Text area.
				$enriched_defaults[ 'noindex-' . $pt->name ]                 = false;
				$enriched_defaults[ 'showdate-' . $pt->name ]                = false;
				$enriched_defaults[ 'display-metabox-pt-' . $pt->name ]      = true;
				$enriched_defaults[ 'post_types-' . $pt->name . '-maintax' ] = 0; // Select box.

				if ( ! $pt->_builtin && WPSEO_Post_Type::has_archive( $pt ) ) {
					$enriched_defaults[ 'title-ptarchive-' . $pt->name ]    = $archive . ' %%page%% %%sep%% %%sitename%%'; // Text field.
					$enriched_defaults[ 'metadesc-ptarchive-' . $pt->name ] = ''; // Text area.
					$enriched_defaults[ 'bctitle-ptarchive-' . $pt->name ]  = ''; // Text field.
					$enriched_defaults[ 'noindex-ptarchive-' . $pt->name ]  = false;
				}
			}
		}

		$taxonomy_objects = get_taxonomies( array( 'public' => true ), 'object' );

		if ( $taxonomy_objects ) {
			/* translators: %s expands to the variable used for term title. */
			$archives = sprintf( __( '%s Archives', 'wordpress-seo' ), '%%term_title%%' );

			foreach ( $taxonomy_objects as $tax ) {
				$enriched_defaults[ 'title-tax-' . $tax->name ]           = $archives . ' %%page%% %%sep%% %%sitename%%'; // Text field.
				$enriched_defaults[ 'metadesc-tax-' . $tax->name ]        = ''; // Text area.
				$enriched_defaults[ 'display-metabox-tax-' . $tax->name ] = true;

				$enriched_defaults[ 'noindex-tax-' . $tax->name ] = ( $tax->name === 'post_format' );

				if ( ! $tax->_builtin ) {
					$enriched_defaults[ 'taxonomy-' . $tax->name . '-ptparent' ] = 0; // Select box;.
				}
			}
		}

		$this->enriched_defaults = $enriched_defaults;
		$this->defaults         += $enriched_defaults;
	}

	/**
	 * Invalidates enrich_defaults() cache.
	 *
	 * Called from actions:
	 * - (un)registered_post_type
	 * - (un)registered_taxonomy
	 *
	 * @return void
	 */
	public function invalidate_enrich_defaults_cache() {
		$this->enriched_defaults = null;
	}

	/**
	 * Validate the option.
	 *
	 * @param array $dirty New value for the option.
	 * @param array $clean Clean value for the option, normally the defaults.
	 * @param array $old   Old value of the option.
	 *
	 * @return array Validated clean value for the option to be saved to the database.
	 */
	protected function validate_option( $dirty, $clean, $old ) {
		$allowed_post_types = $this->get_allowed_post_types();

		foreach ( $clean as $key => $value ) {
			$switch_key = $this->get_switch_key( $key );

			switch ( $switch_key ) {
				/* Breadcrumbs text fields. */
				case 'breadcrumbs-404crumb':
				case 'breadcrumbs-archiveprefix':
				case 'breadcrumbs-home':
				case 'breadcrumbs-prefix':
				case 'breadcrumbs-searchprefix':
				case 'breadcrumbs-sep':
					if ( isset( $dirty[ $key ] ) ) {
						$clean[ $key ] = wp_kses_post( $dirty[ $key ] );
					}
					break;

				/*
				 * Text fields.
				 */

				/*
				 * Covers:
				 *  'title-home-wpseo', 'title-author-wpseo', 'title-archive-wpseo',
				 *  'title-search-wpseo', 'title-404-wpseo'
				 *  'title-' . $pt->name
				 *  'title-ptarchive-' . $pt->name
				 *  'title-tax-' . $tax->name
				 */
				case 'website_name':
				case 'alternate_website_name':
				case 'title-':
					if ( isset( $dirty[ $key ] ) ) {
						$clean[ $key ] = WPSEO_Utils::sanitize_text_field( $dirty[ $key ] );
					}
					break;

				case 'company_or_person':
					if ( isset( $dirty[ $key ] ) ) {
						if ( in_array( $dirty[ $key ], array( 'company', 'person' ), true ) ) {
							$clean[ $key ] = $dirty[ $key ];
						}
						else {
							$defaults      = $this->get_defaults();
							$clean[ $key ] = $defaults['company_or_person'];
						}
					}
					break;

				case 'company_logo':
				case 'person_logo':
					$this->validate_url( $key, $dirty, $old, $clean );
					break;

				/*
				 * Covers:
				 *  'metadesc-home-wpseo', 'metadesc-author-wpseo', 'metadesc-archive-wpseo'
				 *  'metadesc-' . $pt->name
				 *  'metadesc-ptarchive-' . $pt->name
				 *  'metadesc-tax-' . $tax->name
				 *  and also:
				 *  'bctitle-ptarchive-' . $pt->name
				 */
				case 'metadesc-':
				case 'bctitle-ptarchive-':
				case 'company_name':
				case 'person_name':
					if ( isset( $dirty[ $key ] ) && $dirty[ $key ] !== '' ) {
						$clean[ $key ] = WPSEO_Utils::sanitize_text_field( $dirty[ $key ] );
					}
					break;

				/*
				 * Covers: 'rssbefore', 'rssafter'
				 */
				case 'rssbefore':
				case 'rssafter':
					if ( isset( $dirty[ $key ] ) ) {
						$clean[ $key ] = wp_kses_post( $dirty[ $key ] );
					}
					break;

				/* 'post_types-' . $pt->name . '-maintax' fields. */
				case 'post_types-':
					$post_type  = str_replace( array( 'post_types-', '-maintax' ), '', $key );
					$taxonomies = get_object_taxonomies( $post_type, 'names' );

					if ( isset( $dirty[ $key ] ) ) {
						if ( $taxonomies !== array() && in_array( $dirty[ $key ], $taxonomies, true ) ) {
							$clean[ $key ] = $dirty[ $key ];
						}
						elseif ( (string) $dirty[ $key ] === '0' || (string) $dirty[ $key ] === '' ) {
							$clean[ $key ] = 0;
						}
						elseif ( sanitize_title_with_dashes( $dirty[ $key ] ) === $dirty[ $key ] ) {
							// Allow taxonomies which may not be registered yet.
							$clean[ $key ] = $dirty[ $key ];
						}
						else {
							if ( isset( $old[ $key ] ) ) {
								$clean[ $key ] = sanitize_title_with_dashes( $old[ $key ] );
							}

							/*
							 * @todo [JRF => whomever] Maybe change the untranslated $pt name in the
							 * error message to the nicely translated label ?
							 */
							add_settings_error(
								$this->group_name, // Slug title of the setting.
								$key, // Suffix-id for the error message box.
								/* translators: %s expands to a post type. */
								sprintf( __( 'Please select a valid taxonomy for post type "%s"', 'wordpress-seo' ), $post_type ), // The error message.
								'error' // Error type, either 'error' or 'updated'.
							);
						}
					}
					elseif ( isset( $old[ $key ] ) ) {
						$clean[ $key ] = sanitize_title_with_dashes( $old[ $key ] );
					}
					unset( $taxonomies, $post_type );
					break;

				/* 'taxonomy-' . $tax->name . '-ptparent' fields. */
				case 'taxonomy-':
					if ( isset( $dirty[ $key ] ) ) {
						if ( $allowed_post_types !== array() && in_array( $dirty[ $key ], $allowed_post_types, true ) ) {
							$clean[ $key ] = $dirty[ $key ];
						}
						elseif ( (string) $dirty[ $key ] === '0' || (string) $dirty[ $key ] === '' ) {
							$clean[ $key ] = 0;
						}
						elseif ( sanitize_key( $dirty[ $key ] ) === $dirty[ $key ] ) {
							// Allow taxonomies which may not be registered yet.
							$clean[ $key ] = $dirty[ $key ];
						}
						else {
							if ( isset( $old[ $key ] ) ) {
								$clean[ $key ] = sanitize_key( $old[ $key ] );
							}

							/*
							 * @todo [JRF =? whomever] Maybe change the untranslated $tax name in the
							 * error message to the nicely translated label ?
							 */
							$tax = str_replace( array( 'taxonomy-', '-ptparent' ), '', $key );
							add_settings_error(
								$this->group_name, // Slug title of the setting.
								'_' . $tax, // Suffix-ID for the error message box.
								/* translators: %s expands to a taxonomy slug. */
								sprintf( __( 'Please select a valid post type for taxonomy "%s"', 'wordpress-seo' ), $tax ), // The error message.
								'error' // Error type, either 'error' or 'updated'.
							);
							unset( $tax );
						}
					}
					elseif ( isset( $old[ $key ] ) ) {
						$clean[ $key ] = sanitize_key( $old[ $key ] );
					}
					break;

				case 'company_or_person_user_id':
				case 'company_logo_id':
				case 'person_logo_id':
				case 'title_test': /* Integer field - not in form. */
					if ( isset( $dirty[ $key ] ) ) {
						$int = WPSEO_Utils::validate_int( $dirty[ $key ] );
						if ( $int !== false && $int >= 0 ) {
							$clean[ $key ] = $int;
						}
					}
					elseif ( isset( $old[ $key ] ) ) {
						$int = WPSEO_Utils::validate_int( $old[ $key ] );
						if ( $int !== false && $int >= 0 ) {
							$clean[ $key ] = $int;
						}
					}
					break;

				/* Separator field - Radio. */
				case 'separator':
					if ( isset( $dirty[ $key ] ) && $dirty[ $key ] !== '' ) {

						// Get separator fields.
						$separator_fields = $this->get_separator_options();

						// Check if the given separator exists.
						if ( isset( $separator_fields[ $dirty[ $key ] ] ) ) {
							$clean[ $key ] = $dirty[ $key ];
						}
					}
					break;

				/*
				 * Boolean fields.
				 */

				/*
				 * Covers:
				 *  'noindex-author-wpseo', 'noindex-author-noposts-wpseo', 'noindex-archive-wpseo'
				 *  'noindex-' . $pt->name
				 *  'noindex-ptarchive-' . $pt->name
				 *  'noindex-tax-' . $tax->name
				 *  'forcerewritetitle':
				 *  'noodp':
				 *  'noydir':
				 *  'disable-author':
				 *  'disable-date':
				 *  'disable-post_format';
				 *  'noindex-'
				 *  'showdate-'
				 *  'showdate-'. $pt->name
				 *  'display-metabox-pt-'
				 *  'display-metabox-pt-'. $pt->name
				 *  'display-metabox-tax-'
				 *  'display-metabox-tax-' . $tax->name
				 *  'breadcrumbs-display-blog-page'
				 *  'breadcrumbs-boldlast'
				 *  'breadcrumbs-enable'
				 *  'stripcategorybase'
				 *  'is-media-purge-relevant'
				 */
				default:
					$clean[ $key ] = ( isset( $dirty[ $key ] ) ? WPSEO_Utils::validate_bool( $dirty[ $key ] ) : false );
					break;
			}
		}

		return $clean;
	}

	/**
	 * Retrieve a list of the allowed post types as breadcrumb parent for a taxonomy.
	 * Helper method for validation.
	 *
	 * {@internal Don't make static as new types may still be registered.}}
	 *
	 * @return array
	 */
	protected function get_allowed_post_types() {
		$allowed_post_types = array();

		/*
		 * WPSEO_Post_Type::get_accessible_post_types() should *not* be used here.
		 */
		$post_types = get_post_types( array( 'public' => true ), 'objects' );

		if ( get_option( 'show_on_front' ) === 'page' && get_option( 'page_for_posts' ) > 0 ) {
			$allowed_post_types[] = 'post';
		}

		if ( is_array( $post_types ) && $post_types !== array() ) {
			foreach ( $post_types as $type ) {
				if ( WPSEO_Post_Type::has_archive( $type ) ) {
					$allowed_post_types[] = $type->name;
				}
			}
		}

		return $allowed_post_types;
	}

	/**
	 * Clean a given option value.
	 *
	 * @param array  $option_value          Old (not merged with defaults or filtered) option value to
	 *                                      clean according to the rules for this option.
	 * @param string $current_version       Optional. Version from which to upgrade, if not set,
	 *                                      version specific upgrades will be disregarded.
	 * @param array  $all_old_option_values Optional. Only used when importing old options to have
	 *                                      access to the real old values, in contrast to the saved ones.
	 *
	 * @return array Cleaned option.
	 */
	protected function clean_option( $option_value, $current_version = null, $all_old_option_values = null ) {
		static $original = null;

		// Double-run this function to ensure renaming of the taxonomy options will work.
		if ( ! isset( $original )
			&& has_action( 'wpseo_double_clean_titles', array( $this, 'clean' ) ) === false
		) {
			add_action( 'wpseo_double_clean_titles', array( $this, 'clean' ) );
			$original = $option_value;
		}

		/*
		 * Move options from very old option to this one.
		 *
		 * {@internal Don't rename to the 'current' names straight away as that would prevent
		 *            the rename/unset combi below from working.}}
		 *
		 * @todo [JRF] Maybe figure out a smarter way to deal with this.
		 */
		$old_option = null;
		if ( isset( $all_old_option_values ) ) {
			// Ok, we have an import.
			if ( isset( $all_old_option_values['wpseo_indexation'] ) && is_array( $all_old_option_values['wpseo_indexation'] ) && $all_old_option_values['wpseo_indexation'] !== array() ) {
				$old_option = $all_old_option_values['wpseo_indexation'];
			}
		}
		else {
			$old_option = get_option( 'wpseo_indexation' );
		}
		if ( is_array( $old_option ) && $old_option !== array() ) {
			$move = array(
				'noindexauthor'     => 'noindex-author',
				'disableauthor'     => 'disable-author',
				'noindexdate'       => 'noindex-archive',
				'noindexcat'        => 'noindex-category',
				'noindextag'        => 'noindex-post_tag',
				'noindexpostformat' => 'noindex-post_format',
			);
			foreach ( $move as $old => $new ) {
				if ( isset( $old_option[ $old ] ) && ! isset( $option_value[ $new ] ) ) {
					$option_value[ $new ] = $old_option[ $old ];
				}
			}
			unset( $move, $old, $new );
		}
		unset( $old_option );


		// Fix wrongness created by buggy version 1.2.2.
		if ( isset( $option_value['title-home'] ) && $option_value['title-home'] === '%%sitename%% - %%sitedesc%% - 12345' ) {
			$option_value['title-home-wpseo'] = '%%sitename%% - %%sitedesc%%';
		}


		/*
		 * Renaming these options to avoid ever overwritting these if a (bloody stupid) user /
		 * programmer would use any of the following as a custom post type or custom taxonomy:
		 * 'home', 'author', 'archive', 'search', '404', 'subpages'.
		 *
		 * Similarly, renaming the tax options to avoid a custom post type and a taxonomy
		 * with the same name occupying the same option.
		 */
		$rename = array(
			'title-home'       => 'title-home-wpseo',
			'title-author'     => 'title-author-wpseo',
			'title-archive'    => 'title-archive-wpseo',
			'title-search'     => 'title-search-wpseo',
			'title-404'        => 'title-404-wpseo',
			'metadesc-home'    => 'metadesc-home-wpseo',
			'metadesc-author'  => 'metadesc-author-wpseo',
			'metadesc-archive' => 'metadesc-archive-wpseo',
			'noindex-author'   => 'noindex-author-wpseo',
			'noindex-archive'  => 'noindex-archive-wpseo',
		);
		foreach ( $rename as $old => $new ) {
			if ( isset( $option_value[ $old ] ) && ! isset( $option_value[ $new ] ) ) {
				$option_value[ $new ] = $option_value[ $old ];
				unset( $option_value[ $old ] );
			}
		}
		unset( $rename, $old, $new );


		/*
		 * {@internal This clean-up action can only be done effectively once the taxonomies
		 *            and post_types have been registered, i.e. at the end of the init action.}}
		 */
		if ( isset( $original ) && current_filter() === 'wpseo_double_clean_titles' || did_action( 'wpseo_double_clean_titles' ) > 0 ) {
			$rename = array(
				'title-'           => 'title-tax-',
				'metadesc-'        => 'metadesc-tax-',
				'noindex-'         => 'noindex-tax-',
				'tax-hideeditbox-' => 'hideeditbox-tax-',

			);

			$taxonomy_names  = get_taxonomies( array( 'public' => true ), 'names' );
			$post_type_names = get_post_types( array( 'public' => true ), 'names' );
			$defaults        = $this->get_defaults();
			if ( $taxonomy_names !== array() ) {
				foreach ( $taxonomy_names as $tax ) {
					foreach ( $rename as $old_prefix => $new_prefix ) {
						if (
							( isset( $original[ $old_prefix . $tax ] ) && ! isset( $original[ $new_prefix . $tax ] ) )
							&& ( ! isset( $option_value[ $new_prefix . $tax ] )
								|| ( isset( $option_value[ $new_prefix . $tax ] )
									&& $option_value[ $new_prefix . $tax ] === $defaults[ $new_prefix . $tax ] ) )
						) {
							$option_value[ $new_prefix . $tax ] = $original[ $old_prefix . $tax ];

							/*
							 * Check if there is a cpt with the same name as the tax,
							 * if so, we should make sure that the old setting hasn't been removed.
							 */
							if ( ! isset( $post_type_names[ $tax ] ) && isset( $option_value[ $old_prefix . $tax ] ) ) {
								unset( $option_value[ $old_prefix . $tax ] );
							}
							else {
								if ( isset( $post_type_names[ $tax ] ) && ! isset( $option_value[ $old_prefix . $tax ] ) ) {
									$option_value[ $old_prefix . $tax ] = $original[ $old_prefix . $tax ];
								}
							}

							if ( $old_prefix === 'tax-hideeditbox-' ) {
								unset( $option_value[ $old_prefix . $tax ] );
							}
						}
					}
				}
			}
			unset( $rename, $taxonomy_names, $post_type_names, $defaults, $tax, $old_prefix, $new_prefix );
		}

		/*
		 * Make sure the values of the variable option key options are cleaned as they
		 * may be retained and would not be cleaned/validated then.
		 */
		if ( is_array( $option_value ) && $option_value !== array() ) {
			foreach ( $option_value as $key => $value ) {
				$switch_key = $this->get_switch_key( $key );

				// Similar to validation routine - any changes made there should be made here too.
				switch ( $switch_key ) {
					/* Text fields. */
					case 'title-':
					case 'metadesc-':
					case 'bctitle-ptarchive-':
						$option_value[ $key ] = WPSEO_Utils::sanitize_text_field( $value );
						break;

					case 'separator':
						if ( ! array_key_exists( $value, $this->get_separator_options() ) ) {
							$option_value[ $key ] = false;
						}
						break;

					/*
					 * Boolean fields.
					 */

					/*
					 * Covers:
					 *  'noindex-'
					 *  'showdate-'
					 *  'hideeditbox-'
					 */
					default:
						$option_value[ $key ] = WPSEO_Utils::validate_bool( $value );
						break;
				}
			}
			unset( $key, $value, $switch_key );
		}

		return $option_value;
	}

	/**
	 * Make sure that any set option values relating to post_types and/or taxonomies are retained,
	 * even when that post_type or taxonomy may not yet have been registered.
	 *
	 * {@internal Overrule the abstract class version of this to make sure one extra renamed
	 *            variable key does not get removed. IMPORTANT: keep this method in line with
	 *            the parent on which it is based!}}
	 *
	 * @param array $dirty Original option as retrieved from the database.
	 * @param array $clean Filtered option where any options which shouldn't be in our option
	 *                     have already been removed and any options which weren't set
	 *                     have been set to their defaults.
	 *
	 * @return array
	 */
	protected function retain_variable_keys( $dirty, $clean ) {
		if ( ( is_array( $this->variable_array_key_patterns ) && $this->variable_array_key_patterns !== array() ) && ( is_array( $dirty ) && $dirty !== array() ) ) {

			// Add the extra pattern.
			$patterns   = $this->variable_array_key_patterns;
			$patterns[] = 'tax-hideeditbox-';

			/**
			 * Allow altering the array with variable array key patterns.
			 *
			 * @api  array  $patterns  Array with the variable array key patterns.
			 */
			$patterns = apply_filters( 'wpseo_option_titles_variable_array_key_patterns', $patterns );

			foreach ( $dirty as $key => $value ) {

				// Do nothing if already in filtered option array.
				if ( isset( $clean[ $key ] ) ) {
					continue;
				}

				foreach ( $patterns as $pattern ) {
					if ( strpos( $key, $pattern ) === 0 ) {
						$clean[ $key ] = $value;
						break;
					}
				}
			}
		}

		return $clean;
	}

	/**
	 * Retrieves a list of separator options.
	 *
	 * @return array An array of the separator options.
	 */
	protected static function get_separator_option_list() {
		$separators = array(
			'sc-dash'   => array(
				'option' => '-',
				'label'  => __( 'Dash', 'wordpress-seo' ),
			),
			'sc-ndash'  => array(
				'option' => '&ndash;',
				'label'  => __( 'En dash', 'wordpress-seo' ),
			),
			'sc-mdash'  => array(
				'option' => '&mdash;',
				'label'  => __( 'Em dash', 'wordpress-seo' ),
			),
			'sc-colon'  => array(
				'option' => ':',
				'label'  => __( 'Colon', 'wordpress-seo' ),
			),
			'sc-middot' => array(
				'option' => '&middot;',
				'label'  => __( 'Middle dot', 'wordpress-seo' ),
			),
			'sc-bull'   => array(
				'option' => '&bull;',
				'label'  => __( 'Bullet', 'wordpress-seo' ),
			),
			'sc-star'   => array(
				'option' => '*',
				'label'  => __( 'Asterisk', 'wordpress-seo' ),
			),
			'sc-smstar' => array(
				'option' => '&#8902;',
				'label'  => __( 'Low asterisk', 'wordpress-seo' ),
			),
			'sc-pipe'   => array(
				'option' => '|',
				'label'  => __( 'Vertical bar', 'wordpress-seo' ),
			),
			'sc-tilde'  => array(
				'option' => '~',
				'label'  => __( 'Small tilde', 'wordpress-seo' ),
			),
			'sc-laquo'  => array(
				'option' => '&laquo;',
				'label'  => __( 'Left angle quotation mark', 'wordpress-seo' ),
			),
			'sc-raquo'  => array(
				'option' => '&raquo;',
				'label'  => __( 'Right angle quotation mark', 'wordpress-seo' ),
			),
			'sc-lt'     => array(
				'option' => '&lt;',
				'label'  => __( 'Less than sign', 'wordpress-seo' ),
			),
			'sc-gt'     => array(
				'option' => '&gt;',
				'label'  => __( 'Greater than sign', 'wordpress-seo' ),
			),
		);

		/**
		 * Allows altering the separator options array.
		 *
		 * @api array $separators Array with the separator options.
		 */
		$separator_list = apply_filters( 'wpseo_separator_option_list', $separators );

		if ( ! is_array( $separator_list ) ) {
			return $separators;
		}

		return $separator_list;
	}
}<|MERGE_RESOLUTION|>--- conflicted
+++ resolved
@@ -148,11 +148,7 @@
 		add_action( 'registered_taxonomy', array( $this, 'invalidate_enrich_defaults_cache' ) );
 		add_action( 'unregistered_taxonomy', array( $this, 'invalidate_enrich_defaults_cache' ) );
 
-<<<<<<< HEAD
-		add_filter( 'admin_title', array( 'Yoast_Input_Validation', 'yoast_admin_document_title_errors' ) );
-=======
 		add_filter( 'admin_title', array( 'Yoast_Input_Validation', 'add_yoast_admin_document_title_errors' ) );
->>>>>>> 9dc23db6
 	}
 
 	/**
