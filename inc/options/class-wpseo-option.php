<?php
/**
 * WPSEO plugin file.
 *
 * @package WPSEO\Internals\Options
 */

/**
 * This abstract class and it's concrete classes implement defaults and value validation for
 * all WPSEO options and subkeys within options.
 *
 * Some guidelines:
 * [Retrieving options]
 * - Use the normal get_option() to retrieve an option. You will receive a complete array for the option.
 *   Any subkeys which were not set, will have their default values in place.
 * - In other words, you will normally not have to check whether a subkey isset() as they will *always* be set.
 *   They will also *always* be of the correct variable type.
 *   The only exception to this are the options with variable option names based on post_type or taxonomy
 *   as those will not always be available before the taxonomy/post_type is registered.
 *   (they will be available if a value was set, they won't be if it wasn't as the class won't know
 *   that a default needs to be injected).
 *
 * [Updating/Adding options]
 * - For multisite site_options, please use the WPSEO_Options::update_site_option() method.
 * - For normal options, use the normal add/update_option() functions. As long a the classes here
 *   are instantiated, validation for all options and their subkeys will be automatic.
 * - On (succesfull) update of a couple of options, certain related actions will be run automatically.
 *   Some examples:
 *   - on change of wpseo[yoast_tracking], the cron schedule will be adjusted accordingly
 *   - on change of wpseo and wpseo_title, some caches will be cleared
 *
 *
 * [Important information about add/updating/changing these classes]
 * - Make sure that option array key names are unique across options. The WPSEO_Options::get_all()
 *   method merges most options together. If any of them have non-unique names, even if they
 *   are in a different option, they *will* overwrite each other.
 * - When you add a new array key in an option: make sure you add proper defaults and add the key
 *   to the validation routine in the proper place or add a new validation case.
 *   You don't need to do any upgrading as any option returned will always be merged with the
 *   defaults, so new options will automatically be available.
 *   If the default value is a string which need translating, add this to the concrete class
 *   translate_defaults() method.
 * - When you remove an array key from an option: if it's important that the option is really removed,
 *   add the WPSEO_Option::clean_up( $option_name ) method to the upgrade run.
 *   This will re-save the option and automatically remove the array key no longer in existance.
 * - When you rename a sub-option: add it to the clean_option() routine and run that in the upgrade run.
 * - When you change the default for an option sub-key, make sure you verify that the validation routine will
 *   still work the way it should.
 *   Example: changing a default from '' (empty string) to 'text' with a validation routine with tests
 *   for an empty string will prevent a user from saving an empty string as the real value. So the
 *   test for '' with the validation routine would have to be removed in that case.
 * - If an option needs specific actions different from defined in this abstract class, you can just overrule
 *   a method by defining it in the concrete class.
 *
 * @todo [JRF => testers] Double check that validation will not cause errors when called
 *       from upgrade routine (some of the WP functions may not yet be available).
 */
abstract class WPSEO_Option {

	/**
	 * Prefix for override option keys that allow or disallow the option key of the same name.
	 *
	 * @var string
	 */
	const ALLOW_KEY_PREFIX = 'allow_';

	/**
	 * Option name - MUST be set in concrete class and set to public.
	 *
	 * @var string
	 */
	protected $option_name;

	/**
	 * Option group name for use in settings forms.
	 *
	 * Will be set automagically if not set in concrete class (i.e.
	 * if it confirm to the normal pattern 'yoast' . $option_name . 'options',
	 * only set in conrete class if it doesn't).
	 *
	 * @var string
	 */
	public $group_name;

	/**
	 * Whether to include the option in the return for WPSEO_Options::get_all().
	 *
	 * Also determines which options are copied over for ms_(re)set_blog().
	 *
	 * @var bool
	 */
	public $include_in_all = true;

	/**
	 * Whether this option is only for when the install is multisite.
	 *
	 * @var bool
	 */
	public $multisite_only = false;

	/**
	 * Array of defaults for the option - MUST be set in concrete class.
	 *
	 * Shouldn't be requested directly, use $this->get_defaults();
	 *
	 * @var array
	 */
	protected $defaults;

	/**
	 * Array of variable option name patterns for the option - if any -.
	 *
	 * Set this when the option contains array keys which vary based on post_type
	 * or taxonomy.
	 *
	 * @var array
	 */
	protected $variable_array_key_patterns;

	/**
	 * Array of sub-options which should not be overloaded with multi-site defaults.
	 *
	 * @var array
	 */
	public $ms_exclude = array();

	/**
	 * Name for an option higher in the hierarchy to override setting access.
	 *
	 * @var string
	 */
	protected $override_option_name;

	/**
	 * Instance of this class.
	 *
	 * @var object
	 */
	protected static $instance;


	/* *********** INSTANTIATION METHODS *********** */

	/**
	 * Add all the actions and filters for the option.
	 *
	 * @return \WPSEO_Option
	 */
	protected function __construct() {

		/* Add filters which get applied to the get_options() results. */
		$this->add_default_filters(); // Return defaults if option not set.
		$this->add_option_filters(); // Merge with defaults if option *is* set.


		if ( $this->multisite_only !== true ) {
			/**
			 * The option validation routines remove the default filters to prevent failing
			 * to insert an option if it's new. Let's add them back afterwards.
			 */
			add_action( 'add_option', array( $this, 'add_default_filters' ) ); // Adding back after INSERT.

			add_action( 'update_option', array( $this, 'add_default_filters' ) );
		}
		elseif ( is_multisite() ) {
			/*
			 * The option validation routines remove the default filters to prevent failing
			 * to insert an option if it's new. Let's add them back afterwards.
			 *
			 * For site_options, this method is not foolproof as these actions are not fired
			 * on an insert/update failure. Please use the WPSEO_Options::update_site_option() method
			 * for updating site options to make sure the filters are in place.
			 */
			add_action( 'add_site_option_' . $this->option_name, array( $this, 'add_default_filters' ) );
			add_action( 'update_site_option_' . $this->option_name, array( $this, 'add_default_filters' ) );

		}


		/*
		 * Make sure the option will always get validated, independently of register_setting()
		 * (only available on back-end).
		 */
		add_filter( 'sanitize_option_' . $this->option_name, array( $this, 'validate' ) );

		// Flushes the rewrite rules when option is updated.
		add_action( 'update_option_' . $this->option_name, array( 'WPSEO_Utils', 'clear_rewrites' ) );

		/* Register our option for the admin pages */
		add_action( 'admin_init', array( $this, 'register_setting' ) );


		/* Set option group name if not given */
		if ( ! isset( $this->group_name ) || $this->group_name === '' ) {
			$this->group_name = 'yoast_' . $this->option_name . '_options';
		}

		/* Translate some defaults as early as possible - textdomain is loaded in init on priority 1. */
		if ( method_exists( $this, 'translate_defaults' ) ) {
			add_action( 'init', array( $this, 'translate_defaults' ), 2 );
		}

		/**
		 * Enrich defaults once custom post types and taxonomies have been registered
		 * which is normally done on the init action.
		 *
		 * @todo [JRF/testers] Verify that none of the options which are only available after
		 * enrichment are used before the enriching.
		 */
		if ( method_exists( $this, 'enrich_defaults' ) ) {
			add_action( 'init', array( $this, 'enrich_defaults' ), 99 );
		}
	}

// @codingStandardsIgnoreStart
	/**
	 * All concrete classes *must* contain the get_instance method.
	 *
	 * {@internal Unfortunately I can't define it as an abstract as it also *has* to be static...}}
	 */
	// abstract protected static function get_instance();


	/**
	 * Concrete classes *may* contain a translate_defaults method.
	 */
	// abstract public function translate_defaults();


	/**
	 * Concrete classes *may* contain a enrich_defaults method to add additional defaults once
	 * all post_types and taxonomies have been registered.
	 */
	// abstract public function enrich_defaults();

	/* *********** METHODS INFLUENCING get_option() *********** */

	/**
	 * Add filters to make sure that the option default is returned if the option is not set.
	 *
	 * @return void
	 */
	public function add_default_filters() {
		// Don't change, needs to check for false as could return prio 0 which would evaluate to false.
		if ( has_filter( 'default_option_' . $this->option_name, array( $this, 'get_defaults' ) ) === false ) {
			add_filter( 'default_option_' . $this->option_name, array( $this, 'get_defaults' ) );
		}
	}

	// @codingStandardsIgnoreStart
	/**
	 * Validate webmaster tools & Pinterest verification strings.
	 *
	 * @param string $key   Key to check, by type of service.
	 * @param array  $dirty Dirty data with the new values.
	 * @param array  $old   Old data.
	 * @param array  $clean Clean data by reference, normally the default values.
	 */
	public function validate_verification_string( $key, $dirty, $old, &$clean ) {
		if ( isset( $dirty[ $key ] ) && $dirty[ $key ] !== '' ) {
			$meta = $dirty[ $key ];
			if ( strpos( $meta, 'content=' ) ) {
				// Make sure we only have the real key, not a complete meta tag.
				preg_match( '`content=([\'"])?([^\'"> ]+)(?:\1|[ />])`', $meta, $match );
				if ( isset( $match[2] ) ) {
					$meta = $match[2];
				}
				unset( $match );
			}

			$meta = sanitize_text_field( $meta );
			if ( $meta !== '' ) {
				$regex   = '`^[A-Fa-f0-9_-]+$`';
				$service = '';

				switch ( $key ) {
					case 'baiduverify':
						$regex   = '`^[A-Za-z0-9_-]+$`';
						$service = 'Baidu Webmaster tools';
						break;

					case 'googleverify':
						$regex   = '`^[A-Za-z0-9_-]+$`';
						$service = 'Google Webmaster tools';
						break;

					case 'msverify':
						$service = 'Bing Webmaster tools';
						break;

					case 'pinterestverify':
						$service = 'Pinterest';
						break;

					case 'yandexverify':
						$service = 'Yandex Webmaster tools';
						break;
				}

				if ( preg_match( $regex, $meta ) ) {
					$clean[ $key ] = $meta;
				}
				else {
					// Restore the previous value, if any.
					if ( isset( $old[ $key ] ) && preg_match( $regex, $old[ $key ] ) ) {
						$clean[ $key ] = $old[ $key ];
					}
					add_settings_error(
						$this->group_name, // Slug title of the setting.
						$key, // Suffix-ID for the error message box. WordPress prepends `setting-error-`.
						/* translators: 1: Verification string from user input; 2: Service name. */
						sprintf( __( '%1$s does not seem to be a valid %2$s verification string. Please correct.', 'wordpress-seo' ), '<strong>' . esc_html( $meta ) . '</strong>', $service ), // The error message.
						'notice-error' // CSS class for the WP notice, either the legacy 'error' / 'updated' or the new `notice-*` ones.
					);

					Yoast_Input_Validation::add_dirty_value_to_settings_errors( $key, $meta );
				}
			}
		}
	}

	/**
<<<<<<< HEAD
	 * @param string $key   Key to check, by type of URL setting.
	 * @param array  $dirty Dirty data.
=======
	 * Validates an option as a valid URL. Prints out a WordPress settings error
	 * notice if the URL is invalid.
	 *
	 * @param string $key   Key to check, by type of service.
	 * @param array  $dirty Dirty data with the new values.
>>>>>>> 9dc23db6
	 * @param array  $old   Old data.
	 * @param array  $clean Clean data by reference, normally the default values.
	 */
	public function validate_url( $key, $dirty, $old, &$clean ) {
		if ( isset( $dirty[ $key ] ) && $dirty[ $key ] !== '' ) {

			$submitted_url = trim( htmlspecialchars( $dirty[ $key ] ) );
			$validated_url = filter_var( $submitted_url, FILTER_VALIDATE_URL );

			if ( $validated_url === false ) {
				if ( function_exists( 'add_settings_error' ) ) {
					add_settings_error(
<<<<<<< HEAD
						$this->group_name, // Slug title of the setting.
						$key, // Suffix-ID for the error message box.
						sprintf(
							/* translators: %s expands to an invalid URL. */
							__( '%s does not seem to be a valid URL. Please correct.', 'wordpress-seo' ),
							'<strong>' . esc_html( $url ) . '</strong>'
						), // The error message.
						'error' // Error type, either 'error' or 'updated'.
=======
						// Slug title of the setting.
						$this->group_name,
						// Suffix-ID for the error message box. WordPress prepends `setting-error-`.
						$key,
						sprintf(
							/* translators: %s expands to an invalid URL. */
							__( '%s does not seem to be a valid url. Please correct.', 'wordpress-seo' ),
							'<strong>' . esc_html( $submitted_url ) . '</strong>'
						),
						// CSS class for the WP notice.
						'notice-error'
>>>>>>> 9dc23db6
					);
				}

				// Restore the previous URL value, if any.
				if ( isset( $old[ $key ] ) && $old[ $key ] !== '' ) {
					$url = WPSEO_Utils::sanitize_url( $old[ $key ] );
					if ( $url !== '' ) {
						$clean[ $key ] = $url;
					}
				}

				return;
			}

			// The URL format is valid, let's sanitize it.
			$url = WPSEO_Utils::sanitize_url( $validated_url );

			if ( $url !== '' ) {
				$clean[ $key ] = $url;
			}
		}
	}

 	/**
	 * Validates a Facebook App ID.
	 *
	 * @param string $key   Key to check, in this case: the Facebook App ID field name.
	 * @param array  $dirty Dirty data with the new values.
	 * @param array  $old   Old data.
	 * @param array  $clean Clean data by reference, normally the default values.
	 */
	public function validate_facebook_app_id( $key, $dirty, $old, &$clean ) {
		if ( isset( $dirty[ $key ] ) && $dirty[ $key ] !== '' ) {
			$url = 'https://graph.facebook.com/' . $dirty[ $key ];

			$response        = wp_remote_get( $url );
			// These filters are used in the tests.
			/**
			 * Filter: 'validate_facebook_app_id_api_response_code' - Allows to filter the Faceboook API response code.
			 *
			 * @api int $response_code The Facebook API response header code.
			 */
			$response_code   = apply_filters( 'validate_facebook_app_id_api_response_code', wp_remote_retrieve_response_code( $response ) );
			/**
			 * Filter: 'validate_facebook_app_id_api_response_body' - Allows to filter the Faceboook API response body.
			 *
			 * @api string $response_body The Facebook API JSON response body.
			 */
			$response_body   = apply_filters( 'validate_facebook_app_id_api_response_body', wp_remote_retrieve_body( $response ) );
			$response_object = json_decode( $response_body );

			/*
			 * When the request is successful the response code will be 200 and
			 * the response object will contain an `id` property.
			 */
			if ( $response_code === 200 && isset( $response_object->id ) ) {
				$clean[ $key ] = $dirty[ $key ];
				return;
			}

			// Restore the previous value, if any.
			if ( isset( $old[ $key ] ) && $old[ $key ] !== '' ) {
				$clean[ $key ] = $old[ $key ];
			}
			add_settings_error(
				$this->group_name, // Slug title of the setting.
				$key, // Suffix-ID for the error message box. WordPress prepends `setting-error-`.
				sprintf(
					/* translators: %s expands to an invalid Facebook App ID. */
					__( '%s does not seem to be a valid Facebook App ID. Please correct.', 'wordpress-seo' ),
					'<strong>' . esc_html( $dirty[ $key ] ) . '</strong>'
				), // The error message.
				'notice-error' // CSS class for the WP notice, either the legacy 'error' / 'updated' or the new `notice-*` ones.
			);

			Yoast_Input_Validation::add_dirty_value_to_settings_errors( $key, $dirty[ $key ] );
		}
	}

	/**
	 * Remove the default filters.
	 * Called from the validate() method to prevent failure to add new options.
	 *
	 * @return void
	 */
	public function remove_default_filters() {
		remove_filter( 'default_option_' . $this->option_name, array( $this, 'get_defaults' ) );
	}

	/**
	 * Get the enriched default value for an option.
	 *
	 * Checks if the concrete class contains an enrich_defaults() method and if so, runs it.
	 *
	 * {@internal The enrich_defaults method is used to set defaults for variable array keys
	 *            in an option, such as array keys depending on post_types and/or taxonomies.}}
	 *
	 * @return array
	 */
	public function get_defaults() {
		if ( method_exists( $this, 'translate_defaults' ) ) {
			$this->translate_defaults();
		}

		if ( method_exists( $this, 'enrich_defaults' ) ) {
			$this->enrich_defaults();
		}

		return apply_filters( 'wpseo_defaults', $this->defaults, $this->option_name );
	}

	/**
	 * Add filters to make sure that the option is merged with its defaults before being returned.
	 *
	 * @return void
	 */
	public function add_option_filters() {
		// Don't change, needs to check for false as could return prio 0 which would evaluate to false.
		if ( has_filter( 'option_' . $this->option_name, array( $this, 'get_option' ) ) === false ) {
			add_filter( 'option_' . $this->option_name, array( $this, 'get_option' ) );
		}
	}

	/**
	 * Remove the option filters.
	 * Called from the clean_up methods to make sure we retrieve the original old option.
	 *
	 * @return void
	 */
	public function remove_option_filters() {
		remove_filter( 'option_' . $this->option_name, array( $this, 'get_option' ) );
	}

	/**
	 * Merge an option with its default values.
	 *
	 * This method should *not* be called directly!!! It is only meant to filter the get_option() results.
	 *
	 * @param mixed $options Option value.
	 *
	 * @return mixed Option merged with the defaults for that option.
	 */
	public function get_option( $options = null ) {
		$filtered = $this->array_filter_merge( $options );

		/*
		 * If the option contains variable option keys, make sure we don't remove those settings
		 * - even if the defaults are not complete yet.
		 * Unfortunately this means we also won't be removing the settings for post types or taxonomies
		 * which are no longer in the WP install, but rather that than the other way around.
		 */
		if ( isset( $this->variable_array_key_patterns ) ) {
			$filtered = $this->retain_variable_keys( $options, $filtered );
		}

		return $filtered;
	}

	/* *********** METHODS influencing add_uption(), update_option() and saving from admin pages. *********** */

	/**
	 * Register (whitelist) the option for the configuration pages.
	 * The validation callback is already registered separately on the sanitize_option hook,
	 * so no need to double register.
	 *
	 * @return void
	 */
	public function register_setting() {
		if ( ! WPSEO_Capability_Utils::current_user_can( 'wpseo_manage_options' ) ) {
			return;
		}

		if ( $this->multisite_only === true ) {
			$network_settings_api = Yoast_Network_Settings_API::get();
			if ( $network_settings_api->meets_requirements() ) {
				$network_settings_api->register_setting( $this->group_name, $this->option_name );
			}
			return;
		}

		register_setting( $this->group_name, $this->option_name );
	}

	/**
	 * Validate the option
	 *
	 * @param mixed $option_value The unvalidated new value for the option.
	 *
	 * @return array Validated new value for the option.
	 */
	public function validate( $option_value ) {
		$clean = $this->get_defaults();

		/* Return the defaults if the new value is empty. */
		if ( ! is_array( $option_value ) || $option_value === array() ) {
			return $clean;
		}

		$option_value = array_map( array( 'WPSEO_Utils', 'trim_recursive' ), $option_value );

		$old = $this->get_original_option();
		if ( ! is_array( $old ) ) {
			$old = array();
		}
		$old = array_merge( $clean, $old );

		$clean = $this->validate_option( $option_value, $clean, $old );

		// Prevent updates to variables that are disabled via the override option.
		$clean = $this->prevent_disabled_options_update( $clean, $old );

		/* Retain the values for variable array keys even when the post type/taxonomy is not yet registered. */
		if ( isset( $this->variable_array_key_patterns ) ) {
			$clean = $this->retain_variable_keys( $option_value, $clean );
		}

		$this->remove_default_filters();

		return $clean;
	}

	/**
	 * Checks whether a specific option key is disabled.
	 *
	 * This is determined by whether an override option is available with a key that equals the given key prefixed
	 * with 'allow_'.
	 *
	 * @param string $key Option key.
	 *
	 * @return bool True if option key is disabled, false otherwise.
	 */
	public function is_disabled( $key ) {
		$override_option = $this->get_override_option();
		if ( empty( $override_option ) ) {
			return false;
		}

		return isset( $override_option[ self::ALLOW_KEY_PREFIX . $key ] ) && ! $override_option[ self::ALLOW_KEY_PREFIX . $key ];
	}

	/**
	 * All concrete classes must contain a validate_option() method which validates all
	 * values within the option.
	 *
	 * @param array $dirty New value for the option.
	 * @param array $clean Clean value for the option, normally the defaults.
	 * @param array $old   Old value of the option.
	 */
	abstract protected function validate_option( $dirty, $clean, $old );

	/* *********** METHODS for ADDING/UPDATING/UPGRADING the option. *********** */

	/**
	 * Retrieve the real old value (unmerged with defaults).
	 *
	 * @return array|bool The original option value (which can be false if the option doesn't exist).
	 */
	protected function get_original_option() {
		$this->remove_default_filters();
		$this->remove_option_filters();

		// Get (unvalidated) array, NOT merged with defaults.
		if ( $this->multisite_only !== true ) {
			$option_value = get_option( $this->option_name );
		}
		else {
			$option_value = get_site_option( $this->option_name );
		}

		$this->add_option_filters();
		$this->add_default_filters();

		return $option_value;
	}

	/**
	 * Add the option if it doesn't exist for some strange reason.
	 *
	 * @uses WPSEO_Option::get_original_option()
	 *
	 * @return void
	 */
	public function maybe_add_option() {
		if ( $this->get_original_option() === false ) {
			if ( $this->multisite_only !== true ) {
				update_option( $this->option_name, $this->get_defaults() );
			}
			else {
				$this->update_site_option( $this->get_defaults() );
			}
		}
	}

	/**
	 * Update a site_option.
	 *
	 * {@internal This special method is only needed for multisite options, but very needed indeed there.
	 *            The order in which certain functions and hooks are run is different between
	 *            get_option() and get_site_option() which means in practice that the removing
	 *            of the default filters would be done too late and the re-adding of the default
	 *            filters might not be done at all.
	 *            Aka: use the WPSEO_Options::update_site_option() method (which calls this method)
	 *            for safely adding/updating multisite options.}}
	 *
	 * @param mixed $value The new value for the option.
	 *
	 * @return bool Whether the update was succesfull.
	 */
	public function update_site_option( $value ) {
		if ( $this->multisite_only === true && is_multisite() ) {
			$this->remove_default_filters();
			$result = update_site_option( $this->option_name, $value );
			$this->add_default_filters();

			return $result;
		}
		else {
			return false;
		}
	}

	/**
	 * Retrieve the real old value (unmerged with defaults), clean and re-save the option.
	 *
	 * @uses WPSEO_Option::get_original_option()
	 * @uses WPSEO_Option::import()
	 *
	 * @param string $current_version Optional. Version from which to upgrade, if not set,
	 *                                version specific upgrades will be disregarded.
	 *
	 * @return void
	 */
	public function clean( $current_version = null ) {
		$option_value = $this->get_original_option();
		$this->import( $option_value, $current_version );
	}

	/**
	 * Clean and re-save the option.
	 *
	 * @uses clean_option() method from concrete class if it exists.
	 *
	 * @todo [JRF/whomever] Figure out a way to show settings error during/after the upgrade - maybe
	 * something along the lines of:
	 * -> add them to a property in this class
	 * -> if that property isset at the end of the routine and add_settings_error function does not exist,
	 *    save as transient (or update the transient if one already exists)
	 * -> next time an admin is in the WP back-end, show the errors and delete the transient or only delete it
	 *    once the admin has dismissed the message (add ajax function)
	 * Important: all validation routines which add_settings_errors would need to be changed for this to work
	 *
	 * @param array  $option_value          Option value to be imported.
	 * @param string $current_version       Optional. Version from which to upgrade, if not set,
	 *                                      version specific upgrades will be disregarded.
	 * @param array  $all_old_option_values Optional. Only used when importing old options to
	 *                                      have access to the real old values, in contrast to
	 *                                      the saved ones.
	 *
	 * @return void
	 */
	public function import( $option_value, $current_version = null, $all_old_option_values = null ) {
		if ( $option_value === false ) {
			$option_value = $this->get_defaults();
		}
		elseif ( is_array( $option_value ) && method_exists( $this, 'clean_option' ) ) {
			$option_value = $this->clean_option( $option_value, $current_version, $all_old_option_values );
		}

		/*
		 * Save the cleaned value - validation will take care of cleaning out array keys which
		 * should no longer be there.
		 */
		if ( $this->multisite_only !== true ) {
			update_option( $this->option_name, $option_value );
		}
		else {
			$this->update_site_option( $this->option_name, $option_value );
		}
	}

	/**
	 * Returns the variable array key patterns for an options class.
	 *
	 * @return array
	 */
	public function get_patterns() {
		return (array) $this->variable_array_key_patterns;
	}

	/**
	 * Concrete classes *may* contain a clean_option method which will clean out old/renamed
	 * values within the option.
	 */
	// abstract public function clean_option( $option_value, $current_version = null, $all_old_option_values = null );
	/* *********** HELPER METHODS for internal use. *********** */

	/**
	 * Helper method - Combines a fixed array of default values with an options array
	 * while filtering out any keys which are not in the defaults array.
	 *
	 * @todo [JRF] - shouldn't this be a straight array merge ? at the end of the day, the validation
	 * removes any invalid keys on save.
	 *
	 * @param array $options Optional. Current options. If not set, the option defaults
	 *                       for the $option_key will be returned.
	 *
	 * @return array Combined and filtered options array.
	 */
	protected function array_filter_merge( $options = null ) {

		$defaults = $this->get_defaults();

		if ( ! isset( $options ) || $options === false || $options === array() ) {
			return $defaults;
		}

		$options = (array) $options;

		/*
		$filtered = array();

			if ( $defaults !== array() ) {
				foreach ( $defaults as $key => $default_value ) {
					// @todo should this walk through array subkeys ?
					$filtered[ $key ] = ( isset( $options[ $key ] ) ? $options[ $key ] : $default_value );
				}
			}
		*/
		$filtered = array_merge( $defaults, $options );

		return $filtered;
	}

	/**
	 * Sets updated values for variables that are disabled via the override option back to their previous values.
	 *
	 * @param array $updated Updated option value.
	 * @param array $old     Old option value.
	 *
	 * @return array Updated option value, with all disabled variables set to their old values.
	 */
	protected function prevent_disabled_options_update( $updated, $old ) {
		$override_option = $this->get_override_option();
		if ( empty( $override_option ) ) {
			return $updated;
		}

		/*
		 * This loop could as well call `is_disabled( $key )` for each iteration,
		 * however this would be worse performance-wise.
		 */
		foreach ( $old as $key => $value ) {
			if ( isset( $override_option[ self::ALLOW_KEY_PREFIX . $key ] ) && ! $override_option[ self::ALLOW_KEY_PREFIX . $key ] ) {
				$updated[ $key ] = $old[ $key ];
			}
		}

		return $updated;
	}

	/**
	 * Retrieves the value of the override option, if available.
	 *
	 * An override option contains values that may determine access to certain sub-variables
	 * of this option.
	 *
	 * Only regular options in multisite can have override options, which in that case
	 * would be network options.
	 *
	 * @return array Override option value, or empty array if unavailable.
	 */
	protected function get_override_option() {
		if ( empty( $this->override_option_name ) || $this->multisite_only === true || ! is_multisite() ) {
			return array();
		}

		return get_site_option( $this->override_option_name, array() );
	}

	/**
	 * Make sure that any set option values relating to post_types and/or taxonomies are retained,
	 * even when that post_type or taxonomy may not yet have been registered.
	 *
	 * {@internal The wpseo_titles concrete class overrules this method. Make sure that any
	 *            changes applied here, also get ported to that version.}}
	 *
	 * @param array $dirty Original option as retrieved from the database.
	 * @param array $clean Filtered option where any options which shouldn't be in our option
	 *                     have already been removed and any options which weren't set
	 *                     have been set to their defaults.
	 *
	 * @return array
	 */
	protected function retain_variable_keys( $dirty, $clean ) {
		if ( ( is_array( $this->variable_array_key_patterns ) && $this->variable_array_key_patterns !== array() ) && ( is_array( $dirty ) && $dirty !== array() ) ) {
			foreach ( $dirty as $key => $value ) {

				// Do nothing if already in filtered options.
				if ( isset( $clean[ $key ] ) ) {
					continue;
				}

				foreach ( $this->variable_array_key_patterns as $pattern ) {

					if ( strpos( $key, $pattern ) === 0 ) {
						$clean[ $key ] = $value;
						break;
					}
				}
			}
		}

		return $clean;
	}

	/**
	 * Check whether a given array key conforms to one of the variable array key patterns for this option.
	 *
	 * @usedby validate_option() methods for options with variable array keys.
	 *
	 * @param string $key Array key to check.
	 *
	 * @return string Pattern if it conforms, original array key if it doesn't or if the option
	 *                does not have variable array keys.
	 */
	protected function get_switch_key( $key ) {
		if ( ! isset( $this->variable_array_key_patterns ) || ( ! is_array( $this->variable_array_key_patterns ) || $this->variable_array_key_patterns === array() ) ) {
			return $key;
		}

		foreach ( $this->variable_array_key_patterns as $pattern ) {
			if ( strpos( $key, $pattern ) === 0 ) {
				return $pattern;
			}
		}

		return $key;
	}
}<|MERGE_RESOLUTION|>--- conflicted
+++ resolved
@@ -320,16 +320,11 @@
 	}
 
 	/**
-<<<<<<< HEAD
-	 * @param string $key   Key to check, by type of URL setting.
-	 * @param array  $dirty Dirty data.
-=======
 	 * Validates an option as a valid URL. Prints out a WordPress settings error
 	 * notice if the URL is invalid.
 	 *
-	 * @param string $key   Key to check, by type of service.
+	 * @param string $key   Key to check, by type of URL setting.
 	 * @param array  $dirty Dirty data with the new values.
->>>>>>> 9dc23db6
 	 * @param array  $old   Old data.
 	 * @param array  $clean Clean data by reference, normally the default values.
 	 */
@@ -342,16 +337,6 @@
 			if ( $validated_url === false ) {
 				if ( function_exists( 'add_settings_error' ) ) {
 					add_settings_error(
-<<<<<<< HEAD
-						$this->group_name, // Slug title of the setting.
-						$key, // Suffix-ID for the error message box.
-						sprintf(
-							/* translators: %s expands to an invalid URL. */
-							__( '%s does not seem to be a valid URL. Please correct.', 'wordpress-seo' ),
-							'<strong>' . esc_html( $url ) . '</strong>'
-						), // The error message.
-						'error' // Error type, either 'error' or 'updated'.
-=======
 						// Slug title of the setting.
 						$this->group_name,
 						// Suffix-ID for the error message box. WordPress prepends `setting-error-`.
@@ -363,7 +348,6 @@
 						),
 						// CSS class for the WP notice.
 						'notice-error'
->>>>>>> 9dc23db6
 					);
 				}
 
