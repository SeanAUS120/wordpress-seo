--- conflicted
+++ resolved
@@ -2334,32 +2334,6 @@
 						}
 						break;
 
-<<<<<<< HEAD
-
-					/* WP user id */
-					case 'plus-author':
-						if ( isset( $dirty[$key] ) && ( $dirty[$key] !== '' && $dirty[$key] != - 1 ) ) {
-							$int = self::validate_int( $dirty[$key] );
-							if ( $int !== false && $int > 0 && get_user_by( 'id', $int ) !== false ) {
-								$clean[$key] = $int;
-							}
-							else if ( function_exists( 'add_settings_error' ) ) {
-								/* Unlikely to ever happen in a normal situation (only when user was deleted
-									 between when the page was loaded and the settings were saved), but still */
-								add_settings_error(
-									$this->group_name, // slug title of the setting
-										'_' . $key, // suffix-id for the error message box
-									__( 'Invalid user selected for Google+ Homepage author. Please correct.', 'wordpress-seo' ), // the error message
-									'error' // error type, either 'error' or 'updated'
-								);
-							}
-							unset( $int );
-						}
-						break;
-
-
-=======
->>>>>>> edec966f
 					/* boolean fields */
 					case 'googleplus':
 					case 'opengraph':
