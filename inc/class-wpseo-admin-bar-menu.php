--- conflicted
+++ resolved
@@ -195,14 +195,8 @@
 	 * @return void
 	 */
 	protected function add_keyword_research_submenu( WP_Admin_Bar $wp_admin_bar ) {
-<<<<<<< HEAD
-		$adwords_url = 'https://ads.google.com/home/tools/keyword-planner/';
-		$trends_url  = 'https://www.google.com/trends/explore';
-		$seobook_url = 'http://tools.seobook.com/keyword-tools/seobook/';
-=======
 		$adwords_url = 'https://yoa.st/keywordplanner';
 		$trends_url  = 'https://yoa.st/google-trends';
->>>>>>> 1c17e0f4
 
 		$post = $this->get_singular_post();
 		if ( $post ) {
