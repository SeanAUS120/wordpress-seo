--- conflicted
+++ resolved
@@ -817,6 +817,50 @@
 
 
 /**
+ * This invalidates our XML Sitemaps cache.
+ *
+ * @param $type
+ */
+function wpseo_invalidate_sitemap_cache( $type ) {
+	// Always delete the main index sitemaps cache, as that's always invalidated by any other change
+	delete_transient( 'wpseo_sitemap_cache_1' );
+	delete_transient( 'wpseo_sitemap_cache_' . $type );
+}
+
+add_action( 'deleted_term_relationships', 'wpseo_invalidate_sitemap_cache' );
+
+/**
+ * Invalidate XML sitemap cache for taxonomy / term actions
+ *
+ * @param unsigned $unused
+ * @param string $type
+ */
+function wpseo_invalidate_sitemap_cache_terms( $unused, $type ) {
+	wpseo_invalidate_sitemap_cache( $type );
+}
+
+add_action( 'edited_terms', 'wpseo_invalidate_sitemap_cache_terms', 10, 2 );
+add_action( 'clean_term_cache', 'wpseo_invalidate_sitemap_cache_terms', 10, 2 );
+add_action( 'clean_object_term_cache', 'wpseo_invalidate_sitemap_cache_terms', 10, 2 );
+
+/**
+ * Invalidate the XML sitemap cache for a post type when publishing or updating a post
+ *
+ * @param int $post_id
+ */
+function wpseo_invalidate_sitemap_cache_on_save_post( $post_id ) {
+
+	// If this is just a revision, don't invalidate the sitemap cache yet.
+	if ( wp_is_post_revision( $post_id ) )
+		return;
+
+	wpseo_invalidate_sitemap_cache( get_post_type( $post_id ) );
+}
+
+add_action( 'save_post', 'wpseo_invalidate_sitemap_cache_on_save_post' );
+
+
+/**
  * Emulate PHP native ctype_digit() function for when the ctype extension would be disabled *sigh*
  * Only emulates the behaviour for when the input is a string, does not handle integer input as ascii value
  *
@@ -939,7 +983,6 @@
 }
 
 /**
-<<<<<<< HEAD
  * Throw a notice about an invalid custom taxonomy used
  *
  * @since 1.4.14
@@ -965,47 +1008,4 @@
 	_deprecated_function( __FUNCTION__, 'WPSEO 1.5.4', 'WPSEO_Replace_Vars::get_terms' );
 	$singleton = WPSEO_Replace_Vars::get_instance();
 	return $singleton->get_terms( $id, $taxonomy, $return_single );
-}
-=======
- * This invalidates our XML Sitemaps cache.
- *
- * @param $type
- */
-function wpseo_invalidate_sitemap_cache( $type ) {
-	// Always delete the main index sitemaps cache, as that's always invalidated by any other change
-	delete_transient( 'wpseo_sitemap_cache_1' );
-	delete_transient( 'wpseo_sitemap_cache_' . $type );
-}
-
-add_action( 'deleted_term_relationships', 'wpseo_invalidate_sitemap_cache' );
-
-/**
- * Invalidate XML sitemap cache for taxonomy / term actions
- *
- * @param unsigned $unused
- * @param string $type
- */
-function wpseo_invalidate_sitemap_cache_terms( $unused, $type ) {
-	wpseo_invalidate_sitemap_cache( $type );
-}
-
-add_action( 'edited_terms', 'wpseo_invalidate_sitemap_cache_terms', 10, 2 );
-add_action( 'clean_term_cache', 'wpseo_invalidate_sitemap_cache_terms', 10, 2 );
-add_action( 'clean_object_term_cache', 'wpseo_invalidate_sitemap_cache_terms', 10, 2 );
-
-/**
- * Invalidate the XML sitemap cache for a post type when publishing or updating a post
- *
- * @param int $post_id
- */
-function wpseo_invalidate_sitemap_cache_on_save_post( $post_id ) {
-
-	// If this is just a revision, don't invalidate the sitemap cache yet.
-	if ( wp_is_post_revision( $post_id ) )
-		return;
-
-	wpseo_invalidate_sitemap_cache( get_post_type( $post_id ) );
-}
-
-add_action( 'save_post', 'wpseo_invalidate_sitemap_cache_on_save_post' );
->>>>>>> 44786370
+}