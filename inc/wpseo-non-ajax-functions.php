<?php
/**
 * @package WPSEO\Internals
 */

if ( ! defined( 'WPSEO_VERSION' ) ) {
	header( 'Status: 403 Forbidden' );
	header( 'HTTP/1.1 403 Forbidden' );
	exit();
}


/**
 * Test whether force rewrite should be enabled or not.
 */
function wpseo_title_test() {
	$options = get_option( 'wpseo_titles' );

	$options['forcerewritetitle'] = false;
	$options['title_test']        = 1;
	update_option( 'wpseo_titles', $options );

	// Setting title_test to > 0 forces the plugin to output the title below through a filter in class-frontend.php.
	$expected_title = 'This is a Yoast Test Title';

	WPSEO_Utils::clear_cache();


	$args = array(
		'user-agent' => sprintf( 'WordPress/%1$s; %2$s - Yoast', $GLOBALS['wp_version'], get_site_url() ),
	);
	$resp = wp_remote_get( get_bloginfo( 'url' ), $args );

	if ( ( $resp && ! is_wp_error( $resp ) ) && ( 200 == $resp['response']['code'] && isset( $resp['body'] ) ) ) {
		$res = preg_match( '`<title>([^<]+)</title>`im', $resp['body'], $matches );

		if ( $res && strcmp( $matches[1], $expected_title ) !== 0 ) {
			$options['forcerewritetitle'] = true;

			$resp = wp_remote_get( get_bloginfo( 'url' ), $args );
			$res  = false;
			if ( ( $resp && ! is_wp_error( $resp ) ) && ( 200 == $resp['response']['code'] && isset( $resp['body'] ) ) ) {
				$res = preg_match( '`/<title>([^>]+)</title>`im', $resp['body'], $matches );
			}
		}

		if ( ! $res || $matches[1] != $expected_title ) {
			$options['forcerewritetitle'] = false;
		}
	}
	else {
		// If that dies, let's make sure the titles are correct and force the output.
		$options['forcerewritetitle'] = true;
	}

	$options['title_test'] = 0;
	update_option( 'wpseo_titles', $options );
}

// Commented out? add_filter( 'switch_theme', 'wpseo_title_test', 0 ); R.
/**
 * Test whether the active theme contains a <meta> description tag.
 *
 * @since 1.4.14 Moved from dashboard.php and adjusted - see changelog
 *
 * @return void
 */
function wpseo_description_test() {
	$options = get_option( 'wpseo' );

	// Reset any related options - dirty way of getting the default to make sure it works on activation.
	$options['theme_has_description']   = WPSEO_Option_Wpseo::$desc_defaults['theme_has_description'];
	$options['theme_description_found'] = WPSEO_Option_Wpseo::$desc_defaults['theme_description_found'];

	/**
	 * @internal Should this be reset too ? Best to do so as test is done on re-activate and switch_theme
	 * as well and new warning would be warranted then. Only might give irritation on theme upgrade.
	 */
	$options['ignore_meta_description_warning'] = WPSEO_Option_Wpseo::$desc_defaults['ignore_meta_description_warning'];

	$file = false;
	if ( file_exists( get_stylesheet_directory() . '/header.php' ) ) {
		// Theme or child theme.
		$file = get_stylesheet_directory() . '/header.php';
	}
	elseif ( file_exists( get_template_directory() . '/header.php' ) ) {
		// Parent theme in case of a child theme.
		$file = get_template_directory() . '/header.php';
	}

	if ( is_string( $file ) && $file !== '' ) {
		$header_file = file_get_contents( $file );
		$issue       = preg_match_all( '#<\s*meta\s*(name|content)\s*=\s*("|\')(.*)("|\')\s*(name|content)\s*=\s*("|\')(.*)("|\')(\s+)?/?>#i', $header_file, $matches, PREG_SET_ORDER );
		if ( $issue === false || $issue === 0 ) {
			$options['theme_has_description'] = false;
		}
		else {
			foreach ( $matches as $meta ) {
				if ( ( strtolower( $meta[1] ) == 'name' && strtolower( $meta[3] ) == 'description' ) || ( strtolower( $meta[5] ) == 'name' && strtolower( $meta[7] ) == 'description' ) ) {
					$options['theme_description_found']         = $meta[0];
					$options['ignore_meta_description_warning'] = false;
					break; // No need to run through the rest of the meta's.
				}
			}
			if ( $options['theme_description_found'] !== '' ) {
				$options['theme_has_description'] = true;
			}
			else {
				$options['theme_has_description'] = false;
			}
		}
	}
	update_option( 'wpseo', $options );
}

add_filter( 'after_switch_theme', 'wpseo_description_test', 0 );

if ( version_compare( $GLOBALS['wp_version'], '3.6.99', '>' ) ) {
	// Use the new and *sigh* adjusted action hook WP 3.7+.
	add_action( 'upgrader_process_complete', 'wpseo_upgrader_process_complete', 10, 2 );
}
elseif ( version_compare( $GLOBALS['wp_version'], '3.5.99', '>' ) ) {
	// Use the new action hook WP 3.6+.
	add_action( 'upgrader_process_complete', 'wpseo_upgrader_process_complete', 10, 3 );
}
else {
	// Abuse filters to do our action.
	add_filter( 'update_theme_complete_actions', 'wpseo_update_theme_complete_actions', 10, 2 );
	add_filter( 'update_bulk_theme_complete_actions', 'wpseo_update_theme_complete_actions', 10, 2 );
}


/**
 * Check if the current theme was updated and if so, test the updated theme
 * for the title and meta description tag
 *
 * @since    1.4.14
 *
 * @param WP_Upgrader $upgrader_object Upgrader object instance.
 * @param array       $context_array   Context data array.
 * @param mixed       $themes          Optional themes set.
 *
 * @return  void
 */
function wpseo_upgrader_process_complete( $upgrader_object, $context_array, $themes = null ) {
	$options = get_option( 'wpseo' );

	// Break if admin_notice already in place.
	if ( ( ( isset( $options['theme_has_description'] ) && $options['theme_has_description'] === true ) || $options['theme_description_found'] !== '' ) && $options['ignore_meta_description_warning'] !== true ) {
		return;
	}
	// Break if this is not a theme update, not interested in installs as after_switch_theme would still be called.
	if ( ! isset( $context_array['type'] ) || $context_array['type'] !== 'theme' || ! isset( $context_array['action'] ) || $context_array['action'] !== 'update' ) {
		return;
	}

	$theme = get_stylesheet();
	if ( ! isset( $themes ) ) {
		// WP 3.7+.
		$themes = array();
		if ( isset( $context_array['themes'] ) && $context_array['themes'] !== array() ) {
			$themes = $context_array['themes'];
		}
		elseif ( isset( $context_array['theme'] ) && $context_array['theme'] !== '' ) {
			$themes = $context_array['theme'];
		}
	}

	if ( ( isset( $context_array['bulk'] ) && $context_array['bulk'] === true ) && ( is_array( $themes ) && count( $themes ) > 0 ) ) {

		if ( in_array( $theme, $themes ) ) {
			// Commented out? wpseo_title_test(); R.
			wpseo_description_test();
		}
	}
	elseif ( is_string( $themes ) && $themes === $theme ) {
		// Commented out? wpseo_title_test(); R.
		wpseo_description_test();
	}

	return;
}

/**
 * Abuse a filter to check if the current theme was updated and if so, test the updated theme
 * for the title and meta description tag
 *
 * @since 1.4.14
 *
 * @param   array           $update_actions Updated actions set.
 * @param   WP_Theme|string $updated_theme  Theme object instance or stylesheet name.
 *
 * @return  array  $update_actions    Unchanged array
 */
function wpseo_update_theme_complete_actions( $update_actions, $updated_theme ) {
	$options = get_option( 'wpseo' );

	// Break if admin_notice already in place.
	if ( ( ( isset( $options['theme_has_description'] ) && $options['theme_has_description'] === true ) || $options['theme_description_found'] !== '' ) && $options['ignore_meta_description_warning'] !== true ) {
		return $update_actions;
	}

	$theme = get_stylesheet();
	if ( is_object( $updated_theme ) ) {
		/*
		Bulk update and $updated_theme only contains info on which theme was last in the list
		   of updated themes, so go & test
		*/

		// Commented out? wpseo_title_test(); R.
		wpseo_description_test();
	}
	elseif ( $updated_theme === $theme ) {
		/*
		Single theme update for the active theme
		*/

		// Commented out? wpseo_title_test(); R.
		wpseo_description_test();
	}

	return $update_actions;
}


/**
 * Adds an SEO admin bar menu with several options. If the current user is an admin he can also go straight to several settings menu's from here.
 */
function wpseo_admin_bar_menu() {
	// If the current user can't write posts, this is all of no use, so let's not output an admin menu.
	if ( ! current_user_can( 'edit_posts' ) ) {
		return;
	}

	global $wp_admin_bar, $post;

	$focuskw = '';
	$score   = '';
	$seo_url = get_admin_url( null, 'admin.php?page=' . Yoast_Alerts::ADMIN_PAGE );

	if ( ( is_singular() || ( is_admin() && in_array( $GLOBALS['pagenow'], array(
					'post.php',
					'post-new.php',
				), true ) ) ) && isset( $post ) && is_object( $post ) && apply_filters( 'wpseo_use_page_analysis', true ) === true
	) {
		$focuskw    = WPSEO_Meta::get_value( 'focuskw', $post->ID );
		$score      = '<div class="' . esc_attr( 'wpseo-score-icon' ) . ' adminbar-seo-score"></div>';

		$seo_url = get_edit_post_link( $post->ID );
	}

	if ( WPSEO_Taxonomy::is_term_edit( $GLOBALS['pagenow'] ) ) {
		$score      = '<div class="' . esc_attr( 'wpseo-score-icon' ) . ' adminbar-seo-score"></div>';
		$seo_url    = get_edit_tag_link( filter_input( INPUT_GET, 'tag_ID' ), 'category' );
	}

	// Never display notifications for network admin.
	$counter = '';

	if ( ! function_exists( 'is_network_admin' ) || ! is_network_admin() ) {

<<<<<<< HEAD
		// Always show Alerts page when clicking on the main link.
		$counter_screen_reader_text = sprintf( _n( '%s notification', '%s notifications', $notification_count ), number_format_i18n( $notification_count ) );
		$counter = sprintf( ' <div class="yoast-issue-counter"><span aria-hidden="true">%d</span><span class="screen-reader-text">%s</span></div>', $notification_count, $counter_screen_reader_text );
=======
		if ( '' === $score ) {

			// Notification information.
			$notification_center     = Yoast_Notification_Center::get();
			$notification_count      = $notification_center->get_notification_count();
			$new_notifications       = $notification_center->get_new_notifications();
			$new_notifications_count = count( $new_notifications );

			if ( $notification_count > 0 ) {
				// Always show Alerts page when clicking on the main link.
				$counter = sprintf( ' <div class="yoast-issue-counter">%d</div>', $notification_count );
			}

			if ( $new_notifications_count ) {
				$notification = sprintf(
					/* translators: %d resolves to the number of alerts being added. */
					_n( 'You have a new issue concerning your SEO!', 'You have %d new issues concerning your SEO!', $new_notifications_count, 'wordpress-seo' ),
					$new_notifications_count
				);
				$counter .= '<div class="yoast-issue-added">' . $notification . '</div>';
			}
		}
>>>>>>> 3ca0ffce
	}

	// Yoast Icon.
	$title = '<div class="wp-menu-image yoast-logo svg"><span class="screen-reader-text">' . __( 'SEO', 'wordpress-seo' ) . '</span></div>';

	$wp_admin_bar->add_menu( array(
		'id'    => 'wpseo-menu',
		'title' => $title . $score . $counter,
		'href'  => $seo_url,
	) );
	$wp_admin_bar->add_menu( array(
		'parent' => 'wpseo-menu',
		'id'     => 'wpseo-kwresearch',
		'title'  => __( 'Keyword Research', 'wordpress-seo' ),
		'#',
	) );
	$wp_admin_bar->add_menu( array(
		'parent' => 'wpseo-kwresearch',
		'id'     => 'wpseo-adwordsexternal',
		'title'  => __( 'AdWords External', 'wordpress-seo' ),
		'href'   => 'http://adwords.google.com/keywordplanner',
		'meta'   => array( 'target' => '_blank' ),
	) );
	$wp_admin_bar->add_menu( array(
		'parent' => 'wpseo-kwresearch',
		'id'     => 'wpseo-googleinsights',
		'title'  => __( 'Google Insights', 'wordpress-seo' ),
		'href'   => 'http://www.google.com/insights/search/#q=' . urlencode( $focuskw ) . '&cmpt=q',
		'meta'   => array( 'target' => '_blank' ),
	) );
	$wp_admin_bar->add_menu( array(
		'parent' => 'wpseo-kwresearch',
		'id'     => 'wpseo-wordtracker',
		'title'  => __( 'SEO Book', 'wordpress-seo' ),
		'href'   => 'http://tools.seobook.com/keyword-tools/seobook/?keyword=' . urlencode( $focuskw ),
		'meta'   => array( 'target' => '_blank' ),
	) );

	if ( ! is_admin() ) {
		$url = WPSEO_Frontend::get_instance()->canonical( false );

		if ( is_string( $url ) ) {
			$wp_admin_bar->add_menu( array(
				'parent' => 'wpseo-menu',
				'id'     => 'wpseo-analysis',
				'title'  => __( 'Analyze this page', 'wordpress-seo' ),
				'#',
			) );
			$wp_admin_bar->add_menu( array(
				'parent' => 'wpseo-analysis',
				'id'     => 'wpseo-inlinks-ose',
				'title'  => __( 'Check Inlinks (OSE)', 'wordpress-seo' ),
				'href'   => '//moz.com/researchtools/ose/links?site=' . urlencode( $url ),
				'meta'   => array( 'target' => '_blank' ),
			) );
			$wp_admin_bar->add_menu( array(
				'parent' => 'wpseo-analysis',
				'id'     => 'wpseo-kwdensity',
				'title'  => __( 'Check Keyword Density', 'wordpress-seo' ),
				'href'   => '//www.zippy.co.uk/keyworddensity/index.php?url=' . urlencode( $url ) . '&keyword=' . urlencode( $focuskw ),
				'meta'   => array( 'target' => '_blank' ),
			) );
			$wp_admin_bar->add_menu( array(
				'parent' => 'wpseo-analysis',
				'id'     => 'wpseo-cache',
				'title'  => __( 'Check Google Cache', 'wordpress-seo' ),
				'href'   => '//webcache.googleusercontent.com/search?strip=1&q=cache:' . urlencode( $url ),
				'meta'   => array( 'target' => '_blank' ),
			) );
			$wp_admin_bar->add_menu( array(
				'parent' => 'wpseo-analysis',
				'id'     => 'wpseo-header',
				'title'  => __( 'Check Headers', 'wordpress-seo' ),
				'href'   => '//quixapp.com/headers/?r=' . urlencode( $url ),
				'meta'   => array( 'target' => '_blank' ),
			) );
			$wp_admin_bar->add_menu( array(
				'parent' => 'wpseo-analysis',
				'id'     => 'wpseo-richsnippets',
				'title'  => __( 'Check Rich Snippets', 'wordpress-seo' ),
				'href'   => '//www.google.com/webmasters/tools/richsnippets?q=' . urlencode( $url ),
				'meta'   => array( 'target' => '_blank' ),
			) );
			$wp_admin_bar->add_menu( array(
				'parent' => 'wpseo-analysis',
				'id'     => 'wpseo-facebookdebug',
				'title'  => __( 'Facebook Debugger', 'wordpress-seo' ),
				'href'   => '//developers.facebook.com/tools/debug/og/object?q=' . urlencode( $url ),
				'meta'   => array( 'target' => '_blank' ),
			) );
			$wp_admin_bar->add_menu( array(
				'parent' => 'wpseo-analysis',
				'id'     => 'wpseo-pinterestvalidator',
				'title'  => __( 'Pinterest Rich Pins Validator', 'wordpress-seo' ),
				'href'   => '//developers.pinterest.com/rich_pins/validator/?link=' . urlencode( $url ),
				'meta'   => array( 'target' => '_blank' ),
			) );
			$wp_admin_bar->add_menu( array(
				'parent' => 'wpseo-analysis',
				'id'     => 'wpseo-htmlvalidation',
				'title'  => __( 'HTML Validator', 'wordpress-seo' ),
				'href'   => '//validator.w3.org/check?uri=' . urlencode( $url ),
				'meta'   => array( 'target' => '_blank' ),
			) );
			$wp_admin_bar->add_menu( array(
				'parent' => 'wpseo-analysis',
				'id'     => 'wpseo-cssvalidation',
				'title'  => __( 'CSS Validator', 'wordpress-seo' ),
				'href'   => '//jigsaw.w3.org/css-validator/validator?uri=' . urlencode( $url ),
				'meta'   => array( 'target' => '_blank' ),
			) );
			$wp_admin_bar->add_menu( array(
				'parent' => 'wpseo-analysis',
				'id'     => 'wpseo-pagespeed',
				'title'  => __( 'Google Page Speed Test', 'wordpress-seo' ),
				'href'   => '//developers.google.com/speed/pagespeed/insights/?url=' . urlencode( $url ),
				'meta'   => array( 'target' => '_blank' ),
			) );
			$wp_admin_bar->add_menu( array(
				'parent' => 'wpseo-analysis',
				'id'     => 'wpseo-modernie',
				'title'  => __( 'Modern IE Site Scan', 'wordpress-seo' ),
				'href'   => '//www.modern.ie/en-us/report#' . urlencode( $url ),
				'meta'   => array( 'target' => '_blank' ),
			) );
			$wp_admin_bar->add_menu( array(
				'parent' => 'wpseo-analysis',
				'id'     => 'wpseo-google-mobile-friendly',
				'title'  => __( 'Mobile-Friendly Test', 'wordpress-seo' ),
				'href'   => 'https://www.google.com/webmasters/tools/mobile-friendly/?url=' . urlencode( $url ),
				'meta'   => array( 'target' => '_blank' ),
			) );
		}
	}

	$admin_menu = current_user_can( 'manage_options' );

	if ( ! $admin_menu && is_multisite() ) {
		$options    = get_site_option( 'wpseo_ms' );
		$admin_menu = ( $options['access'] === 'superadmin' && is_super_admin() );
	}

	// @todo: add links to bulk title and bulk description edit pages.
	if ( $admin_menu ) {
		$wp_admin_bar->add_menu( array(
			'parent' => 'wpseo-menu',
			'id'     => 'wpseo-settings',
			'title'  => __( 'SEO Settings', 'wordpress-seo' ),
		) );
		$wp_admin_bar->add_menu( array(
			'parent' => 'wpseo-settings',
			'id'     => 'wpseo-general',
			'title'  => __( 'General', 'wordpress-seo' ),
			'href'   => admin_url( 'admin.php?page=wpseo_dashboard' ),
		) );
		$wp_admin_bar->add_menu( array(
			'parent' => 'wpseo-settings',
			'id'     => 'wpseo-titles',
			'title'  => __( 'Titles &amp; Metas', 'wordpress-seo' ),
			'href'   => admin_url( 'admin.php?page=wpseo_titles' ),
		) );
		$wp_admin_bar->add_menu( array(
			'parent' => 'wpseo-settings',
			'id'     => 'wpseo-social',
			'title'  => __( 'Social', 'wordpress-seo' ),
			'href'   => admin_url( 'admin.php?page=wpseo_social' ),
		) );
		$wp_admin_bar->add_menu( array(
			'parent' => 'wpseo-settings',
			'id'     => 'wpseo-xml',
			'title'  => __( 'XML Sitemaps', 'wordpress-seo' ),
			'href'   => admin_url( 'admin.php?page=wpseo_xml' ),
		) );
		$wp_admin_bar->add_menu( array(
			'parent' => 'wpseo-settings',
			'id'     => 'wpseo-wpseo-advanced',
			'title'  => __( 'Advanced', 'wordpress-seo' ),
			'href'   => admin_url( 'admin.php?page=wpseo_advanced' ),
		) );
		$wp_admin_bar->add_menu( array(
			'parent' => 'wpseo-settings',
			'id'     => 'wpseo-tools',
			'title'  => __( 'Tools', 'wordpress-seo' ),
			'href'   => admin_url( 'admin.php?page=wpseo_tools' ),
		) );
		$wp_admin_bar->add_menu( array(
			'parent' => 'wpseo-settings',
			'id'     => 'wpseo-search-console',
			'title'  => __( 'Search Console', 'wordpress-seo' ),
			'href'   => admin_url( 'admin.php?page=wpseo_search_console' ),
		) );
		$wp_admin_bar->add_menu( array(
			'parent' => 'wpseo-settings',
			'id'     => 'wpseo-licenses',
			'title'  => '<span style="color:#f18500">' . __( 'Extensions', 'wordpress-seo' ) . '</span>',
			'href'   => admin_url( 'admin.php?page=wpseo_licenses' ),
		) );
	}
}

add_action( 'admin_bar_menu', 'wpseo_admin_bar_menu', 95 );

/**
 * Enqueue CSS to format the Yoast SEO adminbar item.
 */
function wpseo_admin_bar_style() {
	$asset_manager = new WPSEO_Admin_Asset_Manager();
	$asset_manager->register_assets();
	$asset_manager->enqueue_style( 'adminbar' );
}

add_action( 'wp_enqueue_scripts', 'wpseo_admin_bar_style' );
add_action( 'admin_enqueue_scripts', 'wpseo_admin_bar_style' );

/**
 * Allows editing of the meta fields through weblog editors like Marsedit.
 *
 * @param array $allcaps Capabilities that must all be true to allow action.
 * @param array $cap     Array of capabilities to be checked, unused here.
 * @param array $args    List of arguments for the specific cap to be checked.
 *
 * @return array $allcaps
 */
function allow_custom_field_edits( $allcaps, $cap, $args ) {
	// $args[0] holds the capability.
	// $args[2] holds the post ID.
	// $args[3] holds the custom field.
	// Make sure the request is to edit or add a post meta (this is usually also the second value in $cap,
	// but this is safer to check).
	if ( in_array( $args[0], array( 'edit_post_meta', 'add_post_meta' ) ) ) {
		// Only allow editing rights for users who have the rights to edit this post and make sure
		// the meta value starts with _yoast_wpseo (WPSEO_Meta::$meta_prefix).
		if ( ( isset( $args[2] ) && current_user_can( 'edit_post', $args[2] ) ) && ( ( isset( $args[3] ) && $args[3] !== '' ) && strpos( $args[3], WPSEO_Meta::$meta_prefix ) === 0 ) ) {
			$allcaps[ $args[0] ] = true;
		}
	}

	return $allcaps;
}

add_filter( 'user_has_cap', 'allow_custom_field_edits', 0, 3 );


/********************** DEPRECATED FUNCTIONS **********************/

/**
 * Set the default settings.
 *
 * @deprecated 1.5.0
 * @deprecated use WPSEO_Options::initialize()
 * @see        WPSEO_Options::initialize()
 */
function wpseo_defaults() {
	_deprecated_function( __FUNCTION__, 'WPSEO 1.5.0', 'WPSEO_Options::initialize()' );
	WPSEO_Options::initialize();
}

/**
 * Translates a decimal analysis score into a textual one.
 *
 * @deprecated 1.5.6.1
 * @deprecated use WPSEO_Utils::translate_score()
 * @see        WPSEO_Utils::translate_score()
 *
 * @param int  $val       The decimal score to translate.
 * @param bool $css_value Whether to return the i18n translated score or the CSS class value.
 *
 * @return string
 */
function wpseo_translate_score( $val, $css_value = true ) {
	_deprecated_function( __FUNCTION__, 'WPSEO 1.5.6.1', 'WPSEO_Utils::translate_score()' );

	return WPSEO_Utils::translate_score();
}


/**
 * Check whether file editing is allowed for the .htaccess and robots.txt files
 *
 * @deprecated 1.5.6.1
 * @deprecated use WPSEO_Utils::allow_system_file_edit()
 * @see        WPSEO_Utils::allow_system_file_edit()
 *
 * @internal   current_user_can() checks internally whether a user is on wp-ms and adjusts accordingly.
 *
 * @return bool
 */
function wpseo_allow_system_file_edit() {
	_deprecated_function( __FUNCTION__, 'WPSEO 1.5.6.1', 'WPSEO_Utils::allow_system_file_edit()' );

	return WPSEO_Utils::allow_system_file_edit();
}<|MERGE_RESOLUTION|>--- conflicted
+++ resolved
@@ -259,11 +259,6 @@
 
 	if ( ! function_exists( 'is_network_admin' ) || ! is_network_admin() ) {
 
-<<<<<<< HEAD
-		// Always show Alerts page when clicking on the main link.
-		$counter_screen_reader_text = sprintf( _n( '%s notification', '%s notifications', $notification_count ), number_format_i18n( $notification_count ) );
-		$counter = sprintf( ' <div class="yoast-issue-counter"><span aria-hidden="true">%d</span><span class="screen-reader-text">%s</span></div>', $notification_count, $counter_screen_reader_text );
-=======
 		if ( '' === $score ) {
 
 			// Notification information.
@@ -274,7 +269,8 @@
 
 			if ( $notification_count > 0 ) {
 				// Always show Alerts page when clicking on the main link.
-				$counter = sprintf( ' <div class="yoast-issue-counter">%d</div>', $notification_count );
+				$counter_screen_reader_text = sprintf( _n( '%s notification', '%s notifications', $notification_count ), number_format_i18n( $notification_count ) );
+				$counter = sprintf( ' <div class="yoast-issue-counter"><span aria-hidden="true">%d</span><span class="screen-reader-text">%s</span></div>', $notification_count, $counter_screen_reader_text );
 			}
 
 			if ( $new_notifications_count ) {
@@ -286,7 +282,6 @@
 				$counter .= '<div class="yoast-issue-added">' . $notification . '</div>';
 			}
 		}
->>>>>>> 3ca0ffce
 	}
 
 	// Yoast Icon.
