--- conflicted
+++ resolved
@@ -30,7 +30,6 @@
 	
 			add_action( 'init', array( $this, 'flush' ), 999 );
 		}
-<<<<<<< HEAD
 	
 		/**
 		 * Save an option that triggers a flush on the next init.
@@ -51,115 +50,26 @@
 				add_action( 'shutdown', 'flush_rewrite_rules' );
 				delete_option( 'wpseo_flush_rewrite' );
 			}
-=======
-	}
-
-	/**
-	 * Override the category link to remove the category base.
-	 *
-	 * @param string $link Unused, overridden by the function.
-	 *
-	 * @return string
-	 */
-	function no_category_base( $link ) {
-		$category_base = get_option( 'category_base' );
-
-		if ( '' == $category_base ) {
-			$category_base = 'category';
-		}
-
-		// Remove initial slash, if there is one (we remove the trailing slash in the regex replacement and don't want to end up short a slash)
-		if ( '/' == substr( $category_base, 0, 1 ) ) {
-			$category_base = substr( $category_base, 1 );
-		}
-
-		$category_base .= '/';
-
-		return preg_replace( '`' . preg_quote( $category_base, '`' ) . '`u', '', $link, 1 );
-	}
-
-	/**
-	 * Update the query vars with the redirect var when stripcategorybase is active
-	 *
-	 * @param $query_vars
-	 *
-	 * @return array
-	 */
-	function query_vars( $query_vars ) {
-		$options = get_wpseo_options();
-
-		if ( isset( $options['stripcategorybase'] ) && $options['stripcategorybase'] ) {
-			$query_vars[] = 'wpseo_category_redirect';
-		}
-
-		return $query_vars;
-	}
-
-	/**
-	 * Redirect the "old" category URL to the new one.
-	 *
-	 * @param array $query_vars Query vars to check for existence of redirect var
-	 *
-	 * @return array
-	 */
-	function request( $query_vars ) {
-		if ( isset( $query_vars['wpseo_category_redirect'] ) ) {
-			$catlink = trailingslashit( get_option( 'home' ) ) . user_trailingslashit( $query_vars['wpseo_category_redirect'], 'category' );
-
-			wp_redirect( $catlink, 301 );
-			exit;
-		}
-
-		return $query_vars;
-	}
-
-	/**
-	 * This function taken and only slightly adapted from WP No Category Base plugin by Saurabh Gupta
-	 *
-	 * @return array
-	 */
-	function category_rewrite_rules() {
-		global $wp_rewrite;
-
-		$category_rewrite = array();
-
-		$taxonomy = get_taxonomy( 'category' );
-
-		$blog_prefix = '';
-		if ( function_exists( 'is_multisite' ) && is_multisite() && ! is_subdomain_install() && is_main_site() ) {
-			$blog_prefix = 'blog/';
-		}
-
-		foreach ( get_categories( array( 'hide_empty' => false ) ) as $category ) {
-			$category_nicename = $category->slug;
-			if ( $category->parent == $category->cat_ID ) // recursive recursion
-			{
-				$category->parent = 0;
-			} elseif ( $taxonomy->rewrite['hierarchical'] != 0 && $category->parent != 0 ) {
-				$category_nicename = get_category_parents( $category->parent, false, '/', true ) . $category_nicename;
-			}
-
-			$category_rewrite[$blog_prefix . '(' . $category_nicename . ')/(?:feed/)?(feed|rdf|rss|rss2|atom)/?$']                = 'index.php?category_name=$matches[1]&feed=$matches[2]';
-			$category_rewrite[$blog_prefix . '(' . $category_nicename . ')/' . $wp_rewrite->pagination_base . '/?([0-9]{1,})/?$'] = 'index.php?category_name=$matches[1]&paged=$matches[2]';
-			$category_rewrite[$blog_prefix . '(' . $category_nicename . ')/?$']                                                   = 'index.php?category_name=$matches[1]';
->>>>>>> d4afc0b7
 		}
 	
 		/**
 		 * Override the category link to remove the category base.
 		 *
-		 * @param string $link     Unused, overridden by the function.
+		 * @param string $link Unused, overridden by the function.
+		 *
 		 * @return string
 		 */
 		function no_category_base( $link ) {
 			$category_base = get_option( 'category_base' );
 	
-			if ( '' == $category_base )
+			if ( '' == $category_base ) {
 				$category_base = 'category';
+			}
 	
 			// Remove initial slash, if there is one (we remove the trailing slash in the regex replacement and don't want to end up short a slash)
-			if ( '/' == substr( $category_base, 0, 1 ) )
+			if ( '/' == substr( $category_base, 0, 1 ) ) {
 				$category_base = substr( $category_base, 1 );
+			}
 	
 			$category_base .= '/';
 	
@@ -170,13 +80,15 @@
 		 * Update the query vars with the redirect var when stripcategorybase is active
 		 *
 		 * @param $query_vars
+		 *
 		 * @return array
 		 */
 		function query_vars( $query_vars ) {
 			$options = WPSEO_Options::get_all();
 	
-			if ( $options['stripcategorybase'] === true )
+			if ( $options['stripcategorybase'] === true ) {
 				$query_vars[] = 'wpseo_category_redirect';
+			}
 	
 			return $query_vars;
 		}
@@ -185,6 +97,7 @@
 		 * Redirect the "old" category URL to the new one.
 		 *
 		 * @param array $query_vars Query vars to check for existence of redirect var
+		 *
 		 * @return array
 		 */
 		function request( $query_vars ) {
@@ -194,6 +107,7 @@
 				wp_redirect( $catlink, 301 );
 				exit;
 			}
+
 			return $query_vars;
 		}
 	
@@ -210,8 +124,9 @@
 			$taxonomy = get_taxonomy( 'category' );
 	
 			$blog_prefix = '';
-			if ( function_exists( 'is_multisite' ) && is_multisite() && ! is_subdomain_install() && is_main_site() )
+			if ( function_exists( 'is_multisite' ) && is_multisite() && ! is_subdomain_install() && is_main_site() ) {
 				$blog_prefix = 'blog/';
+			}
 	
 			foreach ( get_categories( array( 'hide_empty' => false ) ) as $category ) {
 				$category_nicename = $category->slug;
@@ -228,7 +143,7 @@
 				}
 	
 				$category_rewrite[$blog_prefix . '(' . $category_nicename . ')/(?:feed/)?(feed|rdf|rss|rss2|atom)/?$'] = 'index.php?category_name=$matches[1]&feed=$matches[2]';
-				$category_rewrite[$blog_prefix . '(' . $category_nicename . ')/page/?([0-9]{1,})/?$']                  = 'index.php?category_name=$matches[1]&paged=$matches[2]';
+				$category_rewrite[$blog_prefix . '(' . $category_nicename . ')/' . $wp_rewrite->pagination_base . '/?([0-9]{1,})/?$'] = 'index.php?category_name=$matches[1]&paged=$matches[2]';
 				$category_rewrite[$blog_prefix . '(' . $category_nicename . ')/?$']                                    = 'index.php?category_name=$matches[1]';
 			}
 	
