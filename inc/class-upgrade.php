--- conflicted
+++ resolved
@@ -495,6 +495,8 @@
 	private function upgrade_64() {
 		$this->move_key_to_other_option( 'wpseo_permalinks', 'wpseo_titles', 'redirectattachment', 'disable-attachment' );
 		$this->move_key_to_other_option( 'wpseo_xml', 'wpseo', 'enablexmlsitemap', 'enable_xml_sitemap' );
+		$this->move_key_to_other_option( 'wpseo_rss', 'wpseo_titles', 'rssbefore' );
+		$this->move_key_to_other_option( 'wpseo_rss', 'wpseo_titles', 'rssafter' );
 
 		$this->remove_key_from_option( 'wpseo_permalinks', array(
 			'cleanslugs',
@@ -507,9 +509,6 @@
 
 		// Delete the WPSEO XML and WPSEO RSS option.
 		delete_option( 'wpseo_xml' );
-<<<<<<< HEAD
 		delete_option( 'wpseo_rss' );
-=======
->>>>>>> d0f6b45f
 	}
 }