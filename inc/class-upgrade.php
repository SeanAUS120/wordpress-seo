<?php
/**
 * WPSEO plugin file.
 *
 * @package WPSEO\Internal
 */

/**
 * This code handles the option upgrades.
 */
class WPSEO_Upgrade {

	/**
	 * Class constructor.
	 */
	public function __construct() {
		$version = WPSEO_Options::get( 'version' );

		WPSEO_Options::maybe_set_multisite_defaults( false );

		$routines = [
			'1.5.0'     => 'upgrade_15',
			'2.0'       => 'upgrade_20',
			'2.1'       => 'upgrade_21',
			'2.2'       => 'upgrade_22',
			'2.3'       => 'upgrade_23',
			'3.0'       => 'upgrade_30',
			'3.3'       => 'upgrade_33',
			'3.6'       => 'upgrade_36',
			'4.0'       => 'upgrade_40',
			'4.4'       => 'upgrade_44',
			'4.7'       => 'upgrade_47',
			'4.9'       => 'upgrade_49',
			'5.0'       => 'upgrade_50',
			'5.1'       => 'upgrade_50_51',
			'5.5'       => 'upgrade_55',
			'5.6'       => 'upgrade_56',
			'6.1'       => 'upgrade_61',
			'6.3'       => 'upgrade_63',
			'7.0-RC0'   => 'upgrade_70',
			'7.1-RC0'   => 'upgrade_71',
			'7.3-RC0'   => 'upgrade_73',
			'7.4-RC0'   => 'upgrade_74',
			'7.5.3'     => 'upgrade_753',
			'7.7-RC0'   => 'upgrade_77',
			'7.7.2-RC0' => 'upgrade_772',
			'9.0-RC0'   => 'upgrade_90',
			'10.0-RC0'  => 'upgrade_100',
			'11.1-RC0'  => 'upgrade_111',
			/** Reset notifications because we removed the AMP Glue plugin notification */
			'12.1-RC0'  => 'clean_all_notifications',
			'12.3-RC0'  => 'upgrade_123',
			'12.4-RC0'  => 'upgrade_124',
<<<<<<< HEAD
			'12.8-RC0'  => 'upgrade_128',
=======
			'12.7-RC0'  => 'upgrade_127',
>>>>>>> 81b52588
		];

		array_walk( $routines, [ $this, 'run_upgrade_routine' ], $version );

		if ( version_compare( $version, '12.5-RC0', '<' ) ) {
			/*
			 * We have to run this by hook, because otherwise:
			 * - the theme support check isn't available.
			 * - the notification center notifications are not filled yet.
			 */
			add_action( 'init', [ $this, 'upgrade_125' ] );
		}

		// Since 3.7.
		$upsell_notice = new WPSEO_Product_Upsell_Notice();
		$upsell_notice->set_upgrade_notice();

		/**
		 * Filter: 'wpseo_run_upgrade' - Runs the upgrade hook which are dependent on Yoast SEO.
		 *
		 * @api string - The current version of Yoast SEO
		 */
		do_action( 'wpseo_run_upgrade', $version );

		$this->finish_up();
	}

	/**
	 * Runs the upgrade routine.
	 *
	 * @param string $routine         The method to call.
	 * @param string $version         The new version.
	 * @param string $current_version The current set version.
	 *
	 * @return void
	 */
	protected function run_upgrade_routine( $routine, $version, $current_version ) {
		if ( version_compare( $current_version, $version, '<' ) ) {
			$this->$routine( $current_version );
		}
	}

	/**
	 * Adds a new upgrade history entry.
	 *
	 * @param string $current_version The old version from which we are upgrading.
	 * @param string $new_version     The version we are upgrading to.
	 */
	protected function add_upgrade_history( $current_version, $new_version ) {
		$upgrade_history = new WPSEO_Upgrade_History();
		$upgrade_history->add( $current_version, $new_version, array_keys( WPSEO_Options::$options ) );
	}

	/**
	 * Runs the needed cleanup after an update, setting the DB version to latest version, flushing caches etc.
	 */
	protected function finish_up() {
		WPSEO_Options::set( 'version', WPSEO_VERSION );

		// Just flush rewrites, always, to at least make them work after an upgrade.
		add_action( 'shutdown', 'flush_rewrite_rules' );

		// Flush the sitemap cache.
		WPSEO_Sitemaps_Cache::clear();

		// Make sure all our options always exist - issue #1245.
		WPSEO_Options::ensure_options_exist();
	}

	/**
	 * Run the Yoast SEO 1.5 upgrade routine.
	 *
	 * @param string $version Current plugin version.
	 */
	private function upgrade_15( $version ) {
		// Clean up options and meta.
		WPSEO_Options::clean_up( null, $version );
		WPSEO_Meta::clean_up();
	}

	/**
	 * Moves options that moved position in WPSEO 2.0.
	 */
	private function upgrade_20() {
		/**
		 * Clean up stray wpseo_ms options from the options table, option should only exist in the sitemeta table.
		 * This could have been caused in many version of Yoast SEO, so deleting it for everything below 2.0.
		 */
		delete_option( 'wpseo_ms' );

		$wpseo = $this->get_option_from_database( 'wpseo' );
		$this->save_option_setting( $wpseo, 'pinterestverify' );

		// Re-save option to trigger sanitization.
		$this->cleanup_option_data( 'wpseo' );
	}

	/**
	 * Detects if taxonomy terms were split and updates the corresponding taxonomy meta's accordingly.
	 */
	private function upgrade_21() {
		$taxonomies = get_option( 'wpseo_taxonomy_meta', [] );

		if ( ! empty( $taxonomies ) ) {
			foreach ( $taxonomies as $taxonomy => $tax_metas ) {
				foreach ( $tax_metas as $term_id => $tax_meta ) {
					if ( function_exists( 'wp_get_split_term' ) ) {
						$new_term_id = wp_get_split_term( $term_id, $taxonomy );
						if ( $new_term_id !== false ) {
							$taxonomies[ $taxonomy ][ $new_term_id ] = $taxonomies[ $taxonomy ][ $term_id ];
							unset( $taxonomies[ $taxonomy ][ $term_id ] );
						}
					}
				}
			}

			update_option( 'wpseo_taxonomy_meta', $taxonomies );
		}
	}

	/**
	 * Performs upgrade functions to Yoast SEO 2.2.
	 */
	private function upgrade_22() {
		// Unschedule our tracking.
		wp_clear_scheduled_hook( 'yoast_tracking' );

		$this->cleanup_option_data( 'wpseo' );
	}

	/**
	 * Schedules upgrade function to Yoast SEO 2.3.
	 */
	private function upgrade_23() {
		add_action( 'wp', [ $this, 'upgrade_23_query' ], 90 );
		add_action( 'admin_head', [ $this, 'upgrade_23_query' ], 90 );
	}

	/**
	 * Performs upgrade query to Yoast SEO 2.3.
	 */
	public function upgrade_23_query() {
		$wp_query = new WP_Query( 'post_type=any&meta_key=_yoast_wpseo_sitemap-include&meta_value=never&order=ASC' );

		if ( ! empty( $wp_query->posts ) ) {
			$options = get_option( 'wpseo_xml' );

			$excluded_posts = [];
			if ( $options['excluded-posts'] !== '' ) {
				$excluded_posts = explode( ',', $options['excluded-posts'] );
			}

			foreach ( $wp_query->posts as $post ) {
				if ( ! in_array( $post->ID, $excluded_posts ) ) {
					$excluded_posts[] = $post->ID;
				}
			}

			// Updates the meta value.
			$options['excluded-posts'] = implode( ',', $excluded_posts );

			// Update the option.
			update_option( 'wpseo_xml', $options );
		}

		// Remove the meta fields.
		delete_post_meta_by_key( '_yoast_wpseo_sitemap-include' );
	}

	/**
	 * Performs upgrade functions to Yoast SEO 3.0.
	 */
	private function upgrade_30() {
		// Remove the meta fields for sitemap prio.
		delete_post_meta_by_key( '_yoast_wpseo_sitemap-prio' );
	}

	/**
	 * Performs upgrade functions to Yoast SEO 3.3.
	 */
	private function upgrade_33() {
		// Notification dismissals have been moved to User Meta instead of global option.
		delete_option( Yoast_Notification_Center::STORAGE_KEY );
	}

	/**
	 * Performs upgrade functions to Yoast SEO 3.6.
	 */
	private function upgrade_36() {
		global $wpdb;

		// Between 3.2 and 3.4 the sitemap options were saved with autoloading enabled.
		$wpdb->query( 'DELETE FROM ' . $wpdb->options . ' WHERE option_name LIKE "wpseo_sitemap_%" AND autoload = "yes"' );
	}

	/**
	 * Removes the about notice when its still in the database.
	 */
	private function upgrade_40() {
		$center = Yoast_Notification_Center::get();
		$center->remove_notification_by_id( 'wpseo-dismiss-about' );
	}

	/**
	 * Moves the content-analysis-active and keyword-analysis-acive options from wpseo-titles to wpseo.
	 */
	private function upgrade_44() {
		$wpseo_titles = $this->get_option_from_database( 'wpseo_titles' );

		$this->save_option_setting( $wpseo_titles, 'content-analysis-active', 'content_analysis_active' );
		$this->save_option_setting( $wpseo_titles, 'keyword-analysis-active', 'keyword_analysis_active' );

		// Remove irrelevant content from the option.
		$this->cleanup_option_data( 'wpseo_titles' );
	}

	/**
	 * Renames the meta name for the cornerstone content. It was a public meta field and it has to be private.
	 */
	private function upgrade_47() {
		global $wpdb;

		// The meta key has to be private, so prefix it.
		$wpdb->query(
			$wpdb->prepare(
				'UPDATE ' . $wpdb->postmeta . ' SET meta_key = %s WHERE meta_key = "yst_is_cornerstone"',
				WPSEO_Cornerstone_Filter::META_NAME
			)
		);
	}

	/**
	 * Removes the 'wpseo-dismiss-about' notice for every user that still has it.
	 */
	private function upgrade_49() {
		global $wpdb;

		/*
		 * Using a filter to remove the notification for the current logged in user. The notification center is
		 * initializing the notifications before the upgrade routine has been executedd and is saving the stored
		 * notifications on shutdown. This causes the returning notification. By adding this filter the shutdown
		 * routine on the notification center will remove the notification.
		 */
		add_filter( 'yoast_notifications_before_storage', [ $this, 'remove_about_notice' ] );

		$meta_key = $wpdb->get_blog_prefix() . Yoast_Notification_Center::STORAGE_KEY;

		$usermetas = $wpdb->get_results(
			$wpdb->prepare(
				'
				SELECT user_id, meta_value
				FROM ' . $wpdb->usermeta . '
				WHERE meta_key = %s AND meta_value LIKE %s
				',
				$meta_key,
				'%wpseo-dismiss-about%'
			),
			ARRAY_A
		);

		if ( empty( $usermetas ) ) {
			return;
		}

		foreach ( $usermetas as $usermeta ) {
			$notifications = maybe_unserialize( $usermeta['meta_value'] );

			foreach ( $notifications as $notification_key => $notification ) {
				if ( ! empty( $notification['options']['id'] ) && $notification['options']['id'] === 'wpseo-dismiss-about' ) {
					unset( $notifications[ $notification_key ] );
				}
			}

			update_user_option( $usermeta['user_id'], Yoast_Notification_Center::STORAGE_KEY, array_values( $notifications ) );
		}
	}

	/**
	 * Removes the wpseo-dismiss-about notice from a list of notifications.
	 *
	 * @param Yoast_Notification[] $notifications The notifications to filter.
	 *
	 * @return Yoast_Notification[] The filtered list of notifications. Excluding the wpseo-dismiss-about notification.
	 */
	public function remove_about_notice( $notifications ) {
		foreach ( $notifications as $notification_key => $notification ) {
			if ( $notification->get_id() === 'wpseo-dismiss-about' ) {
				unset( $notifications[ $notification_key ] );
			}
		}

		return $notifications;
	}

	/**
	 * Adds the yoast_seo_links table to the database.
	 */
	private function upgrade_50() {
		global $wpdb;

		$link_installer = new WPSEO_Link_Installer();
		$link_installer->install();

		// Trigger reindex notification.
		$notifier = new WPSEO_Link_Notifier();
		$notifier->manage_notification();

		// Deletes the post meta value, which might created in the RC.
		$wpdb->query( 'DELETE FROM ' . $wpdb->postmeta . ' WHERE meta_key = "_yst_content_links_processed"' );
	}

	/**
	 * Updates the internal_link_count column to support improved functionality.
	 *
	 * @param string $version The current version to compare with.
	 */
	private function upgrade_50_51( $version ) {
		global $wpdb;

		if ( version_compare( $version, '5.0', '>=' ) ) {
			$count_storage = new WPSEO_Meta_Storage();
			$wpdb->query( 'ALTER TABLE ' . $count_storage->get_table_name() . ' MODIFY internal_link_count int(10) UNSIGNED NULL DEFAULT NULL' );
		}
	}

	/**
	 * Register new capabilities and roles.
	 */
	private function upgrade_55() {
		// Register roles.
		do_action( 'wpseo_register_roles' );
		WPSEO_Role_Manager_Factory::get()->add();

		// Register capabilities.
		do_action( 'wpseo_register_capabilities' );
		WPSEO_Capability_Manager_Factory::get()->add();
	}

	/**
	 * Updates legacy license page options to the latest version.
	 */
	private function upgrade_56() {
		global $wpdb;

		// Make sure License Server checks are on the latest server version by default.
		update_option( 'wpseo_license_server_version', WPSEO_License_Page_Manager::VERSION_BACKWARDS_COMPATIBILITY );

		// Make sure incoming link count entries are at least 0, not NULL.
		$count_storage = new WPSEO_Meta_Storage();
		$wpdb->query( 'UPDATE ' . $count_storage->get_table_name() . ' SET incoming_link_count = 0 WHERE incoming_link_count IS NULL' );
	}

	/**
	 * Updates the links for the link count when there is a difference between the site and home url.
	 * We've used the site url instead of the home url.
	 *
	 * @return void
	 */
	private function upgrade_61() {
		// When the home url is the same as the site url, just do nothing.
		if ( home_url() === site_url() ) {
			return;
		}

		global $wpdb;

		$link_storage = new WPSEO_Link_Storage();
		$wpdb->query( 'DELETE FROM ' . $link_storage->get_table_name() );

		$meta_storage = new WPSEO_Meta_Storage();
		$wpdb->query( 'DELETE FROM ' . $meta_storage->get_table_name() );
	}

	/**
	 * Removes some no longer used options for noindexing subpages and for meta keywords and its associated templates.
	 *
	 * @return void
	 */
	private function upgrade_63() {
		$this->cleanup_option_data( 'wpseo_titles' );
	}

	/**
	 * Perform the 7.0 upgrade, moves settings around, deletes several options.
	 *
	 * @return void
	 */
	private function upgrade_70() {

		$wpseo_permalinks    = $this->get_option_from_database( 'wpseo_permalinks' );
		$wpseo_xml           = $this->get_option_from_database( 'wpseo_xml' );
		$wpseo_rss           = $this->get_option_from_database( 'wpseo_rss' );
		$wpseo               = $this->get_option_from_database( 'wpseo' );
		$wpseo_internallinks = $this->get_option_from_database( 'wpseo_internallinks' );

		// Move some permalink settings, then delete the option.
		$this->save_option_setting( $wpseo_permalinks, 'redirectattachment', 'disable-attachment' );
		$this->save_option_setting( $wpseo_permalinks, 'stripcategorybase' );

		// Move one XML sitemap setting, then delete the option.
		$this->save_option_setting( $wpseo_xml, 'enablexmlsitemap', 'enable_xml_sitemap' );


		// Move the RSS settings to the search appearance settings, then delete the RSS option.
		$this->save_option_setting( $wpseo_rss, 'rssbefore' );
		$this->save_option_setting( $wpseo_rss, 'rssafter' );

		$this->save_option_setting( $wpseo, 'company_logo' );
		$this->save_option_setting( $wpseo, 'company_name' );
		$this->save_option_setting( $wpseo, 'company_or_person' );
		$this->save_option_setting( $wpseo, 'person_name' );

		// Remove the website name and altername name as we no longer need them.
		$this->cleanup_option_data( 'wpseo' );

		// All the breadcrumbs settings have moved to the search appearance settings.
		foreach ( array_keys( $wpseo_internallinks ) as $key ) {
			$this->save_option_setting( $wpseo_internallinks, $key );
		}

		// Convert hidden metabox options to display metabox options.
		$title_options = get_option( 'wpseo_titles' );

		foreach ( $title_options as $key => $value ) {
			if ( strpos( $key, 'hideeditbox-tax-' ) === 0 ) {
				$taxonomy = substr( $key, strlen( 'hideeditbox-tax-' ) );
				WPSEO_Options::set( 'display-metabox-tax-' . $taxonomy, ! $value );
				continue;
			}

			if ( strpos( $key, 'hideeditbox-' ) === 0 ) {
				$post_type = substr( $key, strlen( 'hideeditbox-' ) );
				WPSEO_Options::set( 'display-metabox-pt-' . $post_type, ! $value );
				continue;
			}
		}

		// Cleanup removed options.
		delete_option( 'wpseo_xml' );
		delete_option( 'wpseo_permalinks' );
		delete_option( 'wpseo_rss' );
		delete_option( 'wpseo_internallinks' );

		// Remove possibly present plugin conflict notice for plugin that was removed from the list of conflicting plugins.
		$yoast_plugin_conflict = WPSEO_Plugin_Conflict::get_instance();
		$yoast_plugin_conflict->clear_error( 'header-footer/plugin.php' );

		// Moves the user meta for excluding from the XML sitemap to a noindex.
		global $wpdb;
		$wpdb->query( "UPDATE $wpdb->usermeta SET meta_key = 'wpseo_noindex_author' WHERE meta_key = 'wpseo_excludeauthorsitemap'" );
	}

	/**
	 * Perform the 7.1 upgrade.
	 *
	 * @return void
	 */
	private function upgrade_71() {
		$this->cleanup_option_data( 'wpseo_social' );

		// Move the breadcrumbs setting and invert it.
		$title_options = $this->get_option_from_database( 'wpseo_titles' );

		if ( array_key_exists( 'breadcrumbs-blog-remove', $title_options ) ) {
			WPSEO_Options::set( 'breadcrumbs-display-blog-page', ! $title_options['breadcrumbs-blog-remove'] );

			$this->cleanup_option_data( 'wpseo_titles' );
		}
	}

	/**
	 * Perform the 7.3 upgrade.
	 *
	 * @return void
	 */
	private function upgrade_73() {
		global $wpdb;
		// We've moved the cornerstone checkbox to our proper namespace.
		$wpdb->query( "UPDATE $wpdb->postmeta SET meta_key = '_yoast_wpseo_is_cornerstone' WHERE meta_key = '_yst_is_cornerstone'" );

		// Remove the previous Whip dismissed message, as this is a new one regarding PHP 5.2.
		delete_option( 'whip_dismiss_timestamp' );
	}

	/**
	 * Performs the 7.4 upgrade.
	 *
	 * @return void
	 */
	private function upgrade_74() {
		$this->remove_sitemap_validators();
	}

	/**
	 * Performs the 7.5.3 upgrade.
	 *
	 * When upgrading purging media is potentially relevant.
	 *
	 * @return void
	 */
	private function upgrade_753() {
		// Only when attachments are not disabled.
		if ( WPSEO_Options::get( 'disable-attachment' ) === true ) {
			return;
		}

		// Only when attachments are not no-indexed.
		if ( WPSEO_Options::get( 'noindex-attachment' ) === true ) {
			return;
		}

		// Set purging relevancy.
		WPSEO_Options::set( 'is-media-purge-relevant', true );
	}

	/**
	 * Performs the 7.7 upgrade.
	 *
	 * @return void
	 */
	private function upgrade_77() {
		// Remove all OpenGraph content image cache.
		$this->delete_post_meta( '_yoast_wpseo_post_image_cache' );
	}

	/**
	 * Performs the 7.7.2 upgrade.
	 *
	 * @return void
	 */
	private function upgrade_772() {
		if ( WPSEO_Utils::is_woocommerce_active() ) {
			$this->migrate_woocommerce_archive_setting_to_shop_page();
		}
	}

	/**
	 * Performs the 9.0 upgrade.
	 *
	 * @return void
	 */
	private function upgrade_90() {
		global $wpdb;

		// Invalidate all sitemap cache transients.
		WPSEO_Sitemaps_Cache_Validator::cleanup_database();

		// Removes all scheduled tasks for hitting the sitemap index.
		wp_clear_scheduled_hook( 'wpseo_hit_sitemap_index' );

		$wpdb->query( 'DELETE FROM ' . $wpdb->options . ' WHERE option_name LIKE "wpseo_sitemap_%"' );
	}

	/**
	 * Performs the 10.0 upgrade.
	 *
	 * @return void
	 */
	private function upgrade_100() {
		// Removes recalibration notifications.
		$this->clean_all_notifications();

		// Removes recalibration options.
		WPSEO_Options::clean_up( 'wpseo' );
		delete_option( 'wpseo_recalibration_beta_mailinglist_subscription' );
	}

	/**
	 * Performs the 11.1 upgrade.
	 *
	 * @return void
	 */
	private function upgrade_111() {
		// Set company_or_person to company when it's an invalid value.
		$company_or_person = WPSEO_Options::get( 'company_or_person', '' );

		if ( ! in_array( $company_or_person, [ 'company', 'person' ], true ) ) {
			WPSEO_Options::set( 'company_or_person', 'company' );
		}
	}

	/**
	 * Performs the 12.3 upgrade.
	 *
	 * Removes the about notice when its still in the database.
	 */
	private function upgrade_123() {
		$plugins = [
			'yoast-seo-premium',
			'video-seo-for-wordpress-seo-by-yoast',
			'yoast-news-seo',
			'local-seo-for-yoast-seo',
			'yoast-woocommerce-seo',
			'yoast-acf-analysis',
		];

		$center = Yoast_Notification_Center::get();
		foreach ( $plugins as $plugin ) {
			$center->remove_notification_by_id( 'wpseo-outdated-yoast-seo-plugin-' . $plugin );
		}
	}

	/**
	 * Performs the 12.4 upgrade.
	 *
	 * Removes the Google plus defaults from the database.
	 */
	private function upgrade_124() {
		$this->cleanup_option_data( 'wpseo_social' );
	}

	/**
	 * Performs the 12.5 upgrade.
	 */
	public function upgrade_125() {
		// Disables the force rewrite title when the theme supports it through WordPress.
		if ( WPSEO_Options::get( 'forcerewritetitle', false ) && current_theme_supports( 'title-tag' ) ) {
			WPSEO_Options::set( 'forcerewritetitle', false );
		}

		global $wpdb;
		$wpdb->query( "DELETE FROM $wpdb->usermeta WHERE meta_key = 'wp_yoast_promo_hide_premium_upsell_admin_block'" );

		// Removes the WordPress update notification, because it is no longer necessary when WordPress 5.3 is released.
		$center = Yoast_Notification_Center::get();
		$center->remove_notification_by_id( 'wpseo-dismiss-wordpress-upgrade' );
	}

	/**
<<<<<<< HEAD
	 * Removes the paginated comments notice when it's set.
	 */
	private function upgrade_128() {
		Yoast_Notification_Center::get()->remove_notification_by_id( 'wpseo-dismiss-page_comments-notice' );
=======
	 * Performs the 12.7 upgrade.
	 */
	public function upgrade_127() {
		// Re-save wpseo to make sure bf_banner_2019_dismissed key is gone.
		$this->cleanup_option_data( 'wpseo' );
>>>>>>> 81b52588
	}

	/**
	 * Removes all notifications saved in the database under 'wp_yoast_notifications'.
	 *
	 * @return void
	 */
	private function clean_all_notifications() {
		global $wpdb;
		delete_metadata( 'user', 0, $wpdb->get_blog_prefix() . Yoast_Notification_Center::STORAGE_KEY, '', true );
	}

	/**
	 * Removes the post meta fields for a given meta key.
	 *
	 * @param string $meta_key The meta key.
	 *
	 * @return void
	 */
	private function delete_post_meta( $meta_key ) {
		global $wpdb;
		$deleted = $wpdb->delete( $wpdb->postmeta, [ 'meta_key' => $meta_key ], [ '%s' ] );

		if ( $deleted ) {
			wp_cache_set( 'last_changed', microtime(), 'posts' );
		}
	}

	/**
	 * Removes all sitemap validators.
	 *
	 * This should be executed on every upgrade routine until we have removed the sitemap caching in the database.
	 *
	 * @return void
	 */
	private function remove_sitemap_validators() {
		global $wpdb;

		// Remove all sitemap validators.
		$wpdb->query( "DELETE FROM $wpdb->options WHERE option_name LIKE 'wpseo_sitemap%validator%'" );
	}

	/**
	 * Retrieves the option value directly from the database.
	 *
	 * @param string $option_name Option to retrieve.
	 *
	 * @return array|mixed The content of the option if exists, otherwise an empty array.
	 */
	protected function get_option_from_database( $option_name ) {
		global $wpdb;

		// Load option directly from the database, to avoid filtering and sanitization.
		$sql     = $wpdb->prepare( 'SELECT option_value FROM ' . $wpdb->options . ' WHERE option_name = %s', $option_name );
		$results = $wpdb->get_results( $sql, ARRAY_A );
		if ( ! empty( $results ) ) {
			return maybe_unserialize( $results[0]['option_value'] );
		}

		return [];
	}

	/**
	 * Cleans the option to make sure only relevant settings are there.
	 *
	 * @param string $option_name Option name save.
	 *
	 * @return void
	 */
	protected function cleanup_option_data( $option_name ) {
		$data = get_option( $option_name, [] );
		if ( ! is_array( $data ) || $data === [] ) {
			return;
		}

		/*
		 * Clean up the option by re-saving it.
		 *
		 * The option framework will remove any settings that are not configured
		 * for this option, removing any migrated settings.
		 */
		update_option( $option_name, $data );
	}

	/**
	 * Saves an option setting to where it should be stored.
	 *
	 * @param array       $source_data    The option containing the value to be migrated.
	 * @param string      $source_setting Name of the key in the "from" option.
	 * @param string|null $target_setting Name of the key in the "to" option.
	 *
	 * @return void
	 */
	protected function save_option_setting( $source_data, $source_setting, $target_setting = null ) {
		if ( $target_setting === null ) {
			$target_setting = $source_setting;
		}

		if ( isset( $source_data[ $source_setting ] ) ) {
			WPSEO_Options::set( $target_setting, $source_data[ $source_setting ] );
		}
	}

	/**
	 * Migrates WooCommerce archive settings to the WooCommerce Shop page meta-data settings.
	 *
	 * If no Shop page is defined, nothing will be migrated.
	 *
	 * @return void
	 */
	private function migrate_woocommerce_archive_setting_to_shop_page() {
		$shop_page_id = wc_get_page_id( 'shop' );

		if ( $shop_page_id === -1 ) {
			return;
		}

		$title = WPSEO_Meta::get_value( 'title', $shop_page_id );

		if ( empty( $title ) ) {
			$option_title = WPSEO_Options::get( 'title-ptarchive-product' );

			WPSEO_Meta::set_value(
				'title',
				$option_title,
				$shop_page_id
			);

			WPSEO_Options::set( 'title-ptarchive-product', '' );
		}

		$meta_description = WPSEO_Meta::get_value( 'metadesc', $shop_page_id );

		if ( empty( $meta_description ) ) {
			$option_metadesc = WPSEO_Options::get( 'metadesc-ptarchive-product' );

			WPSEO_Meta::set_value(
				'metadesc',
				$option_metadesc,
				$shop_page_id
			);

			WPSEO_Options::set( 'metadesc-ptarchive-product', '' );
		}

		$bc_title = WPSEO_Meta::get_value( 'bctitle', $shop_page_id );

		if ( empty( $bc_title ) ) {
			$option_bctitle = WPSEO_Options::get( 'bctitle-ptarchive-product' );

			WPSEO_Meta::set_value(
				'bctitle',
				$option_bctitle,
				$shop_page_id
			);

			WPSEO_Options::set( 'bctitle-ptarchive-product', '' );
		}

		$noindex = WPSEO_Meta::get_value( 'meta-robots-noindex', $shop_page_id );

		if ( $noindex === '0' ) {
			$option_noindex = WPSEO_Options::get( 'noindex-ptarchive-product' );

			WPSEO_Meta::set_value(
				'meta-robots-noindex',
				$option_noindex,
				$shop_page_id
			);

			WPSEO_Options::set( 'noindex-ptarchive-product', false );
		}
	}
}<|MERGE_RESOLUTION|>--- conflicted
+++ resolved
@@ -51,11 +51,8 @@
 			'12.1-RC0'  => 'clean_all_notifications',
 			'12.3-RC0'  => 'upgrade_123',
 			'12.4-RC0'  => 'upgrade_124',
-<<<<<<< HEAD
+			'12.7-RC0'  => 'upgrade_127',
 			'12.8-RC0'  => 'upgrade_128',
-=======
-			'12.7-RC0'  => 'upgrade_127',
->>>>>>> 81b52588
 		];
 
 		array_walk( $routines, [ $this, 'run_upgrade_routine' ], $version );
@@ -684,20 +681,20 @@
 		$center->remove_notification_by_id( 'wpseo-dismiss-wordpress-upgrade' );
 	}
 
-	/**
-<<<<<<< HEAD
-	 * Removes the paginated comments notice when it's set.
-	 */
-	private function upgrade_128() {
-		Yoast_Notification_Center::get()->remove_notification_by_id( 'wpseo-dismiss-page_comments-notice' );
-=======
+  /**
 	 * Performs the 12.7 upgrade.
 	 */
 	public function upgrade_127() {
 		// Re-save wpseo to make sure bf_banner_2019_dismissed key is gone.
 		$this->cleanup_option_data( 'wpseo' );
->>>>>>> 81b52588
-	}
+  }
+
+	/**
+	 * Removes the paginated comments notice when it's set.
+	 */
+	private function upgrade_128() {
+		Yoast_Notification_Center::get()->remove_notification_by_id( 'wpseo-dismiss-page_comments-notice' );
+  }
 
 	/**
 	 * Removes all notifications saved in the database under 'wp_yoast_notifications'.
