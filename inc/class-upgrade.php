--- conflicted
+++ resolved
@@ -76,11 +76,7 @@
 		}
 
 		if ( version_compare( $this->options['version'], '5.0', '>=' )
-<<<<<<< HEAD
 		     && version_compare( $this->options['version'], '5.1', '<' )
-=======
-			 && version_compare( $this->options['version'], '5.1', '<' )
->>>>>>> d4aaf774
 		) {
 			$this->upgrade_50_51();
 		}
@@ -276,7 +272,7 @@
 	 * Removes the about notice when its still in the database.
 	 */
 	private function upgrade_40() {
-		$center = Yoast_Notification_Center::get();
+		$center       = Yoast_Notification_Center::get();
 		$notification = $center->get_notification_by_id( 'wpseo-dismiss-about' );
 
 		if ( $notification ) {
@@ -474,20 +470,7 @@
 	}
 
 	/**
-<<<<<<< HEAD
-	 * Perform the 6.4 updates, moves XML setting to WPSEO, deletes WPSEO_XML option
-	 */
-	private function upgrade_64() {
-		// Move the option to enable XML sitemaps.
-		$wpseo_options                       = WPSEO_Options::get_option( 'wpseo' );
-		$wpseo_xml_options                   = WPSEO_Options::get_option( 'wpseo_xml' );
-		$wpseo_options['enable_xml_sitemap'] = $wpseo_xml_options['enablexmlsitemap'];
-		update_option( 'wpseo', $wpseo_options );
-
-		// Delete the WPSEO XML option.
-		delete_option( 'wpseo_xml' );
-=======
-	 * Perform the 6.4 upgrade
+	 * Perform the 6.4 upgrade, moves XML setting to WPSEO, deletes WPSEO_XML option.
 	 */
 	private function upgrade_64() {
 		$option = get_option( 'wpseo_permalinks' );
@@ -501,6 +484,15 @@
 		}
 
 		update_option( 'wpseo_permalinks', $option );
->>>>>>> d4aaf774
+
+		// Move the option to enable XML sitemaps.
+		$wpseo_options                       = WPSEO_Options::get_option( 'wpseo' );
+		$wpseo_xml_options                   = WPSEO_Options::get_option( 'wpseo_xml' );
+		$wpseo_options['enable_xml_sitemap'] = $wpseo_xml_options['enablexmlsitemap'];
+
+		update_option( 'wpseo', $wpseo_options );
+
+		// Delete the WPSEO XML option.
+		delete_option( 'wpseo_xml' );
 	}
 }