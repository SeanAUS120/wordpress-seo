--- conflicted
+++ resolved
@@ -514,7 +514,6 @@
 		}
 		delete_option( 'wpseo_internallinks' );
 
-<<<<<<< HEAD
 		// Convert hidden metabox options to display metabox options.
 		$title_options = get_option( 'wpseo_titles' );
 		foreach ($title_options as $key => $value ) {
@@ -531,12 +530,9 @@
 			}
 		}
 
-		exit;
-=======
 		// Remove possibly present plugin conflict notice for plugin that was removed from the list of conflicting plugins.
 		$yoast_plugin_conflict = WPSEO_Plugin_Conflict::get_instance();
 		$yoast_plugin_conflict->clear_error( 'header-footer/plugin.php' );
->>>>>>> 4efe4593
 
 		// Moves the user meta for excluding from the XML sitemap to a noindex.
 		global $wpdb;
