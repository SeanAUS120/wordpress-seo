<<<<<<< HEAD
/* global YoastSEO: true, wp, wpseoTermScraperL10n, ajaxurl, tinyMCE, YoastReplaceVarPlugin */
YoastSEO = ( 'undefined' === typeof YoastSEO ) ? {} : YoastSEO;
(function() {
=======
/* global YoastSEO, wp, wpseoTermScraperL10n, ajaxurl, tinyMCE */
(function( $ ) {
>>>>>>> 3302c36f
	'use strict';

	var TermScraper = function() {};

	/**
	 * returns data fetched from inputfields.
	 * @returns {{keyword: *, meta: *, text: *, pageTitle: *, title: *, url: *, baseUrl: *, snippetTitle: *, snippetMeta: *, snippetCite: *}}
	 */
	TermScraper.prototype.getData = function() {
		return {
			title: this.getDataFromInput( 'title' ),
			keyword: this.getDataFromInput( 'keyword' ),
			text: this.getDataFromInput( 'text' ),
			pageTitle: this.getDataFromInput( 'pageTitle' ),
			url: this.getDataFromInput( 'url' ),
			baseUrl: this.getDataFromInput( 'baseUrl' ),
			snippetTitle: this.getDataFromInput( 'title' ),
			meta: this.getDataFromInput( 'meta' ),
			snippetMeta: this.getDataFromInput( 'snippetMeta' ),
			snippetCite: this.getDataFromInput( 'cite' )
		};
	};

	/**
	 *
	 * @param {string} inputType
	 */
	TermScraper.prototype.getDataFromInput = function( inputType ) {
		var val = '';
		var elem;
		switch( inputType ){
			case 'keyword':
				elem = document.getElementById( 'wpseo_focuskw' );
				val = elem.value;
				if ( val === '' ) {
					val = document.getElementById( 'name' ).value;
					elem.placeholder = val;
				}
				break;
			case 'meta':
				elem = document.getElementById( 'hidden_wpseo_desc' );
				if ( elem !== null ) {
					val = elem.value;
				}
				if ( val === '' ) {
					val = wpseoTermScraperL10n.metadesc_template;
				}
				break;
			case 'snippetMeta':
				val = document.getElementById( 'yoast_wpseo_metadesc' ).value;
				break;
			case 'text':
				val = this.getContentTinyMCE();
				break;
			case 'pageTitle':
				val = document.getElementById( 'hidden_wpseo_title' ).value;
				if ( val === '' ) {
					val = wpseoTermScraperL10n.title_template;
				}
				if (val === '' ) {
					val = '%%title%% - %%sitename%%';
				}
				break;
			case 'title':
				val = document.getElementById( 'hidden_wpseo_title' ).value;
				break;
			case 'url':
			case 'cite':
				val = document.getElementById( 'slug' ).value;
				break;
			case 'baseUrl':
				val = wpseoTermScraperL10n.home_url.replace( /https?:\/\//ig, '' );
				break;

			case 'cite':
				elem = document.getElementById( 'snippet_cite' );
				if ( elem !== null ) {
					val = elem.textContent;
				}
				break;
		}
		return val;
	};

	/**
	 * gets content from the content field, if tinyMCE is initialized, use the getContent function to get the data from tinyMCE
	 * @returns {String}
	 */
	TermScraper.prototype.getContentTinyMCE = function() {
		var val = document.getElementById( 'description' ).value;
		if ( tinyMCE.editors.length !== 0 ) {
			val = tinyMCE.get( 'description' ).getContent();
		}
		return val;
	};

	/**
	 * When the snippet is updated, update the (hidden) fields on the page
	 * @param {Object} value
	 * @param {String} type
	 */
	TermScraper.prototype.setDataFromSnippet = function( value, type ) {
		switch ( type ) {
			case 'snippet_meta':
				document.getElementById( 'hidden_wpseo_desc' ).value = value;
				break;
			case 'snippet_cite':
				document.getElementById( 'slug' ).value = value;
				break;
			case 'snippet_title':
				document.getElementById( 'hidden_wpseo_title' ).value = value;
				break;
			default:
				break;
		}
	};

	/**
	 * binds elements
	 */
	TermScraper.prototype.bindElementEvents = function( app ) {
		this.snippetPreviewEventBinder ( app.snippetPreview );
		this.inputElementEventBinder( app );
		document.getElementById( 'wpseo_focuskw' ).addEventListener( 'keydown', app.snippetPreview.disableEnter );
	};

	/**
	 * binds the getinputfieldsdata to the snippetelements.
	 *
	 * @param {YoastSEO.SnippetPreview} snippetPreview The snippet preview object to bind the events on.
	 */
	TermScraper.prototype.snippetPreviewEventBinder = function( snippetPreview ) {
		var elems = [ 'snippet_meta', 'snippet_title', 'snippet_cite' ];

		for ( var i = 0; i < elems.length; i++ ) {
			this.bindSnippetEvents( document.getElementById( elems [ i ] ), snippetPreview );
		}
	};

	/**
	 * binds the snippetEvents to a snippet element.
	 * @param { HTMLElement } elem snippet_meta, snippet_title, snippet_cite
	 * @param { YoastSEO.SnippetPreview } snippetPreview
	 */
	TermScraper.prototype.bindSnippetEvents = function( elem, snippetPreview ) {
		elem.addEventListener( 'keydown', snippetPreview.disableEnter.bind( snippetPreview ) );
		elem.addEventListener( 'blur', snippetPreview.checkTextLength.bind( snippetPreview ) );
		//textFeedback is given on input (when user types or pastests), but also on focus. If a string that is too long is being recalled
		//from the saved values, it gets the correct classname right away.
		elem.addEventListener( 'input', snippetPreview.textFeedback.bind( snippetPreview ) );
		elem.addEventListener( 'focus', snippetPreview.textFeedback.bind( snippetPreview ) );
		//shows edit icon by hovering over element
		elem.addEventListener( 'mouseover', snippetPreview.showEditIcon.bind( snippetPreview ) );
		//hides the edit icon onmouseout, on focus and on keyup. If user clicks or types AND moves his mouse, the edit icon could return while editting
		//by binding to these 3 events
		elem.addEventListener( 'mouseout', snippetPreview.hideEditIcon.bind( snippetPreview ) );
		elem.addEventListener( 'focus', snippetPreview.hideEditIcon.bind( snippetPreview ) );
		elem.addEventListener( 'keyup', snippetPreview.hideEditIcon.bind( snippetPreview ) );

		elem.addEventListener( 'focus', snippetPreview.getUnformattedText.bind( snippetPreview ) );
		elem.addEventListener( 'keyup', snippetPreview.setUnformattedText.bind( snippetPreview ) );
		elem.addEventListener( 'click', snippetPreview.setFocus.bind( snippetPreview ) );

		//adds the showIcon class to show the editIcon;
		elem.className = elem.className + ' showIcon' ;
	};

	/**
	 * binds the renewData function on the change of inputelements.
	 */
	TermScraper.prototype.inputElementEventBinder = function( app ) {
		var elems = [ 'name', 'description', 'slug', 'wpseo_focuskw' ];
		for (var i = 0; i < elems.length; i++) {
			var elem = document.getElementById(elems[i]);
			if (elem !== null) {
				document.getElementById(elems[i]).addEventListener('input', app.analyzeTimer.bind(app));
			}
		}

		tinyMCE.on( 'addEditor', function(e) {
			e.editor.on( 'input', function() {
				app.analyzeTimer.call( app );
			} );
		});
	};

	/**
	 * creates SVG for the overall score.
	 */
	TermScraper.prototype.saveScores = function( score ) {
		var tmpl = wp.template('score_svg');
		document.getElementById( YoastSEO.analyzerArgs.targets.overall ).innerHTML = tmpl();
		document.getElementById( 'hidden_wpseo_linkdex' ).value = score;
		jQuery( window ).trigger( 'YoastSEO:numericScore', score );

		this.updateKeywordTabContent( $( '#wpseo_focuskw' ).val(), score );
	};

	/**
	 * Initializes keyword tab with the correct template
	 */
	TermScraper.prototype.initKeywordTabTemplate = function() {
		var keyword, score;

		// Remove default functionality to prevent scrolling to top.
		$( '.wpseo-metabox-tabs' ).on( 'click', '.wpseo_tablink', function( ev ) {
			ev.preventDefault();
		});

		keyword = $( '#wpseo_focuskw' ).val();
		score   = $( '#hidden_wpseo_linkdex' ).val();

		this.updateKeywordTabContent( keyword, score );
	};

	/**
	 * Updates keyword tab with new content
	 */
	TermScraper.prototype.updateKeywordTabContent = function( keyword, score ) {
		var placeholder, keyword_tab;

		placeholder = keyword.length > 0 ? keyword : '...';

		score = parseInt( score, 10 );
		score = YoastSEO.ScoreFormatter.prototype.scoreRating( score );

		keyword_tab = wp.template( 'keyword_tab' )({
			keyword: keyword,
			placeholder: placeholder,
			score: score,
			hideRemove: true,
			prefix: wpseoTermScraperL10n.contentTab + ' '
		});

		$( '.wpseo_keyword_tab' ).replaceWith( keyword_tab );
	};

	/**
	 * updates the focus keyword usage if it is not in the array yet.
	 */
	TermScraper.prototype.updateKeywordUsage = function() {
		var keyword = this.value;
		if ( typeof( wpseoTermScraperL10n.keyword_usage[ keyword ] === null ) ) {
			jQuery.post(ajaxurl, {
					action: 'get_term_keyword_usage',
					post_id: jQuery('#post_ID').val(),
					keyword: keyword,
					taxonomy: wpseoTermScraperL10n.taxonomy
				}, function( data ) {
					if ( data ) {
						wpseoTermScraperL10n.keyword_usage[ keyword ] = data;
						YoastSEO.app.refresh();
					}
				}, 'json'
			);
		}
	};

	/**
	 * refreshes the app when snippet is updated.
	 */
	/**
	 * Updates the snippet values, is bound by the loader when generating the elements for the snippet.
	 * Uses the unformattedText object of the if the textFeedback function has put a string there (if text was too long).
	 * clears this after use.
	 *
	 * @param {Object} ev
	 */
	TermScraper.prototype.updateSnippetValues = function( ev ) {
		var dataFromSnippet = ev.currentTarget.textContent;
		var currentElement = ev.currentTarget.id;
		if ( typeof YoastSEO.app.snippetPreview.unformattedText[ currentElement ] !== 'undefined' ) {
			ev.currentTarget.textContent = YoastSEO.app.snippetPreview.unformattedText[ currentElement ];
		}
		this.setDataFromSnippet( dataFromSnippet, ev.currentTarget.id );
		YoastSEO.app.refresh();
	};

	/**
	 * add new descriptionfield to content, creates new element via wp_editor and appends this to the term-description-wrap
	 * this way we can use the wp tinyMCE editor on the descriptionfield.
	 */
	var tinyMCEReplacer = function() {
		var newEditor = document.getElementById( 'wp-description-wrap' );
		newEditor.style.display = 'none';
		var text = jQuery( '.term-description-wrap' ).find( 'td' ).find( 'p' );
		//empty the TD with the old description textarea
		jQuery( '.term-description-wrap' ).find( 'td' ).html( '' );
		//append the editor and the helptext
		jQuery( '.term-description-wrap' ).find( 'td' ).append( newEditor ).append( text );
		newEditor.style.display = 'block';
	};

	jQuery( document ).ready(function() {
		tinyMCEReplacer();
		var termScraper = new TermScraper();

		YoastSEO.analyzerArgs = {
			//if it must run the analyzer
			analyzer: true,
			//if it uses ajax to get data
			ajax: true,
			//if it must generate snippetpreview
			snippetPreview: true,
			//string to be added to the snippetTitle
			snippetSuffix: ' ' + wpseoTermScraperL10n.sep + ' ' + wpseoTermScraperL10n.sitename,
			//element Target Array
			elementTarget: ['content', 'yoast_wpseo_focuskw', 'yoast_wpseo_metadesc', 'excerpt', 'editable-post-name', 'editable-post-name-full'],
			//replacement target array, elements that must trigger the replace variables function.
			replaceTarget: ['yoast_wpseo_metadesc', 'excerpt', 'yoast_wpseo_title'],
			//rest target array, elements that must be reset on focus
			resetTarget: ['snippet_meta', 'snippet_title', 'snippet_cite'],
			//typeDelay is used as the timeout between stopping with typing and triggering the analyzer
			typeDelay: 300,
			//Dynamic delay makes sure the delay is increased if the analyzer takes longer than the default, to prevent slow systems.
			typeDelayStep: 100,
			maxTypeDelay: 1500,
			dynamicDelay: true,
			//used for multiple keywords (future use)
			multiKeyword: false,
			//targets for the objects
			targets: {
				output: 'wpseo_analysis',
				overall: 'taxonomy_overall',
				snippet: 'wpseo_snippet'
			},
			translations: wpseoTermScraperL10n.translations,
			queue: ['wordCount',
				'keywordDensity',
				'subHeadings',
				'stopwords',
				'fleschReading',
				'linkCount',
				'imageCount',
				'urlKeyword',
				'urlLength',
				'metaDescription',
				'pageTitleKeyword',
				'pageTitleLength',
				'firstParagraph'],
			usedKeywords: wpseoTermScraperL10n.keyword_usage,
			searchUrl: '<a target="new" href=' + wpseoTermScraperL10n.search_url + '>',
			postUrl: '<a target="new" href=' + wpseoTermScraperL10n.post_edit_url + '>',
			callbacks: {
				getData: termScraper.getData.bind( termScraper ),
				bindElementEvents: termScraper.bindElementEvents.bind( termScraper ),
				updateSnippetValues: termScraper.updateSnippetValues.bind( termScraper ),
				saveScores: termScraper.saveScores.bind( termScraper )
			}
		};

		// If there are no translations let the analyzer fallback onto the english translations.
		if (0 === wpseoTermScraperL10n.translations.length) {
			delete( YoastSEO.analyzerArgs.translations );
		} else {
			// Make sure the correct text domain is set for analyzer.
			var translations = wpseoTermScraperL10n.translations;
			translations.domain = 'js-text-analysis';
			translations.locale_data['js-text-analysis'] = translations.locale_data['wordpress-seo'];
			delete( translations.locale_data['wordpress-seo'] );

			YoastSEO.analyzerArgs.translations = translations;
		}
		window.YoastSEO.app = new YoastSEO.App( YoastSEO.analyzerArgs );
		jQuery( window ).trigger( 'YoastSEO:ready' );

<<<<<<< HEAD
		//init Plugins
		window.yoastReplaceVarPlugin = new YoastReplaceVarPlugin();
=======
		termScraper.initKeywordTabTemplate();
>>>>>>> 3302c36f
	} );
}( jQuery ));<|MERGE_RESOLUTION|>--- conflicted
+++ resolved
@@ -1,11 +1,5 @@
-<<<<<<< HEAD
-/* global YoastSEO: true, wp, wpseoTermScraperL10n, ajaxurl, tinyMCE, YoastReplaceVarPlugin */
-YoastSEO = ( 'undefined' === typeof YoastSEO ) ? {} : YoastSEO;
-(function() {
-=======
-/* global YoastSEO, wp, wpseoTermScraperL10n, ajaxurl, tinyMCE */
+/* global YoastSEO, wp, wpseoTermScraperL10n, ajaxurl, tinyMCE, YoastReplaceVarPlugin */
 (function( $ ) {
->>>>>>> 3302c36f
 	'use strict';
 
 	var TermScraper = function() {};
@@ -372,11 +366,9 @@
 		window.YoastSEO.app = new YoastSEO.App( YoastSEO.analyzerArgs );
 		jQuery( window ).trigger( 'YoastSEO:ready' );
 
-<<<<<<< HEAD
+		termScraper.initKeywordTabTemplate();
+
 		//init Plugins
 		window.yoastReplaceVarPlugin = new YoastReplaceVarPlugin();
-=======
-		termScraper.initKeywordTabTemplate();
->>>>>>> 3302c36f
 	} );
 }( jQuery ));