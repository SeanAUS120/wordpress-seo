/* browser:true */
/* global wpseoMetaboxL10n */
/* global ajaxurl */
/* global tinyMCE */
/* global replacedVars */
/* jshint -W097 */
/* jshint -W003 */
'use strict';

/**
 * Cleans up a string, removing script tags etc.
 *
 * @param {string} str
 * @returns {string}
 */
function ystClean( str ) {
	if ( str === '' || typeof(str) === 'undefined' ) {
		return '';
	}

	try {
		str = str.replace( /<\/?[^>]+>/gi, '' );
		str = str.replace( /\[(.+?)](.+?\[\/\\1])?/g, '' );
		str = jQuery( '<div/>' ).html( str ).text();
	}
	catch ( e ) {
	}

	return str;
}

/**
 * Tests whether given element `str` matches `p`.
 *
 * @param {string} str The string to match
 * @param {RegExp} p The regex to match
 * @returns {string}
 */
function ystFocusKwTest( str, p ) {
	str = ystClean( str );
	str = str.toLocaleLowerCase();
	str = ystRemoveLowerCaseDiacritics( str );
	var r = str.match( p );

	if ( r !== null ) {
		return '<span class="good">Yes (' + r.length + ')</span>';
	}

	return '<span class="wrong">No</span>';
}

/**
 * The funciton name says it all, removes lower case diacritics
 *
 * @param {string} str
 * @returns {string}
 */
function ystRemoveLowerCaseDiacritics( str ) {
	var diacriticsRemovalMap = [
		{
			base: 'a',
			letters: /[\u0061\u24D0\uFF41\u1E9A\u00E0\u00E1\u00E2\u1EA7\u1EA5\u1EAB\u1EA9\u00E3\u0101\u0103\u1EB1\u1EAF\u1EB5\u1EB3\u0227\u01E1\u00E4\u01DF\u1EA3\u00E5\u01FB\u01CE\u0201\u0203\u1EA1\u1EAD\u1EB7\u1E01\u0105\u2C65\u0250]/g
		},
		{ base: 'aa', letters: /[\uA733]/g },
		{ base: 'ae', letters: /[\u00E6\u01FD\u01E3]/g },
		{ base: 'ao', letters: /[\uA735]/g },
		{ base: 'au', letters: /[\uA737]/g },
		{ base: 'av', letters: /[\uA739\uA73B]/g },
		{ base: 'ay', letters: /[\uA73D]/g },
		{ base: 'b', letters: /[\u0062\u24D1\uFF42\u1E03\u1E05\u1E07\u0180\u0183\u0253]/g },
		{ base: 'c', letters: /[\u0063\u24D2\uFF43\u0107\u0109\u010B\u010D\u00E7\u1E09\u0188\u023C\uA73F\u2184]/g },
		{
			base: 'd',
			letters: /[\u0064\u24D3\uFF44\u1E0B\u010F\u1E0D\u1E11\u1E13\u1E0F\u0111\u018C\u0256\u0257\uA77A]/g
		},
		{ base: 'dz', letters: /[\u01F3\u01C6]/g },
		{
			base: 'e',
			letters: /[\u0065\u24D4\uFF45\u00E8\u00E9\u00EA\u1EC1\u1EBF\u1EC5\u1EC3\u1EBD\u0113\u1E15\u1E17\u0115\u0117\u00EB\u1EBB\u011B\u0205\u0207\u1EB9\u1EC7\u0229\u1E1D\u0119\u1E19\u1E1B\u0247\u025B\u01DD]/g
		},
		{ base: 'f', letters: /[\u0066\u24D5\uFF46\u1E1F\u0192\uA77C]/g },
		{
			base: 'g',
			letters: /[\u0067\u24D6\uFF47\u01F5\u011D\u1E21\u011F\u0121\u01E7\u0123\u01E5\u0260\uA7A1\u1D79\uA77F]/g
		},
		{
			base: 'h',
			letters: /[\u0068\u24D7\uFF48\u0125\u1E23\u1E27\u021F\u1E25\u1E29\u1E2B\u1E96\u0127\u2C68\u2C76\u0265]/g
		},
		{ base: 'hv', letters: /[\u0195]/g },
		{
			base: 'i',
			letters: /[\u0069\u24D8\uFF49\u00EC\u00ED\u00EE\u0129\u012B\u012D\u00EF\u1E2F\u1EC9\u01D0\u0209\u020B\u1ECB\u012F\u1E2D\u0268\u0131]/g
		},
		{ base: 'j', letters: /[\u006A\u24D9\uFF4A\u0135\u01F0\u0249]/g },
		{
			base: 'k',
			letters: /[\u006B\u24DA\uFF4B\u1E31\u01E9\u1E33\u0137\u1E35\u0199\u2C6A\uA741\uA743\uA745\uA7A3]/g
		},
		{
			base: 'l',
			letters: /[\u006C\u24DB\uFF4C\u0140\u013A\u013E\u1E37\u1E39\u013C\u1E3D\u1E3B\u017F\u0142\u019A\u026B\u2C61\uA749\uA781\uA747]/g
		},
		{ base: 'lj', letters: /[\u01C9]/g },
		{ base: 'm', letters: /[\u006D\u24DC\uFF4D\u1E3F\u1E41\u1E43\u0271\u026F]/g },
		{
			base: 'n',
			letters: /[\u006E\u24DD\uFF4E\u01F9\u0144\u00F1\u1E45\u0148\u1E47\u0146\u1E4B\u1E49\u019E\u0272\u0149\uA791\uA7A5]/g
		},
		{ base: 'nj', letters: /[\u01CC]/g },
		{
			base: 'o',
			letters: /[\u006F\u24DE\uFF4F\u00F2\u00F3\u00F4\u1ED3\u1ED1\u1ED7\u1ED5\u00F5\u1E4D\u022D\u1E4F\u014D\u1E51\u1E53\u014F\u022F\u0231\u00F6\u022B\u1ECF\u0151\u01D2\u020D\u020F\u01A1\u1EDD\u1EDB\u1EE1\u1EDF\u1EE3\u1ECD\u1ED9\u01EB\u01ED\u00F8\u01FF\u0254\uA74B\uA74D\u0275]/g
		},
		{ base: 'oi', letters: /[\u01A3]/g },
		{ base: 'ou', letters: /[\u0223]/g },
		{ base: 'oo', letters: /[\uA74F]/g },
		{ base: 'p', letters: /[\u0070\u24DF\uFF50\u1E55\u1E57\u01A5\u1D7D\uA751\uA753\uA755]/g },
		{ base: 'q', letters: /[\u0071\u24E0\uFF51\u024B\uA757\uA759]/g },
		{
			base: 'r',
			letters: /[\u0072\u24E1\uFF52\u0155\u1E59\u0159\u0211\u0213\u1E5B\u1E5D\u0157\u1E5F\u024D\u027D\uA75B\uA7A7\uA783]/g
		},
		{
			base: 's',
			letters: /[\u0073\u24E2\uFF53\u00DF\u015B\u1E65\u015D\u1E61\u0161\u1E67\u1E63\u1E69\u0219\u015F\u023F\uA7A9\uA785\u1E9B]/g
		},
		{
			base: 't',
			letters: /[\u0074\u24E3\uFF54\u1E6B\u1E97\u0165\u1E6D\u021B\u0163\u1E71\u1E6F\u0167\u01AD\u0288\u2C66\uA787]/g
		},
		{ base: 'tz', letters: /[\uA729]/g },
		{
			base: 'u',
			letters: /[\u0075\u24E4\uFF55\u00F9\u00FA\u00FB\u0169\u1E79\u016B\u1E7B\u016D\u00FC\u01DC\u01D8\u01D6\u01DA\u1EE7\u016F\u0171\u01D4\u0215\u0217\u01B0\u1EEB\u1EE9\u1EEF\u1EED\u1EF1\u1EE5\u1E73\u0173\u1E77\u1E75\u0289]/g
		},
		{ base: 'v', letters: /[\u0076\u24E5\uFF56\u1E7D\u1E7F\u028B\uA75F\u028C]/g },
		{ base: 'vy', letters: /[\uA761]/g },
		{ base: 'w', letters: /[\u0077\u24E6\uFF57\u1E81\u1E83\u0175\u1E87\u1E85\u1E98\u1E89\u2C73]/g },
		{ base: 'x', letters: /[\u0078\u24E7\uFF58\u1E8B\u1E8D]/g },
		{
			base: 'y',
			letters: /[\u0079\u24E8\uFF59\u1EF3\u00FD\u0177\u1EF9\u0233\u1E8F\u00FF\u1EF7\u1E99\u1EF5\u01B4\u024F\u1EFF]/g
		},
		{
			base: 'z',
			letters: /[\u007A\u24E9\uFF5A\u017A\u1E91\u017C\u017E\u1E93\u1E95\u01B6\u0225\u0240\u2C6C\uA763]/g
		}
	];
	for ( var i = 0; i < diacriticsRemovalMap.length; i++ ) {
		str = str.replace( diacriticsRemovalMap[ i ].letters, diacriticsRemovalMap[ i ].base );
	}
	return str;
}

/**
 * Tests whether the focus keyword is used in title, body and description
 */
function ystTestFocusKw() {
	// Retrieve focus keyword and trim
	var focuskw = jQuery.trim( jQuery( '#' + wpseoMetaboxL10n.field_prefix + 'focuskw' ).val() );

	focuskw = ystEscapeFocusKw( focuskw ).toLowerCase();

	var postname;
	var url;
	if ( jQuery( '#editable-post-name-full' ).length ) {
		postname = jQuery( '#editable-post-name-full' ).text();
		url = wpseoMetaboxL10n.wpseo_permalink_template.replace( '%postname%', postname ).replace( 'http://', '' );
	}
	var p = new RegExp( '(^|[ \\s\n\r\t\\.,\'\\("\\+;!?:\\-])' + ystRemoveLowerCaseDiacritics( focuskw ) + '($|[\\s\n\r\t.,\'\\)"\\+!?:;\\-])', 'gim' );

	//remove diacritics of a lower cased focuskw for url matching in foreign lang
	var focuskwNoDiacritics = ystRemoveLowerCaseDiacritics( focuskw );
	var p2 = new RegExp( focuskwNoDiacritics.replace( /\s+/g, '[-_\\\//]' ), 'gim' );

	var focuskwresults = jQuery( '#focuskwresults' );
	var metadesc = jQuery( '#wpseosnippet' ).find( '.desc span.content' ).text();

	if ( focuskw !== '' ) {
		var html = '<p>' + wpseoMetaboxL10n.keyword_header + '</p>';
		html += '<ul>';
		if ( jQuery( '#title' ).length ) {
			html += '<li>' + wpseoMetaboxL10n.article_header_text + ystFocusKwTest( jQuery( '#title' ).val(), p ) + '</li>';
		}
		html += '<li>' + wpseoMetaboxL10n.page_title_text + ystFocusKwTest( jQuery( '#wpseosnippet_title' ).text(), p ) + '</li>';
		html += '<li>' + wpseoMetaboxL10n.page_url_text + ystFocusKwTest( url, p2 ) + '</li>';
		if ( jQuery( '#content' ).length ) {
			html += '<li>' + wpseoMetaboxL10n.content_text + ystFocusKwTest( jQuery( '#content' ).val(), p ) + '</li>';
		}
		html += '<li>' + wpseoMetaboxL10n.meta_description_text + ystFocusKwTest( metadesc, p ) + '</li>';
		html += '</ul>';
		focuskwresults.html( html );
	}
	else {
		focuskwresults.html( '' );
	}
}

/**
 * This callback is used for variable replacement
 *
 * This is done through a callback as it _could_ be that `ystReplaceVariables` has to do an AJAX request.
 *
 * @callback replaceVariablesCallback
 * @param {string} str The string with the replaced variables in it
 */

/**
 * Replaces variables either with values from wpseoMetaboxL10n, by grabbing them from the page or (ultimately) getting them through AJAX
 *
 * @param {string} str The string with variables to be replaced
 * @param {replaceVariablesCallback} callback Callback function for when the
 */
function ystReplaceVariables( str, callback ) {
	if ( typeof str === 'undefined' ) {
		return;
	}
	// title
	if ( jQuery( '#title' ).length ) {
		str = str.replace( /%%title%%/g, jQuery( '#title' ).val().replace( /(<([^>]+)>)/ig, '' ) );
	}

	// These are added in the head for performance reasons.
	str = str.replace( /%%sitedesc%%/g, wpseoMetaboxL10n.sitedesc );
	str = str.replace( /%%sitename%%/g, wpseoMetaboxL10n.sitename );
	str = str.replace( /%%sep%%/g, wpseoMetaboxL10n.sep );
	str = str.replace( /%%date%%/g, wpseoMetaboxL10n.date );
	str = str.replace( /%%id%%/g, wpseoMetaboxL10n.id );
	str = str.replace( /%%page%%/g, wpseoMetaboxL10n.page );
	str = str.replace( /%%currenttime%%/g, wpseoMetaboxL10n.currenttime );
	str = str.replace( /%%currentdate%%/g, wpseoMetaboxL10n.currentdate );
	str = str.replace( /%%currentday%%/g, wpseoMetaboxL10n.currentday );
	str = str.replace( /%%currentmonth%%/g, wpseoMetaboxL10n.currentmonth );
	str = str.replace( /%%currentyear%%/g, wpseoMetaboxL10n.currentyear );

	str = str.replace( /%%focuskw%%/g, jQuery( '#yoast_wpseo_focuskw' ).val().replace( /(<([^>]+)>)/ig, '' ) );
	// excerpt
	var excerpt = '';
	if ( jQuery( '#excerpt' ).length ) {
		excerpt = ystClean( jQuery( '#excerpt' ).val().replace( /(<([^>]+)>)/ig, '' ) );
		str = str.replace( /%%excerpt_only%%/g, excerpt );
	}
	if ( '' === excerpt && jQuery( '#content' ).length ) {
		excerpt = jQuery( '#content' ).val().replace( /(<([^>]+)>)/ig, '' ).substring( 0, wpseoMetaboxL10n.wpseo_meta_desc_length - 1 );
	}
	str = str.replace( /%%excerpt%%/g, excerpt );

	// parent page
	if ( jQuery( '#parent_id' ).length && jQuery( '#parent_id option:selected' ).text() !== wpseoMetaboxL10n.no_parent_text ) {
		str = str.replace( /%%parent_title%%/g, jQuery( '#parent_id option:selected' ).text() );
	}

	// remove double separators
	var esc_sep = ystEscapeFocusKw( wpseoMetaboxL10n.sep );
	var pattern = new RegExp( esc_sep + ' ' + esc_sep, 'g' );
	str = str.replace( pattern, wpseoMetaboxL10n.sep );

	if ( str.indexOf( '%%' ) !== -1 && str.match( /%%[a-z0-9_-]+%%/i ) !== null ) {
		var regex = /%%[a-z0-9_-]+%%/gi;
		var matches = str.match( regex );
		for ( var i = 0; i < matches.length; i++ ) {
			if ( typeof( replacedVars[ matches[ i ] ] ) === 'undefined' ) {
				str = str.replace( matches[ i ], replacedVars[ matches[ i ] ] );
			}
			else {
				var replaceableVar = matches[ i ];

				// create the cache already, so we don't do the request twice.
				replacedVars[ replaceableVar ] = '';
				ystAjaxReplaceVariables( replaceableVar, callback );
			}
		}
	}
	callback( str );
}

/**
 * Replace a variable with a string, through an AJAX call to WP
 *
 * @param {string} replaceableVar
 * @param {replaceVariablesCallback} callback
 */
function ystAjaxReplaceVariables( replaceableVar, callback ) {
	jQuery.post( ajaxurl, {
			action: 'wpseo_replace_vars',
			string: replaceableVar,
			post_id: jQuery( '#post_ID' ).val(),
			_wpnonce: wpseoMetaboxL10n.wpseo_replace_vars_nonce
		}, function( data ) {
			if ( data ) {
				replacedVars[ replaceableVar ] = data;
			}

			ystReplaceVariables( replaceableVar, callback );
		}
	);
}

/**
 * Updates the title in the snippet preview
 *
 * @param {boolean} [force = false]
 */
function ystUpdateTitle( force ) {
	var title = '';
	var titleElm = jQuery( '#' + wpseoMetaboxL10n.field_prefix + 'title' );
	var titleLengthError = jQuery( '#' + wpseoMetaboxL10n.field_prefix + 'title-length-warning' );
	var divHtml = jQuery( '<div />' );
	var snippetTitle = jQuery( '#wpseosnippet_title' );

	if ( titleElm.val() ) {
		title = titleElm.val().replace( /(<([^>]+)>)/ig, '' );
	}
	else {
		title = wpseoMetaboxL10n.wpseo_title_template;
		title = divHtml.html( title ).text();
	}
	if ( title === '' ) {
		snippetTitle.html( '' );
		titleLengthError.hide();
		return;
	}

	title = ystClean( title );
	title = jQuery.trim( title );
	title = divHtml.text( title ).html();

	if ( force ) {
		titleElm.val( title );
	}

	title = ystReplaceVariables( title, function( title ) {
			title = ystSanitizeTitle( title );

			jQuery( '#wpseosnippet_title' ).html( title );

			// do the placeholder
			var placeholder_title = divHtml.html( title ).text();
			titleElm.attr( 'placeholder', placeholder_title );

			var titleElement = document.getElementById( 'wpseosnippet_title' );
			if ( titleElement !== null ) {
				if ( titleElement.scrollWidth > titleElement.clientWidth ) {
					titleLengthError.show();
				}
				else {
					titleLengthError.hide();
				}
			}

			ystTestFocusKw();
		}
	);
}

/**
 * Cleans the title before use
 *
 * @param {string} title
 * @returns {string}
 */
function ystSanitizeTitle( title ) {
	title = ystClean( title );

	// and now the snippet preview title
	title = ystBoldKeywords( title, false );

	return title;
}

/**
 * Updates the meta description in the snippet preview
 */
function ystUpdateDesc() {
	var desc = jQuery.trim( ystClean( jQuery( '#' + wpseoMetaboxL10n.field_prefix + 'metadesc' ).val() ) );
	var divHtml = jQuery( '<div />' );
	var snippet = jQuery( '#wpseosnippet' );

	if ( desc === '' && wpseoMetaboxL10n.wpseo_metadesc_template !== '' ) {
		desc = wpseoMetaboxL10n.wpseo_metadesc_template;
	}

	if ( desc !== '' ) {
		desc = ystReplaceVariables( desc, function( desc ) {
				desc = divHtml.text( desc ).html();
				desc = ystClean( desc );

				var len = wpseoMetaboxL10n.wpseo_meta_desc_length - desc.length;

				if ( len < 0 ) {
					len = '<span class="wrong">' + len + '</span>';
				}
				else {
					len = '<span class="good">' + len + '</span>';
				}
				jQuery( '#' + wpseoMetaboxL10n.field_prefix + 'metadesc-length' ).html( len );

				desc = ystSanitizeDesc( desc );

				// Clear the autogen description.
				snippet.find( '.desc span.autogen' ).html( '' );
				// Set our new one.
				snippet.find( '.desc span.content' ).html( desc );

				ystTestFocusKw();
			}
		);
	}
	else {
		// Clear the generated description
		snippet.find( '.desc span.content' ).html( '' );
		ystTestFocusKw();

		if ( typeof tinyMCE !== 'undefined' && tinyMCE.get( 'excerpt' ) !== null ) {
			desc = tinyMCE.get( 'excerpt' ).getContent();
			desc = ystClean( desc );
		}

		if ( typeof tinyMCE !== 'undefined' && tinyMCE.get( 'content' ) !== null && desc.length === 0 ) {
			desc = tinyMCE.get( 'content' ).getContent();

			desc = ystClean( desc );
		}

		var focuskw = ystEscapeFocusKw( jQuery.trim( jQuery( '#' + wpseoMetaboxL10n.field_prefix + 'focuskw' ).val() ) );
		if ( focuskw !== '' ) {
			var descsearch = new RegExp( focuskw, 'gim' );
			if ( desc.search( descsearch ) !== -1 && desc.length > wpseoMetaboxL10n.wpseo_meta_desc_length ) {
				desc = desc.substr( desc.search( descsearch ), wpseoMetaboxL10n.wpseo_meta_desc_length );
			}
			else {
				desc = desc.substr( 0, wpseoMetaboxL10n.wpseo_meta_desc_length );
			}
		}
		else {
			desc = desc.substr( 0, wpseoMetaboxL10n.wpseo_meta_desc_length );
		}

		desc = ystSanitizeDesc( desc );

		snippet.find( '.desc span.autogen' ).html( desc );
	}
}

/**
 * Sanitized the description
 *
 * @param {string} desc
 * @returns {string}
 */
function ystSanitizeDesc( desc ) {
	desc = ystTrimDesc( desc );
	desc = ystBoldKeywords( desc, false );

	return desc;
}

/**
 * Trims the description to the desired length
 *
 * @param {string} desc
 * @returns {string}
 */
function ystTrimDesc( desc ) {
	if ( desc.length > wpseoMetaboxL10n.wpseo_meta_desc_length ) {
		var space;
		if ( desc.length > wpseoMetaboxL10n.wpseo_meta_desc_length ) {
			space = desc.lastIndexOf( ' ', ( wpseoMetaboxL10n.wpseo_meta_desc_length - 3 ) );
		}
		else {
			space = wpseoMetaboxL10n.wpseo_meta_desc_length;
		}
		desc = desc.substring( 0, space ).concat( ' ...' );
	}
	return desc;
}

/**
 * Updates the URL in the snippet preview
 */
function ystUpdateURL() {
	var url;
	if ( jQuery( '#editable-post-name-full' ).length ) {
		var name = jQuery( '#editable-post-name-full' ).text();
		url = wpseoMetaboxL10n.wpseo_permalink_template.replace( '%postname%', name ).replace( 'http://', '' );
	}
	url = ystBoldKeywords( url, true );
	jQuery( '#wpseosnippet' ).find( '.url' ).html( url );
	ystTestFocusKw();
}

/**
 * Bolds the keywords in a string
 *
 * @param {string} str
 * @param {boolean} url
 * @returns {string}
 */
function ystBoldKeywords( str, url ) {
	var focuskw = ystEscapeFocusKw( jQuery.trim( jQuery( '#' + wpseoMetaboxL10n.field_prefix + 'focuskw' ).val() ) );
	var keywords;

	if ( focuskw === '' ) {
		return str;
	}
	if ( focuskw.search( ' ' ) !== -1 ) {
		keywords = focuskw.split( ' ' );
	}
	else {
		keywords = new Array( focuskw );
	}
	for ( var i = 0; i < keywords.length; i++ ) {
		var kw = ystClean( keywords[ i ] );
		var kwregex = '';
		if ( url ) {
			kw = kw.replace( ' ', '-' ).toLowerCase();
			kwregex = new RegExp( '([-/])(' + kw + ')([-/])?' );
		}
		else {
			kwregex = new RegExp( '(^|[ \\s\n\r\t\\.,\'\\("\\+;!?:\\-]+)(' + kw + ')($|[ \\s\n\r\t\\.,\'\\)"\\+;!?:\\-]+)', 'gim' );
		}
		if ( str !== undefined ) {
			str = str.replace( kwregex, '$1<strong>$2</strong>$3' );
		}
	}
	return str;
}

/**
 * Updates the entire snippet preview
 */
function ystUpdateSnippet() {
	ystUpdateURL();
	ystUpdateTitle();
	ystUpdateDesc();
}

/**
 * Escapres the focus keyword
 *
 * @param {string} str
 * @returns {string}
 */
function ystEscapeFocusKw( str ) {
	return str.replace( /[\-\[\]\/\{}\(\)\*\+\?\.\\\^\$\|]/g, '\\$&' );
}

(function() {
	var timer = 0;
	return function( callback, ms ) {
		clearTimeout( timer );
		timer = setTimeout( callback, ms );
	};
})();

jQuery( document ).ready( function() {
		/*
		 * Used for caching the replaced vars so we only do an AJAX request for each var once
		 * Ignore for JSHint as it is used but JSHint doesn't properly reflect that
		 */
		var replacedVars = [];  // jshint ignore:line

		if ( jQuery( '.wpseo-metabox-tabs-div' ).length > 0 ) {
			var active_tab = window.location.hash;
			if ( active_tab === '' || active_tab.search( 'wpseo' ) === -1 ) {
				active_tab = 'general';
			}
			else {
				active_tab = active_tab.replace( '#wpseo_', '' );
			}
			jQuery( '.' + active_tab ).addClass( 'active' );

			var descElm = jQuery( '#' + wpseoMetaboxL10n.field_prefix + 'metadesc' );
			var desc = jQuery.trim( ystClean( descElm.val() ) );
			desc = jQuery( '<div />' ).html( desc ).text();
			descElm.val( desc );

			jQuery( 'a.wpseo_tablink' ).click( function() {
					jQuery( '.wpseo-metabox-tabs li' ).removeClass( 'active' );
					jQuery( '.wpseotab' ).removeClass( 'active' );

					var id = jQuery( this ).attr( 'href' ).replace( '#wpseo_', '' );
					jQuery( '.' + id ).addClass( 'active' );
					jQuery( this ).parent.addClass( 'active' );

					if ( jQuery( this ).hasClass( 'scroll' ) ) {
						var scrollto = jQuery( this ).attr( 'href' ).replace( 'wpseo_', '' );
						jQuery( 'html, body' ).animate( {
								scrollTop: jQuery( scrollto ).offset().top
							}, 500
						);
					}
				}
			);
		}

		jQuery( '.wpseo-heading' ).hide();
		jQuery( '.wpseo-metabox-tabs' ).show();
		// End Tabs code

		var cache = {}, lastXhr, focuskwHelpTriggered = false;

		jQuery( '#' + wpseoMetaboxL10n.field_prefix + 'focuskw' ).autocomplete( {
				minLength: 3,
				formatResult: function( row ) {
					return jQuery( '<div/>' ).html( row ).html();
				},
				source: function( request, response ) {
					var term = request.term;
					if ( term in cache ) {
						response( cache[ term ] );
						return;
					}
					request._ajax_nonce = wpseoMetaboxL10n.wpseo_keyword_suggest_nonce;
					request.action = 'wpseo_get_suggest';

					lastXhr = jQuery.getJSON( ajaxurl, request, function( data, status, xhr ) {
							cache[ term ] = data;
							if ( xhr === lastXhr ) {
								response( data );
							}
						}
					);
				}
			}
		);

		jQuery( '#' + wpseoMetaboxL10n.field_prefix + 'title' ).keyup( function() {
				ystUpdateTitle();
			}
		);
		jQuery( '#title' ).keyup( function() {
				ystUpdateTitle();
				ystUpdateDesc();
			}
		);
		jQuery( '#parent_id' ).change( function() {
				ystUpdateTitle();
				ystUpdateDesc();
			}
		);
		// DON'T 'optimize' this to use descElm! descElm might not be defined and will cause js errors (Soliloquy issue)
		jQuery( '#' + wpseoMetaboxL10n.field_prefix + 'metadesc' ).keyup( function() {
				ystUpdateDesc();
			}
		);

		// Set time out because of tinymce is initialized later then this is done
		setTimeout(
			function() {
				ystUpdateSnippet();

				// Adding events to content and excerpt
				if ( typeof tinyMCE !== 'undefined' && tinyMCE.get( 'content' ) !== null ) {
					tinyMCE.get( 'content' ).on( 'blur', ystUpdateDesc );
				}

<<<<<<< HEAD
				if ( typeof tinyMCE !== 'undefined' && tinyMCE.get( 'excerpt' ) !== null ) {
					tinyMCE.get( 'excerpt' ).on( 'blur', ystUpdateDesc );
				}
			},
			500
		);

		jQuery( document ).on( 'change', '#' + wpseoMetaboxL10n.field_prefix + 'focuskw', function() {
				var focuskwhelpElm = jQuery( '#focuskwhelp' );
				if ( jQuery( '#' + wpseoMetaboxL10n.field_prefix + 'focuskw' ).val().search( ',' ) !== -1 ) {
					focuskwhelpElm.click();
					focuskwHelpTriggered = true;
				}
				else if ( focuskwHelpTriggered ) {
					focuskwhelpElm.qtip( 'hide' );
					focuskwHelpTriggered = false;
				}

				ystUpdateSnippet();
			}
		);

		jQuery( '.yoast_help' ).qtip(
			{
				content: {
					attr: 'alt'
				},
				position: {
					my: 'bottom left',
					at: 'top center'
				},
				style: {
					tip: {
						corner: true
					},
					classes: 'yoast-qtip qtip-rounded qtip-blue'
				},
				show: {
					when: {
						event: 'mouseover'
					}
				},
				hide: {
					fixed: true,
					when: {
						event: 'mouseout'
					}
				}

			}
		);
	}
);
=======
	jQuery('.yoast_help').qtip(
		{
			content: {
				attr: 'alt'
			},
			position: {
				my: 'bottom left',
				at: 'top center'
			},
			style: {
				tip: {
					corner: true
				},
				classes: 'yoast-qtip qtip-rounded qtip-blue'
			},
			show: 'click',
			hide: {
				fixed: true,
				delay: 500
			}
		}
	);
});
>>>>>>> 1c2aaab7
<|MERGE_RESOLUTION|>--- conflicted
+++ resolved
@@ -656,7 +656,6 @@
 					tinyMCE.get( 'content' ).on( 'blur', ystUpdateDesc );
 				}
 
-<<<<<<< HEAD
 				if ( typeof tinyMCE !== 'undefined' && tinyMCE.get( 'excerpt' ) !== null ) {
 					tinyMCE.get( 'excerpt' ).on( 'blur', ystUpdateDesc );
 				}
@@ -694,44 +693,13 @@
 					},
 					classes: 'yoast-qtip qtip-rounded qtip-blue'
 				},
-				show: {
-					when: {
-						event: 'mouseover'
-					}
-				},
+				show: 'click',
 				hide: {
 					fixed: true,
-					when: {
-						event: 'mouseout'
-					}
-				}
-
-			}
-		);
-	}
-);
-=======
-	jQuery('.yoast_help').qtip(
-		{
-			content: {
-				attr: 'alt'
-			},
-			position: {
-				my: 'bottom left',
-				at: 'top center'
-			},
-			style: {
-				tip: {
-					corner: true
-				},
-				classes: 'yoast-qtip qtip-rounded qtip-blue'
-			},
-			show: 'click',
-			hide: {
-				fixed: true,
-				delay: 500
-			}
-		}
-	);
-});
->>>>>>> 1c2aaab7
+					delay: 500
+				}
+
+			}
+		);
+	}
+);