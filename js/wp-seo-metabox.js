function yst_clean(str) {
	if (str == '' || str == undefined)
		return '';

	try {
		str = str.replace(/<\/?[^>]+>/gi, '');
		str = str.replace(/\[(.+?)\](.+?\[\/\\1\])?/g, '');
	} catch (e) {
	}

	return str;
}

function ptest(str, p) {
	str = yst_clean(str);
	str = str.toLowerCase();
	var r = str.match(p);
	if (r != null)
		return '<span class="good">Yes (' + r.length + ')</span>';
	else
		return '<span class="wrong">No</span>';
}

function removeLowerCaseDiacritics(str) {
	var defaultDiacriticsRemovalMap = [
		{'base': 'a', 'letters': /[\u0061\u24D0\uFF41\u1E9A\u00E0\u00E1\u00E2\u1EA7\u1EA5\u1EAB\u1EA9\u00E3\u0101\u0103\u1EB1\u1EAF\u1EB5\u1EB3\u0227\u01E1\u00E4\u01DF\u1EA3\u00E5\u01FB\u01CE\u0201\u0203\u1EA1\u1EAD\u1EB7\u1E01\u0105\u2C65\u0250]/g},
		{'base': 'aa', 'letters': /[\uA733]/g},
		{'base': 'ae', 'letters': /[\u00E6\u01FD\u01E3]/g},
		{'base': 'ao', 'letters': /[\uA735]/g},
		{'base': 'au', 'letters': /[\uA737]/g},
		{'base': 'av', 'letters': /[\uA739\uA73B]/g},
		{'base': 'ay', 'letters': /[\uA73D]/g},
		{'base': 'b', 'letters': /[\u0062\u24D1\uFF42\u1E03\u1E05\u1E07\u0180\u0183\u0253]/g},
		{'base': 'c', 'letters': /[\u0063\u24D2\uFF43\u0107\u0109\u010B\u010D\u00E7\u1E09\u0188\u023C\uA73F\u2184]/g},
		{'base': 'd', 'letters': /[\u0064\u24D3\uFF44\u1E0B\u010F\u1E0D\u1E11\u1E13\u1E0F\u0111\u018C\u0256\u0257\uA77A]/g},
		{'base': 'dz', 'letters': /[\u01F3\u01C6]/g},
		{'base': 'e', 'letters': /[\u0065\u24D4\uFF45\u00E8\u00E9\u00EA\u1EC1\u1EBF\u1EC5\u1EC3\u1EBD\u0113\u1E15\u1E17\u0115\u0117\u00EB\u1EBB\u011B\u0205\u0207\u1EB9\u1EC7\u0229\u1E1D\u0119\u1E19\u1E1B\u0247\u025B\u01DD]/g},
		{'base': 'f', 'letters': /[\u0066\u24D5\uFF46\u1E1F\u0192\uA77C]/g},
		{'base': 'g', 'letters': /[\u0067\u24D6\uFF47\u01F5\u011D\u1E21\u011F\u0121\u01E7\u0123\u01E5\u0260\uA7A1\u1D79\uA77F]/g},
		{'base': 'h', 'letters': /[\u0068\u24D7\uFF48\u0125\u1E23\u1E27\u021F\u1E25\u1E29\u1E2B\u1E96\u0127\u2C68\u2C76\u0265]/g},
		{'base': 'hv', 'letters': /[\u0195]/g},
		{'base': 'i', 'letters': /[\u0069\u24D8\uFF49\u00EC\u00ED\u00EE\u0129\u012B\u012D\u00EF\u1E2F\u1EC9\u01D0\u0209\u020B\u1ECB\u012F\u1E2D\u0268\u0131]/g},
		{'base': 'j', 'letters': /[\u006A\u24D9\uFF4A\u0135\u01F0\u0249]/g},
		{'base': 'k', 'letters': /[\u006B\u24DA\uFF4B\u1E31\u01E9\u1E33\u0137\u1E35\u0199\u2C6A\uA741\uA743\uA745\uA7A3]/g},
		{'base': 'l', 'letters': /[\u006C\u24DB\uFF4C\u0140\u013A\u013E\u1E37\u1E39\u013C\u1E3D\u1E3B\u017F\u0142\u019A\u026B\u2C61\uA749\uA781\uA747]/g},
		{'base': 'lj', 'letters': /[\u01C9]/g},
		{'base': 'm', 'letters': /[\u006D\u24DC\uFF4D\u1E3F\u1E41\u1E43\u0271\u026F]/g},
		{'base': 'n', 'letters': /[\u006E\u24DD\uFF4E\u01F9\u0144\u00F1\u1E45\u0148\u1E47\u0146\u1E4B\u1E49\u019E\u0272\u0149\uA791\uA7A5]/g},
		{'base': 'nj', 'letters': /[\u01CC]/g},
		{'base': 'o', 'letters': /[\u006F\u24DE\uFF4F\u00F2\u00F3\u00F4\u1ED3\u1ED1\u1ED7\u1ED5\u00F5\u1E4D\u022D\u1E4F\u014D\u1E51\u1E53\u014F\u022F\u0231\u00F6\u022B\u1ECF\u0151\u01D2\u020D\u020F\u01A1\u1EDD\u1EDB\u1EE1\u1EDF\u1EE3\u1ECD\u1ED9\u01EB\u01ED\u00F8\u01FF\u0254\uA74B\uA74D\u0275]/g},
		{'base': 'oi', 'letters': /[\u01A3]/g},
		{'base': 'ou', 'letters': /[\u0223]/g},
		{'base': 'oo', 'letters': /[\uA74F]/g},
		{'base': 'p', 'letters': /[\u0070\u24DF\uFF50\u1E55\u1E57\u01A5\u1D7D\uA751\uA753\uA755]/g},
		{'base': 'q', 'letters': /[\u0071\u24E0\uFF51\u024B\uA757\uA759]/g},
		{'base': 'r', 'letters': /[\u0072\u24E1\uFF52\u0155\u1E59\u0159\u0211\u0213\u1E5B\u1E5D\u0157\u1E5F\u024D\u027D\uA75B\uA7A7\uA783]/g},
		{'base': 's', 'letters': /[\u0073\u24E2\uFF53\u00DF\u015B\u1E65\u015D\u1E61\u0161\u1E67\u1E63\u1E69\u0219\u015F\u023F\uA7A9\uA785\u1E9B]/g},
		{'base': 't', 'letters': /[\u0074\u24E3\uFF54\u1E6B\u1E97\u0165\u1E6D\u021B\u0163\u1E71\u1E6F\u0167\u01AD\u0288\u2C66\uA787]/g},
		{'base': 'tz', 'letters': /[\uA729]/g},
		{'base': 'u', 'letters': /[\u0075\u24E4\uFF55\u00F9\u00FA\u00FB\u0169\u1E79\u016B\u1E7B\u016D\u00FC\u01DC\u01D8\u01D6\u01DA\u1EE7\u016F\u0171\u01D4\u0215\u0217\u01B0\u1EEB\u1EE9\u1EEF\u1EED\u1EF1\u1EE5\u1E73\u0173\u1E77\u1E75\u0289]/g},
		{'base': 'v', 'letters': /[\u0076\u24E5\uFF56\u1E7D\u1E7F\u028B\uA75F\u028C]/g},
		{'base': 'vy', 'letters': /[\uA761]/g},
		{'base': 'w', 'letters': /[\u0077\u24E6\uFF57\u1E81\u1E83\u0175\u1E87\u1E85\u1E98\u1E89\u2C73]/g},
		{'base': 'x', 'letters': /[\u0078\u24E7\uFF58\u1E8B\u1E8D]/g},
		{'base': 'y', 'letters': /[\u0079\u24E8\uFF59\u1EF3\u00FD\u0177\u1EF9\u0233\u1E8F\u00FF\u1EF7\u1E99\u1EF5\u01B4\u024F\u1EFF]/g},
		{'base': 'z', 'letters': /[\u007A\u24E9\uFF5A\u017A\u1E91\u017C\u017E\u1E93\u1E95\u01B6\u0225\u0240\u2C6C\uA763]/g}
	];
	var changes;
	if (!changes) {
		changes = defaultDiacriticsRemovalMap;
	}
	for (var i = 0; i < changes.length; i++) {
		str = str.replace(changes[i].letters, changes[i].base);
	}
	return str;
}

function testFocusKw() {
	// Retrieve focus keyword and trim
	var focuskw = jQuery.trim(jQuery('#'+wpseoMetaboxL10n.field_prefix+'focuskw').val());
	focuskw = focuskw.toLowerCase();

	var postname = jQuery('#editable-post-name-full').text();
	var url = wpseo_permalink_template.replace('%postname%', postname).replace('http://', '');

	var p = new RegExp("(^|[ \s\n\r\t\.,'\(\"\+;!?:\-])" + focuskw + "($|[ \s\n\r\t.,'\)\"\+!?:;\-])", 'gim');
	//remove diacritics of a lower cased focuskw for url matching in foreign lang
	var focuskwNoDiacritics = removeLowerCaseDiacritics(focuskw);
	var p2 = new RegExp(focuskwNoDiacritics.replace(/\s+/g, "[-_\\\//]"), 'gim');

	var metadesc = jQuery('#'+wpseoMetaboxL10n.field_prefix+'metadesc').val();
	if (metadesc == '')
		metadesc = jQuery('#wpseosnippet .desc').text();

	if (focuskw != '') {
		var html = '<p>' + wpseoMetaboxL10n.keyword_header + '<br />';
		html += wpseoMetaboxL10n.article_header_text + ptest(jQuery('#title').val(), p) + '<br/>';
		html += wpseoMetaboxL10n.page_title_text + ptest(jQuery('#wpseosnippet .title').text(), p) + '<br/>';
		html += wpseoMetaboxL10n.page_url_text + ptest(url, p2) + '<br/>';
		html += wpseoMetaboxL10n.content_text + ptest(jQuery('#content').val(), p) + '<br/>';
		html += wpseoMetaboxL10n.meta_description_text + ptest(metadesc, p);
		html += '</p>';
		jQuery('#focuskwresults').html(html);
	} else {
		jQuery('#focuskwresults').html('');
	}
}

function updateTitle(force) {
	var title = '';
	if (jQuery('#'+wpseoMetaboxL10n.field_prefix+'title').val()) {
		title = jQuery('#'+wpseoMetaboxL10n.field_prefix+'title').val();
	} else {
		title = wpseo_title_template.replace('%%title%%', jQuery('#title').val());
		title = jQuery('<div />').html(title).text();
	}
	if (title == '') {
		jQuery('#wpseosnippet .title').html('');
		jQuery('#'+wpseoMetaboxL10n.field_prefix+'title-length').html('');
		return;
	}

	title = yst_clean(title);
	title = jQuery.trim(title);
	var original_title = title;
	title = jQuery('<div />').text(title).html();

	if (force) {
		jQuery('#'+wpseoMetaboxL10n.field_prefix+'title').val(title);
	} else {
		// placeholder needs to be html decoded when being set by jQuery
		original_title = jQuery('<div />').html(original_title).text();
		jQuery('#'+wpseoMetaboxL10n.field_prefix+'title').attr('placeholder', original_title);
	}

	var len = 70 - title.length;
	if (title.length > 70) {
		var space = title.lastIndexOf(" ", 67);
		title = title.substring(0, space).concat(' <strong>...</strong>');
	}

	if (len < 0)
		len = '<span class="wrong">' + len + '</span>';
	else
		len = '<span class="good">' + len + '</span>';

	title = boldKeywords(title, false);

	jQuery('#wpseosnippet .title').html(title);
	jQuery('#'+wpseoMetaboxL10n.field_prefix+'title-length').html(len);
	testFocusKw();
}

function updateDesc() {
	var autogen = false;
	var desc = jQuery.trim(yst_clean(jQuery('#'+wpseoMetaboxL10n.field_prefix+'metadesc').val()));
	var color = '#000';

	if (desc == '') {
		if (wpseo_metadesc_template != '') {
			var excerpt = yst_clean(jQuery("#excerpt").val());
			desc = wpseo_metadesc_template.replace('%%excerpt_only%%', excerpt);
			desc = desc.replace('%%excerpt%%', excerpt);
			desc = jQuery('<div />').html(desc).text();
		}

		desc = jQuery.trim(desc);

		if (desc == '') {
			desc = jQuery("#content").val();
			desc = yst_clean(desc);

			var focuskw = jQuery.trim(jQuery('#'+wpseoMetaboxL10n.field_prefix+'focuskw').val());
			if (focuskw != '') {
				var descsearch = new RegExp(focuskw, 'gim');
				if (desc.search(descsearch) != -1 && desc.length > wpseo_meta_desc_length) {
					desc = desc.substr(desc.search(descsearch), wpseo_meta_desc_length);
				} else {
					desc = desc.substr(0, wpseo_meta_desc_length);
				}
			} else {
				desc = desc.substr(0, wpseo_meta_desc_length);
			}
			color = "#888";
			autogen = true;
		}
	}

	desc = jQuery('<div />').text(desc).html();
	desc = yst_clean(desc);

	var len = -1;
	if (!autogen)
		len = wpseo_meta_desc_length - desc.length;
	else
		len = wpseo_meta_desc_length;

	if (len < 0)
		len = '<span class="wrong">' + len + '</span>';
	else
		len = '<span class="good">' + len + '</span>';

	if (autogen || desc.length > wpseo_meta_desc_length) {
		var space;
		if (desc.length > wpseo_meta_desc_length)
			space = desc.lastIndexOf(" ", ( wpseo_meta_desc_length - 3 ));
		else
			space = wpseo_meta_desc_length;
		desc = desc.substring(0, space).concat(' <strong>...</strong>');
	}

	desc = boldKeywords(desc, false);

	jQuery('#'+wpseoMetaboxL10n.field_prefix+'metadesc-length').html(len);
	jQuery("#wpseosnippet .desc span.content").css('color', color);
	jQuery("#wpseosnippet .desc span.content").html(desc);
	testFocusKw();
}

function updateURL() {
	var name = jQuery('#editable-post-name-full').text();
	var url = wpseo_permalink_template.replace('%postname%', name).replace('http://', '');
	url = boldKeywords(url, true);
	jQuery("#wpseosnippet .url").html(url);
	testFocusKw();
}

function boldKeywords(str, url) {
	var focuskw = jQuery.trim(jQuery('#'+wpseoMetaboxL10n.field_prefix+'focuskw').val());
	var keywords;

	if (focuskw == '')
		return str;

	if (focuskw.search(' ') != -1) {
		keywords = focuskw.split(' ');
	} else {
		keywords = new Array(focuskw);
	}
	for (var i = 0; i < keywords.length; i++) {
		var kw = yst_clean(keywords[i]);
		if (url) {
			kw = kw.replace(' ', '-').toLowerCase();
			var kwregex = new RegExp("([-/])(" + kw + ")([-/])?");
		} else {
			var kwregex = new RegExp("(^|[ \s\n\r\t\.,'\(\"\+;!?:\-]+)(" + kw + ")($|[ \s\n\r\t\.,'\)\"\+;!?:\-]+)", 'gim');
		}
		str = str.replace(kwregex, "$1<strong>$2</strong>$3");
	}
	return str;
}

function updateSnippet() {
	updateURL();
	updateTitle();
	updateDesc();
}

jQuery(document).ready(function () {
	if( jQuery( '.wpseo-metabox-tabs-div' ).length > 0 ) {
		var active_tab = window.location.hash;
		if (active_tab == '' || active_tab.search('wpseo') == -1)
			active_tab = 'general';
		else
			active_tab = active_tab.replace('#wpseo_', '');

		jQuery('.' + active_tab).addClass('active');

<<<<<<< HEAD
	var desc = jQuery.trim(yst_clean(jQuery('#'+wpseoMetaboxL10n.field_prefix+'metadesc').val()));
	desc = jQuery('<div />').html(desc).text();
	jQuery('#'+wpseoMetaboxL10n.field_prefix+'metadesc').val(desc);

	jQuery('a.wpseo_tablink').click(function ($) {
		jQuery('.wpseo-metabox-tabs li').removeClass('active');
		jQuery('.wpseotab').removeClass('active');

		var id = jQuery(this).attr('href').replace('#wpseo_', '');
		jQuery('.' + id).addClass('active');
		jQuery(this).parent().addClass('active');

		if (jQuery(this).hasClass('scroll')) {
			var scrollto = jQuery(this).attr('href').replace('wpseo_', '');
			jQuery("html, body").animate({
				scrollTop: jQuery(scrollto).offset().top
			}, 500);
		}
	});
=======
		var desc = jQuery.trim(yst_clean(jQuery("#yoast_wpseo_metadesc").val()));
		desc = jQuery('<div />').html(desc).text();
		jQuery("#yoast_wpseo_metadesc").val(desc);

		jQuery('a.wpseo_tablink').click(function ($) {
			jQuery('.wpseo-metabox-tabs li').removeClass('active');
			jQuery('.wpseotab').removeClass('active');

			var id = jQuery(this).attr('href').replace('#wpseo_', '');
			jQuery('.' + id).addClass('active');
			jQuery(this).parent().addClass('active');

			if (jQuery(this).hasClass('scroll')) {
				var scrollto = jQuery(this).attr('href').replace('wpseo_', '');
				jQuery("html, body").animate({
					scrollTop: jQuery(scrollto).offset().top
				}, 500);
			}
		});
	}
>>>>>>> d4afc0b7

	jQuery('.wpseo-heading').hide();
	jQuery('.wpseo-metabox-tabs').show();
	// End Tabs code

	jQuery('#related_keywords_heading').hide();

	var cache = {}, lastXhr;

	jQuery('#'+wpseoMetaboxL10n.field_prefix+'focuskw').autocomplete({
		minLength   : 3,
		formatResult: function (row) {
			return jQuery('<div/>').html(row).html();
		},
		source      : function (request, response) {
			var term = request.term;
			if (term in cache) {
				response(cache[ term ]);
				return;
			}
			request._ajax_nonce = wpseo_keyword_suggest_nonce;
			request.action = 'wpseo_get_suggest';

			lastXhr = jQuery.getJSON(ajaxurl, request, function (data, status, xhr) {
				cache[ term ] = data;
				if (xhr === lastXhr) {
					response(data);
				}
			});
		}
	});

	jQuery('#'+wpseoMetaboxL10n.field_prefix+'title').keyup(function () {
		updateTitle();
	});
	jQuery('#'+wpseoMetaboxL10n.field_prefix+'metadesc').keyup(function () {
		updateDesc();
	});
	jQuery('#excerpt').keyup(function () {
		updateDesc();
	});

	jQuery(document).on('change', '#'+wpseoMetaboxL10n.field_prefix+'title', function () {
		updateTitle();
	});
	jQuery(document).on('change', '#'+wpseoMetaboxL10n.field_prefix+'metadesc', function () {
		updateDesc();
	});
	jQuery(document).on('change', '#excerpt', function () {
		updateDesc();
	});
	jQuery(document).on('change', '#content', function () {
		updateDesc();
	});
	jQuery(document).on('change', '#tinymce', function () {
		updateDesc();
	});
	jQuery(document).on('change', '#titlewrap #title', function () {
		updateTitle();
	});
	jQuery('#wpseo_regen_title').click(function () {
		updateTitle(1);
		return false;
	});

	var focuskwhelptriggered = false;
	jQuery(document).on('change', '#'+wpseoMetaboxL10n.field_prefix+'focuskw', function () {
		if (jQuery('#'+wpseoMetaboxL10n.field_prefix+'focuskw').val().search(',') != -1) {
			jQuery('#focuskwhelp').click();
			focuskwhelptriggered = true;
		} else if (focuskwhelptriggered) {
			jQuery('#focuskwhelp').qtip("hide");
			focuskwhelptriggered = false;
		}

		updateSnippet();
	});


	jQuery(".yoast_help").qtip({
		position: {
			corner: {
				target : 'topMiddle',
				tooltip: 'bottomLeft'
			}
		},
		show    : {
			when: {
				event: 'click'
			}
		},
		hide    : {
			when: {
				event: 'click'
			}
		},
		style   : {
			tip : 'bottomLeft',
			name: 'blue'
		}
	});

	updateSnippet();

});

// Taken and adapted from http://www.webmaster-source.com/2013/02/06/using-the-wordpress-3-5-media-uploader-in-your-plugin-or-theme/
jQuery(document).ready(function ($) {
	var wpseo_custom_uploader;
	$('.wpseo_image_upload_button').click(function (e) {
		var wpseo_target_id = $(this).attr('id').replace(/_button$/,'');
		e.preventDefault();
		if (wpseo_custom_uploader) {
			wpseo_custom_uploader.open();
			return;
		}
		wpseo_custom_uploader = wp.media.frames.file_frame = wp.media({
			title   : wpseoMetaboxL10n.choose_image,
			button  : { text: wpseoMetaboxL10n.choose_image },
			multiple: false
		});
		wpseo_custom_uploader.on('select', function () {
			var attachment = wpseo_custom_uploader.state().get('selection').first().toJSON();
			$('#'+wpseo_target_id).val(attachment.url);
		});
		wpseo_custom_uploader.open();
	});
});<|MERGE_RESOLUTION|>--- conflicted
+++ resolved
@@ -266,30 +266,9 @@
 
 		jQuery('.' + active_tab).addClass('active');
 
-<<<<<<< HEAD
-	var desc = jQuery.trim(yst_clean(jQuery('#'+wpseoMetaboxL10n.field_prefix+'metadesc').val()));
-	desc = jQuery('<div />').html(desc).text();
-	jQuery('#'+wpseoMetaboxL10n.field_prefix+'metadesc').val(desc);
-
-	jQuery('a.wpseo_tablink').click(function ($) {
-		jQuery('.wpseo-metabox-tabs li').removeClass('active');
-		jQuery('.wpseotab').removeClass('active');
-
-		var id = jQuery(this).attr('href').replace('#wpseo_', '');
-		jQuery('.' + id).addClass('active');
-		jQuery(this).parent().addClass('active');
-
-		if (jQuery(this).hasClass('scroll')) {
-			var scrollto = jQuery(this).attr('href').replace('wpseo_', '');
-			jQuery("html, body").animate({
-				scrollTop: jQuery(scrollto).offset().top
-			}, 500);
-		}
-	});
-=======
-		var desc = jQuery.trim(yst_clean(jQuery("#yoast_wpseo_metadesc").val()));
+		var desc = jQuery.trim(yst_clean(jQuery('#'+wpseoMetaboxL10n.field_prefix+'metadesc').val()));
 		desc = jQuery('<div />').html(desc).text();
-		jQuery("#yoast_wpseo_metadesc").val(desc);
+		jQuery('#'+wpseoMetaboxL10n.field_prefix+'metadesc').val(desc);
 
 		jQuery('a.wpseo_tablink').click(function ($) {
 			jQuery('.wpseo-metabox-tabs li').removeClass('active');
@@ -307,7 +286,6 @@
 			}
 		});
 	}
->>>>>>> d4afc0b7
 
 	jQuery('.wpseo-heading').hide();
 	jQuery('.wpseo-metabox-tabs').show();
