--- conflicted
+++ resolved
@@ -128,14 +128,10 @@
 				</PluginSidebar>
 
 				<Provider store={ store } >
-<<<<<<< HEAD
-					<Sidebar store={ store } />
-=======
 					<Fragment>
 						<Sidebar store={ store } />
 						<Metabox store={ store } />
 					</Fragment>
->>>>>>> 74375765
 				</Provider>
 
 				{ renderMetaboxPortal() }
