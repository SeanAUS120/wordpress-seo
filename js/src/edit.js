--- conflicted
+++ resolved
@@ -86,11 +86,6 @@
 						<MetaboxPortal target="wpseo-meta-section-react" store={ store } />
 					</Fragment>
 				</Provider>
-<<<<<<< HEAD
-
-				{ renderMetaboxPortal() }
-=======
->>>>>>> 610d21e3
 			</Fragment>
 		);
 
