/* global window, wpseoPostScraperL10n, wpseoTermScraperL10n, yoastPremiumBenefitsL10n, process, wp, yoast */
/* External dependencies */
import React from "react";
import ReactDOM from "react-dom";
import { Provider } from "react-redux";
import flatten from "lodash/flatten";
import { ThemeProvider } from "styled-components";
import styled from "styled-components";

/* Internal dependencies */
import IntlProvider from "./components/IntlProvider";
import AnalysisSection from "./components/contentAnalysis/AnalysisSection";
import Data from "./analysis/data.js";
import reducers from "./redux/reducers";
import PluginIcon from "../../images/Yoast_icon_kader.svg";
import ClassicEditorData from "./analysis/classicEditorData.js";
import isGutenbergDataAvailable from "./helpers/isGutenbergDataAvailable";
import SnippetEditor from "./containers/SnippetEditor";
<<<<<<< HEAD
import SidebarItem from "./components/SidebarItem";
import SeoAnalysis from "./components/contentAnalysis/SeoAnalysis";
import keywordUpsellProps from "./values/keywordUpsellProps";
=======
import Sidebar from "./containers/Sidebar";
>>>>>>> 5bba957e

// This should be the entry point for all the edit screens. Because of backwards compatibility we can't change this at once.
let localizedData = { intl: {}, isRtl: false };
if( window.wpseoPostScraperL10n ) {
	localizedData = wpseoPostScraperL10n;
} else if ( window.wpseoTermScraperL10n ) {
	localizedData = wpseoTermScraperL10n;
}

const PinnedPluginIcon = styled( PluginIcon )`
	width: 20px;
	height: 20px;
`;

/**
 * Registers a redux store in Gutenberg.
 *
 * @returns {Object} The store.
 */
function registerStoreInGutenberg() {
	const { combineReducers, registerStore } = yoast._wp.data;

	return registerStore( "yoast-seo/editor", {
		reducer: combineReducers( reducers ),
	} );
}

/**
 * Sorts components by a prop `renderPriority`.
 *
 * The array is flattened before sorting to make sure that components inside of
 * a collection are also included. This is to allow sorting multiple fills of
 * which at least one includes an array of components.
 *
 * @param {ReactElement|array} components The component(s) to be sorted.
 *
 * @returns {ReactElement|array} The sorted component(s).
 */
function sortComponentsByPosition( components ) {
	if ( typeof components.length === "undefined" ) {
		return components;
	}

	return flatten( components ).sort( ( a, b ) => {
		if ( typeof a.props.renderPriority === "undefined" ) {
			return 1;
		}
		return a.props.renderPriority - b.props.renderPriority;
	} );
}

/**
 * Renders the metabox portal.
 *
 * @returns {null|ReactElement} The element.
 */
function renderMetaboxPortal() {
	const metaboxElement = document.getElementById( "wpseo-meta-section-react" );

	if ( ! metaboxElement ) {
		return null;
	}

	const { Slot } = wp.components;
	return yoast._wp.element.createPortal(
		<Slot name="YoastSidebar">
			{ ( fills ) => {
				return sortComponentsByPosition( fills );
			} }
		</Slot>,
		metaboxElement
	);
}

/**
 * Registers the plugin into the gutenberg editor, creates a sidebar entry for the plugin,
 * and creates that sidebar's content.
 *
 * @param {Object} store The store to use.
 *
 * @returns {void}
 **/
function registerPlugin( store ) {
	if ( isGutenbergDataAvailable() ) {
		const { Fragment } = yoast._wp.element;
		const { PluginSidebar, PluginSidebarMoreMenuItem } = wp.editPost;
		const { registerPlugin } = wp.plugins;
		const { Slot } = wp.components;

		const YoastSidebar = () => (
			<Fragment>
				<PluginSidebarMoreMenuItem
					target="seo-sidebar"
					icon={ <PluginIcon/> }
				>
					Yoast SEO
				</PluginSidebarMoreMenuItem>
				<PluginSidebar
					name="seo-sidebar"
					title="Yoast SEO"
				>
					<Slot name="YoastSidebar">
						{ ( fills ) => {
							return sortComponentsByPosition( fills );
						} }
					</Slot>
				</PluginSidebar>
<<<<<<< HEAD
				<Fill name="YoastSidebar">
					<SidebarItem renderPriority={ 10 }>Readability analysis</SidebarItem>
					<SidebarItem renderPriority={ 20 }>
						{ wrapInTopLevelComponents( SeoAnalysis, store, {
							upsell: keywordUpsellProps,
						} ) }
					</SidebarItem>
				</Fill>
=======
				<Provider store={ store } >
					<Sidebar />
				</Provider>
				{ renderMetaboxPortal() }
>>>>>>> 5bba957e
			</Fragment>
		);

		registerPlugin( "yoast-seo", {
			render: YoastSidebar,
			icon: <PinnedPluginIcon />,
		} );
	}
}

/**
 * Wraps a component in the required top level components.
 *
 * @param {ReactElement} Component The component to be wrapped.
 * @param {Object} store Redux store.
 * @param {Object} props React props to pass to the Component.
 *
 * @returns {ReactElement} The wrapped component.
 */
function wrapInTopLevelComponents( Component, store, props ) {
	const theme = {
		isRtl: localizedData.isRtl,
	};

	return (
		<IntlProvider
			messages={ localizedData.intl } >
			<Provider store={ store } >
				<ThemeProvider theme={ theme }>
					<Component { ...props } />
				</ThemeProvider>
			</Provider>
		</IntlProvider>
	);
}

/**
 * Render a react app to a target element.
 *
 * @param {string} target Target element id.
 * @param {ReactElement} component The component to render.
 * @param {Object} store Redux store.
 *
 * @returns {void}
 */
function renderReactApp( target, component, store ) {
	const targetElement = document.getElementById( target );
	const props = {
		title: localizedData.analysisHeadingTitle,
		hideMarksButtons: localizedData.show_markers !== "1",
	};
	if( targetElement ) {
		ReactDOM.render(
			wrapInTopLevelComponents( component, store, props ),
			targetElement
		);
	}
}

/**
 * Renders the snippet preview for display.
 *
 * @param {Object} store                                 Redux store.
 * @param {Object} props                                 Props to be passed to
 *                                                       the snippet preview.
 * @param {string} props.baseUrl                         Base URL of the site
 *                                                       the user is editing.
 * @param {string} props.date                            The date.
 * @param {array}  props.recommendedReplacementVariables The recommended
 *                                                       replacement variables
 *                                                       for this context.
 *
 * @returns {void}
 */
function renderSnippetPreview( store, props ) {
	const targetElement = document.getElementById( "wpseosnippet" );

	if ( ! targetElement ) {
		return;
	}

	ReactDOM.render(
		wrapInTopLevelComponents( SnippetEditor, store, props ),
		targetElement,
	);
}

/**
 * Renders the react apps.
 *
 * @param {Object} store                Redux store.
 * @param {Object} args                 Arguments.
 * @param {string} args.analysisSection The target element id for the analysis
 *                                      section.
 *
 * @returns {void}
 */
function renderReactApps( store, args ) {
	renderReactApp( args.analysisSection, AnalysisSection, store );
}

/**
 * Initialize the appropriate data class.
 *
 * @param {Object}   data                   The data from the editor.
 * @param {Object}   args                   The args.
 * @param {Function} args.onRefreshRequest  The function to call on refresh request.
 * @param {Object}   args.replaceVars       The replaceVars object.
 * @param {Object}   store                  The redux store.
 *
 * @returns {Object} The instantiated data class.
 */
export function initializeData( data, args, store ) {
	// Only use Gutenberg's data if Gutenberg is available.
	if ( isGutenbergDataAvailable() ) {
		const gutenbergData = new Data( data, args.onRefreshRequest, store );
		gutenbergData.initialize( args.replaceVars );
		return gutenbergData;
	}
	const classicEditorData = new ClassicEditorData( args.onRefreshRequest, store );
	classicEditorData.initialize( args.replaceVars );
	return classicEditorData;
}

/**
 * Initializes all functionality on the edit screen.
 *
 * This can be a post or a term edit screen.
 *
 * @param {Object}   args                                 Edit initialize arguments.
 * @param {string}   args.analysisSection                 The target element id
 *                                                        for the analysis section.
 * @param {Function} args.onRefreshRequest                The function to refresh
 *                                                        the analysis.
 * @param {Object}   args.replaceVars                     The replaceVars object.
 * @param {string}   args.snippetEditorBaseUrl            Base URL of the site
 *                                                        the user is editing.
 * @param {string}   args.snippetEditorDate               The date for the
 *                                                        snippet editor.
 * @param {array}    args.recommendedReplacementVariables The recommended
 *                                                        replacement variables
 *                                                        for this context.
 *
 * @returns {Object} The store and the data.
 */
export function initialize( args ) {
	const store = registerStoreInGutenberg();
<<<<<<< HEAD
	if( args.shouldRenderGutenbergSidebar ) {
=======

	if ( args.shouldRenderGutenbergSidebar ) {
>>>>>>> 5bba957e
		registerPlugin( store );
	}

	const data = initializeData( wp.data, args, store );

	renderReactApps( store, args );

	renderSnippetPreview( store, {
		baseUrl: args.snippetEditorBaseUrl,
		date: args.snippetEditorDate,
		recommendedReplacementVariables: args.recommendedReplaceVars,
	} );

	return {
		store,
		data,
	};
}

export default initialize;<|MERGE_RESOLUTION|>--- conflicted
+++ resolved
@@ -16,13 +16,7 @@
 import ClassicEditorData from "./analysis/classicEditorData.js";
 import isGutenbergDataAvailable from "./helpers/isGutenbergDataAvailable";
 import SnippetEditor from "./containers/SnippetEditor";
-<<<<<<< HEAD
-import SidebarItem from "./components/SidebarItem";
-import SeoAnalysis from "./components/contentAnalysis/SeoAnalysis";
-import keywordUpsellProps from "./values/keywordUpsellProps";
-=======
 import Sidebar from "./containers/Sidebar";
->>>>>>> 5bba957e
 
 // This should be the entry point for all the edit screens. Because of backwards compatibility we can't change this at once.
 let localizedData = { intl: {}, isRtl: false };
@@ -130,21 +124,10 @@
 						} }
 					</Slot>
 				</PluginSidebar>
-<<<<<<< HEAD
-				<Fill name="YoastSidebar">
-					<SidebarItem renderPriority={ 10 }>Readability analysis</SidebarItem>
-					<SidebarItem renderPriority={ 20 }>
-						{ wrapInTopLevelComponents( SeoAnalysis, store, {
-							upsell: keywordUpsellProps,
-						} ) }
-					</SidebarItem>
-				</Fill>
-=======
 				<Provider store={ store } >
-					<Sidebar />
+					<Sidebar store={ store } />
 				</Provider>
 				{ renderMetaboxPortal() }
->>>>>>> 5bba957e
 			</Fragment>
 		);
 
@@ -292,12 +275,8 @@
  */
 export function initialize( args ) {
 	const store = registerStoreInGutenberg();
-<<<<<<< HEAD
-	if( args.shouldRenderGutenbergSidebar ) {
-=======
 
 	if ( args.shouldRenderGutenbergSidebar ) {
->>>>>>> 5bba957e
 		registerPlugin( store );
 	}
 
