/* global window wpseoPostScraperL10n wpseoTermScraperL10n process wp yoast */

<<<<<<< HEAD
=======
import { createStore, combineReducers } from "redux";
>>>>>>> 167e7f0e
import React from "react";
import ReactDOM from "react-dom";
import { Provider } from "react-redux";

import IntlProvider from "./components/IntlProvider";
<<<<<<< HEAD
import AnalysisSection from "./components/contentAnalysis/AnalysisSection";
import Data from "./analysis/data.js";
import { isGutenbergDataAvailable } from "./helpers/isGutenbergAvailable";
import SnippetPreviewSection from "./components/SnippetPreviewSection";
import reducers from "./redux/reducers";
import PluginIcon from "../../images/Yoast_icon_kader.svg";
=======
import markerStatusReducer from "./redux/reducers/markerButtons";
import snippetEditor from "./redux/reducers/snippetEditor";
import analysis from "yoast-components/composites/Plugin/ContentAnalysis/reducers/contentAnalysisReducer";
import activeKeyword from "./redux/reducers/activeKeyword";
import activeTab from "./redux/reducers/activeTab";
import AnalysisSection from "./components/contentAnalysis/AnalysisSection";
import Data from "./analysis/data.js";
import ClassicEditorData from "./analysis/classicEditorData.js";
import isGutenbergDataAvailable from "./helpers/isGutenbergDataAvailable";
import SnippetEditor from "./containers/SnippetEditor";
import configureEnhancers from "./redux/utils/configureEnhancers";
import analysisDataReducer from "./redux/reducers/analysisData";
import { ThemeProvider } from "styled-components";
>>>>>>> 167e7f0e

// This should be the entry point for all the edit screens. Because of backwards compatibility we can't change this at once.
let localizedData = { intl: {}, isRtl: false };
if( window.wpseoPostScraperL10n ) {
	localizedData = wpseoPostScraperL10n;
} else if ( window.wpseoTermScraperL10n ) {
	localizedData = wpseoTermScraperL10n;
}

/**
 * Registers a redux store in Gutenberg.
 *
 * @returns {Object} The store.
 */
<<<<<<< HEAD
function registerStoreInGutenberg() {
	const { combineReducers, registerStore } = yoast._wp.data;

	return registerStore( "yoast-seo/editor", {
		reducer: combineReducers( reducers ),
	} );
}

/**
 * Registers the plugin into the gutenberg editor, creates a sidebar entry for the plugin,
 * and creates that sidebar's content.
 *
 * @returns {void}
 **/
function registerPlugin() {
	if ( isGutenbergDataAvailable() ) {
		const { Fragment } = yoast._wp.element;
		const { PluginSidebar, PluginSidebarMoreMenuItem } = wp.editPost;
		const { registerPlugin } = wp.plugins;

		const YoastSidebar = () => (
			<Fragment>
				<PluginSidebarMoreMenuItem
					target="seo-sidebar"
					icon={ <PluginIcon/> }
				>
					Yoast SEO
				</PluginSidebarMoreMenuItem>
				<PluginSidebar
					name="seo-sidebar"
					title="Yoast SEO"
				>
					<p> Contents of the sidebar </p>
				</PluginSidebar>
			</Fragment>
		);

		registerPlugin( "yoast-seo", {
			render: YoastSidebar,
		} );
	}
=======
function configureStore() {
	const enhancers = configureEnhancers();

	const rootReducer = combineReducers( {
		marksButtonStatus: markerStatusReducer,
		analysis: analysis,
		activeKeyword: activeKeyword,
		activeTab,
		snippetEditor,
		analysisData: analysisDataReducer,
	} );

	return createStore( rootReducer, {}, enhancers );
>>>>>>> 167e7f0e
}

/**
 * Wraps a component in the required top level components.
 *
 * @param {ReactElement} Component The component to be wrapped.
 * @param {Object} store Redux store.
 * @param {Object} props React props to pass to the Component.
 *
 * @returns {ReactElement} The wrapped component.
 */
function wrapInTopLevelComponents( Component, store, props ) {
	const theme = {
		isRtl: localizedData.isRtl,
	};

	return (
		<IntlProvider
			messages={ localizedData.intl } >
			<Provider store={ store } >
				<ThemeProvider theme={ theme }>
					<Component { ...props } />
				</ThemeProvider>
			</Provider>
		</IntlProvider>
	);
}

/**
 * Render a react app to a target element.
 *
 * @param {string} target Target element id.
 * @param {ReactElement} component The component to render.
 * @param {Object} store Redux store.
 *
 * @returns {void}
 */
function renderReactApp( target, component, store ) {
	const targetElement = document.getElementById( target );
	const props = {
		title: localizedData.analysisHeadingTitle,
		hideMarksButtons: localizedData.show_markers !== "1",
	};
	if( targetElement ) {
		ReactDOM.render(
			wrapInTopLevelComponents( component, store, props ),
			targetElement
		);
	}
}

/**
 * Renders the snippet preview for display.
 *
 * @param {Object} store                                 Redux store.
 * @param {Object} props                                 Props to be passed to
 *                                                       the snippet preview.
 * @param {string} props.baseUrl                         Base URL of the site
 *                                                       the user is editing.
 * @param {string} props.date                            The date.
 * @param {array}  props.recommendedReplacementVariables The recommended
 *                                                       replacement variables
 *                                                       for this context.
 *
 * @returns {void}
 */
function renderSnippetPreview( store, props ) {
	const targetElement = document.getElementById( "wpseosnippet" );

	if ( ! targetElement ) {
		return;
	}

	ReactDOM.render(
		wrapInTopLevelComponents( SnippetEditor, store, props ),
		targetElement,
	);
}

/**
 * Renders the react apps.
 *
 * @param {Object} store                Redux store.
 * @param {Object} args                 Arguments.
 * @param {string} args.analysisSection The target element id for the analysis
 *                                      section.
 *
 * @returns {void}
 */
function renderReactApps( store, args ) {
	renderReactApp( args.analysisSection, AnalysisSection, store );
}

/**
 * Initialize the appropriate data class.
 *
 * @param {Object}   data                   The data from the editor.
 * @param {Object}   args                   The args.
 * @param {Function} args.onRefreshRequest  The function to call on refresh request.
 * @param {Object}   args.replaceVars       The replaceVars object.
 * @param {Object}   store                  The redux store.
 *
 * @returns {Object} The instantiated data class.
 */
export function initializeData( data, args, store ) {
	// Only use Gutenberg's data if Gutenberg is available.
	if ( isGutenbergDataAvailable() ) {
		const gutenbergData = new Data( data, args.onRefreshRequest, store );
		gutenbergData.initialize( args.replaceVars );
		return gutenbergData;
	}
	const classicEditorData = new ClassicEditorData( args.onRefreshRequest, store );
	classicEditorData.initialize( args.replaceVars );
	return classicEditorData;
}

/**
 * Initializes all functionality on the edit screen.
 *
 * This can be a post or a term edit screen.
 *
 * @param {Object}   args                                 Edit initialize arguments.
 * @param {string}   args.analysisSection                 The target element id
 *                                                        for the analysis section.
 * @param {Function} args.onRefreshRequest                The function to refresh
 *                                                        the analysis.
 * @param {Object}   args.replaceVars                     The replaceVars object.
 * @param {string}   args.snippetEditorBaseUrl            Base URL of the site
 *                                                        the user is editing.
 * @param {string}   args.snippetEditorDate               The date for the
 *                                                        snippet editor.
 * @param {array}    args.recommendedReplacementVariables The recommended
 *                                                        replacement variables
 *                                                        for this context.
 *
 * @returns {Object} The store and the data.
 */
export function initialize( args ) {
<<<<<<< HEAD
	const store = registerStoreInGutenberg();
	let data = {};
	registerPlugin();
=======
	const store = configureStore();
>>>>>>> 167e7f0e

	const data = initializeData( wp.data, args, store );

	renderReactApps( store, args );

	renderSnippetPreview( store, {
		baseUrl: args.snippetEditorBaseUrl,
		date: args.snippetEditorDate,
		recommendedReplacementVariables: args.recommendedReplaceVars,
	} );

	return {
		store,
		data,
	};
}

export default initialize;<|MERGE_RESOLUTION|>--- conflicted
+++ resolved
@@ -1,36 +1,18 @@
 /* global window wpseoPostScraperL10n wpseoTermScraperL10n process wp yoast */
 
-<<<<<<< HEAD
-=======
-import { createStore, combineReducers } from "redux";
->>>>>>> 167e7f0e
 import React from "react";
 import ReactDOM from "react-dom";
 import { Provider } from "react-redux";
 
 import IntlProvider from "./components/IntlProvider";
-<<<<<<< HEAD
 import AnalysisSection from "./components/contentAnalysis/AnalysisSection";
 import Data from "./analysis/data.js";
-import { isGutenbergDataAvailable } from "./helpers/isGutenbergAvailable";
-import SnippetPreviewSection from "./components/SnippetPreviewSection";
 import reducers from "./redux/reducers";
 import PluginIcon from "../../images/Yoast_icon_kader.svg";
-=======
-import markerStatusReducer from "./redux/reducers/markerButtons";
-import snippetEditor from "./redux/reducers/snippetEditor";
-import analysis from "yoast-components/composites/Plugin/ContentAnalysis/reducers/contentAnalysisReducer";
-import activeKeyword from "./redux/reducers/activeKeyword";
-import activeTab from "./redux/reducers/activeTab";
-import AnalysisSection from "./components/contentAnalysis/AnalysisSection";
-import Data from "./analysis/data.js";
 import ClassicEditorData from "./analysis/classicEditorData.js";
 import isGutenbergDataAvailable from "./helpers/isGutenbergDataAvailable";
 import SnippetEditor from "./containers/SnippetEditor";
-import configureEnhancers from "./redux/utils/configureEnhancers";
-import analysisDataReducer from "./redux/reducers/analysisData";
 import { ThemeProvider } from "styled-components";
->>>>>>> 167e7f0e
 
 // This should be the entry point for all the edit screens. Because of backwards compatibility we can't change this at once.
 let localizedData = { intl: {}, isRtl: false };
@@ -45,9 +27,9 @@
  *
  * @returns {Object} The store.
  */
-<<<<<<< HEAD
 function registerStoreInGutenberg() {
 	const { combineReducers, registerStore } = yoast._wp.data;
+console.log("hier")
 
 	return registerStore( "yoast-seo/editor", {
 		reducer: combineReducers( reducers ),
@@ -87,21 +69,6 @@
 			render: YoastSidebar,
 		} );
 	}
-=======
-function configureStore() {
-	const enhancers = configureEnhancers();
-
-	const rootReducer = combineReducers( {
-		marksButtonStatus: markerStatusReducer,
-		analysis: analysis,
-		activeKeyword: activeKeyword,
-		activeTab,
-		snippetEditor,
-		analysisData: analysisDataReducer,
-	} );
-
-	return createStore( rootReducer, {}, enhancers );
->>>>>>> 167e7f0e
 }
 
 /**
@@ -240,13 +207,8 @@
  * @returns {Object} The store and the data.
  */
 export function initialize( args ) {
-<<<<<<< HEAD
 	const store = registerStoreInGutenberg();
-	let data = {};
 	registerPlugin();
-=======
-	const store = configureStore();
->>>>>>> 167e7f0e
 
 	const data = initializeData( wp.data, args, store );
 
