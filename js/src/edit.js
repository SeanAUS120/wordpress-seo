--- conflicted
+++ resolved
@@ -16,12 +16,7 @@
 import ClassicEditorData from "./analysis/classicEditorData.js";
 import isGutenbergDataAvailable from "./helpers/isGutenbergDataAvailable";
 import SnippetEditor from "./containers/SnippetEditor";
-<<<<<<< HEAD
-import SidebarItem from "./components/SidebarItem";
-import CornerstoneToggle from "yoast-components/composites/Plugin/CornerstoneContent/components/CornerstoneToggle";
-=======
 import Sidebar from "./containers/Sidebar";
->>>>>>> 5bba957e
 
 // This should be the entry point for all the edit screens. Because of backwards compatibility we can't change this at once.
 let localizedData = { intl: {}, isRtl: false };
@@ -129,18 +124,12 @@
 						} }
 					</Slot>
 				</PluginSidebar>
-<<<<<<< HEAD
-				<Fill name="YoastSidebar">
-					<SidebarItem renderPriority={ 10 }>Readability analysis</SidebarItem>
-					<SidebarItem renderPriority={ 20 }>SEO analysis</SidebarItem>
-					<SidebarItem renderPriority={ 30 }><CornerstoneToggle onChange={ () => {} } checked={ true } /></SidebarItem>
-				</Fill>
-=======
+
 				<Provider store={ store } >
-					<Sidebar />
+					<Sidebar store={ store } />
 				</Provider>
+
 				{ renderMetaboxPortal() }
->>>>>>> 5bba957e
 			</Fragment>
 		);
 
