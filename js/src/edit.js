--- conflicted
+++ resolved
@@ -98,18 +98,14 @@
 					name="seo-sidebar"
 					title="Yoast SEO"
 				>
-<<<<<<< HEAD
-					<p> Contents of the sidebar </p>
-					{ analysis }
-=======
 					<Slot name="YoastSidebar">
 						{ ( fills ) => {
 							return sortComponentsByPosition( fills );
 						} }
 					</Slot>
->>>>>>> cdb30fc2
 				</PluginSidebar>
 				<Fill name="YoastSidebar">
+					<SidebarItem renderPriority={ 5 }>{ analysis }</SidebarItem>
 					<SidebarItem renderPriority={ 10 }>Readability analysis</SidebarItem>
 					<SidebarItem renderPriority={ 20 }>SEO analysis</SidebarItem>
 				</Fill>
