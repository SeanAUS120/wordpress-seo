/* global window wpseoPostScraperL10n wpseoTermScraperL10n process wp */

import { createStore, applyMiddleware, combineReducers } from "redux";
import thunk from "redux-thunk";
import logger from "redux-logger";
import React from "react";
import ReactDOM from "react-dom";
import { Provider } from "react-redux";
import flowRight from "lodash/flowRight";

import IntlProvider from "./components/IntlProvider";
import markerStatusReducer from "./redux/reducers/markerButtons";
import keywordsReducer from "./redux/reducers/keywords";
import analysisReducer from "yoast-components/composites/Plugin/ContentAnalysis/reducers/contentAnalysisReducer";
import activeKeywordReducer from "./redux/reducers/activeKeyword";
import activeTab from "./redux/reducers/activeTab";
import AnalysisSection from "./components/contentAnalysis/AnalysisSection";
import Data from "./analysis/data.js";
import { isGutenbergDataAvailable } from "./helpers/isGutenbergAvailable";
import SnippetPreviewSection from "./components/SnippetPreviewSection";
<<<<<<< HEAD
import openSidebarSectionsReducer from "./redux/reducers/openSidebarSections";
=======
import cornerstoneContentReducer from "./redux/reducers/cornerstoneContent";
>>>>>>> 32913c6d

// This should be the entry point for all the edit screens. Because of backwards compatibility we can't change this at once.
let localizedData = { intl: {} };
if( window.wpseoPostScraperL10n ) {
	localizedData = wpseoPostScraperL10n;
} else if ( window.wpseoTermScraperL10n ) {
	localizedData = wpseoTermScraperL10n;
}

/**
 * Creates a redux store.
 *
 * @returns {Object} Things that need to be exposed, such as the store.
 */
function configureStore() {
	const middleware = [
		thunk,
	];

	if ( process.env.NODE_ENV !== "production" ) {
		middleware.push( logger );
	}

	const enhancers = [
		applyMiddleware( ...middleware ),
	];

	if ( window.__REDUX_DEVTOOLS_EXTENSION__ ) {
		enhancers.push( window.__REDUX_DEVTOOLS_EXTENSION__() );
	}

	const rootReducer = combineReducers( {
		marksButtonStatus: markerStatusReducer,
		keywords: keywordsReducer,
<<<<<<< HEAD
		openSidebarSections: openSidebarSectionsReducer,
=======
		analysis: analysisReducer,
		activeKeyword: activeKeywordReducer,
		isCornerstone: cornerstoneContentReducer,
>>>>>>> 32913c6d
		activeTab,
	} );

	return createStore( rootReducer, {}, flowRight( enhancers ) );
}

/**
 * Wraps a component in the required top level components.
 *
 * @param {ReactElement} Component The component to be wrapped.
 * @param {Object} store Redux store.
 * @param {Object} props React props to pass to the Component.
 *
 * @returns {ReactElement} The wrapped component.
 */
function wrapInTopLevelComponents( Component, store, props ) {
	return (
		<IntlProvider
			messages={ localizedData.intl } >
			<Provider store={ store } >
				<Component { ...props } />
			</Provider>
		</IntlProvider>
	);
}

/**
 * Render a react app to a target element.
 *
 * @param {string} target Target element id.
 * @param {ReactElement} component The component to render.
 * @param {Object} store Redux store.
 *
 * @returns {void}
 */
function renderReactApp( target, component, store ) {
	const targetElement = document.getElementById( target );
	const props = {
		title: localizedData.analysisHeadingTitle,
		hideMarksButtons: localizedData.show_markers !== "1",
	};
	if( targetElement ) {
		ReactDOM.render(
			wrapInTopLevelComponents( component, store, props ),
			targetElement
		);
	}
}

/**
 * Renders the snippet preview for display.
 *
 * @param {Object} store Redux store.
 *
 * @returns {void}
 */
function renderSnippetPreview( store ) {
	const targetElement = document.getElementById( "wpseosnippet" );

	if ( ! targetElement ) {
		return;
	}

	const container = document.createElement( "div" );
	targetElement.parentNode.insertBefore( container, targetElement );

	ReactDOM.render(
		wrapInTopLevelComponents( SnippetPreviewSection, store ),
		container,
	);
}

/**
 * Renders the react apps.
 *
 * @param {Object} store Redux store.
 * @param {Object} args Arguments.
 *
 * @returns {void}
 */
function renderReactApps( store, args ) {
	renderReactApp( args.analysisSection, AnalysisSection, store );
}

/**
 * Initializes all functionality on the edit screen.
 *
 * This can be a post or a term edit screen.
 *
 * @param {Object} args Edit initialize arguments.
 * @param {boolean} args.shouldRenderSnippetPreview Whether the new reactified
 *                                                  snippet preview should be
 *                                                  rendered.
 * @param {string} args.seoTarget Target to render the seo analysis.
 * @param {string} args.readabilityTarget Target to render the readability analysis.
 * @param {Function} args.onRefreshRequest The function to refresh the analysis.
 *
 * @returns {Object} The store and the data.
 */
export function initialize( args ) {
	const store = configureStore();
	let data = {};

	// Only use Gutenberg's data if Gutenberg is available.
	if ( isGutenbergDataAvailable() ) {
		const gutenbergData = new Data( wp.data, args.onRefreshRequest );
		gutenbergData.subscribeToGutenberg();
		data = gutenbergData;
	}

	renderReactApps( store, args );

	if ( args.shouldRenderSnippetPreview ) {
		renderSnippetPreview( store );
	}

	return {
		store,
		data,
	};
}

export default initialize;<|MERGE_RESOLUTION|>--- conflicted
+++ resolved
@@ -18,11 +18,8 @@
 import Data from "./analysis/data.js";
 import { isGutenbergDataAvailable } from "./helpers/isGutenbergAvailable";
 import SnippetPreviewSection from "./components/SnippetPreviewSection";
-<<<<<<< HEAD
 import openSidebarSectionsReducer from "./redux/reducers/openSidebarSections";
-=======
 import cornerstoneContentReducer from "./redux/reducers/cornerstoneContent";
->>>>>>> 32913c6d
 
 // This should be the entry point for all the edit screens. Because of backwards compatibility we can't change this at once.
 let localizedData = { intl: {} };
@@ -57,13 +54,10 @@
 	const rootReducer = combineReducers( {
 		marksButtonStatus: markerStatusReducer,
 		keywords: keywordsReducer,
-<<<<<<< HEAD
 		openSidebarSections: openSidebarSectionsReducer,
-=======
 		analysis: analysisReducer,
 		activeKeyword: activeKeywordReducer,
 		isCornerstone: cornerstoneContentReducer,
->>>>>>> 32913c6d
 		activeTab,
 	} );
 
