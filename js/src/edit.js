--- conflicted
+++ resolved
@@ -124,17 +124,10 @@
 						} }
 					</Slot>
 				</PluginSidebar>
-<<<<<<< HEAD
 				<Provider store={ store } >
 					<Sidebar />
 				</Provider>
-=======
-				<Fill name="YoastSidebar">
-					<SidebarItem renderPriority={ 10 }>Readability analysis</SidebarItem>
-					<SidebarItem renderPriority={ 20 }>SEO analysis</SidebarItem>
-				</Fill>
 				{ renderMetaboxPortal() }
->>>>>>> 0a4058f1
 			</Fragment>
 		);
 
