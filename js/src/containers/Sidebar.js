import Sidebar from "../components/Sidebar";
import { connect } from "react-redux";

/**
 * Maps the state to props.
 *
 * @param {Object} state The Redux state.
 * @param {Object} ownProps The props passed.
 *
 * @returns {Object} The props for the Sidebar component.
 */
function mapStateToProps( state, ownProps ) {
	return {
<<<<<<< HEAD
		isContentAnalysisActive: state.preferences.isContentAnalysisActive,
		isKeywordAnalysisActive: state.preferences.isKeywordAnalysisActive,
		isCornerstone: state.isCornerstone,
		isCornerstoneActive: state.preferences.isCornerstoneActive,
=======
		settings: state.preferences,
		store: ownProps.store,
>>>>>>> 610d21e3
	};
}

export default connect( mapStateToProps )( Sidebar );<|MERGE_RESOLUTION|>--- conflicted
+++ resolved
@@ -11,15 +11,8 @@
  */
 function mapStateToProps( state, ownProps ) {
 	return {
-<<<<<<< HEAD
-		isContentAnalysisActive: state.preferences.isContentAnalysisActive,
-		isKeywordAnalysisActive: state.preferences.isKeywordAnalysisActive,
-		isCornerstone: state.isCornerstone,
-		isCornerstoneActive: state.preferences.isCornerstoneActive,
-=======
 		settings: state.preferences,
 		store: ownProps.store,
->>>>>>> 610d21e3
 	};
 }
 
