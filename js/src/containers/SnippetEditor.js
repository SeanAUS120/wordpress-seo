--- conflicted
+++ resolved
@@ -54,7 +54,6 @@
  * @returns {Object} Data for the `SnippetEditor` component.
  */
 export function mapStateToProps( state ) {
-<<<<<<< HEAD
 	let activeKeyword = getActiveKeyword( state );
 	let seoResults = getResultsForKeyword( state, activeKeyword );
 
@@ -63,7 +62,6 @@
 
 	let titleLengthProgress = getProgress( titleLengthResult );
 	let descriptionLengthProgress = getProgress( descriptionLengthResult );
-=======
 	let replacementVariables = state.snippetEditor.replacementVariables;
 
 	// Replace all empty values with %%replaceVarName%% so the replacement variables plugin can do its job.
@@ -72,7 +70,6 @@
 			replaceVariable.value = "%%" + replaceVariable.name + "%%";
 		}
 	} );
->>>>>>> 4daa582e
 
 	return {
 		...state.snippetEditor,
