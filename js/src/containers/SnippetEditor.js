/* globals wpseoAdminL10n */
import React from "react";
import { connect } from "react-redux";
import { SnippetEditor } from "yoast-components";
import identity from "lodash/identity";
import get from "lodash/get";
import { __ } from "@wordpress/i18n";
import { dispatch as wpDataDispatch } from "@wordpress/data";
import analysis from "yoastseo";
import { utils } from "yoast-components";
const { stripHTMLTags: stripFullTags } = analysis.string;

import {
	switchMode,
	updateData,
} from "../redux/actions/snippetEditor";
import { updateAnalysisData } from "../redux/actions/analysisData";
import SnippetPreviewSection from "../components/SnippetPreviewSection";
import Collapsible from "../components/SidebarCollapsible";

const ExplanationLink = utils.makeOutboundLink();

/**
 * Runs the legacy replaceVariables function on the data in the snippet preview.
 *
 * @param {Object} data             The snippet preview data object.
 * @param {string} data.title       The snippet preview title.
 * @param {string} data.url         The snippet preview url: baseUrl with the slug.
 * @param {string} data.description The snippet preview description.
 *
 * @returns {Object} Returns the data object in which the placeholders have been replaced.
 */
const legacyReplaceUsingPlugin = function( data ) {
	const replaceVariables = get( window, [ "YoastSEO", "wp", "replaceVarsPlugin", "replaceVariables" ], identity );

	return {
		url: data.url,
		title: stripFullTags( replaceVariables( data.title ) ),
		description: stripFullTags( replaceVariables( data.description ) ),
	};
};

/**
 * Apply replaceVariables function on the data in the snippet preview.
 *
 * @param {Object} data             The snippet preview data object.
 * @param {string} data.title       The snippet preview title.
 * @param {string} data.url         The snippet preview url: baseUrl with the slug.
 * @param {string} data.description The snippet preview description.
 *
 * @returns {Object} Returns the data object in which the placeholders have been replaced.
 */
const applyReplaceUsingPlugin = function( data ) {
	// If we do not have pluggable loaded, apply just our own replace variables.
	const pluggable = get( window, [ "YoastSEO", "app", "pluggable" ], false );
	if ( ! pluggable || ! get( window, [ "YoastSEO", "app", "pluggable", "loaded" ], false ) ) {
		return legacyReplaceUsingPlugin( data );
	}

	const applyModifications = pluggable._applyModifications.bind( pluggable );

	return  {
		url: data.url,
		title: stripFullTags( applyModifications( "data_page_title", data.title ) ),
		description: stripFullTags( applyModifications( "data_meta_desc", data.description ) ),
	};
};

/**
 * Process the snippet editor form data before it's being displayed in the snippet preview.
 *
 * @param {Object} data                     The snippet preview data object.
 * @param {string} data.title               The snippet preview title.
 * @param {string} data.url                 The snippet preview url: baseUrl with the slug.
 * @param {string} data.description         The snippet preview description.
 * @param {Object} context                  The context surrounding the snippet editor form data.
 * @param {string} context.shortenedBaseUrl The baseUrl of the snippet preview url.
 *
 * @returns {Object} The snippet preview data object.
 */
export const mapEditorDataToPreview = function( data, context ) {
	let baseUrlLength = 0;

	if( context.shortenedBaseUrl && typeof( context.shortenedBaseUrl ) === "string" ) {
		baseUrlLength = context.shortenedBaseUrl.length;
	}

	// Replace whitespaces in the url with dashes.
	data.url = data.url.replace( /\s+/g, "-" );
	if ( data.url[ data.url.length - 1 ] === "-" ) {
		data.url = data.url.slice( 0, -1 );
	}
	// If the first symbol after the baseUrl is a hyphen, remove that hyphen.
	// This hyphen is removed because it is usually the result of the regex replacing a space it shouldn't.
	if ( data.url[ baseUrlLength ] === "-" ) {
		data.url = data.url.slice( 0, baseUrlLength ) + data.url.slice( baseUrlLength + 1 );
	}

	return applyReplaceUsingPlugin( data );
};

const SnippetEditorWrapper = ( props ) => (
	<Collapsible title={ __( "Snippet Preview", "wordpress-seo" ) } initialIsOpen={ true }>
		<p>
			{ __( "This is a rendering of what this post might look like in Google's search results.", "wordpress-seo" ) + " " }
<<<<<<< HEAD
			<ExplanationLink href="https://yoa.st/snippet-preview">
=======
			<ExplanationLink href={ wpseoAdminL10n[ "shortlinks.snippet_preview_info" ] }>
>>>>>>> fad07d2f
				{ __( "Learn more about the Snippet Preview.", "wordpress-seo" ) }
			</ExplanationLink>
		</p>
		<SnippetPreviewSection
			icon="eye"
			hasPaperStyle={ props.hasPaperStyle }
		>
			<SnippetEditor
				{ ...props }
				descriptionPlaceholder={ __( "Please provide a meta description by editing the snippet below." ) }
				mapEditorDataToPreview={ mapEditorDataToPreview }
			/>
		</SnippetPreviewSection>
	</Collapsible>
);

/**
 * Maps the redux state to the snippet editor component.
 *
 * @param {Object} state The current state.
 * @param {Object} state.snippetEditor The state for the snippet editor.
 *
 * @returns {Object} Data for the `SnippetEditor` component.
 */
export function mapStateToProps( state ) {
	let replacementVariables = state.snippetEditor.replacementVariables;

	// Replace all empty values with %%replaceVarName%% so the replacement variables plugin can do its job.
	replacementVariables.forEach( ( replaceVariable ) => {
		if ( replaceVariable.value === "" && ! [ "title", "excerpt", "excerpt_only" ].includes( replaceVariable.name ) ) {
			replaceVariable.value = "%%" + replaceVariable.name + "%%";
		}
	} );

	return {
		...state.snippetEditor,
		keyword: state.focusKeyword,
		baseUrl: state.settings.snippetEditor.baseUrl,
		date: state.settings.snippetEditor.date,
		recommendedReplacementVariables: state.settings.snippetEditor.recommendedReplaceVars,
	};
}

/**
 * Maps dispatch function to props for the snippet editor component.
 *
 * @param {Function} dispatch The dispatch function that will dispatch a redux action.
 *
 * @returns {Object} Props for the `SnippetEditor` component.
 */
export function mapDispatchToProps( dispatch ) {
	return {
		onChange: ( key, value ) => {
			let action = updateData( {
				[ key ]: value,
			} );

			if ( key === "mode" ) {
				action = switchMode( value );
			}

			dispatch( action );

			/*
			 * Update the gutenberg store with the new slug, after updating our own store,
			 * to make sure our store isn't updated twice.
			 */
			if ( key === "slug" ) {
				const coreEditorDispatch = wpDataDispatch( "core/editor" );
				if ( coreEditorDispatch ) {
					coreEditorDispatch.editPost( { slug: value } );
				}
			}
		},
		onChangeAnalysisData: ( analysisData ) => {
			dispatch( updateAnalysisData( analysisData ) );
		},
	};
}

export default connect( mapStateToProps, mapDispatchToProps )( SnippetEditorWrapper );<|MERGE_RESOLUTION|>--- conflicted
+++ resolved
@@ -103,11 +103,7 @@
 	<Collapsible title={ __( "Snippet Preview", "wordpress-seo" ) } initialIsOpen={ true }>
 		<p>
 			{ __( "This is a rendering of what this post might look like in Google's search results.", "wordpress-seo" ) + " " }
-<<<<<<< HEAD
-			<ExplanationLink href="https://yoa.st/snippet-preview">
-=======
 			<ExplanationLink href={ wpseoAdminL10n[ "shortlinks.snippet_preview_info" ] }>
->>>>>>> fad07d2f
 				{ __( "Learn more about the Snippet Preview.", "wordpress-seo" ) }
 			</ExplanationLink>
 		</p>
