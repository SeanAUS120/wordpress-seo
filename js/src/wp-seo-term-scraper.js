--- conflicted
+++ resolved
@@ -367,11 +367,6 @@
 
 		window.YoastSEO = {};
 		window.YoastSEO.app = app;
-<<<<<<< HEAD
-=======
-
-		jQuery( window ).trigger( 'YoastSEO:ready' );
->>>>>>> d8dbda42
 
 		termScraper.initKeywordTabTemplate();
 
