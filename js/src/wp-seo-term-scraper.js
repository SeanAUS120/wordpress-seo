/* global YoastSEO: true, wpseoReplaceVarsL10n, wpseoTermScraperL10n, YoastReplaceVarPlugin, console, require */

// External dependencies.
import { App } from "yoastseo";
import { setReadabilityResults, setSeoResultsForKeyword } from "yoast-components/composites/Plugin/ContentAnalysis/actions/contentAnalysis";
<<<<<<< HEAD
=======
import isFunction from "lodash/isFunction";
>>>>>>> e65afd09
import isUndefined from "lodash/isUndefined";

// Internal dependencies.
import initializeEdit from "./edit";
import { termsTmceId as tmceId } from "./wp-seo-tinymce";
import { update as updateTrafficLight } from "./ui/trafficLight";
import { update as updateAdminBar } from "./ui/adminBar";
import getIndicatorForScore from "./analysis/getIndicatorForScore";
import TabManager from "./analysis/tabManager";
import getTranslations from "./analysis/getTranslations";
import isKeywordAnalysisActive from "./analysis/isKeywordAnalysisActive";
import isContentAnalysisActive from "./analysis/isContentAnalysisActive";
import snippetPreviewHelpers from "./analysis/snippetPreview";
import snippetEditorHelpers from "./analysis/snippetEditor";
import TermDataCollector from "./analysis/TermDataCollector";
import UsedKeywords from "./analysis/usedKeywords";
import TaxonomyAssessor from "./assessors/taxonomyAssessor";
import { setActiveKeyword } from "./redux/actions/activeKeyword";
import { refreshSnippetEditor, updateData } from "./redux/actions/snippetEditor";
import { setYoastComponentsI18n } from "./helpers/i18n";

setYoastComponentsI18n();

window.yoastHideMarkers = true;

( function( $, window ) {
	var snippetContainer;

	var app;

	var termSlugInput;

	var tabManager;

	let store;

	let snippetPreview;

	/**
	 * Get the editor created via wp_editor() and append it to the term-description-wrap
	 * table cell. This way we can use the wp tinyMCE editor on the description field.
	 *
	 * @returns {void}
	 */
	var insertTinyMCE = function() {
		// Get the table cell that contains the description textarea.
		var descriptionTd = jQuery( ".term-description-wrap" ).find( "td" );

		// Get the description textarea label.
		var descriptionLabel = jQuery( ".term-description-wrap" ).find( "label" );

		// Get the textNode from the original textarea.
		var textNode = descriptionTd.find( "textarea" ).val();

		// Get the editor container.
		var newEditor = document.getElementById( "wp-description-wrap" );

		// Get the description help text below the textarea.
		var text = descriptionTd.find( "p" );

		// Empty the TD with the old description textarea.
		descriptionTd.html( "" );

		/*
		 * The editor is printed out via PHP as child of the form and initially
		 * hidden with a child `>` CSS selector. We now move the editor and the
		 * help text in a new position so the previous CSS rule won't apply any
		 * longer and the editor will be visible.
		 */
		descriptionTd.append( newEditor ).append( text );

		// Populate the editor textarea with the original content.
		document.getElementById( "description" ).value = textNode;

		// Make the description textarea label plain text removing the label tag.
		descriptionLabel.replaceWith( descriptionLabel.html() );
	};

	/**
<<<<<<< HEAD
=======
	 * Dispatches an action to the store that updates the snippet editor.
	 *
	 * @param {Object} data The data from the legacy snippet editor.
	 *
	 * @returns {void}
	 */
	const dispatchUpdateSnippetEditor = function( data ) {
		/*
		 * The setTimeout makes sure the React component is only updated on the next
		 * frame. This is to prevent input lag.
		 */
		setTimeout( () => {
			store.dispatch( updateData( {
				title: data.title,
				slug: data.urlPath,
				description: data.metaDesc,
			} ) );
		}, 0 );
	};

	/**
	 * Update the legacy snippet preview based on the passed data from the redux
	 * store.
	 *
	 * @param {Object} data The data from the store.
	 *
	 * @returns {void}
	 */
	function updateLegacySnippetEditor( data ) {
		if ( isFunction( snippetPreview.refresh ) ) {
			let isDataChanged = false;

			if ( snippetPreview.data.title !== data.title ) {
				snippetPreview.element.input.title.value = data.title;

				isDataChanged = true;
			}

			if ( snippetPreview.data.urlPath !== data.slug ) {
				snippetPreview.element.input.urlPath.value = data.slug;

				isDataChanged = true;
			}

			if ( snippetPreview.data.metaDesc !== data.description ) {
				snippetPreview.element.input.metaDesc.value = data.description;

				isDataChanged = true;
			}

			if ( isDataChanged ) {
				snippetPreview.changedInput();
			}
		}
	}

	/**
	 * Initializes the snippet preview.
	 *
	 * @param {Object} snippetEditorData The snippet editor data.
	 *
	 * @returns {SnippetPreview} Instance of snippetpreview.
	 */
	function initSnippetPreview( snippetEditorData ) {
		return snippetPreviewHelpers.create( snippetContainer, {
			title: snippetEditorData.title,
			urlPath: snippetEditorData.slug,
			metaDesc: snippetEditorData.description,
		}, ( data ) => {
			const previousData = snippetEditorHelpers.getDataFromStore( store );

			if (
				previousData.title !== data.title ||
				previousData.description !== data.metaDesc ||
				previousData.slug !== data.urlPath
			) {
				dispatchUpdateSnippetEditor( data );
			}
		} );
	}

	/**
>>>>>>> e65afd09
	 * Function to handle when the user updates the term slug
	 *
	 * @returns {void}
	 */
	function updatedTermSlug() {
		const snippetEditorData = {
			slug: termSlugInput.val(),
		};

		store.dispatch( updateData( snippetEditorData ) );
	}

	/**
	 * Adds a watcher on the term slug input field
	 *
	 * @returns {void}
	 */
	function initTermSlugWatcher() {
		termSlugInput = $( "#slug" );
		termSlugInput.on( "change", updatedTermSlug );
	}

	/**
	 * Retrieves the target to be passed to the App.
	 *
	 * @returns {Object} The targets object for the App.
	 */
	function retrieveTargets() {
		var targets = {};

		if ( isKeywordAnalysisActive() ) {
			targets.output = "does-not-really-exist-but-it-needs-something";
		}

		if ( isContentAnalysisActive() ) {
			targets.contentOutput = "also-does-not-really-exist-but-it-needs-something";
		}

		return targets;
	}

	/**
	 * Initializes keyword analysis.
	 *
	 * @param {App} app The App object.
	 * @param {TermDataCollector} termScraper The post scraper object.
	 *
	 * @returns {void}
	 */
	function initializeKeywordAnalysis( app, termScraper ) {
		var savedKeywordScore = $( "#hidden_wpseo_linkdex" ).val();
		var usedKeywords = new UsedKeywords( "#wpseo_focuskw", "get_term_keyword_usage", wpseoTermScraperL10n, app );

		usedKeywords.init();
		termScraper.initKeywordTabTemplate();

		var indicator = getIndicatorForScore( savedKeywordScore );

		updateTrafficLight( indicator );
		updateAdminBar( indicator );
	}

	/**
	 * Initializes content analysis
	 *
	 * @returns {void}
	 */
	function initializeContentAnalysis() {
		var savedContentScore = $( "#hidden_wpseo_content_score" ).val();

		var indicator = getIndicatorForScore( savedContentScore );

		updateTrafficLight( indicator );
		updateAdminBar( indicator );
	}

	/**
	 * Overwrites YoastSEO.js' app renderers.
	 *
	 * @param {Object} app YoastSEO.js app.
	 *
	 * @returns {void}
	 */
	function disableYoastSEORenderers( app ) {
		if( ! isUndefined( app.seoAssessorPresenter ) ) {
			app.seoAssessorPresenter.render = function() {};
		}
		if( ! isUndefined( app.contentAssessorPresenter ) ) {
			app.contentAssessorPresenter.render = function() {};
			app.contentAssessorPresenter.renderIndividualRatings = function() {};
		}
	}

	jQuery( document ).ready( function() {
		var args, termScraper, translations;

		const editArgs = {
			analysisSection: "pageanalysis",
<<<<<<< HEAD
=======
			shouldRenderSnippetPreview: !! wpseoTermScraperL10n.reactSnippetPreview,
>>>>>>> e65afd09
			snippetEditorBaseUrl: wpseoTermScraperL10n.base_url,
			replaceVars: wpseoReplaceVarsL10n.replace_vars,
		};
		store = initializeEdit( editArgs ).store;

		snippetContainer = $( "#wpseosnippet" );

		insertTinyMCE();

		tabManager = new TabManager( {
			strings: wpseoTermScraperL10n,
			focusKeywordField: "#wpseo_focuskw",
			contentAnalysisActive: isContentAnalysisActive(),
			keywordAnalysisActive: isKeywordAnalysisActive(),
		} );

		tabManager.init();

<<<<<<< HEAD
		termScraper = new TermDataCollector( { tabManager, store } );
=======
		termScraper = new TermDataCollector( { tabManager } );

		// Initialize the snippet editor data.
		let snippetEditorData = snippetEditorHelpers.getDataFromCollector( termScraper );
		const snippetEditorTemplates = snippetEditorHelpers.getTemplatesFromL10n( wpseoTermScraperL10n );
		snippetEditorData = snippetEditorHelpers.getDataWithTemplates( snippetEditorData, snippetEditorTemplates );

		snippetPreview = initSnippetPreview( snippetEditorData );
>>>>>>> e65afd09

		args = {
			// ID's of elements that need to trigger updating the analyzer.
			elementTarget: [ tmceId, "yoast_wpseo_focuskw", "yoast_wpseo_metadesc", "excerpt", "editable-post-name", "editable-post-name-full" ],
			targets: retrieveTargets(),
			callbacks: {
				getData: termScraper.getData.bind( termScraper ),
			},
			locale: wpseoTermScraperL10n.contentLocale,
			contentAnalysisActive: isContentAnalysisActive(),
			keywordAnalysisActive: isKeywordAnalysisActive(),
			hasSnippetPreview: false,
		};

		if ( isKeywordAnalysisActive() ) {
			args.callbacks.saveScores = termScraper.saveScores.bind( termScraper );
			args.callbacks.updatedKeywordsResults = function( results ) {
				let keyword = tabManager.getKeywordTab().getKeyWord();

				if ( tabManager.isMainKeyword( keyword ) ) {
					if ( keyword === "" ) {
						keyword = termScraper.getName();
					}
					store.dispatch( setSeoResultsForKeyword( keyword, results ) );
					store.dispatch( setActiveKeyword( keyword ) );
					store.dispatch( refreshSnippetEditor() );
				}
			};
		}

		if ( isContentAnalysisActive() ) {
			args.callbacks.saveContentScore = termScraper.saveContentScore.bind( termScraper );
			args.callbacks.updatedContentResults = function( results ) {
				store.dispatch( setReadabilityResults( results ) );
				store.dispatch( refreshSnippetEditor() );
			};
		}

		translations = getTranslations();
		if ( ! isUndefined( translations ) && ! isUndefined( translations.domain ) ) {
			args.translations = translations;
		}

		app = new App( args );

		if ( isKeywordAnalysisActive() ) {
			app.seoAssessor = new TaxonomyAssessor( app.i18n );
			app.seoAssessorPresenter.assessor = app.seoAssessor;
		}

		window.YoastSEO = {};
		window.YoastSEO.app = app;
		window.YoastSEO.store = store;

		termScraper.initKeywordTabTemplate();

		// Init Plugins.
		YoastSEO.wp = {};
		YoastSEO.wp.replaceVarsPlugin = new YoastReplaceVarPlugin( app );

		// For backwards compatibility.
		YoastSEO.analyzerArgs = args;

		initTermSlugWatcher();
		termScraper.bindElementEvents( app );

		if ( isKeywordAnalysisActive() ) {
			initializeKeywordAnalysis( app, termScraper );
			tabManager.getKeywordTab().activate();
		} else if ( isContentAnalysisActive() ) {
			tabManager.getContentTab().activate();
		} else {
			snippetPreviewHelpers.isolate( snippetContainer );
		}

		if ( isContentAnalysisActive() ) {
			initializeContentAnalysis();
		}

		jQuery( window ).trigger( "YoastSEO:ready" );

		// Hack needed to make sure Publish box and traffic light are still updated.
		disableYoastSEORenderers( app );
		let originalInitAssessorPresenters = app.initAssessorPresenters.bind( app );
		app.initAssessorPresenters = function() {
			originalInitAssessorPresenters();
			disableYoastSEORenderers( app );
		};

		// Initialize the snippet editor data.
		let snippetEditorData = snippetEditorHelpers.getDataFromCollector( termScraper );
		const snippetEditorTemplates = snippetEditorHelpers.getTemplatesFromL10n( wpseoTermScraperL10n );
		snippetEditorData = snippetEditorHelpers.getDataWithTemplates( snippetEditorData, snippetEditorTemplates );

		// Set the initial snippet editor data.
		store.dispatch( updateData( snippetEditorData ) );

		// Subscribe to the store to save the snippet editor data.
		store.subscribe( () => {
			const data = snippetEditorHelpers.getDataFromStore( store );
			const dataWithoutTemplates = snippetEditorHelpers.getDataWithoutTemplates( data, snippetEditorTemplates );

			if ( snippetEditorData.title !== data.title ) {
				termScraper.setDataFromSnippet( dataWithoutTemplates.title, "snippet_title" );
			}

			if ( snippetEditorData.slug !== data.slug ) {
				termScraper.setDataFromSnippet( dataWithoutTemplates.slug, "snippet_cite" );
			}

			if ( snippetEditorData.description !== data.description ) {
				termScraper.setDataFromSnippet( dataWithoutTemplates.description, "snippet_meta" );
			}

			snippetEditorData.title = data.title;
			snippetEditorData.slug = data.slug;
			snippetEditorData.description = data.description;
		} );

		// Set the initial snippet editor data.
		store.dispatch( updateData( snippetEditorData ) );

		// Subscribe to the store to save the snippet editor data.
		store.subscribe( () => {
			const data = snippetEditorHelpers.getDataFromStore( store );
			const dataWithoutTemplates = snippetEditorHelpers.getDataWithoutTemplates( data, snippetEditorTemplates );

			if ( snippetEditorData.title !== data.title ) {
				termScraper.setDataFromSnippet( dataWithoutTemplates.title, "snippet_title" );
			}

			if ( snippetEditorData.slug !== data.slug ) {
				termScraper.setDataFromSnippet( dataWithoutTemplates.slug, "snippet_cite" );
			}

			if ( snippetEditorData.description !== data.description ) {
				termScraper.setDataFromSnippet( dataWithoutTemplates.description, "snippet_meta" );
			}

			snippetEditorData.title = data.title;
			snippetEditorData.slug = data.slug;
			snippetEditorData.description = data.description;

			updateLegacySnippetEditor( data );
		} );
	} );
}( jQuery, window ) );<|MERGE_RESOLUTION|>--- conflicted
+++ resolved
@@ -3,10 +3,7 @@
 // External dependencies.
 import { App } from "yoastseo";
 import { setReadabilityResults, setSeoResultsForKeyword } from "yoast-components/composites/Plugin/ContentAnalysis/actions/contentAnalysis";
-<<<<<<< HEAD
-=======
 import isFunction from "lodash/isFunction";
->>>>>>> e65afd09
 import isUndefined from "lodash/isUndefined";
 
 // Internal dependencies.
@@ -86,8 +83,6 @@
 	};
 
 	/**
-<<<<<<< HEAD
-=======
 	 * Dispatches an action to the store that updates the snippet editor.
 	 *
 	 * @param {Object} data The data from the legacy snippet editor.
@@ -170,7 +165,6 @@
 	}
 
 	/**
->>>>>>> e65afd09
 	 * Function to handle when the user updates the term slug
 	 *
 	 * @returns {void}
@@ -269,10 +263,7 @@
 
 		const editArgs = {
 			analysisSection: "pageanalysis",
-<<<<<<< HEAD
-=======
 			shouldRenderSnippetPreview: !! wpseoTermScraperL10n.reactSnippetPreview,
->>>>>>> e65afd09
 			snippetEditorBaseUrl: wpseoTermScraperL10n.base_url,
 			replaceVars: wpseoReplaceVarsL10n.replace_vars,
 		};
@@ -291,9 +282,6 @@
 
 		tabManager.init();
 
-<<<<<<< HEAD
-		termScraper = new TermDataCollector( { tabManager, store } );
-=======
 		termScraper = new TermDataCollector( { tabManager } );
 
 		// Initialize the snippet editor data.
@@ -302,7 +290,6 @@
 		snippetEditorData = snippetEditorHelpers.getDataWithTemplates( snippetEditorData, snippetEditorTemplates );
 
 		snippetPreview = initSnippetPreview( snippetEditorData );
->>>>>>> e65afd09
 
 		args = {
 			// ID's of elements that need to trigger updating the analyzer.
@@ -314,7 +301,7 @@
 			locale: wpseoTermScraperL10n.contentLocale,
 			contentAnalysisActive: isContentAnalysisActive(),
 			keywordAnalysisActive: isKeywordAnalysisActive(),
-			hasSnippetPreview: false,
+			snippetPreview: snippetPreview,
 		};
 
 		if ( isKeywordAnalysisActive() ) {
@@ -392,10 +379,14 @@
 			disableYoastSEORenderers( app );
 		};
 
-		// Initialize the snippet editor data.
-		let snippetEditorData = snippetEditorHelpers.getDataFromCollector( termScraper );
-		const snippetEditorTemplates = snippetEditorHelpers.getTemplatesFromL10n( wpseoTermScraperL10n );
-		snippetEditorData = snippetEditorHelpers.getDataWithTemplates( snippetEditorData, snippetEditorTemplates );
+		/*
+		 * Checks the snippet preview size and toggles views when the WP admin menu state changes.
+		 * In WordPress, `wp-collapse-menu` fires when clicking on the Collapse/expand button.
+		 * `wp-menu-state-set` fires also when the window gets resized and the menu can be folded/auto-folded/collapsed/expanded/responsive.
+		 */
+		jQuery( document ).on( "wp-collapse-menu wp-menu-state-set", function() {
+			app.snippetPreview.handleWindowResizing();
+		} );
 
 		// Set the initial snippet editor data.
 		store.dispatch( updateData( snippetEditorData ) );
@@ -420,31 +411,6 @@
 			snippetEditorData.title = data.title;
 			snippetEditorData.slug = data.slug;
 			snippetEditorData.description = data.description;
-		} );
-
-		// Set the initial snippet editor data.
-		store.dispatch( updateData( snippetEditorData ) );
-
-		// Subscribe to the store to save the snippet editor data.
-		store.subscribe( () => {
-			const data = snippetEditorHelpers.getDataFromStore( store );
-			const dataWithoutTemplates = snippetEditorHelpers.getDataWithoutTemplates( data, snippetEditorTemplates );
-
-			if ( snippetEditorData.title !== data.title ) {
-				termScraper.setDataFromSnippet( dataWithoutTemplates.title, "snippet_title" );
-			}
-
-			if ( snippetEditorData.slug !== data.slug ) {
-				termScraper.setDataFromSnippet( dataWithoutTemplates.slug, "snippet_cite" );
-			}
-
-			if ( snippetEditorData.description !== data.description ) {
-				termScraper.setDataFromSnippet( dataWithoutTemplates.description, "snippet_meta" );
-			}
-
-			snippetEditorData.title = data.title;
-			snippetEditorData.slug = data.slug;
-			snippetEditorData.description = data.description;
 
 			updateLegacySnippetEditor( data );
 		} );
