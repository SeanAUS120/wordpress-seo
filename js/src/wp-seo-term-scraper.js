/* global YoastSEO: true, wpseoReplaceVarsL10n, wpseoTermScraperL10n, YoastReplaceVarPlugin, console, require */

// External dependencies.
import { App } from "yoastseo";
import { setReadabilityResults, setSeoResultsForKeyword } from "yoast-components/composites/Plugin/ContentAnalysis/actions/contentAnalysis";
import isFunction from "lodash/isFunction";
import isUndefined from "lodash/isUndefined";

// Internal dependencies.
import initializeEdit from "./edit";
import { termsTmceId as tmceId } from "./wp-seo-tinymce";
import { update as updateTrafficLight } from "./ui/trafficLight";
import { update as updateAdminBar } from "./ui/adminBar";
import getIndicatorForScore from "./analysis/getIndicatorForScore";
import TabManager from "./analysis/tabManager";
import getTranslations from "./analysis/getTranslations";
import isKeywordAnalysisActive from "./analysis/isKeywordAnalysisActive";
import isContentAnalysisActive from "./analysis/isContentAnalysisActive";
import snippetPreviewHelpers from "./analysis/snippetPreview";
import snippetEditorHelpers from "./analysis/snippetEditor";
import TermDataCollector from "./analysis/TermDataCollector";
import UsedKeywords from "./analysis/usedKeywords";
import TaxonomyAssessor from "./assessors/taxonomyAssessor";
import { setActiveKeyword } from "./redux/actions/activeKeyword";
import { refreshSnippetEditor, updateData } from "./redux/actions/snippetEditor";
import { setYoastComponentsI18n } from "./helpers/i18n";

setYoastComponentsI18n();

window.yoastHideMarkers = true;

( function( $, window ) {
	var snippetContainer;

	var app, snippetPreview;

	var termSlugInput;

	var tabManager;

	let store;

	/**
	 * Get the editor created via wp_editor() and append it to the term-description-wrap
	 * table cell. This way we can use the wp tinyMCE editor on the description field.
	 *
	 * @returns {void}
	 */
	var insertTinyMCE = function() {
		// Get the table cell that contains the description textarea.
		var descriptionTd = jQuery( ".term-description-wrap" ).find( "td" );

		// Get the description textarea label.
		var descriptionLabel = jQuery( ".term-description-wrap" ).find( "label" );

		// Get the textNode from the original textarea.
		var textNode = descriptionTd.find( "textarea" ).val();

		// Get the editor container.
		var newEditor = document.getElementById( "wp-description-wrap" );

		// Get the description help text below the textarea.
		var text = descriptionTd.find( "p" );

		// Empty the TD with the old description textarea.
		descriptionTd.html( "" );

		/*
		 * The editor is printed out via PHP as child of the form and initially
		 * hidden with a child `>` CSS selector. We now move the editor and the
		 * help text in a new position so the previous CSS rule won't apply any
		 * longer and the editor will be visible.
		 */
		descriptionTd.append( newEditor ).append( text );

		// Populate the editor textarea with the original content.
		document.getElementById( "description" ).value = textNode;

		// Make the description textarea label plain text removing the label tag.
		descriptionLabel.replaceWith( descriptionLabel.html() );
	};

	/**
	 * Function to handle when the user updates the term slug
	 *
	 * @returns {void}
	 */
	function updatedTermSlug() {
		snippetPreview.setUrlPath( termSlugInput.val() );
	}

	/**
	 * Adds a watcher on the term slug input field
	 *
	 * @returns {void}
	 */
	function initTermSlugWatcher() {
		termSlugInput = $( "#slug" );
		termSlugInput.on( "change", updatedTermSlug );
	}

	/**
	 * Retrieves the target to be passed to the App.
	 *
	 * @returns {Object} The targets object for the App.
	 */
	function retrieveTargets() {
		var targets = {};

		if ( isKeywordAnalysisActive() ) {
			targets.output = "does-not-really-exist-but-it-needs-something";
		}

		if ( isContentAnalysisActive() ) {
			targets.contentOutput = "also-does-not-really-exist-but-it-needs-something";
		}

		return targets;
	}

	/**
	 * Initializes keyword analysis.
	 *
	 * @param {App} app The App object.
	 * @param {TermDataCollector} termScraper The post scraper object.
	 *
	 * @returns {void}
	 */
	function initializeKeywordAnalysis( app, termScraper ) {
		var savedKeywordScore = $( "#hidden_wpseo_linkdex" ).val();
		var usedKeywords = new UsedKeywords( "#wpseo_focuskw", "get_term_keyword_usage", wpseoTermScraperL10n, app );

		usedKeywords.init();
		termScraper.initKeywordTabTemplate();

		var indicator = getIndicatorForScore( savedKeywordScore );

		updateTrafficLight( indicator );
		updateAdminBar( indicator );
	}

	/**
	 * Initializes content analysis
	 *
	 * @returns {void}
	 */
	function initializeContentAnalysis() {
		var savedContentScore = $( "#hidden_wpseo_content_score" ).val();

		var indicator = getIndicatorForScore( savedContentScore );

		updateTrafficLight( indicator );
		updateAdminBar( indicator );
	}

	/**
	 * Overwrites YoastSEO.js' app renderers.
	 *
	 * @param {Object} app YoastSEO.js app.
	 *
	 * @returns {void}
	 */
	function disableYoastSEORenderers( app ) {
		if( ! isUndefined( app.seoAssessorPresenter ) ) {
			app.seoAssessorPresenter.render = function() {};
		}
		if( ! isUndefined( app.contentAssessorPresenter ) ) {
			app.contentAssessorPresenter.render = function() {};
			app.contentAssessorPresenter.renderIndividualRatings = function() {};
		}
	}

	jQuery( document ).ready( function() {
		var args, termScraper, translations;

		const editArgs = {
			analysisSection: "pageanalysis",
			snippetEditorBaseUrl: wpseoTermScraperL10n.base_url,
			replaceVars: wpseoReplaceVarsL10n.replace_vars,
		};
		store = initializeEdit( editArgs ).store;

		snippetContainer = $( "#wpseosnippet" );

		insertTinyMCE();

		tabManager = new TabManager( {
			strings: wpseoTermScraperL10n,
			focusKeywordField: "#wpseo_focuskw",
			contentAnalysisActive: isContentAnalysisActive(),
			keywordAnalysisActive: isKeywordAnalysisActive(),
		} );

		tabManager.init();

		termScraper = new TermDataCollector( { tabManager, store } );

		args = {
			// ID's of elements that need to trigger updating the analyzer.
			elementTarget: [ tmceId, "yoast_wpseo_focuskw", "yoast_wpseo_metadesc", "excerpt", "editable-post-name", "editable-post-name-full" ],
			targets: retrieveTargets(),
			callbacks: {
				getData: termScraper.getData.bind( termScraper ),
			},
			locale: wpseoTermScraperL10n.contentLocale,
			contentAnalysisActive: isContentAnalysisActive(),
			keywordAnalysisActive: isKeywordAnalysisActive(),
			hasSnippetPreview: false,
		};

		if ( isKeywordAnalysisActive() ) {
			args.callbacks.saveScores = termScraper.saveScores.bind( termScraper );
			args.callbacks.updatedKeywordsResults = function( results ) {
				let keyword = tabManager.getKeywordTab().getKeyWord();

				if ( tabManager.isMainKeyword( keyword ) ) {
					if ( keyword === "" ) {
						keyword = termScraper.getName();
					}
					store.dispatch( setSeoResultsForKeyword( keyword, results ) );
					store.dispatch( setActiveKeyword( keyword ) );
					store.dispatch( refreshSnippetEditor() );
				}
			};
		}

		if ( isContentAnalysisActive() ) {
			args.callbacks.saveContentScore = termScraper.saveContentScore.bind( termScraper );
			args.callbacks.updatedContentResults = function( results ) {
				store.dispatch( setReadabilityResults( results ) );
				store.dispatch( refreshSnippetEditor() );
			};
		}

		translations = getTranslations();
		if ( ! isUndefined( translations ) && ! isUndefined( translations.domain ) ) {
			args.translations = translations;
		}

		app = new App( args );

		if ( isKeywordAnalysisActive() ) {
			app.seoAssessor = new TaxonomyAssessor( app.i18n );
			app.seoAssessorPresenter.assessor = app.seoAssessor;
		}

		window.YoastSEO = {};
		window.YoastSEO.app = app;
		window.YoastSEO.store = store;

		termScraper.initKeywordTabTemplate();

		// Init Plugins.
		YoastSEO.wp = {};
		YoastSEO.wp.replaceVarsPlugin = new YoastReplaceVarPlugin( app );

		// For backwards compatibility.
		YoastSEO.analyzerArgs = args;

		initTermSlugWatcher();
		termScraper.bindElementEvents( app );

		if ( isKeywordAnalysisActive() ) {
			initializeKeywordAnalysis( app, termScraper );
			tabManager.getKeywordTab().activate();
		} else if ( isContentAnalysisActive() ) {
			tabManager.getContentTab().activate();
		} else {
			snippetPreviewHelpers.isolate( snippetContainer );
		}

		if ( isContentAnalysisActive() ) {
			initializeContentAnalysis();
		}

		jQuery( window ).trigger( "YoastSEO:ready" );

		// Hack needed to make sure Publish box and traffic light are still updated.
		disableYoastSEORenderers( app );
		let originalInitAssessorPresenters = app.initAssessorPresenters.bind( app );
		app.initAssessorPresenters = function() {
			originalInitAssessorPresenters();
			disableYoastSEORenderers( app );
		};

		// Initialize the snippet editor data.
		let snippetEditorData = snippetEditorHelpers.getDataFromCollector( termScraper );
		const snippetEditorTemplates = snippetEditorHelpers.getTemplatesFromL10n( wpseoTermScraperL10n );
		snippetEditorData = snippetEditorHelpers.getDataWithTemplates( snippetEditorData, snippetEditorTemplates );

		// Set the initial snippet editor data.
		store.dispatch( updateData( snippetEditorData ) );

		// Subscribe to the store to save the snippet editor data.
		store.subscribe( () => {
			const data = snippetEditorHelpers.getDataFromStore( store );
			const dataWithoutTemplates = snippetEditorHelpers.getDataWithoutTemplates( data, snippetEditorTemplates );

<<<<<<< HEAD
			if ( ! isEqual( snippetEditorData, data ) ) {
				snippetEditorData = data;
				const dataWithoutTemplates = snippetEditorHelpers.getDataWithoutTemplates( data, snippetEditorTemplates );
				termScraper.saveSnippetData( {
					title: dataWithoutTemplates.title,
					urlPath: dataWithoutTemplates.slug,
					metaDesc: dataWithoutTemplates.description,
				} );
=======
			if ( snippetEditorData.title !== data.title ) {
				termScraper.setDataFromSnippet( dataWithoutTemplates.title, "snippet_title" );
			}

			if ( snippetEditorData.slug !== data.slug ) {
				termScraper.setDataFromSnippet( dataWithoutTemplates.slug, "snippet_cite" );
			}

			if ( snippetEditorData.description !== data.description ) {
				termScraper.setDataFromSnippet( dataWithoutTemplates.description, "snippet_meta" );
>>>>>>> 34f23ed2
			}

			snippetEditorData.title = data.title;
			snippetEditorData.slug = data.slug;
			snippetEditorData.description = data.description;

			updateLegacySnippetEditor( data );
		} );
	} );
}( jQuery, window ) );<|MERGE_RESOLUTION|>--- conflicted
+++ resolved
@@ -296,16 +296,6 @@
 			const data = snippetEditorHelpers.getDataFromStore( store );
 			const dataWithoutTemplates = snippetEditorHelpers.getDataWithoutTemplates( data, snippetEditorTemplates );
 
-<<<<<<< HEAD
-			if ( ! isEqual( snippetEditorData, data ) ) {
-				snippetEditorData = data;
-				const dataWithoutTemplates = snippetEditorHelpers.getDataWithoutTemplates( data, snippetEditorTemplates );
-				termScraper.saveSnippetData( {
-					title: dataWithoutTemplates.title,
-					urlPath: dataWithoutTemplates.slug,
-					metaDesc: dataWithoutTemplates.description,
-				} );
-=======
 			if ( snippetEditorData.title !== data.title ) {
 				termScraper.setDataFromSnippet( dataWithoutTemplates.title, "snippet_title" );
 			}
@@ -316,7 +306,6 @@
 
 			if ( snippetEditorData.description !== data.description ) {
 				termScraper.setDataFromSnippet( dataWithoutTemplates.description, "snippet_meta" );
->>>>>>> 34f23ed2
 			}
 
 			snippetEditorData.title = data.title;
