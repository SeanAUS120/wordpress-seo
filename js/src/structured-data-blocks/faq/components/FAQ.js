/* External dependencies */
import React from "react";
import PropTypes from "prop-types";
import { __ } from "@wordpress/i18n";
import { speak } from "@wordpress/a11y";

/* Internal dependencies */
import Question from "./Question";
import { stripHTML } from "../../../helpers/stringHelpers";
import appendSpace from "../../../components/higherorder/appendSpace";

const { IconButton } = window.wp.components;
const { Component, renderToString } = window.wp.element;

const QuestionContentWithAppendedSpace = appendSpace( Question.Content );

/**
 * A FAQ block component.
 */
export default class FAQ extends Component {
	/**
	 * Constructs a FAQ editor component.
	 *
	 * @param {Object} props This component's properties.
	 *
	 * @returns {void}
	 */
	constructor( props ) {
		super( props );

		this.state = { focus: "" };

		this.changeQuestion           = this.changeQuestion.bind( this );
		this.insertQuestion           = this.insertQuestion.bind( this );
		this.removeQuestion           = this.removeQuestion.bind( this );
		this.swapQuestions            = this.swapQuestions.bind( this );
		this.setQuestionRef           = this.setQuestionRef.bind( this );
		this.moveQuestionDown         = this.moveQuestionDown.bind( this );
		this.moveQuestionUp           = this.moveQuestionUp.bind( this );
		this.setFocus                 = this.setFocus.bind( this );
		this.onAddQuestionButtonClick = this.onAddQuestionButtonClick.bind( this );

		this.editorRefs = {};
	}

	/**
	 * Generates a pseudo-unique" id.
	 *
	 * @param {string} prefix An (optional) prefix to use.
	 *
	 * @returns {string} A pseudo-unique string, consisting of the optional prefix + the curent time in milliseconds.
	 */
	static generateId( prefix ) {
		return `${ prefix }-${ new Date().getTime() }`;
	}

	/**
	 * Handles the add question button action.
	 *
	 * This function is necessary because insertQuestion should be called without any arguments to make sure the
	 * question is added in the right position.
	 *
	 * @returns {void}
	 */
	onAddQuestionButtonClick() {
		this.insertQuestion();
	}

	/**
	 * Set ref to a specific question editor.
	 *
	 * @param {string} part  Name of the editor to set the ref of.
	 * @param {object} ref   Ref to the element.
	 * @param {number} index Index of the Question.
	 *
	 * @returns {void}
	 */
	setQuestionRef( part, ref, index ) {
		this.editorRefs[ `${ index }:${ part }` ] = ref;
	}

	/**
	 * Replaces the FAQ Question with the given index.
	 *
	 * @param {array|string} newQuestion      The new contents of the question.
	 * @param {array|string} newAnswer        The new contents of the answer to this question.
	 * @param {array}        previousQuestion The old question.
	 * @param {array}        previousAnswer   The old answer.
	 * @param {number}       index            The index of the question that needs to be changed.
	 *
	 * @returns {void}
	 */
	changeQuestion( newQuestion, newAnswer, previousQuestion, previousAnswer, index ) {
		const questions = this.props.attributes.questions ? this.props.attributes.questions.slice() : [];

		if ( index >= questions.length ) {
			return;
		}

		if ( questions[ index ].question !== previousQuestion || questions[ index ].answer !== previousAnswer ) {
			return;
		}

		questions[ index ] = {
			id: questions[ index ].id,
			question: newQuestion,
			answer: newAnswer,
			jsonQuestion: stripHTML( renderToString( newQuestion ) ),
			jsonAnswer: stripHTML( renderToString( newAnswer ) ),
		};

		const imageSrc = Question.getImageSrc( newAnswer );
		if ( imageSrc ) {
			questions[ index ].jsonImageSrc = imageSrc;
		}

		this.props.setAttributes( { questions } );
	}

	/**
	 * Inserts an empty Question into a FAQ block at the given index.
	 *
	 * @param {number}       [index]      Optional. The index of the Question after which a new Question should be added.
	 * @param {array|string} [question]   Optional. The question of the new Question. Default: empty.
	 * @param {array|string} [answer]     Optional. The answer of the new Question. Default: empty.
	 * @param {bool}         [focus=true] Optional. Whether or not to focus the new Question. Default: true.
	 *
	 * @returns {void}
	 */
	insertQuestion( index = null, question = [], answer = [], focus = true ) {
		const questions = this.props.attributes.questions ? this.props.attributes.questions.slice() : [];

		if ( index === null ) {
			index = questions.length - 1;
		}

		let lastIndex = questions.length - 1;
		while ( lastIndex > index ) {
			this.editorRefs[ `${ lastIndex + 1 }:question` ] = this.editorRefs[ `${ lastIndex }:question` ];
			this.editorRefs[ `${ lastIndex + 1}:answer` ]    = this.editorRefs[ `${ lastIndex }:answer` ];
			lastIndex--;
		}

		questions.splice( index + 1, 0, {
			id: FAQ.generateId( "faq-question" ),
			question,
			answer,
			jsonQuestion: "",
			jsonAnswer: "",
		} );

		this.props.setAttributes( { questions } );

		if ( focus ) {
			setTimeout( this.setFocus.bind( this, `${ index + 1 }:question` ) );
			// When moving focus to a newly created question, return and don't use the speak() messaage.
			return;
		}

		speak( __( "New question added", "wordpress-seo" ) );
	}

	/**
	 * Swaps two questions in the FAQ block.
	 *
	 * @param {number} index1 The index of the first question.
	 * @param {number} index2 The index of the second question.
	 *
	 * @returns {void}
	 */
	swapQuestions( index1, index2 ) {
		const questions = this.props.attributes.questions ? this.props.attributes.questions.slice() : [];
		const question  = questions[ index1 ];

		questions[ index1 ] = questions[ index2 ];
		questions[ index2 ] = question;

		const QuestionEditorRef = this.editorRefs[ `${ index1 }:question` ];
		this.editorRefs[ `${ index1 }:question` ] = this.editorRefs[ `${ index2 }:question` ];
		this.editorRefs[ `${ index2 }:question` ] = QuestionEditorRef;
		const AnswerEditorRef = this.editorRefs[ `${ index1 }:answer` ];
		this.editorRefs[ `${ index1 }:answer` ] = this.editorRefs[ `${ index2 }:answer` ];
		this.editorRefs[ `${ index2 }:answer` ] = AnswerEditorRef;

		this.props.setAttributes( { questions } );

		const [ focusIndex, subElement ] = this.state.focus.split( ":" );
		if ( focusIndex === `${ index1 }` ) {
			this.setFocus( subElement, index2 );
		} else if ( focusIndex === `${ index2 }` ) {
			this.setFocus( subElement, index1 );
		}
	}

	/**
	 * Swap the question with the one above it.
	 *
	 * @param {number} index Index of the question to move.
	 *
	 * @returns {void}
	 */
	moveQuestionUp( index ) {
		this.swapQuestions( index, index - 1 );
	}

	/**
	 * Swap the question with the one below it.
	 *
	 * @param {number} index Index of the question to move.
	 *
	 * @returns {void}
	 */
	moveQuestionDown( index ) {
		this.swapQuestions( index, index + 1 );
	}

	/**
	 * Removes a Question from a FAQ block.
	 *
	 * @param {number} index The index of the Question that needs to be removed.
	 *
	 * @returns {void}
	 */
	removeQuestion( index ) {
		const questions = this.props.attributes.questions ? this.props.attributes.questions.slice() : [];

		questions.splice( index, 1 );
		this.props.setAttributes( { questions } );

		delete this.editorRefs[ `${ index }:question` ];
		delete this.editorRefs[ `${ index }:answer` ];

		let nextIndex = index + 1;
		while ( this.editorRefs[ `${ nextIndex }:question` ] || this.editorRefs[ `${ nextIndex }:answer` ] ) {
			this.editorRefs[ `${ nextIndex - 1 }:question` ] = this.editorRefs[ `${ nextIndex }:question` ];
			this.editorRefs[ `${ nextIndex - 1 }:answer` ] = this.editorRefs[ `${ nextIndex }:answer` ];
			nextIndex++;
		}

		const deletedIndex = questions.length;
		delete this.editorRefs[ `${ deletedIndex }:question` ];
		delete this.editorRefs[ `${ deletedIndex }:answer` ];

		let fieldToFocus = "0:question";
		if ( this.editorRefs[ `${ index }:question` ] ) {
			fieldToFocus = `${ index }:question`;
		} else if ( this.editorRefs[ `${ index - 1 }:answer` ] ) {
			fieldToFocus = `${ index - 1 }:answer`;
		}

		this.setFocus( fieldToFocus );
	}
	/**
	 * Sets the focus to a specific QA pair in the FAQ block.
	 *
	 * @param {number|string} part  The name of the element to focus.
	 * @param {number}        index The index of the question to focus.
	 *
	 * @returns {void}
	 */
	setFocus( part, index ) {
		const elementToFocus = `${ index }:${ part }`;

		if ( elementToFocus === this.state.focus ) {
			return;
		}

		this.setState( { focus: elementToFocus } );

		if ( this.editorRefs[ elementToFocus ] ) {
			this.editorRefs[ elementToFocus ].focus();
		}
	}

	/**
	 * Retrieves a button to add a question at the end of the FAQ list.
	 *
	 * @returns {Component} The button to add a question.
	 */
	getAddQuestionButton() {
		return (
			<IconButton
				icon="insert"
<<<<<<< HEAD
				onClick={ () => this.insertQuestion( null, [], [], false ) }
				className="editor-inserter__toggle schema-faq-add-question"
=======
				onClick={ this.onAddQuestionButtonClick }
				className="editor-inserter__toggle"
>>>>>>> 77867d84
			>
				{ __( "Add question", "wordpress-seo" ) }
			</IconButton>
		);
	}

	/**
	 * Retrieves a list of questions.
	 *
	 * @returns {array} List of questions.
	 */
	getQuestions() {
		const { attributes } = this.props;

		if ( ! attributes.questions ) {
			return null;
		}

		const [ focusIndex, subElement ] = this.state.focus.split( ":" );

		return (
			attributes.questions.map(
				( question, index ) => {
					return (
						<Question
							index={ index }
							key={ question.id }
							attributes={ question }
							insertQuestion={ this.insertQuestion }
							removeQuestion={ this.removeQuestion }
							editorRef={ this.setQuestionRef }
							onChange={ this.changeQuestion }
							onFocus={ this.setFocus }
							isSelected={ focusIndex === `${ index }` }
							subElement={ subElement }
							onMoveUp={ this.moveQuestionUp }
							onMoveDown={ this.moveQuestionDown }
							isFirst={ index === 0 }
							isLast={ index === attributes.questions.length - 1 }
						/>
					);
				}
			)
		);
	}

	/**
	 * Returns the component to be used to render
	 * the FAQ block on Wordpress (e.g. not in the editor).
	 *
	 * @param {object} attributes The attributes of the FAQ block.
	 *
	 * @returns {Component} The component representing a FAQ block.
	 */
	static Content( attributes ) {
		const { questions, className } = attributes;

		const questionList = questions ? questions.map( ( question, index ) =>
			<QuestionContentWithAppendedSpace key={ index } { ...question } />
		) : null;

		const classNames = [ "schema-faq", className ].filter( ( i ) => i ).join( " " );

		return (
			<div className={ classNames }>
				{ questionList }
			</div>
		);
	}

	/**
	 * Renders this component.
	 *
	 * @returns {Component} The FAQ block editor.
	 */
	render() {
		const { className } = this.props;

		const classNames = [ "schema-faq", className ].filter( ( i ) => i ).join( " " );

		return (
			<div className={ classNames }>
				<div>
					{ this.getQuestions() }
				</div>
				<div className="schema-faq-buttons">{ this.getAddQuestionButton() }</div>
			</div>
		);
	}
}

FAQ.propTypes = {
	attributes: PropTypes.object.isRequired,
	setAttributes: PropTypes.func.isRequired,
	className: PropTypes.string,
};

FAQ.defaultProps = {
	className: "",
};<|MERGE_RESOLUTION|>--- conflicted
+++ resolved
@@ -63,7 +63,7 @@
 	 * @returns {void}
 	 */
 	onAddQuestionButtonClick() {
-		this.insertQuestion();
+		this.insertQuestion( null, [], [], false ) }
 	}
 
 	/**
@@ -281,13 +281,8 @@
 		return (
 			<IconButton
 				icon="insert"
-<<<<<<< HEAD
-				onClick={ () => this.insertQuestion( null, [], [], false ) }
+				onClick={ this.onAddQuestionButtonClick }
 				className="editor-inserter__toggle schema-faq-add-question"
-=======
-				onClick={ this.onAddQuestionButtonClick }
-				className="editor-inserter__toggle"
->>>>>>> 77867d84
 			>
 				{ __( "Add question", "wordpress-seo" ) }
 			</IconButton>
