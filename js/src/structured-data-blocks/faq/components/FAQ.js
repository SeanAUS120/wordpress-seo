--- conflicted
+++ resolved
@@ -313,22 +313,6 @@
 
 		return (
 			<div className={ classNames }>
-<<<<<<< HEAD
-				<RichText
-					tagName="p"
-					className="schema-faq-title"
-					value={ attributes.title }
-					isSelected={ this.state.focus === "title" }
-					setFocusedElement={ () => this.setFocus( "title" ) }
-					onChange={ ( title ) => setAttributes( { title, jsonTitle: stripHTML( renderToString( title ) ) } ) }
-					unstableOnSetup={ ( ref ) => {
-						this.editorRefs.title = ref;
-					} }
-					placeholder={ __( "Enter a title for your FAQ section", "wordpress-seo" ) }
-					keepPlaceholderOnFocus={ true }
-				/>
-=======
->>>>>>> d3a44b6a
 				<div>
 					{ this.getQuestions() }
 				</div>
