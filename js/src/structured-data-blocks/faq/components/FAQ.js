--- conflicted
+++ resolved
@@ -318,11 +318,7 @@
 		return (
 			<div className={ classNames }>
 				<RichText
-<<<<<<< HEAD
-					tagName="strong"
-=======
 					tagName="p"
->>>>>>> 7a6c5877
 					className="schema-faq-title"
 					value={ attributes.title }
 					isSelected={ this.state.focus === "title" }
