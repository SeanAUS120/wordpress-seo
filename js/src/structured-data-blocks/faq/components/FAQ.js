/* External dependencies */
import React from "react";
import PropTypes from "prop-types";
import isUndefined from "lodash/isUndefined";
import { __ } from "@wordpress/i18n";

/* Internal dependencies */
import Question from "./Question";
import { stripHTML } from "../../../helpers/stringHelpers";
import appendSpace from "../../../components/higherorder/appendSpace";

const { RichText } = window.wp.editor;
const { IconButton } = window.wp.components;
const { Component, renderToString } = window.wp.element;

const QuestionContentWithAppendedSpace = appendSpace( Question.Content );
const RichTextContentWithAppendedSpace = appendSpace( RichText.Content );

/**
 * A FAQ block component.
 */
export default class FAQ extends Component {

	/**
	 * Constructs a FAQ editor component.
	 *
	 * @param {Object} props This component's properties.
	 *
	 * @returns {void}
	 */
	constructor( props ) {
		super( props );

		this.state = { focus: "" };

		this.changeQuestion = this.changeQuestion.bind( this );
		this.insertQuestion = this.insertQuestion.bind( this );
		this.removeQuestion = this.removeQuestion.bind( this );
		this.swapQuestions = this.swapQuestions.bind( this );

		this.setFocus = this.setFocus.bind( this );

		this.editorRefs = {};
	}

	/**
	 * Generates a pseudo-unique" id.
	 *
	 * @param {string} prefix An (optional) prefix to use.
	 *
	 * @returns {string} A pseudo-unique string, consisting of the optional prefix + the curent time in milliseconds.
	 */
	static generateId( prefix ) {
		return `${ prefix }-${ new Date().getTime() }`;
	}

	/**
	 * Replaces the FAQ Question with the given index.
	 *
	 * @param {array|string} newQuestion      The new contents of the question.
	 * @param {array|string} newAnswer        The new contents of the answer to this question.
	 * @param {array}        previousQuestion The old question.
	 * @param {array}        previousAnswer   The old answer.
	 * @param {number}       index            The index of the question that needs to be changed.
	 *
	 * @returns {void}
	 */
	changeQuestion( newQuestion, newAnswer, previousQuestion, previousAnswer, index ) {
		let questions = this.props.attributes.questions ? this.props.attributes.questions.slice() : [];

		if ( index >= questions.length ) {
			return;
		}

		if ( questions[ index ].question !== previousQuestion || questions[ index ].answer !== previousAnswer ) {
			return;
		}

		questions[ index ] = {
			id: questions[ index ].id,
			question: newQuestion,
			answer: newAnswer,
			jsonQuestion: stripHTML( renderToString( newQuestion ) ),
			jsonAnswer: stripHTML( renderToString( newAnswer ) ),
		};

		let imageSrc = Question.getImageSrc( newAnswer );
		if ( imageSrc ) {
			questions[ index ].jsonImageSrc = imageSrc;
		}

		this.props.setAttributes( { questions } );
	}

	/**
	 * Inserts an empty Question into a FAQ block at the given index.
	 *
	 * @param {number}       [index]      The index of the Question after which a new Question should be added.
	 * @param {array|string} [question]   The question of the new Question.
	 * @param {array|string} [answer]     The answer of the new Question.
	 * @param {bool}         [focus=true] Whether or not to focus the new Question.
	 *
	 * @returns {void}
	 */
	insertQuestion( index, question = [], answer = [], focus = true ) {
		let questions = this.props.attributes.questions ? this.props.attributes.questions.slice() : [];

		if ( isUndefined( index ) ) {
			index = questions.length - 1;
		}

		let lastIndex = questions.length - 1;
		while ( lastIndex > index ) {
			this.editorRefs[ `${ lastIndex + 1 }:question` ] = this.editorRefs[ `${ lastIndex }:question` ];
			this.editorRefs[ `${ lastIndex + 1}:answer` ]    = this.editorRefs[ `${ lastIndex }:answer` ];
			lastIndex--;
		}

		questions.splice( index + 1, 0, {
			id: FAQ.generateId( "faq-question" ),
			question,
			answer,
			jsonQuestion: "",
			jsonAnswer: "",
		} );

		this.props.setAttributes( { questions } );

		if ( focus ) {
			setTimeout( this.setFocus.bind( this, `${ index + 1 }:question` ) );
		}
	}

	/**
	 * Swaps two questions in the FAQ block.
	 *
	 * @param {number} index1 The index of the first question.
	 * @param {number} index2 The index of the second question.
	 *
	 * @returns {void}
	 */
	swapQuestions( index1, index2 ) {
		let questions = this.props.attributes.questions ? this.props.attributes.questions.slice() : [];
		let question  = questions[ index1 ];

		questions[ index1 ] = questions[ index2 ];
		questions[ index2 ] = question;

		const QuestionEditorRef = this.editorRefs[ `${ index1 }:question` ];
		this.editorRefs[ `${ index1 }:question` ] = this.editorRefs[ `${ index2 }:question` ];
		this.editorRefs[ `${ index2 }:question` ] = QuestionEditorRef;
		const AnswerEditorRef = this.editorRefs[ `${ index1 }:answer` ];
		this.editorRefs[ `${ index1 }:answer` ] = this.editorRefs[ `${ index2 }:answer` ];
		this.editorRefs[ `${ index2 }:answer` ] = AnswerEditorRef;

		this.props.setAttributes( { questions } );

		let [ focusIndex, subElement ] = this.state.focus.split( ":" );
		if ( focusIndex === `${ index1 }` ) {
			this.setFocus( `${ index2 }:${ subElement }` );
		} else if ( focusIndex === `${ index2 }` ) {
			this.setFocus( `${ index1 }:${ subElement }` );
		}
	}

	/**
	 * Removes a Question from a FAQ block.
	 *
	 * @param {number} index The index of the Question that needs to be removed.
	 *
	 * @returns {void}
	 */
	removeQuestion( index ) {
		let questions = this.props.attributes.questions ? this.props.attributes.questions.slice() : [];

		questions.splice( index, 1 );
		this.props.setAttributes( { questions } );

		delete this.editorRefs[ `${ index }:question` ];
		delete this.editorRefs[ `${ index }:answer` ];

		let nextIndex = index + 1;
		while ( this.editorRefs[ `${ nextIndex }:question` ] || this.editorRefs[ `${ nextIndex }:answer` ] ) {
			this.editorRefs[ `${ nextIndex - 1 }:question` ] = this.editorRefs[ `${ nextIndex }:question` ];
			this.editorRefs[ `${ nextIndex - 1 }:answer` ] = this.editorRefs[ `${ nextIndex }:answer` ];
			nextIndex++;
		}

		const deletedIndex = questions.length;
		delete this.editorRefs[ `${ deletedIndex }:question` ];
		delete this.editorRefs[ `${ deletedIndex }:answer` ];

		let fieldToFocus = "0:question";
		if ( this.editorRefs[ `${ index }:question` ] ) {
			fieldToFocus = `${ index }:question`;
		} else if ( this.editorRefs[ `${ index - 1 }:answer` ] ) {
			fieldToFocus = `${ index - 1 }:answer`;
		}

		this.setFocus( fieldToFocus );
	}
	/**
	 * Sets the focus to a specific QA pair in the FAQ block.
	 *
	 * @param {number|string} elementToFocus The element to focus, either the index of the Question that should be in focus or name of the input.
	 *
	 * @returns {void}
	 */
	setFocus( elementToFocus ) {
		if ( elementToFocus === this.state.focus ) {
			return;
		}

		this.setState( { focus: elementToFocus } );

		if ( this.editorRefs[ elementToFocus ] ) {
			this.editorRefs[ elementToFocus ].focus();
		}
	}

	/**
	 * Retrieves a button to add a step to the front of the list.
	 *
	 * @returns {Component} The button for adding add a step.
	 */
	getAddQuestionButton() {
		return (
			<IconButton
				icon="insert"
				onClick={ () => this.insertQuestion() }
				className="editor-inserter__toggle"
			>
				{ __( "Add question", "wordpress-seo" ) }
			</IconButton>
		);
	}

	/**
	 * Retrieves a list of questions.
	 *
	 * @returns {array} List of questions.
	 */
	getQuestions() {
		let { attributes } = this.props;

		if ( ! attributes.questions ) {
			return null;
		}

		let [ focusIndex, subElement ] = this.state.focus.split( ":" );

		return(
			attributes.questions.map(
				( question, index ) => {
					return(
						<Question
							key={ question.id }
							attributes={ question }
							insertQuestion={ () => this.insertQuestion( index ) }
							removeQuestion={ () => this.removeQuestion( index ) }
							editorRef={ ( part, ref ) => {
								this.editorRefs[ `${ index }:${ part }` ] = ref;
							} }
							onChange={
								( question, answer, prevQuestion, prevAnswer ) =>
									this.changeQuestion( question, answer, prevQuestion, prevAnswer, index )
							}
							onFocus={ ( part ) => this.setFocus( `${ index }:${ part }` ) }
							isSelected={ focusIndex === `${ index }` }
							subElement={ subElement }
							onMoveUp={ () => this.swapQuestions( index, index - 1 ) }
							onMoveDown={ () => this.swapQuestions( index, index + 1 ) }
							isFirst={ index === 0 }
							isLast={ index === attributes.questions.length - 1 }
						/>
					);
				}
			)
		);
	}

	/**
	 * Returns the component to be used to render
	 * the FAQ block on Wordpress (e.g. not in the editor).
	 *
	 * @param {object} attributes The attributes of the FAQ block.
	 *
	 * @returns {Component} The component representing a FAQ block.
	 */
	static Content( attributes ) {
<<<<<<< HEAD
		let { questions, className } = attributes;
=======
		const { title, questions, className } = attributes;
>>>>>>> 8591806a

		let questionList = questions ? questions.map( ( question ) =>
			<QuestionContentWithAppendedSpace { ...question } />
		) : null;

		const classNames = [ "schema-faq", className ].filter( ( i ) => i ).join( " " );

		return (
			<div className={ classNames }>
<<<<<<< HEAD
=======
				<RichTextContentWithAppendedSpace
					tagName="h2"
					className="schema-faq-title"
					value={ title }
					id={ stripHTML( renderToString( title ) ).toLowerCase().replace( /\s+/g, "-" ) }
				/>
>>>>>>> 8591806a
				{ questionList }
			</div>
		);
	}

	/**
	 * Renders this component.
	 *
	 * @returns {Component} The FAQ block editor.
	 */
	render() {
<<<<<<< HEAD
		let { className } = this.props;
=======
		const { attributes, setAttributes, className } = this.props;
>>>>>>> 8591806a

		const classNames = [ "schema-faq", className ].filter( ( i ) => i ).join( " " );

		return (
			<div className={ classNames }>
				<div>
					{ this.getQuestions() }
				</div>
				<div className="schema-faq-buttons">{ this.getAddQuestionButton() }</div>
			</div>
		);
	}
}

FAQ.propTypes = {
	attributes: PropTypes.object.isRequired,
	setAttributes: PropTypes.func.isRequired,
	className: PropTypes.string,
};<|MERGE_RESOLUTION|>--- conflicted
+++ resolved
@@ -14,7 +14,6 @@
 const { Component, renderToString } = window.wp.element;
 
 const QuestionContentWithAppendedSpace = appendSpace( Question.Content );
-const RichTextContentWithAppendedSpace = appendSpace( RichText.Content );
 
 /**
  * A FAQ block component.
@@ -288,11 +287,7 @@
 	 * @returns {Component} The component representing a FAQ block.
 	 */
 	static Content( attributes ) {
-<<<<<<< HEAD
 		let { questions, className } = attributes;
-=======
-		const { title, questions, className } = attributes;
->>>>>>> 8591806a
 
 		let questionList = questions ? questions.map( ( question ) =>
 			<QuestionContentWithAppendedSpace { ...question } />
@@ -302,15 +297,6 @@
 
 		return (
 			<div className={ classNames }>
-<<<<<<< HEAD
-=======
-				<RichTextContentWithAppendedSpace
-					tagName="h2"
-					className="schema-faq-title"
-					value={ title }
-					id={ stripHTML( renderToString( title ) ).toLowerCase().replace( /\s+/g, "-" ) }
-				/>
->>>>>>> 8591806a
 				{ questionList }
 			</div>
 		);
@@ -322,11 +308,7 @@
 	 * @returns {Component} The FAQ block editor.
 	 */
 	render() {
-<<<<<<< HEAD
 		let { className } = this.props;
-=======
-		const { attributes, setAttributes, className } = this.props;
->>>>>>> 8591806a
 
 		const classNames = [ "schema-faq", className ].filter( ( i ) => i ).join( " " );
 
