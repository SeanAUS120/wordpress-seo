--- conflicted
+++ resolved
@@ -237,13 +237,8 @@
 	/**
 	 * Formats the time in the input fields by removing leading zeros.
 	 *
-<<<<<<< HEAD
-	 * @param {string}          duration     The duration as entered by the user.
-	 * @param {number}          maxDuration  The (optional) max duration a field can have.
-=======
 	 * @param {number} duration    The duration as entered by the user.
 	 * @param {number} maxDuration Optional. The max duration a field can have.
->>>>>>> 33e2b882
 	 *
 	 * @returns {number} The formatted duration.
 	 */
