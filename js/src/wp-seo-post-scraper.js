--- conflicted
+++ resolved
@@ -1,12 +1,6 @@
 /* global YoastSEO: true, tinyMCE, wpseoReplaceVarsL10n, wpseoPostScraperL10n, YoastShortcodePlugin, YoastReplaceVarPlugin, console, require */
 
 // External dependencies.
-import { App } from "yoastseo";
-<<<<<<< HEAD
-import isEqual from "lodash/isEqual";
-=======
-import isFunction from "lodash/isFunction";
->>>>>>> cd3ccc28
 import isUndefined from "lodash/isUndefined";
 import { setReadabilityResults, setSeoResultsForKeyword } from "yoast-components/composites/Plugin/ContentAnalysis/actions/contentAnalysis";
 import { refreshSnippetEditor } from "./redux/actions/snippetEditor.js";
@@ -488,30 +482,17 @@
 				postDataCollector.setDataFromSnippet( dataWithoutTemplates.title, "snippet_title" );
 			}
 
-<<<<<<< HEAD
-			if ( ! isEqual( snippetEditorData, data ) ) {
-				snippetEditorData = data;
-				const dataWithoutTemplates = snippetEditorHelpers.getDataWithoutTemplates( data, snippetEditorTemplates );
-				postDataCollector.saveSnippetData( {
-					title: dataWithoutTemplates.title,
-					urlPath: dataWithoutTemplates.slug,
-					metaDesc: dataWithoutTemplates.description,
-				} );
-=======
 			if ( snippetEditorData.slug !== data.slug ) {
 				postDataCollector.setDataFromSnippet( dataWithoutTemplates.slug, "snippet_cite" );
 			}
 
 			if ( snippetEditorData.description !== data.description ) {
 				postDataCollector.setDataFromSnippet( dataWithoutTemplates.description, "snippet_meta" );
->>>>>>> cd3ccc28
 			}
 
 			snippetEditorData.title = data.title;
 			snippetEditorData.slug = data.slug;
 			snippetEditorData.description = data.description;
-
-			updateLegacySnippetEditor( data );
 		} );
 	}
 
