--- conflicted
+++ resolved
@@ -16,6 +16,7 @@
 import tinyMCEHelper from "./wp-seo-tinymce";
 import { tinyMCEDecorator } from "./decorator/tinyMCE";
 import CompatibilityHelper from "./compatibility/compatibilityHelper";
+import Pluggable from "./pluggable";
 
 // UI dependencies.
 import publishBox from "./ui/publishBox";
@@ -47,11 +48,7 @@
 	registerReactComponent,
 	renderClassicEditorMetabox,
 } from "./helpers/classicEditor";
-<<<<<<< HEAD
-import Pluggable from "./pluggable";
-=======
 import isGutenbergDataAvailable from "./helpers/isGutenbergDataAvailable";
->>>>>>> 90af9d9b
 
 setYoastComponentsL10n();
 setWordPressSeoL10n();
@@ -295,38 +292,7 @@
 	 *
 	 * @returns {void}
 	 */
-<<<<<<< HEAD
-	function exposeGlobals( app, replaceVarsPlugin, shortcodePlugin ) {
-		window.YoastSEO = {};
-		window.YoastSEO.app = app;
-
-		window.YoastSEO.app.registerPlugin = function( pluginName, options ) {
-			return Pluggable._registerPlugin( pluginName, options );
-		};
-
-		window.YoastSEO.app.pluginReady = function( pluginName ) {
-			return Pluggable._ready( pluginName );
-		};
-
-		window.YoastSEO.app.pluginReloaded = function( pluginName ) {
-			return Pluggable._reloaded( pluginName );
-		};
-
-		window.YoastSEO.app.registerModification = function( modification, callable, pluginName, priority ) {
-		return Pluggable._registerModification( modification, callable, pluginName, priority );
-		};
-
-		// todo: requires additional functionality in the web worker
-		// window.YoastSEO.app.registerAssessment = function( name, assessment, pluginName ) {
-		// 	if ( ! isUndefined( this.seoAssessor ) ) {
-		// 		return this.pluggable._registerAssessment( this.defaultSeoAssessor, name, assessment, pluginName ) &&
-		// 			this.pluggable._registerAssessment( this.cornerStoneSeoAssessor, name, assessment, pluginName );
-		// 	}
-		// };
-
-=======
 	function exposeGlobals( replaceVarsPlugin, shortcodePlugin ) {
->>>>>>> 90af9d9b
 		// Init Plugins.
 		window.YoastSEO.wp = {};
 		window.YoastSEO.wp.replaceVarsPlugin = replaceVarsPlugin;
@@ -459,6 +425,25 @@
 		// YoastSEO.app overwrites.
 		YoastSEO.app.refresh = refreshAnalysis.bind( null, YoastSEO.analysisWorker, YoastSEO.store );
 		YoastSEO.app.registerCustomDataCallback = customAnalysisData.register;
+		YoastSEO.app.registerPlugin = function( pluginName, options ) {
+			return Pluggable._registerPlugin( pluginName, options );
+		};
+		YoastSEO.app.pluginReady = function( pluginName ) {
+			return Pluggable._ready( pluginName );
+		};
+		YoastSEO.app.pluginReloaded = function( pluginName ) {
+			return Pluggable._reloaded( pluginName );
+		};
+		YoastSEO.app.registerModification = function( modification, callable, pluginName, priority ) {
+			return Pluggable._registerModification( modification, callable, pluginName, priority );
+		};
+		// TODO: requires additional functionality in the web worker
+		// YoastSEO.app.registerAssessment = function( name, assessment, pluginName ) {
+		// 	if ( ! isUndefined( this.seoAssessor ) ) {
+		// 		return this.pluggable._registerAssessment( this.defaultSeoAssessor, name, assessment, pluginName ) &&
+		// 			this.pluggable._registerAssessment( this.cornerStoneSeoAssessor, name, assessment, pluginName );
+		// 	}
+		// };
 
 		edit.initializeUsedKeywords( app, "get_focus_keyword_usage" );
 
