--- conflicted
+++ resolved
@@ -4,55 +4,36 @@
 	"use strict";
 
 	window.wpseo_init_tabs = function() {
-<<<<<<< HEAD
-		if ( jQuery( '.wpseo-metabox-tabs-div' ).length > 0 ) {
-			jQuery( '.wpseo-metabox-tabs' )
-				.on( 'click', 'a.wpseo_tablink', function( ev ) {
+		if ( jQuery( ".wpseo-metabox-tabs-div" ).length > 0 ) {
+			jQuery( ".wpseo-metabox-tabs" )
+				.on( "click", "a.wpseo_tablink", function( ev ) {
 					ev.preventDefault();
-=======
-		if ( jQuery( ".wpseo-metabox-tabs-div" ).length > 0 ) {
-			jQuery( ".wpseo-metabox-tabs" ).on( "click", "a.wpseo_tablink", function( ev ) {
-				ev.preventDefault();
->>>>>>> a3a730da
-
-				jQuery( ".wpseo-meta-section.active .wpseo-metabox-tabs li" ).removeClass( "active" );
-				jQuery( ".wpseo-meta-section.active .wpseotab" ).removeClass( "active" );
-
-<<<<<<< HEAD
+
+					jQuery( ".wpseo-meta-section.active .wpseo-metabox-tabs li" ).removeClass( "active" );
+					jQuery( ".wpseo-meta-section.active .wpseotab" ).removeClass( "active" );
+
 					// Hide the Yoast tooltip when the element gets clicked.
-					jQuery( this ).addClass( 'yoast-tooltip-hidden' );
-
-					var targetElem = jQuery( jQuery( this ).attr( 'href' ) );
-					targetElem.addClass( 'active' );
-					jQuery( this ).parent( 'li' ).addClass( 'active' );
-=======
-				var targetElem = jQuery( jQuery( this ).attr( "href" ) );
-				targetElem.addClass( "active" );
-				jQuery( this ).parent( "li" ).addClass( "active" );
->>>>>>> a3a730da
-
-				if ( jQuery( this ).hasClass( "scroll" ) ) {
-					jQuery( "html, body" ).animate( {
-						scrollTop: jQuery( targetElem ).offset().top,
-					}, 500
-						);
-<<<<<<< HEAD
+					jQuery( this ).addClass( "yoast-tooltip-hidden" );
+
+					var targetElem = jQuery( jQuery( this ).attr( "href" ) );
+					targetElem.addClass( "active" );
+					jQuery( this ).parent( "li" ).addClass( "active" );
+
+					if ( jQuery( this ).hasClass( "scroll" ) ) {
+						jQuery( "html, body" ).animate( {
+							scrollTop: jQuery( targetElem ).offset().top,
+						}, 500 );
 					}
-				})
-				.on( 'mouseleave', 'a.wpseo_tablink', function() {
+				} )
+				.on( "mouseleave", "a.wpseo_tablink", function() {
 					// The element can still have focus, ensure to hide the tooltip.
-					jQuery( this ).addClass( 'yoast-tooltip-hidden' );
-				})
-				.on( 'blur mouseenter', 'a.wpseo_tablink', function() {
+					jQuery( this ).addClass( "yoast-tooltip-hidden" );
+				} )
+				.on( "blur mouseenter", "a.wpseo_tablink", function() {
 					// Make the element tooltip-able again.
-					jQuery( this ).removeClass( 'yoast-tooltip-hidden' );
-				});
-=======
-				}
-			}
-			);
->>>>>>> a3a730da
-		}
+					jQuery( this ).removeClass( "yoast-tooltip-hidden" );
+				} );
+		};
 
 		if ( jQuery( ".wpseo-meta-section" ).length > 0 ) {
 			jQuery( "#wpseo-meta-section-content" ).addClass( "active" );
@@ -60,48 +41,34 @@
 				return jQuery( this ).find( ".wpseo-meta-section-link" ).attr( "href" ) === "#wpseo-meta-section-content";
 			} ).addClass( "active" );
 
-<<<<<<< HEAD
-			jQuery( 'a.wpseo-meta-section-link' )
-				.on( 'click', function( ev ) {
+			jQuery( "a.wpseo-meta-section-link" )
+				.on( "click", function( ev ) {
 					ev.preventDefault();
-=======
-			jQuery( "a.wpseo-meta-section-link" ).click( function( ev ) {
-				ev.preventDefault();
->>>>>>> a3a730da
-
-				jQuery( ".wpseo-metabox-sidebar li" ).removeClass( "active" );
-				jQuery( ".wpseo-meta-section" ).removeClass( "active" );
-
-<<<<<<< HEAD
+
+					jQuery( ".wpseo-metabox-sidebar li" ).removeClass( "active" );
+					jQuery( ".wpseo-meta-section" ).removeClass( "active" );
+
 					// Hide the Yoast tooltip when the element gets clicked.
-					jQuery( this ).addClass( 'yoast-tooltip-hidden' );
-
-					var targetElem = jQuery( jQuery( this ).attr( 'href' ) );
-					targetElem.addClass( 'active' );
-
-					jQuery( this ).parent( 'li' ).addClass( 'active' );
-				})
-				.on( 'mouseleave', function() {
+					jQuery( this ).addClass( "yoast-tooltip-hidden" );
+
+					var targetElem = jQuery( jQuery( this ).attr( "href" ) );
+					targetElem.addClass( "active" );
+
+					jQuery( this ).parent( "li" ).addClass( "active" );
+				} )
+				.on( "mouseleave", function() {
 					// The element can still have focus, ensure to hide the tooltip.
-					jQuery( this ).addClass( 'yoast-tooltip-hidden' );
-				})
-				.on( 'blur mouseenter', function() {
+					jQuery( this ).addClass( "yoast-tooltip-hidden" );
+				} )
+				.on( "blur mouseenter", function() {
 					// Make the element tooltip-able again.
-					jQuery( this ).removeClass( 'yoast-tooltip-hidden' );
-				});
-=======
-				var targetElem = jQuery( jQuery( this ).attr( "href" ) );
-				targetElem.addClass( "active" );
-
-				jQuery( this ).parent( "li" ).addClass( "active" );
-			}
-			);
->>>>>>> a3a730da
-		}
+					jQuery( this ).removeClass( "yoast-tooltip-hidden" );
+				} );
+		};
 
 		jQuery( ".wpseo-heading" ).hide();
 		jQuery( ".wpseo-metabox-tabs" ).show();
-		// End Tabs code
+		// End Tabs code.
 	};
 
 	/**
