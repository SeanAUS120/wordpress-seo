--- conflicted
+++ resolved
@@ -1,11 +1,8 @@
 import React from "react";
 import sendRequest from "yoast-components/composites/OnboardingWizard/helpers/ajaxHelper";
 import RaisedButton from "material-ui/RaisedButton";
-<<<<<<< HEAD
 import { localize } from "yoast-components/utils/i18n";
-=======
 import LoadingIndicator from "yoast-components/composites/OnboardingWizard/LoadingIndicator";
->>>>>>> b12a0315
 
 /**
  * @summary Mailchimp signup component.
@@ -34,13 +31,8 @@
 	/**
 	 * Sends the change event, because the component is updated.
 	 *
-<<<<<<< HEAD
 	 * @param {Object} prevProps The previous props.
 	 * @param {Object} prevState The previous state.
-=======
-	 * @param {Object} prevProps Previous properties.
-	 * @param {Object} prevState Previous state.
->>>>>>> b12a0315
 	 *
 	 * @returns {void}
 	 */
@@ -55,11 +47,7 @@
 	/**
 	 * Checks if current component has a subscription already.
 	 *
-<<<<<<< HEAD
-	 * @returns {boolean} Returns if the user is already signed-up.
-=======
-	 * @returns {boolean} True, when hasSignup is true.
->>>>>>> b12a0315
+	 * @returns {boolean} Returns true if the user is already signed-up.
 	 */
 	hasSubscription() {
 		return this.props.value.hasSignup;
@@ -105,11 +93,7 @@
 		result
 			.then(
 				( response ) => {
-<<<<<<< HEAD
 					if( response.result === "error" ) {
-=======
-					if ( response.result === "error" ) {
->>>>>>> b12a0315
 						this.setState( {
 							isLoading: false,
 							successfulSignup: false,
@@ -173,9 +157,6 @@
 	}
 
 	/**
-<<<<<<< HEAD
-	 * @summary Renders the Mailchimp component.
-=======
 	 * Gets the loading indicator.
 	 *
 	 * @returns {null|JSX.Element} The loading indicator.
@@ -189,8 +170,7 @@
 	}
 
 	/**
-	 * @summary Renders the MailChimp component.
->>>>>>> b12a0315
+	 * @summary Renders the Mailchimp component.
 	 *
 	 * @returns {JSX.Element} Rendered Mailchimp Component.
 	 */
@@ -203,10 +183,7 @@
 
 		let input = <input
 			id="mailchimpEmail"
-<<<<<<< HEAD
 			className="yoast-wizard-text-input-field"
-=======
->>>>>>> b12a0315
 			ref="emailInput"
 			type="text"
 			name={this.props.name}
@@ -224,21 +201,14 @@
 				<h2>{this.props.properties.title}</h2>
 				<p>{this.props.properties.label}</p>
 				<div className="yoast-wizard-text-input">
-<<<<<<< HEAD
 					<label
 						htmlFor="mailchimpName"
 						className="yoast-wizard-text-input-label">
-=======
-					<label htmlFor="mailchimpName" className="yoast-wizard-text-input-label">
->>>>>>> b12a0315
 						Name
 					</label>
 					<input
 						id="mailchimpName"
-<<<<<<< HEAD
 						className="yoast-wizard-text-input-field"
-=======
->>>>>>> b12a0315
 						ref="nameInput"
 						type="text"
 						name="name"
@@ -263,12 +233,8 @@
 	/**
 	 * When the last step is success and the user has already give his email address.
 	 *
-<<<<<<< HEAD
 	 * @returns {boolean} Returns if the user is already signed up and
 	 *                    component should be rendered.
-=======
-	 * @returns {boolean} When the rendering should be skipped.
->>>>>>> b12a0315
 	 */
 	skipRendering() {
 		let stepState            = this.props.stepState;
@@ -281,11 +247,7 @@
 	/**
 	 * Renders the message after sign-up.
 	 *
-<<<<<<< HEAD
 	 * @returns {JSX.Element} A HTML paragraph element containing the Mailchimp response.
-=======
-	 * @returns {XML} Returns the message.
->>>>>>> b12a0315
 	 */
 	getSignupMessage() {
 		if( this.state.successfulSignup ) {
@@ -313,7 +275,7 @@
 };
 
 MailchimpSignup.defaultProps = {
-	title: "",
+	title: "Mailchimp signup",
 	component: "",
 	properties: {},
 	data: "",
