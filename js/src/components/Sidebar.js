/* global wp */

import React from "react";
import PropTypes from "prop-types";
import { Provider as StoreProvider } from "react-redux";

import SidebarItem from "./SidebarItem";
import ReadabilityAnalysis from "./contentAnalysis/ReadabilityAnalysis";

/**
 * Creates the Sidebar component.
 *
<<<<<<< HEAD
 * @param {bool}   isContentAnalysisActive Whether or not the content analysis is active or not.
 * @param {bool}   isKeywordAnalysisActive Whether or not the keyword analysis is active or not.
 * @param {Object} store The Redux store.
=======
 * @param {bool} isContentAnalysisActive Whether or not the readability analysis is active.
 * @param {bool} isKeywordAnalysisActive Whether or not the SEO analysis is active.
>>>>>>> d8e6d26e
 *
 * @returns {ReactElement} The Sidebar component.
 */
export default function Sidebar( { isContentAnalysisActive, isKeywordAnalysisActive, store } ) {
	const { Fill } = wp.components;

	return (
		<Fill name="YoastSidebar">
			{ isContentAnalysisActive && <SidebarItem renderPriority={ 10 }>
			<StoreProvider store={ store } >
				<ReadabilityAnalysis/>
			</StoreProvider>
			</SidebarItem> }
			{ isKeywordAnalysisActive && <SidebarItem renderPriority={ 20 }>SEO analysis</SidebarItem> }
		</Fill>
	);
}

Sidebar.propTypes = {
	isContentAnalysisActive: PropTypes.bool,
	isKeywordAnalysisActive: PropTypes.bool,
	store: PropTypes.object,
};<|MERGE_RESOLUTION|>--- conflicted
+++ resolved
@@ -10,14 +10,9 @@
 /**
  * Creates the Sidebar component.
  *
-<<<<<<< HEAD
- * @param {bool}   isContentAnalysisActive Whether or not the content analysis is active or not.
- * @param {bool}   isKeywordAnalysisActive Whether or not the keyword analysis is active or not.
+ * @param {bool}   isContentAnalysisActive Whether or not the content analysis is active.
+ * @param {bool}   isKeywordAnalysisActive Whether or not the keyword analysis is active.
  * @param {Object} store The Redux store.
-=======
- * @param {bool} isContentAnalysisActive Whether or not the readability analysis is active.
- * @param {bool} isKeywordAnalysisActive Whether or not the SEO analysis is active.
->>>>>>> d8e6d26e
  *
  * @returns {ReactElement} The Sidebar component.
  */
@@ -27,9 +22,9 @@
 	return (
 		<Fill name="YoastSidebar">
 			{ isContentAnalysisActive && <SidebarItem renderPriority={ 10 }>
-			<StoreProvider store={ store } >
-				<ReadabilityAnalysis/>
-			</StoreProvider>
+				<StoreProvider store={ store } >
+					<ReadabilityAnalysis/>
+				</StoreProvider>
 			</SidebarItem> }
 			{ isKeywordAnalysisActive && <SidebarItem renderPriority={ 20 }>SEO analysis</SidebarItem> }
 		</Fill>
