/* global wp */

import React from "react";
import PropTypes from "prop-types";
import { Provider as StoreProvider } from "react-redux";

import SidebarItem from "./SidebarItem";
import ReadabilityAnalysis from "./contentAnalysis/ReadabilityAnalysis";
<<<<<<< HEAD
import CollapsibleCornerstone from "../containers/CollapsibleCornerstone";
=======
import keywordUpsellProps from "../values/keywordUpsellProps";
import SeoAnalysis from "./contentAnalysis/SeoAnalysis";
>>>>>>> 610d21e3

/**
 * Creates the Sidebar component.
 *
<<<<<<< HEAD
 * @param {bool} isContentAnalysisActive Whether or not the readability analysis is active.
 * @param {bool} isKeywordAnalysisActive Whether or not the readability analysis is active.
 * @param {bool} isCornerstoneActive     Whether or not the cornerstone content feature is active.
 * @param {bool} isCornerstone           Whether or not the cornerstone content checkbox is checked.
 * @param {Object} store                 The store.
=======
 * @param {Object} settings The feature toggles.
 * @param {Object} store The Redux store.
>>>>>>> 610d21e3
 *
 * @returns {ReactElement} The Sidebar component.
 *
 * @constructor
 */
<<<<<<< HEAD
export default function Sidebar( { isContentAnalysisActive, isKeywordAnalysisActive, isCornerstoneActive, isCornerstone, store  } ) {
=======
export default function Sidebar( { settings, store } ) {
>>>>>>> 610d21e3
	const { Fill } = wp.components;

	return (
		<Fill name="YoastSidebar">
			{ settings.isContentAnalysisActive && <SidebarItem renderPriority={ 10 }>
				<StoreProvider store={ store } >
					<ReadabilityAnalysis />
				</StoreProvider>
			</SidebarItem> }
<<<<<<< HEAD
			{ isKeywordAnalysisActive && <SidebarItem renderPriority={ 20 }>SEO analysis</SidebarItem> }
			{ isCornerstoneActive && <SidebarItem renderPriority={ 30 }>
				<StoreProvider store={ store }>
					<CollapsibleCornerstone isCornerstone={ isCornerstone }/>
				</StoreProvider>
			</SidebarItem>
			}
=======
			{ settings.isKeywordAnalysisActive && <SidebarItem renderPriority={ 20 }>
				<StoreProvider store={ store } >
					<SeoAnalysis
					shouldUpsell={ settings.shouldUpsell }
					keywordUpsell={ keywordUpsellProps }
					/>
				</StoreProvider>
			</SidebarItem> }
>>>>>>> 610d21e3
		</Fill>
	);
}

Sidebar.propTypes = {
<<<<<<< HEAD
	isContentAnalysisActive: PropTypes.bool,
	isKeywordAnalysisActive: PropTypes.bool,
	isCornerstoneActive: PropTypes.bool,
	isCornerstone: PropTypes.bool,
=======
	settings: PropTypes.object,
>>>>>>> 610d21e3
	store: PropTypes.object,
};<|MERGE_RESOLUTION|>--- conflicted
+++ resolved
@@ -6,36 +6,21 @@
 
 import SidebarItem from "./SidebarItem";
 import ReadabilityAnalysis from "./contentAnalysis/ReadabilityAnalysis";
-<<<<<<< HEAD
 import CollapsibleCornerstone from "../containers/CollapsibleCornerstone";
-=======
 import keywordUpsellProps from "../values/keywordUpsellProps";
 import SeoAnalysis from "./contentAnalysis/SeoAnalysis";
->>>>>>> 610d21e3
 
 /**
  * Creates the Sidebar component.
  *
-<<<<<<< HEAD
- * @param {bool} isContentAnalysisActive Whether or not the readability analysis is active.
- * @param {bool} isKeywordAnalysisActive Whether or not the readability analysis is active.
- * @param {bool} isCornerstoneActive     Whether or not the cornerstone content feature is active.
- * @param {bool} isCornerstone           Whether or not the cornerstone content checkbox is checked.
- * @param {Object} store                 The store.
-=======
  * @param {Object} settings The feature toggles.
  * @param {Object} store The Redux store.
->>>>>>> 610d21e3
  *
  * @returns {ReactElement} The Sidebar component.
  *
  * @constructor
  */
-<<<<<<< HEAD
-export default function Sidebar( { isContentAnalysisActive, isKeywordAnalysisActive, isCornerstoneActive, isCornerstone, store  } ) {
-=======
 export default function Sidebar( { settings, store } ) {
->>>>>>> 610d21e3
 	const { Fill } = wp.components;
 
 	return (
@@ -45,15 +30,6 @@
 					<ReadabilityAnalysis />
 				</StoreProvider>
 			</SidebarItem> }
-<<<<<<< HEAD
-			{ isKeywordAnalysisActive && <SidebarItem renderPriority={ 20 }>SEO analysis</SidebarItem> }
-			{ isCornerstoneActive && <SidebarItem renderPriority={ 30 }>
-				<StoreProvider store={ store }>
-					<CollapsibleCornerstone isCornerstone={ isCornerstone }/>
-				</StoreProvider>
-			</SidebarItem>
-			}
-=======
 			{ settings.isKeywordAnalysisActive && <SidebarItem renderPriority={ 20 }>
 				<StoreProvider store={ store } >
 					<SeoAnalysis
@@ -62,19 +38,17 @@
 					/>
 				</StoreProvider>
 			</SidebarItem> }
->>>>>>> 610d21e3
+			{ settings.isCornerstoneActive && <SidebarItem renderPriority={ 30 }>
+				<StoreProvider store={ store }>
+					<CollapsibleCornerstone />
+				</StoreProvider>
+			</SidebarItem>
+			}
 		</Fill>
 	);
 }
 
 Sidebar.propTypes = {
-<<<<<<< HEAD
-	isContentAnalysisActive: PropTypes.bool,
-	isKeywordAnalysisActive: PropTypes.bool,
-	isCornerstoneActive: PropTypes.bool,
-	isCornerstone: PropTypes.bool,
-=======
 	settings: PropTypes.object,
->>>>>>> 610d21e3
 	store: PropTypes.object,
 };