/* External dependencies */
import React from "react";
import PropTypes from "prop-types";
import ReactDOM from "react-dom";
import map from "lodash/map";
import { connect } from "react-redux";
import { replacementVariablesShape } from "yoast-components/composites/Plugin/SnippetEditor/constants";

/* Internal dependencies */
import SettingsReplacementVariableEditor from "./SettingsReplacementVariableEditor";
import SettingsTitleReplacementVariableEditor from "./SettingsTitleReplacementVariableEditor";
import { updateReplacementVariable } from "../redux/actions/snippetEditor";

/**
 * Renders a Portal for each element passed to it as a prop.
 *
 * Also listens for changes in the separator radio buttons and
 * updates the store with the new separator on change.
 */
class SettingsReplacementVariableEditors extends React.Component {
	constructor( props ) {
		super( props );
	}

	/**
	 * Renders all replacement variable editor components.
	 *
	 * Renders a settings replacement variable editor in every given element in
	 * the editorElements props. It requires every element to have a data-react-
	 * replacevar-title-field-id, data-react-replacevar-metadesc-field-id
	 * attribute and data-react-replacevar-page-type to function properly.
	 * These attributes should point to existing (hidden) inputs in the DOM.
	 *
	 * @returns {Array<ReactElement>} An array of portals to instances of the
	 *                                settings replacement variable editor.
	 */
	renderEditors() {
		return map( this.props.editorElements, ( targetElement ) => {
			const {
				reactReplacevarTitleFieldId,
				reactReplacevarMetadescFieldId,
<<<<<<< HEAD
				reactReplacevarPaperStyle,
=======
				reactReplacevarPageType,
>>>>>>> d9bcf0ff
			} = targetElement.dataset;
			return ReactDOM.createPortal(
				<SettingsReplacementVariableEditor
					replacementVariables={ this.props.replacementVariables }
					recommendedReplacementVariables={ this.props.recommendedReplacementVariables[ reactReplacevarPageType ] }
					titleTarget={ reactReplacevarTitleFieldId }
					descriptionTarget={ reactReplacevarMetadescFieldId }
					hasPaperStyle={ reactReplacevarPaperStyle === "1" }
				/>,
				targetElement
			);
		} );
	}

	/**
	 * Renders all replacement variable field components.
	 *
	 * Renders a settings replacement variable field in every given element in
	 * the singleFieldElements props. It requires every element to have a data-
	 * react-replacevar-field-id attribute and data-react-replacevar-page-type
	 * to function properly. This attribute should point to and existing
	 * (hidden) input in the DOM.
	 *
	 * @returns {Array<ReactElement>} An array of portals to instances of the
	 *                                settings replacement variable field.
	 */
	renderSingleFields() {
		return map( this.props.singleFieldElements, ( targetElement ) => {
			const {
				reactReplacevarFieldId,
				reactReplacevarFieldLabel,
				reactReplacevarPageType,
			} = targetElement.dataset;
			return ReactDOM.createPortal(
				<SettingsTitleReplacementVariableEditor
					label={ reactReplacevarFieldLabel }
					replacementVariables={ this.props.replacementVariables }
					recommendedReplacementVariables={ this.props.recommendedReplacementVariables[ reactReplacevarPageType ] }
					fieldId={ reactReplacevarFieldId } />,
				targetElement
			);
		} );
	}

	/**
	 * Renders the SettingsReplacementVariableEditors element.
	 *
	 * @returns {ReactElement} A fragment containing all editor instances.
	 */
	render() {
		return (
			<React.Fragment>
				{ this.renderEditors() }
				{ this.renderSingleFields() }
			</React.Fragment>
		);
	}
}

SettingsReplacementVariableEditors.propTypes = {
	replacementVariables: replacementVariablesShape,
	recommendedReplacementVariables: PropTypes.object,
	editorElements: PropTypes.object,
	singleFieldElements: PropTypes.object,
};

SettingsReplacementVariableEditors.defaultProps = {
	replacementVariables: [],
	recommendedReplacementVariables: {},
	editorElements: [],
	singleFieldElements: [],
};

export default connect( state => ( {
	replacementVariables: state.snippetEditor.replacementVariables,
	recommendedReplacementVariables: state.snippetEditor.recommendedReplacementVariables,
} ), {
	updateReplacementVariable,
} )( SettingsReplacementVariableEditors );<|MERGE_RESOLUTION|>--- conflicted
+++ resolved
@@ -39,11 +39,8 @@
 			const {
 				reactReplacevarTitleFieldId,
 				reactReplacevarMetadescFieldId,
-<<<<<<< HEAD
+				reactReplacevarPageType,
 				reactReplacevarPaperStyle,
-=======
-				reactReplacevarPageType,
->>>>>>> d9bcf0ff
 			} = targetElement.dataset;
 			return ReactDOM.createPortal(
 				<SettingsReplacementVariableEditor
