--- conflicted
+++ resolved
@@ -11,11 +11,8 @@
 import Collapsible from "../SidebarCollapsible";
 import getIndicatorForScore from "../../analysis/getIndicatorForScore";
 import { getIconForScore } from "./mapResults";
-<<<<<<< HEAD
 import { LocationConsumer } from "../contexts/location";
-=======
 import { HelpLink } from "./SeoAnalysis";
->>>>>>> 2d59e111
 
 const AnalysisHeader = styled.span`
 	font-size: 1em;
@@ -41,14 +38,12 @@
 class ReadabilityAnalysis extends React.Component {
 	render() {
 		const score = getIndicatorForScore( this.props.overallScore );
-		const analysisDescription = "This analysis checks your writing for grammar and writing style so your content is as clear as it can be.";
 
 		if ( isNil( this.props.overallScore ) ) {
 			score.className = "loading";
 		}
 
 		return (
-<<<<<<< HEAD
 			<LocationConsumer>
 				{ context => (
 					<Collapsible
@@ -60,12 +55,16 @@
 					>
 						<AnalysisHeader>
 							{ __( "Analysis results", "wordpress-seo" ) }
+							<StyledHelpLink
+								href={ wpseoAdminL10n[ "shortlinks.readability_analysis_info" ] }
+								rel={ null }
+								className="dashicons"
+							>
+								<span className="screen-reader-text">
+									{ __( "Learn more about the readability analysis", "wordpress-seo" ) }
+								</span>
+							</StyledHelpLink>
 						</AnalysisHeader>
-						<p>{ __( analysisDescription, "wordpress-seo" ) + " " }
-							<LearnMoreLink href={ wpseoAdminL10n[ "shortlinks.readability_analysis_info" ] } rel={ null }>
-								{ __( "Learn more about the readability analysis.", "wordpress-seo" ) }
-							</LearnMoreLink>
-						</p>
 						<Results
 							canChangeLanguage={ ! ( localizedData.settings_link === "" ) }
 							showLanguageNotice={ true }
@@ -78,37 +77,6 @@
 					</Collapsible>
 				) }
 			</LocationConsumer>
-=======
-			<Collapsible
-				title={ __( "Readability analysis", "wordpress-seo" ) }
-				titleScreenReaderText={ score.screenReaderReadabilityText }
-				prefixIcon={ getIconForScore( score.className ) }
-				prefixIconCollapsed={ getIconForScore( score.className ) }
-			>
-				<AnalysisHeader>
-					{ __( "Analysis results", "wordpress-seo" ) }
-					<StyledHelpLink
-						href={ wpseoAdminL10n[ "shortlinks.readability_analysis_info" ] }
-						rel={ null }
-						className="dashicons"
-					>
-						<span className="screen-reader-text">
-							{ __( "Learn more about the readability analysis", "wordpress-seo" ) }
-						</span>
-					</StyledHelpLink>
-				</AnalysisHeader>
-
-				<Results
-					canChangeLanguage={ ! ( localizedData.settings_link === "" ) }
-					showLanguageNotice={ false }
-					changeLanguageLink={ localizedData.settings_link }
-					language={ localizedData.language }
-					results={ this.props.results }
-					marksButtonClassName="yoast-tooltip yoast-tooltip-s"
-					marksButtonStatus={ this.props.marksButtonStatus }
-				/>
-			</Collapsible>
->>>>>>> 2d59e111
 		);
 	}
 }
