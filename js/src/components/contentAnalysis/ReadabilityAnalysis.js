/* global wpseoPostScraperL10n wpseoTermScraperL10n wpseoAdminL10n */

import React from "react";
import PropTypes from "prop-types";
import { connect } from "react-redux";
import { __ } from "@wordpress/i18n";
import { utils } from "yoast-components";

import Results from "./Results";
import Collapsible from "../SidebarCollapsible";
import getIndicatorForScore from "../../analysis/getIndicatorForScore";
import { getIconForScore } from "./mapResults";

let localizedData = {};
if( window.wpseoPostScraperL10n ) {
	localizedData = wpseoPostScraperL10n;
} else if ( window.wpseoTermScraperL10n ) {
	localizedData = wpseoTermScraperL10n;
}

const { makeOutboundLink } = utils;
const LearnMoreLink = makeOutboundLink();

/**
 * Redux container for the readability analysis.
 */
class ReadabilityAnalysis extends React.Component {
	render() {
		const score = getIndicatorForScore( this.props.overallScore );
		return (
			<Collapsible
				title={ __( "Readability Analysis", "wordpress-seo" ) }
				titleScreenReaderText={ score.screenReaderReadabilityText }
				prefixIcon={ getIconForScore( score.className ) }
				prefixIconCollapsed={ getIconForScore( score.className ) }
			>
<<<<<<< HEAD
				<p>{ __( "This analysis checks your writing for grammar and writing style so your content " +
						"is as clear as it can be.", "wordpress-seo" ) }
					{" "}
					<LearnMoreLink href={ wpseoAdminL10n[ "shortlinks.readability_analysis_info" ] } rel={ null }>
						{ __( "Learn more about Readability Analysis.", "wordpress-seo" ) }
					</LearnMoreLink>
				</p>
=======
				<AnalysisHeader>
					Analysis results
				</AnalysisHeader>
>>>>>>> 2527254f
				<Results
					canChangeLanguage={ ! ( localizedData.settings_link === "" ) }
					showLanguageNotice={ true }
					changeLanguageLink={ localizedData.settings_link }
					language={ localizedData.language }
					results={ this.props.results }
					marksButtonClassName="yoast-tooltip yoast-tooltip-s"
					marksButtonStatus={ this.props.marksButtonStatus }
				/>
			</Collapsible>
		);
	}
}

ReadabilityAnalysis.propTypes = {
	results: PropTypes.array,
	marksButtonStatus: PropTypes.string,
	hideMarksButtons: PropTypes.bool,
	overallScore: PropTypes.number,
};

/**
 * Maps redux state to ContentAnalysis props.
 *
 * @param {Object} state The redux state.
 * @param {Object} ownProps The component's props.
 *
 * @returns {Object} Props that should be passed to ContentAnalysis.
 */
function mapStateToProps( state, ownProps ) {
	const marksButtonStatus = ownProps.hideMarksButtons ? "disabled" : state.marksButtonStatus;

	return {
		results: state.analysis.readability.results,
		marksButtonStatus: marksButtonStatus,
		overallScore: state.analysis.readability.overallScore,
	};
}

export default connect( mapStateToProps )( ReadabilityAnalysis );<|MERGE_RESOLUTION|>--- conflicted
+++ resolved
@@ -3,6 +3,7 @@
 import React from "react";
 import PropTypes from "prop-types";
 import { connect } from "react-redux";
+import styled from "styled-components";
 import { __ } from "@wordpress/i18n";
 import { utils } from "yoast-components";
 
@@ -10,6 +11,13 @@
 import Collapsible from "../SidebarCollapsible";
 import getIndicatorForScore from "../../analysis/getIndicatorForScore";
 import { getIconForScore } from "./mapResults";
+
+const AnalysisHeader = styled.span`
+	font-size: 1em;
+	font-weight: bold;
+	margin: 0 0 8px;
+	display: block;
+`;
 
 let localizedData = {};
 if( window.wpseoPostScraperL10n ) {
@@ -34,7 +42,9 @@
 				prefixIcon={ getIconForScore( score.className ) }
 				prefixIconCollapsed={ getIconForScore( score.className ) }
 			>
-<<<<<<< HEAD
+				<AnalysisHeader>
+					Analysis results
+				</AnalysisHeader>
 				<p>{ __( "This analysis checks your writing for grammar and writing style so your content " +
 						"is as clear as it can be.", "wordpress-seo" ) }
 					{" "}
@@ -42,11 +52,6 @@
 						{ __( "Learn more about Readability Analysis.", "wordpress-seo" ) }
 					</LearnMoreLink>
 				</p>
-=======
-				<AnalysisHeader>
-					Analysis results
-				</AnalysisHeader>
->>>>>>> 2527254f
 				<Results
 					canChangeLanguage={ ! ( localizedData.settings_link === "" ) }
 					showLanguageNotice={ true }
