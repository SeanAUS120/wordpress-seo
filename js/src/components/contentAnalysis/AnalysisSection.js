--- conflicted
+++ resolved
@@ -4,13 +4,8 @@
 import StyledSection from "yoast-components/forms/StyledSection/StyledSection";
 import colors from "yoast-components/style-guide/colors.json";
 
-<<<<<<< HEAD
-import ReadabilityAnalysis from "./ReadabilityAnalysis";
+import ReadabilityAnalysisLegacy from "./ReadabilityAnalysisLegacy";
 import SeoAnalysisLegacy from "./SeoAnalysisLegacy";
-=======
-import ReadabilityAnalysisLegacy from "./ReadabilityAnalysisLegacy";
-import SeoAnalysis from "./SeoAnalysis";
->>>>>>> 34a0cb7f
 
 /**
  * Redux container for the Seo & Readability analysis.
@@ -29,13 +24,8 @@
 				headingIconSize="16px"
 				className={ className }
 			>
-<<<<<<< HEAD
 				{ activeTab === "keyword" ? <SeoAnalysisLegacy/> : null }
-				{ activeTab === "readability" ? <ReadabilityAnalysis/> : null }
-=======
-				{ activeTab === "keyword" ? <SeoAnalysis/> : null }
 				{ activeTab === "readability" ? <ReadabilityAnalysisLegacy/> : null }
->>>>>>> 34a0cb7f
 			</StyledSection>
 		);
 	}
