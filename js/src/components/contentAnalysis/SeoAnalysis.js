/* globals yoastModalConfig, wpseoAdminL10n */
import React from "react";
import PropTypes from "prop-types";
import { connect } from "react-redux";
import styled from "styled-components";
import { Slot } from "@wordpress/components";
import { __ } from "@wordpress/i18n";
import colors from "yoast-components/style-guide/colors.json";
import { HelpText } from "yoast-components";
import Collapsible from "../SidebarCollapsible";
import KeywordInput from "yoast-components/composites/Plugin/Shared/components/KeywordInput";
import Results from "./Results";
import UpsellBox from "../UpsellBox";
import { setFocusKeyword } from "../../redux/actions/focusKeyword";
import ModalButtonContainer from "../ModalButtonContainer";
import getIndicatorForScore from "../../analysis/getIndicatorForScore";
import { getIconForScore } from "./mapResults";
import { utils } from "yoast-components";

const AnalysisHeader = styled.span`
	font-size: 1em;
	font-weight: bold;
	margin: 1.5em 0 1em;
	display: block;
`;

const FocusKeywordLink = utils.makeOutboundLink();

/**
 * Redux container for the seo analysis.
 */
class SeoAnalysis extends React.Component {

	/**
	 * Renders the keyword synonyms upsell modal.
	 *
	 * @returns {ReactElement} A modalButtonContainer component with the modal for a keyword synonyms upsell.
	 */
	renderSynonymsUpsell() {
		let config = yoastModalConfig;
		let synonymsConfig = config.filter( ( modalConfig ) => {
			return modalConfig.content === "KeywordSynonyms";
		} );

		return(
			<ModalButtonContainer { ...synonymsConfig[ synonymsConfig.length - 1 ] } />
		);
	}

	/**
	 * Renders the multiple keywords upsell modal.
	 *
	 * @returns {ReactElement} A modalButtonContainer component with the modal for a multiple keywords upsell.
	 */
	renderMultipleKeywordsUpsell() {
		let config = yoastModalConfig;
		let multipleKeywordsConfig = config.filter( ( modalConfig ) => {
			return modalConfig.content === "MultipleKeywords";
		} );

		return(
			<ModalButtonContainer { ...multipleKeywordsConfig[ multipleKeywordsConfig.length - 1 ] } />
		);
	}


	/**
	 * Renders the UpsellBox component.
	 *
	 * @param {Object} upsell The upsell object containing the properties.
	 *
	 * @returns {ReactElement} The UpsellBox component.
	 */
	renderKeywordUpsell() {
		const upsell = this.props.keywordUpsell;
		return (
			<Collapsible
				prefixIcon={ { icon: "plus", color: colors.$color_grey_medium_dark } }
				prefixIconCollapsed={ { icon: "plus", color: colors.$color_grey_medium_dark } }
				title={ __( "Add additional keyword", "wordpress-seo" ) }
			>
				<UpsellBox
					benefits={ upsell.benefits }
					infoParagraphs={ upsell.infoParagraphs }
					upsellButtonText={ upsell.buttonText }
					upsellButton={ {
						href: upsell.buttonLink,
						className: "button button-primary",
						rel: null,
					} }
					upsellButtonLabel={ upsell.buttonLabel }
				/>
			</Collapsible>
		);
	}

	/**
	 * Renders the SEO Analysis component.
	 *
	 * @returns {ReactElement} The SEO Analysis component.
	 */
	render() {
		const score = getIndicatorForScore( this.props.overallScore );

		if ( this.props.keyword === "" ) {
			score.className = "na";
			score.screenReaderReadabilityText = __( "Enter a focus keyword to calculate the SEO score", "wordpress-seo" );
		}

		return (
			<React.Fragment>
				<Collapsible
					title={ __( "Focus keyword", "wordpress-seo" ) }
					titleScreenReaderText={ score.screenReaderReadabilityText }
					prefixIcon={ getIconForScore( score.className ) }
					prefixIconCollapsed={ getIconForScore( score.className ) }
					subTitle={ this.props.keyword }
				>
					<HelpText>
						{ __( "A focus keyword is the term (or phrase) you'd like to be found with, in search engines. " +
							"Enter it below to see how you can improve your text for this term.", "wordpress-seo" ) + " " }
						<FocusKeywordLink href={ wpseoAdminL10n[ "shortlinks.focus_keyword_info" ] } rel={ null }>
							{ __( "Learn more about the Keyword Analysis.", "wordpress-seo" ) }
						</FocusKeywordLink>
					</HelpText>
					<KeywordInput
						id="focus-keyword-input"
						onChange={ this.props.onFocusKeywordChange }
						keyword={ this.props.keyword }
					/>
					<Slot name="YoastSynonyms" />
					{ this.props.shouldUpsell && this.renderSynonymsUpsell() }
					{ this.props.shouldUpsell && this.renderMultipleKeywordsUpsell() }
					<AnalysisHeader>
<<<<<<< HEAD
						Analysis results
=======
						{ __( "Analysis results:", "wordpress-seo" ) }
>>>>>>> 778c4c2a
					</AnalysisHeader>
					<Results
						showLanguageNotice={ false }
						results={ this.props.results }
						marksButtonClassName="yoast-tooltip yoast-tooltip-s"
						marksButtonStatus={ this.props.marksButtonStatus }
					/>
				</Collapsible>
				{ this.props.shouldUpsell && this.renderKeywordUpsell() }
			</React.Fragment>
		);
	}
}

SeoAnalysis.propTypes = {
	results: PropTypes.array,
	marksButtonStatus: PropTypes.string,
	hideMarksButtons: PropTypes.bool,
	keyword: PropTypes.string,
	onFocusKeywordChange: PropTypes.func,
	keywordUpsell: PropTypes.shape( {
		benefits: PropTypes.array,
		infoParagraphs: PropTypes.array,
		buttonLink: PropTypes.string,
		buttonText: PropTypes.string,
		buttonLabel: PropTypes.string,
	} ),
	shouldUpsell:	PropTypes.bool,
	overallScore: PropTypes.number,
};

/**
 * Maps redux state to SeoAnalysis props.
 *
 * @param {Object} state The redux state.
 * @param {Object} ownProps The component's props.
 *
 * @returns {Object} Props that should be passed to SeoAnalysis.
 */
function mapStateToProps( state, ownProps ) {
	const marksButtonStatus = ownProps.hideMarksButtons ? "disabled" : state.marksButtonStatus;

	let keyword = state.focusKeyword;

	let results = null;
	let overallScore = null;
	if ( state.analysis.seo[ keyword ] ) {
		results = state.analysis.seo[ keyword ].results;
		overallScore = state.analysis.seo[ keyword ].overallScore;
	}
	return {
		results,
		marksButtonStatus,
		keyword,
		overallScore,
	};
}

/**
 * Maps the redux dispatch to KeywordInput props.
 *
 * @param {Function} dispatch The dispatch function that will dispatch a redux action.
 *
 * @returns {Object} Props for the `KeywordInput` component.
 */
function mapDispatchToProps( dispatch ) {
	return {
		onFocusKeywordChange: ( value ) => {
			dispatch( setFocusKeyword( value ) );
		},
	};
}

export default connect( mapStateToProps, mapDispatchToProps )( SeoAnalysis );<|MERGE_RESOLUTION|>--- conflicted
+++ resolved
@@ -132,11 +132,7 @@
 					{ this.props.shouldUpsell && this.renderSynonymsUpsell() }
 					{ this.props.shouldUpsell && this.renderMultipleKeywordsUpsell() }
 					<AnalysisHeader>
-<<<<<<< HEAD
-						Analysis results
-=======
 						{ __( "Analysis results:", "wordpress-seo" ) }
->>>>>>> 778c4c2a
 					</AnalysisHeader>
 					<Results
 						showLanguageNotice={ false }
