import React from "react";
import styled from "styled-components";
import { StyledSection, StyledHeading, StyledSectionBase } from "yoast-components";
import SnippetEditor from "../containers/SnippetEditor";
import PropTypes from "prop-types";

const Section = styled( StyledSection )`
	margin-bottom: 2em;
	max-width: 640px;
	
	&${ StyledSectionBase } {
		padding: 0 0 16px;

		& ${ StyledHeading } {
			padding-left: 20px;
		}
	}
`;

/**
 * Process the snippet editor form data before it's being displayed in the snippet preview.
 *
 * Replace whitespaces in the url with dashes.
 *
 * @param {Object} data The snippet preview data object.
 * @param {string} data.title The snippet preview title.
 * @param {string} data.url The snippet preview url: baseUrl with the slug.
 * @param {string} data.description The snippet preview description.
 *
 * @returns {Object} The snippet preview data object.
 */
const mapEditorDataToPreview = function( data ) {
	data.url = data.url.replace( /\s/g, "-" );

	return data;
};

/**
 * Creates the Snippet Preview Section.
 *
 * @param {Object} props The component props.
 *
 * @returns {ReactElement} Snippet Preview Section.
 */
const SnippetPreviewSection = ( { baseUrl, date } ) => {
	return <Section
		headingLevel={ 3 }
		headingText="React snippet preview"
		headingIcon="eye"
		headingIconColor="#555"
	>
		<SnippetEditor
			baseUrl={ baseUrl }
<<<<<<< HEAD
			mapDataToPreview={ mapEditorDataToPreview }
=======
			date={ date }
>>>>>>> 1925ed25
		/>
	</Section>;
};

SnippetPreviewSection.propTypes = {
	baseUrl: PropTypes.string.isRequired,
	date: PropTypes.string,
};

SnippetPreviewSection.defaultProps = {
	date: "",
};

export default SnippetPreviewSection;<|MERGE_RESOLUTION|>--- conflicted
+++ resolved
@@ -51,11 +51,8 @@
 	>
 		<SnippetEditor
 			baseUrl={ baseUrl }
-<<<<<<< HEAD
 			mapDataToPreview={ mapEditorDataToPreview }
-=======
 			date={ date }
->>>>>>> 1925ed25
 		/>
 	</Section>;
 };
