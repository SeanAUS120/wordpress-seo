/* global wpseoReplaceVarsL10n */

/* External dependencies */
import ReactDOM from "react-dom";
import React from "react";
import forEach from "lodash/forEach";
import { Provider } from "react-redux";
import { createStore, combineReducers } from "redux";

/* Internal dependencies */
import SettingsReplacementVariableEditors from "./components/SettingsReplacementVariableEditors";
import snippetEditorReducer from "./redux/reducers/snippetEditor";
import configureEnhancers from "./redux/utils/configureEnhancers";
import defaultReplacementVariables from "./values/defaultReplaceVariables";
import { updateReplacementVariable } from "./redux/actions/snippetEditor";

/**
 * Create a shared store for all snippet editors in the search appearance pages.
 *
 * @returns {Object} Redux store.
 */
function configureStore() {
	const store = createStore(
		combineReducers( {
			snippetEditor: snippetEditorReducer,
		} ),
		{
			snippetEditor: {
<<<<<<< HEAD
				replacementVariables: wpseoReplaceVarsL10n.replace_vars,
				recommendedReplacementVariables: wpseoReplaceVarsL10n.recommended_replace_vars,
=======
				replacementVariables: defaultReplacementVariables,
>>>>>>> 8b38298a
			},
		},
		configureEnhancers()
	);
	forEach( window.wpseoReplaceVarsL10n, replacementVariable => {
		store.dispatch( updateReplacementVariable(
			replacementVariable.name,
			replacementVariable.value,
		) );
	} );
	return store;
}

const editorElements = document.querySelectorAll( "[data-react-replacevar-editor]" );
const singleFieldElements = document.querySelectorAll( "[data-react-replacevar-field]" );

if( editorElements.length ) {
	const element = document.createElement( "div" );
	document.body.append( element );

	const store = configureStore();

	ReactDOM.render(
		<Provider store={ store }>
			<SettingsReplacementVariableEditors
				singleFieldElements={ singleFieldElements }
				editorElements={ editorElements }
			/>
		</Provider>,
		element
	);
}<|MERGE_RESOLUTION|>--- conflicted
+++ resolved
@@ -26,12 +26,8 @@
 		} ),
 		{
 			snippetEditor: {
-<<<<<<< HEAD
-				replacementVariables: wpseoReplaceVarsL10n.replace_vars,
+				replacementVariables: defaultReplacementVariables,
 				recommendedReplacementVariables: wpseoReplaceVarsL10n.recommended_replace_vars,
-=======
-				replacementVariables: defaultReplacementVariables,
->>>>>>> 8b38298a
 			},
 		},
 		configureEnhancers()
