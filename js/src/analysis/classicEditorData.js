--- conflicted
+++ resolved
@@ -227,7 +227,6 @@
 	}
 
 	/**
-<<<<<<< HEAD
 	 * Listens to the store, currently only for changes to the snippet editor data object.
 	 *
 	 * @returns {void}
@@ -250,55 +249,6 @@
 	}
 
 	/**
-	 * Map the custom_fields field in the replacevars to a format suited for redux.
-	 *
-	 * @param {Object} replaceVars       The original replacevars.
-	 *
-	 * @returns {Object}                 The restructured replacevars object without custom_fields.
-	 */
-	mapCustomFields( replaceVars ) {
-		if( ! replaceVars.custom_fields ) {
-			return replaceVars;
-		}
-
-		let customFieldReplaceVars = {};
-		forEach( replaceVars.custom_fields, ( value, key ) => {
-			customFieldReplaceVars[ `cf_${ key }` ] = value;
-		} );
-
-		return omit( {
-			...replaceVars,
-			...customFieldReplaceVars,
-		}, "custom_fields" );
-	}
-
-	/**
-	 * Map the custom_taxonomies field in the replacevars to a format suited for redux.
-	 *
-	 * @param {Object} replaceVars       The original replacevars.
-	 *
-	 * @returns {Object}                 The restructured replacevars object without custom_taxonomies.
-	 */
-	mapCustomTaxonomies( replaceVars ) {
-		if( ! replaceVars.custom_taxonomies ) {
-			return replaceVars;
-		}
-
-		let customTaxonomyReplaceVars = {};
-		forEach( replaceVars.custom_taxonomies, ( value, key ) => {
-			customTaxonomyReplaceVars[ `ct_${ key }` ] = value.name;
-			customTaxonomyReplaceVars[ `ct_desc_${ key }` ] = value.description;
-		} );
-
-		return omit( {
-			...replaceVars,
-			...customTaxonomyReplaceVars,
-		}, "custom_taxonomies" );
-	}
-
-	/**
-=======
->>>>>>> 22fc202a
 	 * Gets the initial data from the replacevars and document.
 	 *
 	 * @param {Object} replaceVars The replaceVars object.
