// Jest Snapshot v1, https://goo.gl/fbAQLP

exports[`SnippetPreviewSection RTL renders the snippet editor inside of it 1`] = `
.c0 {
  max-width: 640px;
}

.c0.c2 {
  padding-left: 0;
  padding-right: 0;
}

.c0.c2 .c1 {
  padding-left: 20px;
  margin-left: 0;
}

<SnippetPreviewSection
  hasPaperStyle={true}
  icon="eye"
  theme={
    Object {
      "isRtl": true,
    }
  }
  title="Snippet editor"
>
<<<<<<< HEAD
  <.SnippetPreviewSection__Section-bYQhwr
=======
  <.SnippetPreviewSection__Section-gjy5w5-0
>>>>>>> 5a84faa2
    hasPaperStyle={true}
    headingIcon="eye"
    headingIconColor="#555"
    headingLevel={3}
    headingText="Snippet editor"
  >
    <StyledComponent
      forwardedComponent={
        Object {
          "$$typeof": Symbol(react.forward_ref),
          "attrs": Array [],
          "componentStyle": ComponentStyle {
<<<<<<< HEAD
            "componentId": "SnippetPreviewSection__Section-bYQhwr",
            "isStatic": false,
            "lastClassName": "cDWOXp",
            "rules": Array [
              "max-width:640px;&",
              ".StyledSection__StyledSectionBase-bjEsGU",
              "{padding-left:0;padding-right:0;& ",
              ".StyledSection__StyledHeading-AtINZ",
=======
            "componentId": "SnippetPreviewSection__Section-gjy5w5-0",
            "isStatic": false,
            "lastClassName": "c0",
            "rules": Array [
              "max-width:640px;&",
              ".c2",
              "{padding-left:0;padding-right:0;& ",
              ".c1",
>>>>>>> 5a84faa2
              "{",
              [Function],
              ":20px;margin-left:",
              [Function],
              ";}}",
            ],
          },
          "displayName": "SnippetPreviewSection__Section",
          "foldedComponentIds": Array [],
          "render": [Function],
<<<<<<< HEAD
          "styledComponentId": "SnippetPreviewSection__Section-bYQhwr",
=======
          "styledComponentId": "SnippetPreviewSection__Section-gjy5w5-0",
>>>>>>> 5a84faa2
          "target": [Function],
          "toString": [Function],
          "warnTooManyClasses": [Function],
          "withComponent": [Function],
          Symbol(Symbol.hasInstance): [Function],
        }
      }
      forwardedRef={null}
      hasPaperStyle={true}
      headingIcon="eye"
      headingIconColor="#555"
      headingLevel={3}
      headingText="Snippet editor"
    >
      <StyledSection
<<<<<<< HEAD
        className="SnippetPreviewSection__Section-bYQhwr cDWOXp"
=======
        className="c0"
>>>>>>> 5a84faa2
        hasPaperStyle={true}
        headingIcon="eye"
        headingIconColor="#555"
        headingLevel={3}
        headingText="Snippet editor"
      >
        <span>
<<<<<<< HEAD
          yoast-components StyledSection
        </span>
      </StyledSection>
    </StyledComponent>
  </.SnippetPreviewSection__Section-bYQhwr>
=======
          @yoast/components StyledSection
        </span>
      </StyledSection>
    </StyledComponent>
  </.SnippetPreviewSection__Section-gjy5w5-0>
>>>>>>> 5a84faa2
</SnippetPreviewSection>
`;

exports[`SnippetPreviewSection renders the snippet editor inside of it 1`] = `
.c0 {
  max-width: 640px;
}

.c0.c2 {
  padding-left: 0;
  padding-right: 0;
}

.c0.c2 .c1 {
  padding-left: 20px;
  margin-left: 0;
}

<SnippetPreviewSection
  hasPaperStyle={true}
  icon="eye"
  theme={
    Object {
      "isRtl": false,
    }
  }
  title="Snippet editor"
>
<<<<<<< HEAD
  <.SnippetPreviewSection__Section-bYQhwr
=======
  <.SnippetPreviewSection__Section-gjy5w5-0
>>>>>>> 5a84faa2
    hasPaperStyle={true}
    headingIcon="eye"
    headingIconColor="#555"
    headingLevel={3}
    headingText="Snippet editor"
  >
    <StyledComponent
      forwardedComponent={
        Object {
          "$$typeof": Symbol(react.forward_ref),
          "attrs": Array [],
          "componentStyle": ComponentStyle {
<<<<<<< HEAD
            "componentId": "SnippetPreviewSection__Section-bYQhwr",
            "isStatic": false,
            "lastClassName": "cDWOXp",
            "rules": Array [
              "max-width:640px;&",
              ".StyledSection__StyledSectionBase-bjEsGU",
              "{padding-left:0;padding-right:0;& ",
              ".StyledSection__StyledHeading-AtINZ",
=======
            "componentId": "SnippetPreviewSection__Section-gjy5w5-0",
            "isStatic": false,
            "lastClassName": "c0",
            "rules": Array [
              "max-width:640px;&",
              ".c2",
              "{padding-left:0;padding-right:0;& ",
              ".c1",
>>>>>>> 5a84faa2
              "{",
              [Function],
              ":20px;margin-left:",
              [Function],
              ";}}",
            ],
          },
          "displayName": "SnippetPreviewSection__Section",
          "foldedComponentIds": Array [],
          "render": [Function],
<<<<<<< HEAD
          "styledComponentId": "SnippetPreviewSection__Section-bYQhwr",
=======
          "styledComponentId": "SnippetPreviewSection__Section-gjy5w5-0",
>>>>>>> 5a84faa2
          "target": [Function],
          "toString": [Function],
          "warnTooManyClasses": [Function],
          "withComponent": [Function],
          Symbol(Symbol.hasInstance): [Function],
        }
      }
      forwardedRef={null}
      hasPaperStyle={true}
      headingIcon="eye"
      headingIconColor="#555"
      headingLevel={3}
      headingText="Snippet editor"
    >
      <StyledSection
<<<<<<< HEAD
        className="SnippetPreviewSection__Section-bYQhwr cDWOXp"
=======
        className="c0"
>>>>>>> 5a84faa2
        hasPaperStyle={true}
        headingIcon="eye"
        headingIconColor="#555"
        headingLevel={3}
        headingText="Snippet editor"
      >
        <span>
<<<<<<< HEAD
          yoast-components StyledSection
        </span>
      </StyledSection>
    </StyledComponent>
  </.SnippetPreviewSection__Section-bYQhwr>
=======
          @yoast/components StyledSection
        </span>
      </StyledSection>
    </StyledComponent>
  </.SnippetPreviewSection__Section-gjy5w5-0>
>>>>>>> 5a84faa2
</SnippetPreviewSection>
`;<|MERGE_RESOLUTION|>--- conflicted
+++ resolved
@@ -5,12 +5,12 @@
   max-width: 640px;
 }
 
-.c0.c2 {
+.c0.StyledSection__StyledSectionBase-enyt8a-2 {
   padding-left: 0;
   padding-right: 0;
 }
 
-.c0.c2 .c1 {
+.c0.StyledSection__StyledSectionBase-enyt8a-2 .StyledSection__StyledHeading-enyt8a-0 {
   padding-left: 20px;
   margin-left: 0;
 }
@@ -25,11 +25,7 @@
   }
   title="Snippet editor"
 >
-<<<<<<< HEAD
-  <.SnippetPreviewSection__Section-bYQhwr
-=======
   <.SnippetPreviewSection__Section-gjy5w5-0
->>>>>>> 5a84faa2
     hasPaperStyle={true}
     headingIcon="eye"
     headingIconColor="#555"
@@ -42,25 +38,14 @@
           "$$typeof": Symbol(react.forward_ref),
           "attrs": Array [],
           "componentStyle": ComponentStyle {
-<<<<<<< HEAD
-            "componentId": "SnippetPreviewSection__Section-bYQhwr",
-            "isStatic": false,
-            "lastClassName": "cDWOXp",
-            "rules": Array [
-              "max-width:640px;&",
-              ".StyledSection__StyledSectionBase-bjEsGU",
-              "{padding-left:0;padding-right:0;& ",
-              ".StyledSection__StyledHeading-AtINZ",
-=======
             "componentId": "SnippetPreviewSection__Section-gjy5w5-0",
             "isStatic": false,
             "lastClassName": "c0",
             "rules": Array [
               "max-width:640px;&",
-              ".c2",
+              ".StyledSection__StyledSectionBase-enyt8a-2",
               "{padding-left:0;padding-right:0;& ",
-              ".c1",
->>>>>>> 5a84faa2
+              ".StyledSection__StyledHeading-enyt8a-0",
               "{",
               [Function],
               ":20px;margin-left:",
@@ -71,11 +56,7 @@
           "displayName": "SnippetPreviewSection__Section",
           "foldedComponentIds": Array [],
           "render": [Function],
-<<<<<<< HEAD
-          "styledComponentId": "SnippetPreviewSection__Section-bYQhwr",
-=======
           "styledComponentId": "SnippetPreviewSection__Section-gjy5w5-0",
->>>>>>> 5a84faa2
           "target": [Function],
           "toString": [Function],
           "warnTooManyClasses": [Function],
@@ -91,11 +72,7 @@
       headingText="Snippet editor"
     >
       <StyledSection
-<<<<<<< HEAD
-        className="SnippetPreviewSection__Section-bYQhwr cDWOXp"
-=======
         className="c0"
->>>>>>> 5a84faa2
         hasPaperStyle={true}
         headingIcon="eye"
         headingIconColor="#555"
@@ -103,19 +80,11 @@
         headingText="Snippet editor"
       >
         <span>
-<<<<<<< HEAD
-          yoast-components StyledSection
-        </span>
-      </StyledSection>
-    </StyledComponent>
-  </.SnippetPreviewSection__Section-bYQhwr>
-=======
           @yoast/components StyledSection
         </span>
       </StyledSection>
     </StyledComponent>
   </.SnippetPreviewSection__Section-gjy5w5-0>
->>>>>>> 5a84faa2
 </SnippetPreviewSection>
 `;
 
@@ -124,12 +93,12 @@
   max-width: 640px;
 }
 
-.c0.c2 {
+.c0.StyledSection__StyledSectionBase-enyt8a-2 {
   padding-left: 0;
   padding-right: 0;
 }
 
-.c0.c2 .c1 {
+.c0.StyledSection__StyledSectionBase-enyt8a-2 .StyledSection__StyledHeading-enyt8a-0 {
   padding-left: 20px;
   margin-left: 0;
 }
@@ -144,11 +113,7 @@
   }
   title="Snippet editor"
 >
-<<<<<<< HEAD
-  <.SnippetPreviewSection__Section-bYQhwr
-=======
   <.SnippetPreviewSection__Section-gjy5w5-0
->>>>>>> 5a84faa2
     hasPaperStyle={true}
     headingIcon="eye"
     headingIconColor="#555"
@@ -161,25 +126,14 @@
           "$$typeof": Symbol(react.forward_ref),
           "attrs": Array [],
           "componentStyle": ComponentStyle {
-<<<<<<< HEAD
-            "componentId": "SnippetPreviewSection__Section-bYQhwr",
-            "isStatic": false,
-            "lastClassName": "cDWOXp",
-            "rules": Array [
-              "max-width:640px;&",
-              ".StyledSection__StyledSectionBase-bjEsGU",
-              "{padding-left:0;padding-right:0;& ",
-              ".StyledSection__StyledHeading-AtINZ",
-=======
             "componentId": "SnippetPreviewSection__Section-gjy5w5-0",
             "isStatic": false,
             "lastClassName": "c0",
             "rules": Array [
               "max-width:640px;&",
-              ".c2",
+              ".StyledSection__StyledSectionBase-enyt8a-2",
               "{padding-left:0;padding-right:0;& ",
-              ".c1",
->>>>>>> 5a84faa2
+              ".StyledSection__StyledHeading-enyt8a-0",
               "{",
               [Function],
               ":20px;margin-left:",
@@ -190,11 +144,7 @@
           "displayName": "SnippetPreviewSection__Section",
           "foldedComponentIds": Array [],
           "render": [Function],
-<<<<<<< HEAD
-          "styledComponentId": "SnippetPreviewSection__Section-bYQhwr",
-=======
           "styledComponentId": "SnippetPreviewSection__Section-gjy5w5-0",
->>>>>>> 5a84faa2
           "target": [Function],
           "toString": [Function],
           "warnTooManyClasses": [Function],
@@ -210,11 +160,7 @@
       headingText="Snippet editor"
     >
       <StyledSection
-<<<<<<< HEAD
-        className="SnippetPreviewSection__Section-bYQhwr cDWOXp"
-=======
         className="c0"
->>>>>>> 5a84faa2
         hasPaperStyle={true}
         headingIcon="eye"
         headingIconColor="#555"
@@ -222,18 +168,10 @@
         headingText="Snippet editor"
       >
         <span>
-<<<<<<< HEAD
-          yoast-components StyledSection
-        </span>
-      </StyledSection>
-    </StyledComponent>
-  </.SnippetPreviewSection__Section-bYQhwr>
-=======
           @yoast/components StyledSection
         </span>
       </StyledSection>
     </StyledComponent>
   </.SnippetPreviewSection__Section-gjy5w5-0>
->>>>>>> 5a84faa2
 </SnippetPreviewSection>
 `;