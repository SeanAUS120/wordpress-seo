// Jest Snapshot v1, https://goo.gl/fbAQLP

exports[`SnippetPreviewSection RTL renders the snippet editor inside of it 1`] = `
<SnippetPreviewSection
  hasPaperStyle={true}
  icon="eye"
  theme={
    Object {
      "isRtl": true,
    }
  }
  title="Snippet editor"
>
  <.SnippetPreviewSection__Section-gjy5w5-0
    hasPaperStyle={true}
    headingIcon="eye"
    headingIconColor="#555"
    headingLevel={3}
    headingText="Snippet editor"
  >
<<<<<<< HEAD
    <StyledSection
      className="SnippetPreviewSection__Section-kWfIbs LsuOf"
=======
    <StyledComponent
      forwardedComponent={
        Object {
          "$$typeof": Symbol(react.forward_ref),
          "attrs": Array [],
          "componentStyle": ComponentStyle {
            "componentId": "SnippetPreviewSection__Section-gjy5w5-0",
            "isStatic": false,
            "lastClassName": "jdYJw",
            "rules": Array [
              "max-width:640px;&",
              ".StyledSection__StyledSectionBase-sc-1c84weu-2",
              "{padding-left:0;padding-right:0;& ",
              ".StyledSection__StyledHeading-sc-1c84weu-0",
              "{",
              [Function],
              ":20px;margin-left:",
              [Function],
              ";}}",
            ],
          },
          "displayName": "SnippetPreviewSection__Section",
          "foldedComponentIds": Array [],
          "render": [Function],
          "styledComponentId": "SnippetPreviewSection__Section-gjy5w5-0",
          "target": [Function],
          "toString": [Function],
          "warnTooManyClasses": [Function],
          "withComponent": [Function],
          Symbol(Symbol.hasInstance): [Function],
        }
      }
      forwardedRef={null}
>>>>>>> d88db266
      hasPaperStyle={true}
      headingIcon="eye"
      headingIconColor="#555"
      headingLevel={3}
      headingText="Snippet editor"
    >
<<<<<<< HEAD
      <span>
        @yoast/components StyledSection
      </span>
    </StyledSection>
  </SnippetPreviewSection__Section>
=======
      <StyledSection
        className="SnippetPreviewSection__Section-gjy5w5-0 jdYJw"
        hasPaperStyle={true}
        headingIcon="eye"
        headingIconColor="#555"
        headingLevel={3}
        headingText="Snippet editor"
      >
        <span>
          yoast-components StyledSection
        </span>
      </StyledSection>
    </StyledComponent>
  </.SnippetPreviewSection__Section-gjy5w5-0>
>>>>>>> d88db266
</SnippetPreviewSection>
`;

exports[`SnippetPreviewSection renders the snippet editor inside of it 1`] = `
<SnippetPreviewSection
  hasPaperStyle={true}
  icon="eye"
  theme={
    Object {
      "isRtl": false,
    }
  }
  title="Snippet editor"
>
  <.SnippetPreviewSection__Section-gjy5w5-0
    hasPaperStyle={true}
    headingIcon="eye"
    headingIconColor="#555"
    headingLevel={3}
    headingText="Snippet editor"
  >
<<<<<<< HEAD
    <StyledSection
      className="SnippetPreviewSection__Section-kWfIbs LsuOf"
=======
    <StyledComponent
      forwardedComponent={
        Object {
          "$$typeof": Symbol(react.forward_ref),
          "attrs": Array [],
          "componentStyle": ComponentStyle {
            "componentId": "SnippetPreviewSection__Section-gjy5w5-0",
            "isStatic": false,
            "lastClassName": "jdYJw",
            "rules": Array [
              "max-width:640px;&",
              ".StyledSection__StyledSectionBase-sc-1c84weu-2",
              "{padding-left:0;padding-right:0;& ",
              ".StyledSection__StyledHeading-sc-1c84weu-0",
              "{",
              [Function],
              ":20px;margin-left:",
              [Function],
              ";}}",
            ],
          },
          "displayName": "SnippetPreviewSection__Section",
          "foldedComponentIds": Array [],
          "render": [Function],
          "styledComponentId": "SnippetPreviewSection__Section-gjy5w5-0",
          "target": [Function],
          "toString": [Function],
          "warnTooManyClasses": [Function],
          "withComponent": [Function],
          Symbol(Symbol.hasInstance): [Function],
        }
      }
      forwardedRef={null}
>>>>>>> d88db266
      hasPaperStyle={true}
      headingIcon="eye"
      headingIconColor="#555"
      headingLevel={3}
      headingText="Snippet editor"
    >
<<<<<<< HEAD
      <span>
        @yoast/components StyledSection
      </span>
    </StyledSection>
  </SnippetPreviewSection__Section>
=======
      <StyledSection
        className="SnippetPreviewSection__Section-gjy5w5-0 jdYJw"
        hasPaperStyle={true}
        headingIcon="eye"
        headingIconColor="#555"
        headingLevel={3}
        headingText="Snippet editor"
      >
        <span>
          yoast-components StyledSection
        </span>
      </StyledSection>
    </StyledComponent>
  </.SnippetPreviewSection__Section-gjy5w5-0>
>>>>>>> d88db266
</SnippetPreviewSection>
`;<|MERGE_RESOLUTION|>--- conflicted
+++ resolved
@@ -18,10 +18,6 @@
     headingLevel={3}
     headingText="Snippet editor"
   >
-<<<<<<< HEAD
-    <StyledSection
-      className="SnippetPreviewSection__Section-kWfIbs LsuOf"
-=======
     <StyledComponent
       forwardedComponent={
         Object {
@@ -30,12 +26,12 @@
           "componentStyle": ComponentStyle {
             "componentId": "SnippetPreviewSection__Section-gjy5w5-0",
             "isStatic": false,
-            "lastClassName": "jdYJw",
+            "lastClassName": "kBrgeB",
             "rules": Array [
               "max-width:640px;&",
-              ".StyledSection__StyledSectionBase-sc-1c84weu-2",
+              ".StyledSection__StyledSectionBase-enyt8a-2",
               "{padding-left:0;padding-right:0;& ",
-              ".StyledSection__StyledHeading-sc-1c84weu-0",
+              ".StyledSection__StyledHeading-enyt8a-0",
               "{",
               [Function],
               ":20px;margin-left:",
@@ -55,22 +51,14 @@
         }
       }
       forwardedRef={null}
->>>>>>> d88db266
       hasPaperStyle={true}
       headingIcon="eye"
       headingIconColor="#555"
       headingLevel={3}
       headingText="Snippet editor"
     >
-<<<<<<< HEAD
-      <span>
-        @yoast/components StyledSection
-      </span>
-    </StyledSection>
-  </SnippetPreviewSection__Section>
-=======
       <StyledSection
-        className="SnippetPreviewSection__Section-gjy5w5-0 jdYJw"
+        className="SnippetPreviewSection__Section-gjy5w5-0 kBrgeB"
         hasPaperStyle={true}
         headingIcon="eye"
         headingIconColor="#555"
@@ -78,12 +66,11 @@
         headingText="Snippet editor"
       >
         <span>
-          yoast-components StyledSection
+          @yoast/components StyledSection
         </span>
       </StyledSection>
     </StyledComponent>
   </.SnippetPreviewSection__Section-gjy5w5-0>
->>>>>>> d88db266
 </SnippetPreviewSection>
 `;
 
@@ -105,10 +92,6 @@
     headingLevel={3}
     headingText="Snippet editor"
   >
-<<<<<<< HEAD
-    <StyledSection
-      className="SnippetPreviewSection__Section-kWfIbs LsuOf"
-=======
     <StyledComponent
       forwardedComponent={
         Object {
@@ -117,12 +100,12 @@
           "componentStyle": ComponentStyle {
             "componentId": "SnippetPreviewSection__Section-gjy5w5-0",
             "isStatic": false,
-            "lastClassName": "jdYJw",
+            "lastClassName": "kBrgeB",
             "rules": Array [
               "max-width:640px;&",
-              ".StyledSection__StyledSectionBase-sc-1c84weu-2",
+              ".StyledSection__StyledSectionBase-enyt8a-2",
               "{padding-left:0;padding-right:0;& ",
-              ".StyledSection__StyledHeading-sc-1c84weu-0",
+              ".StyledSection__StyledHeading-enyt8a-0",
               "{",
               [Function],
               ":20px;margin-left:",
@@ -142,22 +125,14 @@
         }
       }
       forwardedRef={null}
->>>>>>> d88db266
       hasPaperStyle={true}
       headingIcon="eye"
       headingIconColor="#555"
       headingLevel={3}
       headingText="Snippet editor"
     >
-<<<<<<< HEAD
-      <span>
-        @yoast/components StyledSection
-      </span>
-    </StyledSection>
-  </SnippetPreviewSection__Section>
-=======
       <StyledSection
-        className="SnippetPreviewSection__Section-gjy5w5-0 jdYJw"
+        className="SnippetPreviewSection__Section-gjy5w5-0 kBrgeB"
         hasPaperStyle={true}
         headingIcon="eye"
         headingIconColor="#555"
@@ -165,11 +140,10 @@
         headingText="Snippet editor"
       >
         <span>
-          yoast-components StyledSection
+          @yoast/components StyledSection
         </span>
       </StyledSection>
     </StyledComponent>
   </.SnippetPreviewSection__Section-gjy5w5-0>
->>>>>>> d88db266
 </SnippetPreviewSection>
 `;