yoastWebpackJsonp([11],{

<<<<<<< HEAD
/***/ 1136:
/***/ (function(module, exports) {

eval("module.exports = function isBuffer(arg) {\n  return arg && typeof arg === 'object'\n    && typeof arg.copy === 'function'\n    && typeof arg.fill === 'function'\n    && typeof arg.readUInt8 === 'function';\n}//# sourceURL=[module]\n//# sourceMappingURL=data:application/json;charset=utf-8;base64,eyJ2ZXJzaW9uIjozLCJmaWxlIjoiMTEzNi5qcyIsInNvdXJjZXMiOlsid2VicGFjazovLy8vVXNlcnMvaGVycmVncm9lbi9WTXMvVlZWL3d3dy93b3JkcHJlc3MtZGVmYXVsdC9wdWJsaWNfaHRtbC93cC1jb250ZW50L3BsdWdpbnMvd29yZHByZXNzLXNlby9ub2RlX21vZHVsZXMvdXRpbC9zdXBwb3J0L2lzQnVmZmVyQnJvd3Nlci5qcz8xZDU4Il0sInNvdXJjZXNDb250ZW50IjpbIm1vZHVsZS5leHBvcnRzID0gZnVuY3Rpb24gaXNCdWZmZXIoYXJnKSB7XG4gIHJldHVybiBhcmcgJiYgdHlwZW9mIGFyZyA9PT0gJ29iamVjdCdcbiAgICAmJiB0eXBlb2YgYXJnLmNvcHkgPT09ICdmdW5jdGlvbidcbiAgICAmJiB0eXBlb2YgYXJnLmZpbGwgPT09ICdmdW5jdGlvbidcbiAgICAmJiB0eXBlb2YgYXJnLnJlYWRVSW50OCA9PT0gJ2Z1bmN0aW9uJztcbn1cblxuXG4vLy8vLy8vLy8vLy8vLy8vLy9cbi8vIFdFQlBBQ0sgRk9PVEVSXG4vLyAvVXNlcnMvaGVycmVncm9lbi9WTXMvVlZWL3d3dy93b3JkcHJlc3MtZGVmYXVsdC9wdWJsaWNfaHRtbC93cC1jb250ZW50L3BsdWdpbnMvd29yZHByZXNzLXNlby9ub2RlX21vZHVsZXMvdXRpbC9zdXBwb3J0L2lzQnVmZmVyQnJvd3Nlci5qc1xuLy8gbW9kdWxlIGlkID0gMTEzNlxuLy8gbW9kdWxlIGNodW5rcyA9IDAgNCAxMSJdLCJtYXBwaW5ncyI6IkFBQUE7QUFDQTtBQUNBO0FBQ0E7QUFDQTtBQUNBIiwic291cmNlUm9vdCI6IiJ9\n//# sourceURL=webpack-internal:///1136\n");

/***/ }),

/***/ 1137:
/***/ (function(module, exports) {

eval("if (typeof Object.create === 'function') {\n  // implementation from standard node.js 'util' module\n  module.exports = function inherits(ctor, superCtor) {\n    ctor.super_ = superCtor\n    ctor.prototype = Object.create(superCtor.prototype, {\n      constructor: {\n        value: ctor,\n        enumerable: false,\n        writable: true,\n        configurable: true\n      }\n    });\n  };\n} else {\n  // old school shim for old browsers\n  module.exports = function inherits(ctor, superCtor) {\n    ctor.super_ = superCtor\n    var TempCtor = function () {}\n    TempCtor.prototype = superCtor.prototype\n    ctor.prototype = new TempCtor()\n    ctor.prototype.constructor = ctor\n  }\n}\n//# sourceURL=[module]\n//# sourceMappingURL=data:application/json;charset=utf-8;base64,eyJ2ZXJzaW9uIjozLCJmaWxlIjoiMTEzNy5qcyIsInNvdXJjZXMiOlsid2VicGFjazovLy8vVXNlcnMvaGVycmVncm9lbi9WTXMvVlZWL3d3dy93b3JkcHJlc3MtZGVmYXVsdC9wdWJsaWNfaHRtbC93cC1jb250ZW50L3BsdWdpbnMvd29yZHByZXNzLXNlby9ub2RlX21vZHVsZXMvdXRpbC9ub2RlX21vZHVsZXMvaW5oZXJpdHMvaW5oZXJpdHNfYnJvd3Nlci5qcz8xOTlkIl0sInNvdXJjZXNDb250ZW50IjpbImlmICh0eXBlb2YgT2JqZWN0LmNyZWF0ZSA9PT0gJ2Z1bmN0aW9uJykge1xuICAvLyBpbXBsZW1lbnRhdGlvbiBmcm9tIHN0YW5kYXJkIG5vZGUuanMgJ3V0aWwnIG1vZHVsZVxuICBtb2R1bGUuZXhwb3J0cyA9IGZ1bmN0aW9uIGluaGVyaXRzKGN0b3IsIHN1cGVyQ3Rvcikge1xuICAgIGN0b3Iuc3VwZXJfID0gc3VwZXJDdG9yXG4gICAgY3Rvci5wcm90b3R5cGUgPSBPYmplY3QuY3JlYXRlKHN1cGVyQ3Rvci5wcm90b3R5cGUsIHtcbiAgICAgIGNvbnN0cnVjdG9yOiB7XG4gICAgICAgIHZhbHVlOiBjdG9yLFxuICAgICAgICBlbnVtZXJhYmxlOiBmYWxzZSxcbiAgICAgICAgd3JpdGFibGU6IHRydWUsXG4gICAgICAgIGNvbmZpZ3VyYWJsZTogdHJ1ZVxuICAgICAgfVxuICAgIH0pO1xuICB9O1xufSBlbHNlIHtcbiAgLy8gb2xkIHNjaG9vbCBzaGltIGZvciBvbGQgYnJvd3NlcnNcbiAgbW9kdWxlLmV4cG9ydHMgPSBmdW5jdGlvbiBpbmhlcml0cyhjdG9yLCBzdXBlckN0b3IpIHtcbiAgICBjdG9yLnN1cGVyXyA9IHN1cGVyQ3RvclxuICAgIHZhciBUZW1wQ3RvciA9IGZ1bmN0aW9uICgpIHt9XG4gICAgVGVtcEN0b3IucHJvdG90eXBlID0gc3VwZXJDdG9yLnByb3RvdHlwZVxuICAgIGN0b3IucHJvdG90eXBlID0gbmV3IFRlbXBDdG9yKClcbiAgICBjdG9yLnByb3RvdHlwZS5jb25zdHJ1Y3RvciA9IGN0b3JcbiAgfVxufVxuXG5cblxuLy8vLy8vLy8vLy8vLy8vLy8vXG4vLyBXRUJQQUNLIEZPT1RFUlxuLy8gL1VzZXJzL2hlcnJlZ3JvZW4vVk1zL1ZWVi93d3cvd29yZHByZXNzLWRlZmF1bHQvcHVibGljX2h0bWwvd3AtY29udGVudC9wbHVnaW5zL3dvcmRwcmVzcy1zZW8vbm9kZV9tb2R1bGVzL3V0aWwvbm9kZV9tb2R1bGVzL2luaGVyaXRzL2luaGVyaXRzX2Jyb3dzZXIuanNcbi8vIG1vZHVsZSBpZCA9IDExMzdcbi8vIG1vZHVsZSBjaHVua3MgPSAwIDQgMTEiXSwibWFwcGluZ3MiOiJBQUFBO0FBQ0E7QUFDQTtBQUNBO0FBQ0E7QUFDQTtBQUNBO0FBQ0E7QUFDQTtBQUNBO0FBQ0E7QUFDQTtBQUNBO0FBQ0E7QUFDQTtBQUNBO0FBQ0E7QUFDQTtBQUNBO0FBQ0E7QUFDQTtBQUNBO0FBQ0E7Iiwic291cmNlUm9vdCI6IiJ9\n//# sourceURL=webpack-internal:///1137\n");

/***/ }),

/***/ 1257:
/***/ (function(module, exports, __webpack_require__) {

"use strict";
eval("\n\nvar _yoastseo = __webpack_require__(172);\n\nvar _assessments$seo = _yoastseo.assessments.seo,\n    IntroductionKeywordAssessment = _assessments$seo.IntroductionKeywordAssessment,\n    KeyphraseLengthAssessment = _assessments$seo.KeyphraseLengthAssessment,\n    KeywordDensityAssessment = _assessments$seo.KeywordDensityAssessment,\n    KeywordStopWordsAssessment = _assessments$seo.KeywordStopWordsAssessment,\n    MetaDescriptionKeywordAssessment = _assessments$seo.MetaDescriptionKeywordAssessment,\n    MetaDescriptionLengthAssessment = _assessments$seo.MetaDescriptionLengthAssessment,\n    TitleKeywordAssessment = _assessments$seo.TitleKeywordAssessment,\n    PageTitleWidthAssessment = _assessments$seo.PageTitleWidthAssessment,\n    UrlKeywordAssessment = _assessments$seo.UrlKeywordAssessment,\n    UrlLengthAssessment = _assessments$seo.UrlLengthAssessment,\n    UrlStopWordsAssessment = _assessments$seo.UrlStopWordsAssessment,\n    TaxonomyTextLengthAssessment = _assessments$seo.TaxonomyTextLengthAssessment;\n\n/**\n * Creates the Assessor\n *\n * @param {object} i18n The i18n object used for translations.\n * @constructor\n */\n\nvar TaxonomyAssessor = function TaxonomyAssessor(i18n) {\n\t_yoastseo.Assessor.call(this, i18n);\n\n\tthis._assessments = [new IntroductionKeywordAssessment(), new KeyphraseLengthAssessment(), new KeywordDensityAssessment(), KeywordStopWordsAssessment, new MetaDescriptionKeywordAssessment(), new MetaDescriptionLengthAssessment(), TaxonomyTextLengthAssessment, new TitleKeywordAssessment(), new PageTitleWidthAssessment(), new UrlKeywordAssessment(), new UrlLengthAssessment(), UrlStopWordsAssessment];\n};\n\nmodule.exports = TaxonomyAssessor;\n\n__webpack_require__(178).inherits(module.exports, _yoastseo.Assessor);//# sourceURL=[module]\n//# sourceMappingURL=data:application/json;charset=utf-8;base64,eyJ2ZXJzaW9uIjozLCJmaWxlIjoiMTI1Ny5qcyIsInNvdXJjZXMiOlsid2VicGFjazovLy9qcy9zcmMvYXNzZXNzb3JzL3RheG9ub215QXNzZXNzb3IuanM/MTVmNSJdLCJzb3VyY2VzQ29udGVudCI6WyJpbXBvcnQge1xuXHRBc3Nlc3Nvcixcblx0YXNzZXNzbWVudHMsXG59IGZyb20gXCJ5b2FzdHNlb1wiO1xuXG5jb25zdCB7XG5cdEludHJvZHVjdGlvbktleXdvcmRBc3Nlc3NtZW50LFxuXHRLZXlwaHJhc2VMZW5ndGhBc3Nlc3NtZW50LFxuXHRLZXl3b3JkRGVuc2l0eUFzc2Vzc21lbnQsXG5cdEtleXdvcmRTdG9wV29yZHNBc3Nlc3NtZW50LFxuXHRNZXRhRGVzY3JpcHRpb25LZXl3b3JkQXNzZXNzbWVudCxcblx0TWV0YURlc2NyaXB0aW9uTGVuZ3RoQXNzZXNzbWVudCxcblx0VGl0bGVLZXl3b3JkQXNzZXNzbWVudCxcblx0UGFnZVRpdGxlV2lkdGhBc3Nlc3NtZW50LFxuXHRVcmxLZXl3b3JkQXNzZXNzbWVudCxcblx0VXJsTGVuZ3RoQXNzZXNzbWVudCxcblx0VXJsU3RvcFdvcmRzQXNzZXNzbWVudCxcblx0VGF4b25vbXlUZXh0TGVuZ3RoQXNzZXNzbWVudCxcbn0gPSBhc3Nlc3NtZW50cy5zZW87XG5cbi8qKlxuICogQ3JlYXRlcyB0aGUgQXNzZXNzb3JcbiAqXG4gKiBAcGFyYW0ge29iamVjdH0gaTE4biBUaGUgaTE4biBvYmplY3QgdXNlZCBmb3IgdHJhbnNsYXRpb25zLlxuICogQGNvbnN0cnVjdG9yXG4gKi9cbnZhciBUYXhvbm9teUFzc2Vzc29yID0gZnVuY3Rpb24oIGkxOG4gKSB7XG5cdEFzc2Vzc29yLmNhbGwoIHRoaXMsIGkxOG4gKTtcblxuXHR0aGlzLl9hc3Nlc3NtZW50cyA9IFtcblx0XHRuZXcgSW50cm9kdWN0aW9uS2V5d29yZEFzc2Vzc21lbnQoKSxcblx0XHRuZXcgS2V5cGhyYXNlTGVuZ3RoQXNzZXNzbWVudCgpLFxuXHRcdG5ldyBLZXl3b3JkRGVuc2l0eUFzc2Vzc21lbnQoKSxcblx0XHRLZXl3b3JkU3RvcFdvcmRzQXNzZXNzbWVudCxcblx0XHRuZXcgTWV0YURlc2NyaXB0aW9uS2V5d29yZEFzc2Vzc21lbnQoKSxcblx0XHRuZXcgTWV0YURlc2NyaXB0aW9uTGVuZ3RoQXNzZXNzbWVudCgpLFxuXHRcdFRheG9ub215VGV4dExlbmd0aEFzc2Vzc21lbnQsXG5cdFx0bmV3IFRpdGxlS2V5d29yZEFzc2Vzc21lbnQoKSxcblx0XHRuZXcgUGFnZVRpdGxlV2lkdGhBc3Nlc3NtZW50KCksXG5cdFx0bmV3IFVybEtleXdvcmRBc3Nlc3NtZW50KCksXG5cdFx0bmV3IFVybExlbmd0aEFzc2Vzc21lbnQoKSxcblx0XHRVcmxTdG9wV29yZHNBc3Nlc3NtZW50LFxuXHRdO1xufTtcblxubW9kdWxlLmV4cG9ydHMgPSBUYXhvbm9teUFzc2Vzc29yO1xuXG5yZXF1aXJlKCBcInV0aWxcIiApLmluaGVyaXRzKCBtb2R1bGUuZXhwb3J0cywgQXNzZXNzb3IgKTtcblxuXG5cbi8vIFdFQlBBQ0sgRk9PVEVSIC8vXG4vLyBqcy9zcmMvYXNzZXNzb3JzL3RheG9ub215QXNzZXNzb3IuanMiXSwibWFwcGluZ3MiOiI7O0FBQUE7QUFDQTtBQWlCQTtBQVpBO0FBQ0E7QUFDQTtBQUNBO0FBQ0E7QUFDQTtBQUNBO0FBQ0E7QUFDQTtBQUNBO0FBQ0E7QUFDQTtBQUNBO0FBRUE7Ozs7Ozs7QUFNQTtBQUNBO0FBQ0E7QUFDQTtBQWNBO0FBQ0E7QUFDQTtBQUNBO0FBQ0EiLCJzb3VyY2VSb290IjoiIn0=\n//# sourceURL=webpack-internal:///1257\n");
=======
/***/ 1144:
/***/ (function(module, exports) {

eval("module.exports = function isBuffer(arg) {\n  return arg && typeof arg === 'object'\n    && typeof arg.copy === 'function'\n    && typeof arg.fill === 'function'\n    && typeof arg.readUInt8 === 'function';\n}//# sourceURL=[module]\n//# sourceMappingURL=data:application/json;charset=utf-8;base64,eyJ2ZXJzaW9uIjozLCJmaWxlIjoiMTE0NC5qcyIsInNvdXJjZXMiOlsid2VicGFjazovLy8vVXNlcnMvb21hcnJlaXNzL3dwL1ZWVi93d3cvd29yZHByZXNzLWRlZmF1bHQvcHVibGljX2h0bWwvd3AtY29udGVudC9wbHVnaW5zL3dvcmRwcmVzcy1zZW8vbm9kZV9tb2R1bGVzL3V0aWwvc3VwcG9ydC9pc0J1ZmZlckJyb3dzZXIuanM/NzAyOSJdLCJzb3VyY2VzQ29udGVudCI6WyJtb2R1bGUuZXhwb3J0cyA9IGZ1bmN0aW9uIGlzQnVmZmVyKGFyZykge1xuICByZXR1cm4gYXJnICYmIHR5cGVvZiBhcmcgPT09ICdvYmplY3QnXG4gICAgJiYgdHlwZW9mIGFyZy5jb3B5ID09PSAnZnVuY3Rpb24nXG4gICAgJiYgdHlwZW9mIGFyZy5maWxsID09PSAnZnVuY3Rpb24nXG4gICAgJiYgdHlwZW9mIGFyZy5yZWFkVUludDggPT09ICdmdW5jdGlvbic7XG59XG5cblxuLy8vLy8vLy8vLy8vLy8vLy8vXG4vLyBXRUJQQUNLIEZPT1RFUlxuLy8gL1VzZXJzL29tYXJyZWlzcy93cC9WVlYvd3d3L3dvcmRwcmVzcy1kZWZhdWx0L3B1YmxpY19odG1sL3dwLWNvbnRlbnQvcGx1Z2lucy93b3JkcHJlc3Mtc2VvL25vZGVfbW9kdWxlcy91dGlsL3N1cHBvcnQvaXNCdWZmZXJCcm93c2VyLmpzXG4vLyBtb2R1bGUgaWQgPSAxMTQ0XG4vLyBtb2R1bGUgY2h1bmtzID0gMCA0IDEwIl0sIm1hcHBpbmdzIjoiQUFBQTtBQUNBO0FBQ0E7QUFDQTtBQUNBO0FBQ0EiLCJzb3VyY2VSb290IjoiIn0=\n//# sourceURL=webpack-internal:///1144\n");

/***/ }),

/***/ 1145:
/***/ (function(module, exports) {

eval("if (typeof Object.create === 'function') {\n  // implementation from standard node.js 'util' module\n  module.exports = function inherits(ctor, superCtor) {\n    ctor.super_ = superCtor\n    ctor.prototype = Object.create(superCtor.prototype, {\n      constructor: {\n        value: ctor,\n        enumerable: false,\n        writable: true,\n        configurable: true\n      }\n    });\n  };\n} else {\n  // old school shim for old browsers\n  module.exports = function inherits(ctor, superCtor) {\n    ctor.super_ = superCtor\n    var TempCtor = function () {}\n    TempCtor.prototype = superCtor.prototype\n    ctor.prototype = new TempCtor()\n    ctor.prototype.constructor = ctor\n  }\n}\n//# sourceURL=[module]\n//# sourceMappingURL=data:application/json;charset=utf-8;base64,eyJ2ZXJzaW9uIjozLCJmaWxlIjoiMTE0NS5qcyIsInNvdXJjZXMiOlsid2VicGFjazovLy8vVXNlcnMvb21hcnJlaXNzL3dwL1ZWVi93d3cvd29yZHByZXNzLWRlZmF1bHQvcHVibGljX2h0bWwvd3AtY29udGVudC9wbHVnaW5zL3dvcmRwcmVzcy1zZW8vbm9kZV9tb2R1bGVzL3V0aWwvbm9kZV9tb2R1bGVzL2luaGVyaXRzL2luaGVyaXRzX2Jyb3dzZXIuanM/MzdkYiJdLCJzb3VyY2VzQ29udGVudCI6WyJpZiAodHlwZW9mIE9iamVjdC5jcmVhdGUgPT09ICdmdW5jdGlvbicpIHtcbiAgLy8gaW1wbGVtZW50YXRpb24gZnJvbSBzdGFuZGFyZCBub2RlLmpzICd1dGlsJyBtb2R1bGVcbiAgbW9kdWxlLmV4cG9ydHMgPSBmdW5jdGlvbiBpbmhlcml0cyhjdG9yLCBzdXBlckN0b3IpIHtcbiAgICBjdG9yLnN1cGVyXyA9IHN1cGVyQ3RvclxuICAgIGN0b3IucHJvdG90eXBlID0gT2JqZWN0LmNyZWF0ZShzdXBlckN0b3IucHJvdG90eXBlLCB7XG4gICAgICBjb25zdHJ1Y3Rvcjoge1xuICAgICAgICB2YWx1ZTogY3RvcixcbiAgICAgICAgZW51bWVyYWJsZTogZmFsc2UsXG4gICAgICAgIHdyaXRhYmxlOiB0cnVlLFxuICAgICAgICBjb25maWd1cmFibGU6IHRydWVcbiAgICAgIH1cbiAgICB9KTtcbiAgfTtcbn0gZWxzZSB7XG4gIC8vIG9sZCBzY2hvb2wgc2hpbSBmb3Igb2xkIGJyb3dzZXJzXG4gIG1vZHVsZS5leHBvcnRzID0gZnVuY3Rpb24gaW5oZXJpdHMoY3Rvciwgc3VwZXJDdG9yKSB7XG4gICAgY3Rvci5zdXBlcl8gPSBzdXBlckN0b3JcbiAgICB2YXIgVGVtcEN0b3IgPSBmdW5jdGlvbiAoKSB7fVxuICAgIFRlbXBDdG9yLnByb3RvdHlwZSA9IHN1cGVyQ3Rvci5wcm90b3R5cGVcbiAgICBjdG9yLnByb3RvdHlwZSA9IG5ldyBUZW1wQ3RvcigpXG4gICAgY3Rvci5wcm90b3R5cGUuY29uc3RydWN0b3IgPSBjdG9yXG4gIH1cbn1cblxuXG5cbi8vLy8vLy8vLy8vLy8vLy8vL1xuLy8gV0VCUEFDSyBGT09URVJcbi8vIC9Vc2Vycy9vbWFycmVpc3Mvd3AvVlZWL3d3dy93b3JkcHJlc3MtZGVmYXVsdC9wdWJsaWNfaHRtbC93cC1jb250ZW50L3BsdWdpbnMvd29yZHByZXNzLXNlby9ub2RlX21vZHVsZXMvdXRpbC9ub2RlX21vZHVsZXMvaW5oZXJpdHMvaW5oZXJpdHNfYnJvd3Nlci5qc1xuLy8gbW9kdWxlIGlkID0gMTE0NVxuLy8gbW9kdWxlIGNodW5rcyA9IDAgNCAxMCJdLCJtYXBwaW5ncyI6IkFBQUE7QUFDQTtBQUNBO0FBQ0E7QUFDQTtBQUNBO0FBQ0E7QUFDQTtBQUNBO0FBQ0E7QUFDQTtBQUNBO0FBQ0E7QUFDQTtBQUNBO0FBQ0E7QUFDQTtBQUNBO0FBQ0E7QUFDQTtBQUNBO0FBQ0E7QUFDQTsiLCJzb3VyY2VSb290IjoiIn0=\n//# sourceURL=webpack-internal:///1145\n");

/***/ }),

/***/ 1265:
/***/ (function(module, exports, __webpack_require__) {

"use strict";
eval("\n\nvar _yoastseo = __webpack_require__(172);\n\nvar _assessments$seo = _yoastseo.assessments.seo,\n    IntroductionKeywordAssessment = _assessments$seo.IntroductionKeywordAssessment,\n    KeyphraseLengthAssessment = _assessments$seo.KeyphraseLengthAssessment,\n    KeywordDensityAssessment = _assessments$seo.KeywordDensityAssessment,\n    KeywordStopWordsAssessment = _assessments$seo.KeywordStopWordsAssessment,\n    MetaDescriptionKeywordAssessment = _assessments$seo.MetaDescriptionKeywordAssessment,\n    MetaDescriptionLengthAssessment = _assessments$seo.MetaDescriptionLengthAssessment,\n    TitleKeywordAssessment = _assessments$seo.TitleKeywordAssessment,\n    PageTitleWidthAssessment = _assessments$seo.PageTitleWidthAssessment,\n    UrlKeywordAssessment = _assessments$seo.UrlKeywordAssessment,\n    UrlLengthAssessment = _assessments$seo.UrlLengthAssessment,\n    UrlStopWordsAssessment = _assessments$seo.UrlStopWordsAssessment,\n    TaxonomyTextLengthAssessment = _assessments$seo.TaxonomyTextLengthAssessment;\n\n/**\n * Creates the Assessor\n *\n * @param {object} i18n The i18n object used for translations.\n * @constructor\n */\n\nvar TaxonomyAssessor = function TaxonomyAssessor(i18n) {\n\t_yoastseo.Assessor.call(this, i18n);\n\n\tthis._assessments = [new IntroductionKeywordAssessment(), new KeyphraseLengthAssessment(), new KeywordDensityAssessment(), KeywordStopWordsAssessment, new MetaDescriptionKeywordAssessment(), new MetaDescriptionLengthAssessment(), TaxonomyTextLengthAssessment, new TitleKeywordAssessment(), new PageTitleWidthAssessment(), new UrlKeywordAssessment(), new UrlLengthAssessment(), UrlStopWordsAssessment];\n};\n\nmodule.exports = TaxonomyAssessor;\n\n__webpack_require__(178).inherits(module.exports, _yoastseo.Assessor);//# sourceURL=[module]\n//# sourceMappingURL=data:application/json;charset=utf-8;base64,eyJ2ZXJzaW9uIjozLCJmaWxlIjoiMTI2NS5qcyIsInNvdXJjZXMiOlsid2VicGFjazovLy9qcy9zcmMvYXNzZXNzb3JzL3RheG9ub215QXNzZXNzb3IuanM/MTVmNSJdLCJzb3VyY2VzQ29udGVudCI6WyJpbXBvcnQge1xuXHRBc3Nlc3Nvcixcblx0YXNzZXNzbWVudHMsXG59IGZyb20gXCJ5b2FzdHNlb1wiO1xuXG5jb25zdCB7XG5cdEludHJvZHVjdGlvbktleXdvcmRBc3Nlc3NtZW50LFxuXHRLZXlwaHJhc2VMZW5ndGhBc3Nlc3NtZW50LFxuXHRLZXl3b3JkRGVuc2l0eUFzc2Vzc21lbnQsXG5cdEtleXdvcmRTdG9wV29yZHNBc3Nlc3NtZW50LFxuXHRNZXRhRGVzY3JpcHRpb25LZXl3b3JkQXNzZXNzbWVudCxcblx0TWV0YURlc2NyaXB0aW9uTGVuZ3RoQXNzZXNzbWVudCxcblx0VGl0bGVLZXl3b3JkQXNzZXNzbWVudCxcblx0UGFnZVRpdGxlV2lkdGhBc3Nlc3NtZW50LFxuXHRVcmxLZXl3b3JkQXNzZXNzbWVudCxcblx0VXJsTGVuZ3RoQXNzZXNzbWVudCxcblx0VXJsU3RvcFdvcmRzQXNzZXNzbWVudCxcblx0VGF4b25vbXlUZXh0TGVuZ3RoQXNzZXNzbWVudCxcbn0gPSBhc3Nlc3NtZW50cy5zZW87XG5cbi8qKlxuICogQ3JlYXRlcyB0aGUgQXNzZXNzb3JcbiAqXG4gKiBAcGFyYW0ge29iamVjdH0gaTE4biBUaGUgaTE4biBvYmplY3QgdXNlZCBmb3IgdHJhbnNsYXRpb25zLlxuICogQGNvbnN0cnVjdG9yXG4gKi9cbnZhciBUYXhvbm9teUFzc2Vzc29yID0gZnVuY3Rpb24oIGkxOG4gKSB7XG5cdEFzc2Vzc29yLmNhbGwoIHRoaXMsIGkxOG4gKTtcblxuXHR0aGlzLl9hc3Nlc3NtZW50cyA9IFtcblx0XHRuZXcgSW50cm9kdWN0aW9uS2V5d29yZEFzc2Vzc21lbnQoKSxcblx0XHRuZXcgS2V5cGhyYXNlTGVuZ3RoQXNzZXNzbWVudCgpLFxuXHRcdG5ldyBLZXl3b3JkRGVuc2l0eUFzc2Vzc21lbnQoKSxcblx0XHRLZXl3b3JkU3RvcFdvcmRzQXNzZXNzbWVudCxcblx0XHRuZXcgTWV0YURlc2NyaXB0aW9uS2V5d29yZEFzc2Vzc21lbnQoKSxcblx0XHRuZXcgTWV0YURlc2NyaXB0aW9uTGVuZ3RoQXNzZXNzbWVudCgpLFxuXHRcdFRheG9ub215VGV4dExlbmd0aEFzc2Vzc21lbnQsXG5cdFx0bmV3IFRpdGxlS2V5d29yZEFzc2Vzc21lbnQoKSxcblx0XHRuZXcgUGFnZVRpdGxlV2lkdGhBc3Nlc3NtZW50KCksXG5cdFx0bmV3IFVybEtleXdvcmRBc3Nlc3NtZW50KCksXG5cdFx0bmV3IFVybExlbmd0aEFzc2Vzc21lbnQoKSxcblx0XHRVcmxTdG9wV29yZHNBc3Nlc3NtZW50LFxuXHRdO1xufTtcblxubW9kdWxlLmV4cG9ydHMgPSBUYXhvbm9teUFzc2Vzc29yO1xuXG5yZXF1aXJlKCBcInV0aWxcIiApLmluaGVyaXRzKCBtb2R1bGUuZXhwb3J0cywgQXNzZXNzb3IgKTtcblxuXG5cbi8vIFdFQlBBQ0sgRk9PVEVSIC8vXG4vLyBqcy9zcmMvYXNzZXNzb3JzL3RheG9ub215QXNzZXNzb3IuanMiXSwibWFwcGluZ3MiOiI7O0FBQUE7QUFDQTtBQWlCQTtBQVpBO0FBQ0E7QUFDQTtBQUNBO0FBQ0E7QUFDQTtBQUNBO0FBQ0E7QUFDQTtBQUNBO0FBQ0E7QUFDQTtBQUNBO0FBRUE7Ozs7Ozs7QUFNQTtBQUNBO0FBQ0E7QUFDQTtBQWNBO0FBQ0E7QUFDQTtBQUNBO0FBQ0EiLCJzb3VyY2VSb290IjoiIn0=\n//# sourceURL=webpack-internal:///1265\n");
>>>>>>> 86028206

/***/ }),

/***/ 161:
/***/ (function(module, exports, __webpack_require__) {

eval("/**\n * @preserve jed.js https://github.com/SlexAxton/Jed\n */\n/*\n-----------\nA gettext compatible i18n library for modern JavaScript Applications\n\nby Alex Sexton - AlexSexton [at] gmail - @SlexAxton\n\nMIT License\n\nA jQuery Foundation project - requires CLA to contribute -\nhttps://contribute.jquery.org/CLA/\n\n\n\nJed offers the entire applicable GNU gettext spec'd set of\nfunctions, but also offers some nicer wrappers around them.\nThe api for gettext was written for a language with no function\noverloading, so Jed allows a little more of that.\n\nMany thanks to Joshua I. Miller - unrtst@cpan.org - who wrote\ngettext.js back in 2008. I was able to vet a lot of my ideas\nagainst his. I also made sure Jed passed against his tests\nin order to offer easy upgrades -- jsgettext.berlios.de\n*/\n(function (root, undef) {\n\n  // Set up some underscore-style functions, if you already have\n  // underscore, feel free to delete this section, and use it\n  // directly, however, the amount of functions used doesn't\n  // warrant having underscore as a full dependency.\n  // Underscore 1.3.0 was used to port and is licensed\n  // under the MIT License by Jeremy Ashkenas.\n  var ArrayProto    = Array.prototype,\n      ObjProto      = Object.prototype,\n      slice         = ArrayProto.slice,\n      hasOwnProp    = ObjProto.hasOwnProperty,\n      nativeForEach = ArrayProto.forEach,\n      breaker       = {};\n\n  // We're not using the OOP style _ so we don't need the\n  // extra level of indirection. This still means that you\n  // sub out for real `_` though.\n  var _ = {\n    forEach : function( obj, iterator, context ) {\n      var i, l, key;\n      if ( obj === null ) {\n        return;\n      }\n\n      if ( nativeForEach && obj.forEach === nativeForEach ) {\n        obj.forEach( iterator, context );\n      }\n      else if ( obj.length === +obj.length ) {\n        for ( i = 0, l = obj.length; i < l; i++ ) {\n          if ( i in obj && iterator.call( context, obj[i], i, obj ) === breaker ) {\n            return;\n          }\n        }\n      }\n      else {\n        for ( key in obj) {\n          if ( hasOwnProp.call( obj, key ) ) {\n            if ( iterator.call (context, obj[key], key, obj ) === breaker ) {\n              return;\n            }\n          }\n        }\n      }\n    },\n    extend : function( obj ) {\n      this.forEach( slice.call( arguments, 1 ), function ( source ) {\n        for ( var prop in source ) {\n          obj[prop] = source[prop];\n        }\n      });\n      return obj;\n    }\n  };\n  // END Miniature underscore impl\n\n  // Jed is a constructor function\n  var Jed = function ( options ) {\n    // Some minimal defaults\n    this.defaults = {\n      \"locale_data\" : {\n        \"messages\" : {\n          \"\" : {\n            \"domain\"       : \"messages\",\n            \"lang\"         : \"en\",\n            \"plural_forms\" : \"nplurals=2; plural=(n != 1);\"\n          }\n          // There are no default keys, though\n        }\n      },\n      // The default domain if one is missing\n      \"domain\" : \"messages\",\n      // enable debug mode to log untranslated strings to the console\n      \"debug\" : false\n    };\n\n    // Mix in the sent options with the default options\n    this.options = _.extend( {}, this.defaults, options );\n    this.textdomain( this.options.domain );\n\n    if ( options.domain && ! this.options.locale_data[ this.options.domain ] ) {\n      throw new Error('Text domain set to non-existent domain: `' + options.domain + '`');\n    }\n  };\n\n  // The gettext spec sets this character as the default\n  // delimiter for context lookups.\n  // e.g.: context\\u0004key\n  // If your translation company uses something different,\n  // just change this at any time and it will use that instead.\n  Jed.context_delimiter = String.fromCharCode( 4 );\n\n  function getPluralFormFunc ( plural_form_string ) {\n    return Jed.PF.compile( plural_form_string || \"nplurals=2; plural=(n != 1);\");\n  }\n\n  function Chain( key, i18n ){\n    this._key = key;\n    this._i18n = i18n;\n  }\n\n  // Create a chainable api for adding args prettily\n  _.extend( Chain.prototype, {\n    onDomain : function ( domain ) {\n      this._domain = domain;\n      return this;\n    },\n    withContext : function ( context ) {\n      this._context = context;\n      return this;\n    },\n    ifPlural : function ( num, pkey ) {\n      this._val = num;\n      this._pkey = pkey;\n      return this;\n    },\n    fetch : function ( sArr ) {\n      if ( {}.toString.call( sArr ) != '[object Array]' ) {\n        sArr = [].slice.call(arguments, 0);\n      }\n      return ( sArr && sArr.length ? Jed.sprintf : function(x){ return x; } )(\n        this._i18n.dcnpgettext(this._domain, this._context, this._key, this._pkey, this._val),\n        sArr\n      );\n    }\n  });\n\n  // Add functions to the Jed prototype.\n  // These will be the functions on the object that's returned\n  // from creating a `new Jed()`\n  // These seem redundant, but they gzip pretty well.\n  _.extend( Jed.prototype, {\n    // The sexier api start point\n    translate : function ( key ) {\n      return new Chain( key, this );\n    },\n\n    textdomain : function ( domain ) {\n      if ( ! domain ) {\n        return this._textdomain;\n      }\n      this._textdomain = domain;\n    },\n\n    gettext : function ( key ) {\n      return this.dcnpgettext.call( this, undef, undef, key );\n    },\n\n    dgettext : function ( domain, key ) {\n     return this.dcnpgettext.call( this, domain, undef, key );\n    },\n\n    dcgettext : function ( domain , key /*, category */ ) {\n      // Ignores the category anyways\n      return this.dcnpgettext.call( this, domain, undef, key );\n    },\n\n    ngettext : function ( skey, pkey, val ) {\n      return this.dcnpgettext.call( this, undef, undef, skey, pkey, val );\n    },\n\n    dngettext : function ( domain, skey, pkey, val ) {\n      return this.dcnpgettext.call( this, domain, undef, skey, pkey, val );\n    },\n\n    dcngettext : function ( domain, skey, pkey, val/*, category */) {\n      return this.dcnpgettext.call( this, domain, undef, skey, pkey, val );\n    },\n\n    pgettext : function ( context, key ) {\n      return this.dcnpgettext.call( this, undef, context, key );\n    },\n\n    dpgettext : function ( domain, context, key ) {\n      return this.dcnpgettext.call( this, domain, context, key );\n    },\n\n    dcpgettext : function ( domain, context, key/*, category */) {\n      return this.dcnpgettext.call( this, domain, context, key );\n    },\n\n    npgettext : function ( context, skey, pkey, val ) {\n      return this.dcnpgettext.call( this, undef, context, skey, pkey, val );\n    },\n\n    dnpgettext : function ( domain, context, skey, pkey, val ) {\n      return this.dcnpgettext.call( this, domain, context, skey, pkey, val );\n    },\n\n    // The most fully qualified gettext function. It has every option.\n    // Since it has every option, we can use it from every other method.\n    // This is the bread and butter.\n    // Technically there should be one more argument in this function for 'Category',\n    // but since we never use it, we might as well not waste the bytes to define it.\n    dcnpgettext : function ( domain, context, singular_key, plural_key, val ) {\n      // Set some defaults\n\n      plural_key = plural_key || singular_key;\n\n      // Use the global domain default if one\n      // isn't explicitly passed in\n      domain = domain || this._textdomain;\n\n      var fallback;\n\n      // Handle special cases\n\n      // No options found\n      if ( ! this.options ) {\n        // There's likely something wrong, but we'll return the correct key for english\n        // We do this by instantiating a brand new Jed instance with the default set\n        // for everything that could be broken.\n        fallback = new Jed();\n        return fallback.dcnpgettext.call( fallback, undefined, undefined, singular_key, plural_key, val );\n      }\n\n      // No translation data provided\n      if ( ! this.options.locale_data ) {\n        throw new Error('No locale data provided.');\n      }\n\n      if ( ! this.options.locale_data[ domain ] ) {\n        throw new Error('Domain `' + domain + '` was not found.');\n      }\n\n      if ( ! this.options.locale_data[ domain ][ \"\" ] ) {\n        throw new Error('No locale meta information provided.');\n      }\n\n      // Make sure we have a truthy key. Otherwise we might start looking\n      // into the empty string key, which is the options for the locale\n      // data.\n      if ( ! singular_key ) {\n        throw new Error('No translation key found.');\n      }\n\n      var key  = context ? context + Jed.context_delimiter + singular_key : singular_key,\n          locale_data = this.options.locale_data,\n          dict = locale_data[ domain ],\n          defaultConf = (locale_data.messages || this.defaults.locale_data.messages)[\"\"],\n          pluralForms = dict[\"\"].plural_forms || dict[\"\"][\"Plural-Forms\"] || dict[\"\"][\"plural-forms\"] || defaultConf.plural_forms || defaultConf[\"Plural-Forms\"] || defaultConf[\"plural-forms\"],\n          val_list,\n          res;\n\n      var val_idx;\n      if (val === undefined) {\n        // No value passed in; assume singular key lookup.\n        val_idx = 0;\n\n      } else {\n        // Value has been passed in; use plural-forms calculations.\n\n        // Handle invalid numbers, but try casting strings for good measure\n        if ( typeof val != 'number' ) {\n          val = parseInt( val, 10 );\n\n          if ( isNaN( val ) ) {\n            throw new Error('The number that was passed in is not a number.');\n          }\n        }\n\n        val_idx = getPluralFormFunc(pluralForms)(val);\n      }\n\n      // Throw an error if a domain isn't found\n      if ( ! dict ) {\n        throw new Error('No domain named `' + domain + '` could be found.');\n      }\n\n      val_list = dict[ key ];\n\n      // If there is no match, then revert back to\n      // english style singular/plural with the keys passed in.\n      if ( ! val_list || val_idx > val_list.length ) {\n        if (this.options.missing_key_callback) {\n          this.options.missing_key_callback(key, domain);\n        }\n        res = [ singular_key, plural_key ];\n\n        // collect untranslated strings\n        if (this.options.debug===true) {\n          console.log(res[ getPluralFormFunc(pluralForms)( val ) ]);\n        }\n        return res[ getPluralFormFunc()( val ) ];\n      }\n\n      res = val_list[ val_idx ];\n\n      // This includes empty strings on purpose\n      if ( ! res  ) {\n        res = [ singular_key, plural_key ];\n        return res[ getPluralFormFunc()( val ) ];\n      }\n      return res;\n    }\n  });\n\n\n  // We add in sprintf capabilities for post translation value interolation\n  // This is not internally used, so you can remove it if you have this\n  // available somewhere else, or want to use a different system.\n\n  // We _slightly_ modify the normal sprintf behavior to more gracefully handle\n  // undefined values.\n\n  /**\n   sprintf() for JavaScript 0.7-beta1\n   http://www.diveintojavascript.com/projects/javascript-sprintf\n\n   Copyright (c) Alexandru Marasteanu <alexaholic [at) gmail (dot] com>\n   All rights reserved.\n\n   Redistribution and use in source and binary forms, with or without\n   modification, are permitted provided that the following conditions are met:\n       * Redistributions of source code must retain the above copyright\n         notice, this list of conditions and the following disclaimer.\n       * Redistributions in binary form must reproduce the above copyright\n         notice, this list of conditions and the following disclaimer in the\n         documentation and/or other materials provided with the distribution.\n       * Neither the name of sprintf() for JavaScript nor the\n         names of its contributors may be used to endorse or promote products\n         derived from this software without specific prior written permission.\n\n   THIS SOFTWARE IS PROVIDED BY THE COPYRIGHT HOLDERS AND CONTRIBUTORS \"AS IS\" AND\n   ANY EXPRESS OR IMPLIED WARRANTIES, INCLUDING, BUT NOT LIMITED TO, THE IMPLIED\n   WARRANTIES OF MERCHANTABILITY AND FITNESS FOR A PARTICULAR PURPOSE ARE\n   DISCLAIMED. IN NO EVENT SHALL Alexandru Marasteanu BE LIABLE FOR ANY\n   DIRECT, INDIRECT, INCIDENTAL, SPECIAL, EXEMPLARY, OR CONSEQUENTIAL DAMAGES\n   (INCLUDING, BUT NOT LIMITED TO, PROCUREMENT OF SUBSTITUTE GOODS OR SERVICES;\n   LOSS OF USE, DATA, OR PROFITS; OR BUSINESS INTERRUPTION) HOWEVER CAUSED AND\n   ON ANY THEORY OF LIABILITY, WHETHER IN CONTRACT, STRICT LIABILITY, OR TORT\n   (INCLUDING NEGLIGENCE OR OTHERWISE) ARISING IN ANY WAY OUT OF THE USE OF THIS\n   SOFTWARE, EVEN IF ADVISED OF THE POSSIBILITY OF SUCH DAMAGE.\n  */\n  var sprintf = (function() {\n    function get_type(variable) {\n      return Object.prototype.toString.call(variable).slice(8, -1).toLowerCase();\n    }\n    function str_repeat(input, multiplier) {\n      for (var output = []; multiplier > 0; output[--multiplier] = input) {/* do nothing */}\n      return output.join('');\n    }\n\n    var str_format = function() {\n      if (!str_format.cache.hasOwnProperty(arguments[0])) {\n        str_format.cache[arguments[0]] = str_format.parse(arguments[0]);\n      }\n      return str_format.format.call(null, str_format.cache[arguments[0]], arguments);\n    };\n\n    str_format.format = function(parse_tree, argv) {\n      var cursor = 1, tree_length = parse_tree.length, node_type = '', arg, output = [], i, k, match, pad, pad_character, pad_length;\n      for (i = 0; i < tree_length; i++) {\n        node_type = get_type(parse_tree[i]);\n        if (node_type === 'string') {\n          output.push(parse_tree[i]);\n        }\n        else if (node_type === 'array') {\n          match = parse_tree[i]; // convenience purposes only\n          if (match[2]) { // keyword argument\n            arg = argv[cursor];\n            for (k = 0; k < match[2].length; k++) {\n              if (!arg.hasOwnProperty(match[2][k])) {\n                throw(sprintf('[sprintf] property \"%s\" does not exist', match[2][k]));\n              }\n              arg = arg[match[2][k]];\n            }\n          }\n          else if (match[1]) { // positional argument (explicit)\n            arg = argv[match[1]];\n          }\n          else { // positional argument (implicit)\n            arg = argv[cursor++];\n          }\n\n          if (/[^s]/.test(match[8]) && (get_type(arg) != 'number')) {\n            throw(sprintf('[sprintf] expecting number but found %s', get_type(arg)));\n          }\n\n          // Jed EDIT\n          if ( typeof arg == 'undefined' || arg === null ) {\n            arg = '';\n          }\n          // Jed EDIT\n\n          switch (match[8]) {\n            case 'b': arg = arg.toString(2); break;\n            case 'c': arg = String.fromCharCode(arg); break;\n            case 'd': arg = parseInt(arg, 10); break;\n            case 'e': arg = match[7] ? arg.toExponential(match[7]) : arg.toExponential(); break;\n            case 'f': arg = match[7] ? parseFloat(arg).toFixed(match[7]) : parseFloat(arg); break;\n            case 'o': arg = arg.toString(8); break;\n            case 's': arg = ((arg = String(arg)) && match[7] ? arg.substring(0, match[7]) : arg); break;\n            case 'u': arg = Math.abs(arg); break;\n            case 'x': arg = arg.toString(16); break;\n            case 'X': arg = arg.toString(16).toUpperCase(); break;\n          }\n          arg = (/[def]/.test(match[8]) && match[3] && arg >= 0 ? '+'+ arg : arg);\n          pad_character = match[4] ? match[4] == '0' ? '0' : match[4].charAt(1) : ' ';\n          pad_length = match[6] - String(arg).length;\n          pad = match[6] ? str_repeat(pad_character, pad_length) : '';\n          output.push(match[5] ? arg + pad : pad + arg);\n        }\n      }\n      return output.join('');\n    };\n\n    str_format.cache = {};\n\n    str_format.parse = function(fmt) {\n      var _fmt = fmt, match = [], parse_tree = [], arg_names = 0;\n      while (_fmt) {\n        if ((match = /^[^\\x25]+/.exec(_fmt)) !== null) {\n          parse_tree.push(match[0]);\n        }\n        else if ((match = /^\\x25{2}/.exec(_fmt)) !== null) {\n          parse_tree.push('%');\n        }\n        else if ((match = /^\\x25(?:([1-9]\\d*)\\$|\\(([^\\)]+)\\))?(\\+)?(0|'[^$])?(-)?(\\d+)?(?:\\.(\\d+))?([b-fosuxX])/.exec(_fmt)) !== null) {\n          if (match[2]) {\n            arg_names |= 1;\n            var field_list = [], replacement_field = match[2], field_match = [];\n            if ((field_match = /^([a-z_][a-z_\\d]*)/i.exec(replacement_field)) !== null) {\n              field_list.push(field_match[1]);\n              while ((replacement_field = replacement_field.substring(field_match[0].length)) !== '') {\n                if ((field_match = /^\\.([a-z_][a-z_\\d]*)/i.exec(replacement_field)) !== null) {\n                  field_list.push(field_match[1]);\n                }\n                else if ((field_match = /^\\[(\\d+)\\]/.exec(replacement_field)) !== null) {\n                  field_list.push(field_match[1]);\n                }\n                else {\n                  throw('[sprintf] huh?');\n                }\n              }\n            }\n            else {\n              throw('[sprintf] huh?');\n            }\n            match[2] = field_list;\n          }\n          else {\n            arg_names |= 2;\n          }\n          if (arg_names === 3) {\n            throw('[sprintf] mixing positional and named placeholders is not (yet) supported');\n          }\n          parse_tree.push(match);\n        }\n        else {\n          throw('[sprintf] huh?');\n        }\n        _fmt = _fmt.substring(match[0].length);\n      }\n      return parse_tree;\n    };\n\n    return str_format;\n  })();\n\n  var vsprintf = function(fmt, argv) {\n    argv.unshift(fmt);\n    return sprintf.apply(null, argv);\n  };\n\n  Jed.parse_plural = function ( plural_forms, n ) {\n    plural_forms = plural_forms.replace(/n/g, n);\n    return Jed.parse_expression(plural_forms);\n  };\n\n  Jed.sprintf = function ( fmt, args ) {\n    if ( {}.toString.call( args ) == '[object Array]' ) {\n      return vsprintf( fmt, [].slice.call(args) );\n    }\n    return sprintf.apply(this, [].slice.call(arguments) );\n  };\n\n  Jed.prototype.sprintf = function () {\n    return Jed.sprintf.apply(this, arguments);\n  };\n  // END sprintf Implementation\n\n  // Start the Plural forms section\n  // This is a full plural form expression parser. It is used to avoid\n  // running 'eval' or 'new Function' directly against the plural\n  // forms.\n  //\n  // This can be important if you get translations done through a 3rd\n  // party vendor. I encourage you to use this instead, however, I\n  // also will provide a 'precompiler' that you can use at build time\n  // to output valid/safe function representations of the plural form\n  // expressions. This means you can build this code out for the most\n  // part.\n  Jed.PF = {};\n\n  Jed.PF.parse = function ( p ) {\n    var plural_str = Jed.PF.extractPluralExpr( p );\n    return Jed.PF.parser.parse.call(Jed.PF.parser, plural_str);\n  };\n\n  Jed.PF.compile = function ( p ) {\n    // Handle trues and falses as 0 and 1\n    function imply( val ) {\n      return (val === true ? 1 : val ? val : 0);\n    }\n\n    var ast = Jed.PF.parse( p );\n    return function ( n ) {\n      return imply( Jed.PF.interpreter( ast )( n ) );\n    };\n  };\n\n  Jed.PF.interpreter = function ( ast ) {\n    return function ( n ) {\n      var res;\n      switch ( ast.type ) {\n        case 'GROUP':\n          return Jed.PF.interpreter( ast.expr )( n );\n        case 'TERNARY':\n          if ( Jed.PF.interpreter( ast.expr )( n ) ) {\n            return Jed.PF.interpreter( ast.truthy )( n );\n          }\n          return Jed.PF.interpreter( ast.falsey )( n );\n        case 'OR':\n          return Jed.PF.interpreter( ast.left )( n ) || Jed.PF.interpreter( ast.right )( n );\n        case 'AND':\n          return Jed.PF.interpreter( ast.left )( n ) && Jed.PF.interpreter( ast.right )( n );\n        case 'LT':\n          return Jed.PF.interpreter( ast.left )( n ) < Jed.PF.interpreter( ast.right )( n );\n        case 'GT':\n          return Jed.PF.interpreter( ast.left )( n ) > Jed.PF.interpreter( ast.right )( n );\n        case 'LTE':\n          return Jed.PF.interpreter( ast.left )( n ) <= Jed.PF.interpreter( ast.right )( n );\n        case 'GTE':\n          return Jed.PF.interpreter( ast.left )( n ) >= Jed.PF.interpreter( ast.right )( n );\n        case 'EQ':\n          return Jed.PF.interpreter( ast.left )( n ) == Jed.PF.interpreter( ast.right )( n );\n        case 'NEQ':\n          return Jed.PF.interpreter( ast.left )( n ) != Jed.PF.interpreter( ast.right )( n );\n        case 'MOD':\n          return Jed.PF.interpreter( ast.left )( n ) % Jed.PF.interpreter( ast.right )( n );\n        case 'VAR':\n          return n;\n        case 'NUM':\n          return ast.val;\n        default:\n          throw new Error(\"Invalid Token found.\");\n      }\n    };\n  };\n\n  Jed.PF.extractPluralExpr = function ( p ) {\n    // trim first\n    p = p.replace(/^\\s\\s*/, '').replace(/\\s\\s*$/, '');\n\n    if (! /;\\s*$/.test(p)) {\n      p = p.concat(';');\n    }\n\n    var nplurals_re = /nplurals\\=(\\d+);/,\n        plural_re = /plural\\=(.*);/,\n        nplurals_matches = p.match( nplurals_re ),\n        res = {},\n        plural_matches;\n\n    // Find the nplurals number\n    if ( nplurals_matches.length > 1 ) {\n      res.nplurals = nplurals_matches[1];\n    }\n    else {\n      throw new Error('nplurals not found in plural_forms string: ' + p );\n    }\n\n    // remove that data to get to the formula\n    p = p.replace( nplurals_re, \"\" );\n    plural_matches = p.match( plural_re );\n\n    if (!( plural_matches && plural_matches.length > 1 ) ) {\n      throw new Error('`plural` expression not found: ' + p);\n    }\n    return plural_matches[ 1 ];\n  };\n\n  /* Jison generated parser */\n  Jed.PF.parser = (function(){\n\nvar parser = {trace: function trace() { },\nyy: {},\nsymbols_: {\"error\":2,\"expressions\":3,\"e\":4,\"EOF\":5,\"?\":6,\":\":7,\"||\":8,\"&&\":9,\"<\":10,\"<=\":11,\">\":12,\">=\":13,\"!=\":14,\"==\":15,\"%\":16,\"(\":17,\")\":18,\"n\":19,\"NUMBER\":20,\"$accept\":0,\"$end\":1},\nterminals_: {2:\"error\",5:\"EOF\",6:\"?\",7:\":\",8:\"||\",9:\"&&\",10:\"<\",11:\"<=\",12:\">\",13:\">=\",14:\"!=\",15:\"==\",16:\"%\",17:\"(\",18:\")\",19:\"n\",20:\"NUMBER\"},\nproductions_: [0,[3,2],[4,5],[4,3],[4,3],[4,3],[4,3],[4,3],[4,3],[4,3],[4,3],[4,3],[4,3],[4,1],[4,1]],\nperformAction: function anonymous(yytext,yyleng,yylineno,yy,yystate,$$,_$) {\n\nvar $0 = $$.length - 1;\nswitch (yystate) {\ncase 1: return { type : 'GROUP', expr: $$[$0-1] };\nbreak;\ncase 2:this.$ = { type: 'TERNARY', expr: $$[$0-4], truthy : $$[$0-2], falsey: $$[$0] };\nbreak;\ncase 3:this.$ = { type: \"OR\", left: $$[$0-2], right: $$[$0] };\nbreak;\ncase 4:this.$ = { type: \"AND\", left: $$[$0-2], right: $$[$0] };\nbreak;\ncase 5:this.$ = { type: 'LT', left: $$[$0-2], right: $$[$0] };\nbreak;\ncase 6:this.$ = { type: 'LTE', left: $$[$0-2], right: $$[$0] };\nbreak;\ncase 7:this.$ = { type: 'GT', left: $$[$0-2], right: $$[$0] };\nbreak;\ncase 8:this.$ = { type: 'GTE', left: $$[$0-2], right: $$[$0] };\nbreak;\ncase 9:this.$ = { type: 'NEQ', left: $$[$0-2], right: $$[$0] };\nbreak;\ncase 10:this.$ = { type: 'EQ', left: $$[$0-2], right: $$[$0] };\nbreak;\ncase 11:this.$ = { type: 'MOD', left: $$[$0-2], right: $$[$0] };\nbreak;\ncase 12:this.$ = { type: 'GROUP', expr: $$[$0-1] };\nbreak;\ncase 13:this.$ = { type: 'VAR' };\nbreak;\ncase 14:this.$ = { type: 'NUM', val: Number(yytext) };\nbreak;\n}\n},\ntable: [{3:1,4:2,17:[1,3],19:[1,4],20:[1,5]},{1:[3]},{5:[1,6],6:[1,7],8:[1,8],9:[1,9],10:[1,10],11:[1,11],12:[1,12],13:[1,13],14:[1,14],15:[1,15],16:[1,16]},{4:17,17:[1,3],19:[1,4],20:[1,5]},{5:[2,13],6:[2,13],7:[2,13],8:[2,13],9:[2,13],10:[2,13],11:[2,13],12:[2,13],13:[2,13],14:[2,13],15:[2,13],16:[2,13],18:[2,13]},{5:[2,14],6:[2,14],7:[2,14],8:[2,14],9:[2,14],10:[2,14],11:[2,14],12:[2,14],13:[2,14],14:[2,14],15:[2,14],16:[2,14],18:[2,14]},{1:[2,1]},{4:18,17:[1,3],19:[1,4],20:[1,5]},{4:19,17:[1,3],19:[1,4],20:[1,5]},{4:20,17:[1,3],19:[1,4],20:[1,5]},{4:21,17:[1,3],19:[1,4],20:[1,5]},{4:22,17:[1,3],19:[1,4],20:[1,5]},{4:23,17:[1,3],19:[1,4],20:[1,5]},{4:24,17:[1,3],19:[1,4],20:[1,5]},{4:25,17:[1,3],19:[1,4],20:[1,5]},{4:26,17:[1,3],19:[1,4],20:[1,5]},{4:27,17:[1,3],19:[1,4],20:[1,5]},{6:[1,7],8:[1,8],9:[1,9],10:[1,10],11:[1,11],12:[1,12],13:[1,13],14:[1,14],15:[1,15],16:[1,16],18:[1,28]},{6:[1,7],7:[1,29],8:[1,8],9:[1,9],10:[1,10],11:[1,11],12:[1,12],13:[1,13],14:[1,14],15:[1,15],16:[1,16]},{5:[2,3],6:[2,3],7:[2,3],8:[2,3],9:[1,9],10:[1,10],11:[1,11],12:[1,12],13:[1,13],14:[1,14],15:[1,15],16:[1,16],18:[2,3]},{5:[2,4],6:[2,4],7:[2,4],8:[2,4],9:[2,4],10:[1,10],11:[1,11],12:[1,12],13:[1,13],14:[1,14],15:[1,15],16:[1,16],18:[2,4]},{5:[2,5],6:[2,5],7:[2,5],8:[2,5],9:[2,5],10:[2,5],11:[2,5],12:[2,5],13:[2,5],14:[2,5],15:[2,5],16:[1,16],18:[2,5]},{5:[2,6],6:[2,6],7:[2,6],8:[2,6],9:[2,6],10:[2,6],11:[2,6],12:[2,6],13:[2,6],14:[2,6],15:[2,6],16:[1,16],18:[2,6]},{5:[2,7],6:[2,7],7:[2,7],8:[2,7],9:[2,7],10:[2,7],11:[2,7],12:[2,7],13:[2,7],14:[2,7],15:[2,7],16:[1,16],18:[2,7]},{5:[2,8],6:[2,8],7:[2,8],8:[2,8],9:[2,8],10:[2,8],11:[2,8],12:[2,8],13:[2,8],14:[2,8],15:[2,8],16:[1,16],18:[2,8]},{5:[2,9],6:[2,9],7:[2,9],8:[2,9],9:[2,9],10:[2,9],11:[2,9],12:[2,9],13:[2,9],14:[2,9],15:[2,9],16:[1,16],18:[2,9]},{5:[2,10],6:[2,10],7:[2,10],8:[2,10],9:[2,10],10:[2,10],11:[2,10],12:[2,10],13:[2,10],14:[2,10],15:[2,10],16:[1,16],18:[2,10]},{5:[2,11],6:[2,11],7:[2,11],8:[2,11],9:[2,11],10:[2,11],11:[2,11],12:[2,11],13:[2,11],14:[2,11],15:[2,11],16:[2,11],18:[2,11]},{5:[2,12],6:[2,12],7:[2,12],8:[2,12],9:[2,12],10:[2,12],11:[2,12],12:[2,12],13:[2,12],14:[2,12],15:[2,12],16:[2,12],18:[2,12]},{4:30,17:[1,3],19:[1,4],20:[1,5]},{5:[2,2],6:[1,7],7:[2,2],8:[1,8],9:[1,9],10:[1,10],11:[1,11],12:[1,12],13:[1,13],14:[1,14],15:[1,15],16:[1,16],18:[2,2]}],\ndefaultActions: {6:[2,1]},\nparseError: function parseError(str, hash) {\n    throw new Error(str);\n},\nparse: function parse(input) {\n    var self = this,\n        stack = [0],\n        vstack = [null], // semantic value stack\n        lstack = [], // location stack\n        table = this.table,\n        yytext = '',\n        yylineno = 0,\n        yyleng = 0,\n        recovering = 0,\n        TERROR = 2,\n        EOF = 1;\n\n    //this.reductionCount = this.shiftCount = 0;\n\n    this.lexer.setInput(input);\n    this.lexer.yy = this.yy;\n    this.yy.lexer = this.lexer;\n    if (typeof this.lexer.yylloc == 'undefined')\n        this.lexer.yylloc = {};\n    var yyloc = this.lexer.yylloc;\n    lstack.push(yyloc);\n\n    if (typeof this.yy.parseError === 'function')\n        this.parseError = this.yy.parseError;\n\n    function popStack (n) {\n        stack.length = stack.length - 2*n;\n        vstack.length = vstack.length - n;\n        lstack.length = lstack.length - n;\n    }\n\n    function lex() {\n        var token;\n        token = self.lexer.lex() || 1; // $end = 1\n        // if token isn't its numeric value, convert\n        if (typeof token !== 'number') {\n            token = self.symbols_[token] || token;\n        }\n        return token;\n    }\n\n    var symbol, preErrorSymbol, state, action, a, r, yyval={},p,len,newState, expected;\n    while (true) {\n        // retreive state number from top of stack\n        state = stack[stack.length-1];\n\n        // use default actions if available\n        if (this.defaultActions[state]) {\n            action = this.defaultActions[state];\n        } else {\n            if (symbol == null)\n                symbol = lex();\n            // read action for current state and first input\n            action = table[state] && table[state][symbol];\n        }\n\n        // handle parse error\n        _handle_error:\n        if (typeof action === 'undefined' || !action.length || !action[0]) {\n\n            if (!recovering) {\n                // Report error\n                expected = [];\n                for (p in table[state]) if (this.terminals_[p] && p > 2) {\n                    expected.push(\"'\"+this.terminals_[p]+\"'\");\n                }\n                var errStr = '';\n                if (this.lexer.showPosition) {\n                    errStr = 'Parse error on line '+(yylineno+1)+\":\\n\"+this.lexer.showPosition()+\"\\nExpecting \"+expected.join(', ') + \", got '\" + this.terminals_[symbol]+ \"'\";\n                } else {\n                    errStr = 'Parse error on line '+(yylineno+1)+\": Unexpected \" +\n                                  (symbol == 1 /*EOF*/ ? \"end of input\" :\n                                              (\"'\"+(this.terminals_[symbol] || symbol)+\"'\"));\n                }\n                this.parseError(errStr,\n                    {text: this.lexer.match, token: this.terminals_[symbol] || symbol, line: this.lexer.yylineno, loc: yyloc, expected: expected});\n            }\n\n            // just recovered from another error\n            if (recovering == 3) {\n                if (symbol == EOF) {\n                    throw new Error(errStr || 'Parsing halted.');\n                }\n\n                // discard current lookahead and grab another\n                yyleng = this.lexer.yyleng;\n                yytext = this.lexer.yytext;\n                yylineno = this.lexer.yylineno;\n                yyloc = this.lexer.yylloc;\n                symbol = lex();\n            }\n\n            // try to recover from error\n            while (1) {\n                // check for error recovery rule in this state\n                if ((TERROR.toString()) in table[state]) {\n                    break;\n                }\n                if (state == 0) {\n                    throw new Error(errStr || 'Parsing halted.');\n                }\n                popStack(1);\n                state = stack[stack.length-1];\n            }\n\n            preErrorSymbol = symbol; // save the lookahead token\n            symbol = TERROR;         // insert generic error symbol as new lookahead\n            state = stack[stack.length-1];\n            action = table[state] && table[state][TERROR];\n            recovering = 3; // allow 3 real symbols to be shifted before reporting a new error\n        }\n\n        // this shouldn't happen, unless resolve defaults are off\n        if (action[0] instanceof Array && action.length > 1) {\n            throw new Error('Parse Error: multiple actions possible at state: '+state+', token: '+symbol);\n        }\n\n        switch (action[0]) {\n\n            case 1: // shift\n                //this.shiftCount++;\n\n                stack.push(symbol);\n                vstack.push(this.lexer.yytext);\n                lstack.push(this.lexer.yylloc);\n                stack.push(action[1]); // push state\n                symbol = null;\n                if (!preErrorSymbol) { // normal execution/no error\n                    yyleng = this.lexer.yyleng;\n                    yytext = this.lexer.yytext;\n                    yylineno = this.lexer.yylineno;\n                    yyloc = this.lexer.yylloc;\n                    if (recovering > 0)\n                        recovering--;\n                } else { // error just occurred, resume old lookahead f/ before error\n                    symbol = preErrorSymbol;\n                    preErrorSymbol = null;\n                }\n                break;\n\n            case 2: // reduce\n                //this.reductionCount++;\n\n                len = this.productions_[action[1]][1];\n\n                // perform semantic action\n                yyval.$ = vstack[vstack.length-len]; // default to $$ = $1\n                // default location, uses first token for firsts, last for lasts\n                yyval._$ = {\n                    first_line: lstack[lstack.length-(len||1)].first_line,\n                    last_line: lstack[lstack.length-1].last_line,\n                    first_column: lstack[lstack.length-(len||1)].first_column,\n                    last_column: lstack[lstack.length-1].last_column\n                };\n                r = this.performAction.call(yyval, yytext, yyleng, yylineno, this.yy, action[1], vstack, lstack);\n\n                if (typeof r !== 'undefined') {\n                    return r;\n                }\n\n                // pop off stack\n                if (len) {\n                    stack = stack.slice(0,-1*len*2);\n                    vstack = vstack.slice(0, -1*len);\n                    lstack = lstack.slice(0, -1*len);\n                }\n\n                stack.push(this.productions_[action[1]][0]);    // push nonterminal (reduce)\n                vstack.push(yyval.$);\n                lstack.push(yyval._$);\n                // goto new state = table[STATE][NONTERMINAL]\n                newState = table[stack[stack.length-2]][stack[stack.length-1]];\n                stack.push(newState);\n                break;\n\n            case 3: // accept\n                return true;\n        }\n\n    }\n\n    return true;\n}};/* Jison generated lexer */\nvar lexer = (function(){\n\nvar lexer = ({EOF:1,\nparseError:function parseError(str, hash) {\n        if (this.yy.parseError) {\n            this.yy.parseError(str, hash);\n        } else {\n            throw new Error(str);\n        }\n    },\nsetInput:function (input) {\n        this._input = input;\n        this._more = this._less = this.done = false;\n        this.yylineno = this.yyleng = 0;\n        this.yytext = this.matched = this.match = '';\n        this.conditionStack = ['INITIAL'];\n        this.yylloc = {first_line:1,first_column:0,last_line:1,last_column:0};\n        return this;\n    },\ninput:function () {\n        var ch = this._input[0];\n        this.yytext+=ch;\n        this.yyleng++;\n        this.match+=ch;\n        this.matched+=ch;\n        var lines = ch.match(/\\n/);\n        if (lines) this.yylineno++;\n        this._input = this._input.slice(1);\n        return ch;\n    },\nunput:function (ch) {\n        this._input = ch + this._input;\n        return this;\n    },\nmore:function () {\n        this._more = true;\n        return this;\n    },\npastInput:function () {\n        var past = this.matched.substr(0, this.matched.length - this.match.length);\n        return (past.length > 20 ? '...':'') + past.substr(-20).replace(/\\n/g, \"\");\n    },\nupcomingInput:function () {\n        var next = this.match;\n        if (next.length < 20) {\n            next += this._input.substr(0, 20-next.length);\n        }\n        return (next.substr(0,20)+(next.length > 20 ? '...':'')).replace(/\\n/g, \"\");\n    },\nshowPosition:function () {\n        var pre = this.pastInput();\n        var c = new Array(pre.length + 1).join(\"-\");\n        return pre + this.upcomingInput() + \"\\n\" + c+\"^\";\n    },\nnext:function () {\n        if (this.done) {\n            return this.EOF;\n        }\n        if (!this._input) this.done = true;\n\n        var token,\n            match,\n            col,\n            lines;\n        if (!this._more) {\n            this.yytext = '';\n            this.match = '';\n        }\n        var rules = this._currentRules();\n        for (var i=0;i < rules.length; i++) {\n            match = this._input.match(this.rules[rules[i]]);\n            if (match) {\n                lines = match[0].match(/\\n.*/g);\n                if (lines) this.yylineno += lines.length;\n                this.yylloc = {first_line: this.yylloc.last_line,\n                               last_line: this.yylineno+1,\n                               first_column: this.yylloc.last_column,\n                               last_column: lines ? lines[lines.length-1].length-1 : this.yylloc.last_column + match[0].length}\n                this.yytext += match[0];\n                this.match += match[0];\n                this.matches = match;\n                this.yyleng = this.yytext.length;\n                this._more = false;\n                this._input = this._input.slice(match[0].length);\n                this.matched += match[0];\n                token = this.performAction.call(this, this.yy, this, rules[i],this.conditionStack[this.conditionStack.length-1]);\n                if (token) return token;\n                else return;\n            }\n        }\n        if (this._input === \"\") {\n            return this.EOF;\n        } else {\n            this.parseError('Lexical error on line '+(this.yylineno+1)+'. Unrecognized text.\\n'+this.showPosition(),\n                    {text: \"\", token: null, line: this.yylineno});\n        }\n    },\nlex:function lex() {\n        var r = this.next();\n        if (typeof r !== 'undefined') {\n            return r;\n        } else {\n            return this.lex();\n        }\n    },\nbegin:function begin(condition) {\n        this.conditionStack.push(condition);\n    },\npopState:function popState() {\n        return this.conditionStack.pop();\n    },\n_currentRules:function _currentRules() {\n        return this.conditions[this.conditionStack[this.conditionStack.length-1]].rules;\n    },\ntopState:function () {\n        return this.conditionStack[this.conditionStack.length-2];\n    },\npushState:function begin(condition) {\n        this.begin(condition);\n    }});\nlexer.performAction = function anonymous(yy,yy_,$avoiding_name_collisions,YY_START) {\n\nvar YYSTATE=YY_START;\nswitch($avoiding_name_collisions) {\ncase 0:/* skip whitespace */\nbreak;\ncase 1:return 20\nbreak;\ncase 2:return 19\nbreak;\ncase 3:return 8\nbreak;\ncase 4:return 9\nbreak;\ncase 5:return 6\nbreak;\ncase 6:return 7\nbreak;\ncase 7:return 11\nbreak;\ncase 8:return 13\nbreak;\ncase 9:return 10\nbreak;\ncase 10:return 12\nbreak;\ncase 11:return 14\nbreak;\ncase 12:return 15\nbreak;\ncase 13:return 16\nbreak;\ncase 14:return 17\nbreak;\ncase 15:return 18\nbreak;\ncase 16:return 5\nbreak;\ncase 17:return 'INVALID'\nbreak;\n}\n};\nlexer.rules = [/^\\s+/,/^[0-9]+(\\.[0-9]+)?\\b/,/^n\\b/,/^\\|\\|/,/^&&/,/^\\?/,/^:/,/^<=/,/^>=/,/^</,/^>/,/^!=/,/^==/,/^%/,/^\\(/,/^\\)/,/^$/,/^./];\nlexer.conditions = {\"INITIAL\":{\"rules\":[0,1,2,3,4,5,6,7,8,9,10,11,12,13,14,15,16,17],\"inclusive\":true}};return lexer;})()\nparser.lexer = lexer;\nreturn parser;\n})();\n// End parser\n\n  // Handle node, amd, and global systems\n  if (true) {\n    if (typeof module !== 'undefined' && module.exports) {\n      exports = module.exports = Jed;\n    }\n    exports.Jed = Jed;\n  }\n  else {\n    if (typeof define === 'function' && define.amd) {\n      define(function() {\n        return Jed;\n      });\n    }\n    // Leak a global regardless of module system\n    root['Jed'] = Jed;\n  }\n\n})(this);\n//# sourceURL=[module]\n//# sourceMappingURL=data:application/json;charset=utf-8;base64,eyJ2ZXJzaW9uIjozLCJmaWxlIjoiMTYxLmpzIiwic291cmNlcyI6WyJ3ZWJwYWNrOi8vLy9Vc2Vycy9oZXJyZWdyb2VuL1ZNcy9WVlYvd3d3L3dvcmRwcmVzcy1kZWZhdWx0L3B1YmxpY19odG1sL3dwLWNvbnRlbnQvcGx1Z2lucy93b3JkcHJlc3Mtc2VvL25vZGVfbW9kdWxlcy9qZWQvamVkLmpzPzUyZjUiXSwic291cmNlc0NvbnRlbnQiOlsiLyoqXG4gKiBAcHJlc2VydmUgamVkLmpzIGh0dHBzOi8vZ2l0aHViLmNvbS9TbGV4QXh0b24vSmVkXG4gKi9cbi8qXG4tLS0tLS0tLS0tLVxuQSBnZXR0ZXh0IGNvbXBhdGlibGUgaTE4biBsaWJyYXJ5IGZvciBtb2Rlcm4gSmF2YVNjcmlwdCBBcHBsaWNhdGlvbnNcblxuYnkgQWxleCBTZXh0b24gLSBBbGV4U2V4dG9uIFthdF0gZ21haWwgLSBAU2xleEF4dG9uXG5cbk1JVCBMaWNlbnNlXG5cbkEgalF1ZXJ5IEZvdW5kYXRpb24gcHJvamVjdCAtIHJlcXVpcmVzIENMQSB0byBjb250cmlidXRlIC1cbmh0dHBzOi8vY29udHJpYnV0ZS5qcXVlcnkub3JnL0NMQS9cblxuXG5cbkplZCBvZmZlcnMgdGhlIGVudGlyZSBhcHBsaWNhYmxlIEdOVSBnZXR0ZXh0IHNwZWMnZCBzZXQgb2ZcbmZ1bmN0aW9ucywgYnV0IGFsc28gb2ZmZXJzIHNvbWUgbmljZXIgd3JhcHBlcnMgYXJvdW5kIHRoZW0uXG5UaGUgYXBpIGZvciBnZXR0ZXh0IHdhcyB3cml0dGVuIGZvciBhIGxhbmd1YWdlIHdpdGggbm8gZnVuY3Rpb25cbm92ZXJsb2FkaW5nLCBzbyBKZWQgYWxsb3dzIGEgbGl0dGxlIG1vcmUgb2YgdGhhdC5cblxuTWFueSB0aGFua3MgdG8gSm9zaHVhIEkuIE1pbGxlciAtIHVucnRzdEBjcGFuLm9yZyAtIHdobyB3cm90ZVxuZ2V0dGV4dC5qcyBiYWNrIGluIDIwMDguIEkgd2FzIGFibGUgdG8gdmV0IGEgbG90IG9mIG15IGlkZWFzXG5hZ2FpbnN0IGhpcy4gSSBhbHNvIG1hZGUgc3VyZSBKZWQgcGFzc2VkIGFnYWluc3QgaGlzIHRlc3RzXG5pbiBvcmRlciB0byBvZmZlciBlYXN5IHVwZ3JhZGVzIC0tIGpzZ2V0dGV4dC5iZXJsaW9zLmRlXG4qL1xuKGZ1bmN0aW9uIChyb290LCB1bmRlZikge1xuXG4gIC8vIFNldCB1cCBzb21lIHVuZGVyc2NvcmUtc3R5bGUgZnVuY3Rpb25zLCBpZiB5b3UgYWxyZWFkeSBoYXZlXG4gIC8vIHVuZGVyc2NvcmUsIGZlZWwgZnJlZSB0byBkZWxldGUgdGhpcyBzZWN0aW9uLCBhbmQgdXNlIGl0XG4gIC8vIGRpcmVjdGx5LCBob3dldmVyLCB0aGUgYW1vdW50IG9mIGZ1bmN0aW9ucyB1c2VkIGRvZXNuJ3RcbiAgLy8gd2FycmFudCBoYXZpbmcgdW5kZXJzY29yZSBhcyBhIGZ1bGwgZGVwZW5kZW5jeS5cbiAgLy8gVW5kZXJzY29yZSAxLjMuMCB3YXMgdXNlZCB0byBwb3J0IGFuZCBpcyBsaWNlbnNlZFxuICAvLyB1bmRlciB0aGUgTUlUIExpY2Vuc2UgYnkgSmVyZW15IEFzaGtlbmFzLlxuICB2YXIgQXJyYXlQcm90byAgICA9IEFycmF5LnByb3RvdHlwZSxcbiAgICAgIE9ialByb3RvICAgICAgPSBPYmplY3QucHJvdG90eXBlLFxuICAgICAgc2xpY2UgICAgICAgICA9IEFycmF5UHJvdG8uc2xpY2UsXG4gICAgICBoYXNPd25Qcm9wICAgID0gT2JqUHJvdG8uaGFzT3duUHJvcGVydHksXG4gICAgICBuYXRpdmVGb3JFYWNoID0gQXJyYXlQcm90by5mb3JFYWNoLFxuICAgICAgYnJlYWtlciAgICAgICA9IHt9O1xuXG4gIC8vIFdlJ3JlIG5vdCB1c2luZyB0aGUgT09QIHN0eWxlIF8gc28gd2UgZG9uJ3QgbmVlZCB0aGVcbiAgLy8gZXh0cmEgbGV2ZWwgb2YgaW5kaXJlY3Rpb24uIFRoaXMgc3RpbGwgbWVhbnMgdGhhdCB5b3VcbiAgLy8gc3ViIG91dCBmb3IgcmVhbCBgX2AgdGhvdWdoLlxuICB2YXIgXyA9IHtcbiAgICBmb3JFYWNoIDogZnVuY3Rpb24oIG9iaiwgaXRlcmF0b3IsIGNvbnRleHQgKSB7XG4gICAgICB2YXIgaSwgbCwga2V5O1xuICAgICAgaWYgKCBvYmogPT09IG51bGwgKSB7XG4gICAgICAgIHJldHVybjtcbiAgICAgIH1cblxuICAgICAgaWYgKCBuYXRpdmVGb3JFYWNoICYmIG9iai5mb3JFYWNoID09PSBuYXRpdmVGb3JFYWNoICkge1xuICAgICAgICBvYmouZm9yRWFjaCggaXRlcmF0b3IsIGNvbnRleHQgKTtcbiAgICAgIH1cbiAgICAgIGVsc2UgaWYgKCBvYmoubGVuZ3RoID09PSArb2JqLmxlbmd0aCApIHtcbiAgICAgICAgZm9yICggaSA9IDAsIGwgPSBvYmoubGVuZ3RoOyBpIDwgbDsgaSsrICkge1xuICAgICAgICAgIGlmICggaSBpbiBvYmogJiYgaXRlcmF0b3IuY2FsbCggY29udGV4dCwgb2JqW2ldLCBpLCBvYmogKSA9PT0gYnJlYWtlciApIHtcbiAgICAgICAgICAgIHJldHVybjtcbiAgICAgICAgICB9XG4gICAgICAgIH1cbiAgICAgIH1cbiAgICAgIGVsc2Uge1xuICAgICAgICBmb3IgKCBrZXkgaW4gb2JqKSB7XG4gICAgICAgICAgaWYgKCBoYXNPd25Qcm9wLmNhbGwoIG9iaiwga2V5ICkgKSB7XG4gICAgICAgICAgICBpZiAoIGl0ZXJhdG9yLmNhbGwgKGNvbnRleHQsIG9ialtrZXldLCBrZXksIG9iaiApID09PSBicmVha2VyICkge1xuICAgICAgICAgICAgICByZXR1cm47XG4gICAgICAgICAgICB9XG4gICAgICAgICAgfVxuICAgICAgICB9XG4gICAgICB9XG4gICAgfSxcbiAgICBleHRlbmQgOiBmdW5jdGlvbiggb2JqICkge1xuICAgICAgdGhpcy5mb3JFYWNoKCBzbGljZS5jYWxsKCBhcmd1bWVudHMsIDEgKSwgZnVuY3Rpb24gKCBzb3VyY2UgKSB7XG4gICAgICAgIGZvciAoIHZhciBwcm9wIGluIHNvdXJjZSApIHtcbiAgICAgICAgICBvYmpbcHJvcF0gPSBzb3VyY2VbcHJvcF07XG4gICAgICAgIH1cbiAgICAgIH0pO1xuICAgICAgcmV0dXJuIG9iajtcbiAgICB9XG4gIH07XG4gIC8vIEVORCBNaW5pYXR1cmUgdW5kZXJzY29yZSBpbXBsXG5cbiAgLy8gSmVkIGlzIGEgY29uc3RydWN0b3IgZnVuY3Rpb25cbiAgdmFyIEplZCA9IGZ1bmN0aW9uICggb3B0aW9ucyApIHtcbiAgICAvLyBTb21lIG1pbmltYWwgZGVmYXVsdHNcbiAgICB0aGlzLmRlZmF1bHRzID0ge1xuICAgICAgXCJsb2NhbGVfZGF0YVwiIDoge1xuICAgICAgICBcIm1lc3NhZ2VzXCIgOiB7XG4gICAgICAgICAgXCJcIiA6IHtcbiAgICAgICAgICAgIFwiZG9tYWluXCIgICAgICAgOiBcIm1lc3NhZ2VzXCIsXG4gICAgICAgICAgICBcImxhbmdcIiAgICAgICAgIDogXCJlblwiLFxuICAgICAgICAgICAgXCJwbHVyYWxfZm9ybXNcIiA6IFwibnBsdXJhbHM9MjsgcGx1cmFsPShuICE9IDEpO1wiXG4gICAgICAgICAgfVxuICAgICAgICAgIC8vIFRoZXJlIGFyZSBubyBkZWZhdWx0IGtleXMsIHRob3VnaFxuICAgICAgICB9XG4gICAgICB9LFxuICAgICAgLy8gVGhlIGRlZmF1bHQgZG9tYWluIGlmIG9uZSBpcyBtaXNzaW5nXG4gICAgICBcImRvbWFpblwiIDogXCJtZXNzYWdlc1wiLFxuICAgICAgLy8gZW5hYmxlIGRlYnVnIG1vZGUgdG8gbG9nIHVudHJhbnNsYXRlZCBzdHJpbmdzIHRvIHRoZSBjb25zb2xlXG4gICAgICBcImRlYnVnXCIgOiBmYWxzZVxuICAgIH07XG5cbiAgICAvLyBNaXggaW4gdGhlIHNlbnQgb3B0aW9ucyB3aXRoIHRoZSBkZWZhdWx0IG9wdGlvbnNcbiAgICB0aGlzLm9wdGlvbnMgPSBfLmV4dGVuZCgge30sIHRoaXMuZGVmYXVsdHMsIG9wdGlvbnMgKTtcbiAgICB0aGlzLnRleHRkb21haW4oIHRoaXMub3B0aW9ucy5kb21haW4gKTtcblxuICAgIGlmICggb3B0aW9ucy5kb21haW4gJiYgISB0aGlzLm9wdGlvbnMubG9jYWxlX2RhdGFbIHRoaXMub3B0aW9ucy5kb21haW4gXSApIHtcbiAgICAgIHRocm93IG5ldyBFcnJvcignVGV4dCBkb21haW4gc2V0IHRvIG5vbi1leGlzdGVudCBkb21haW46IGAnICsgb3B0aW9ucy5kb21haW4gKyAnYCcpO1xuICAgIH1cbiAgfTtcblxuICAvLyBUaGUgZ2V0dGV4dCBzcGVjIHNldHMgdGhpcyBjaGFyYWN0ZXIgYXMgdGhlIGRlZmF1bHRcbiAgLy8gZGVsaW1pdGVyIGZvciBjb250ZXh0IGxvb2t1cHMuXG4gIC8vIGUuZy46IGNvbnRleHRcXHUwMDA0a2V5XG4gIC8vIElmIHlvdXIgdHJhbnNsYXRpb24gY29tcGFueSB1c2VzIHNvbWV0aGluZyBkaWZmZXJlbnQsXG4gIC8vIGp1c3QgY2hhbmdlIHRoaXMgYXQgYW55IHRpbWUgYW5kIGl0IHdpbGwgdXNlIHRoYXQgaW5zdGVhZC5cbiAgSmVkLmNvbnRleHRfZGVsaW1pdGVyID0gU3RyaW5nLmZyb21DaGFyQ29kZSggNCApO1xuXG4gIGZ1bmN0aW9uIGdldFBsdXJhbEZvcm1GdW5jICggcGx1cmFsX2Zvcm1fc3RyaW5nICkge1xuICAgIHJldHVybiBKZWQuUEYuY29tcGlsZSggcGx1cmFsX2Zvcm1fc3RyaW5nIHx8IFwibnBsdXJhbHM9MjsgcGx1cmFsPShuICE9IDEpO1wiKTtcbiAgfVxuXG4gIGZ1bmN0aW9uIENoYWluKCBrZXksIGkxOG4gKXtcbiAgICB0aGlzLl9rZXkgPSBrZXk7XG4gICAgdGhpcy5faTE4biA9IGkxOG47XG4gIH1cblxuICAvLyBDcmVhdGUgYSBjaGFpbmFibGUgYXBpIGZvciBhZGRpbmcgYXJncyBwcmV0dGlseVxuICBfLmV4dGVuZCggQ2hhaW4ucHJvdG90eXBlLCB7XG4gICAgb25Eb21haW4gOiBmdW5jdGlvbiAoIGRvbWFpbiApIHtcbiAgICAgIHRoaXMuX2RvbWFpbiA9IGRvbWFpbjtcbiAgICAgIHJldHVybiB0aGlzO1xuICAgIH0sXG4gICAgd2l0aENvbnRleHQgOiBmdW5jdGlvbiAoIGNvbnRleHQgKSB7XG4gICAgICB0aGlzLl9jb250ZXh0ID0gY29udGV4dDtcbiAgICAgIHJldHVybiB0aGlzO1xuICAgIH0sXG4gICAgaWZQbHVyYWwgOiBmdW5jdGlvbiAoIG51bSwgcGtleSApIHtcbiAgICAgIHRoaXMuX3ZhbCA9IG51bTtcbiAgICAgIHRoaXMuX3BrZXkgPSBwa2V5O1xuICAgICAgcmV0dXJuIHRoaXM7XG4gICAgfSxcbiAgICBmZXRjaCA6IGZ1bmN0aW9uICggc0FyciApIHtcbiAgICAgIGlmICgge30udG9TdHJpbmcuY2FsbCggc0FyciApICE9ICdbb2JqZWN0IEFycmF5XScgKSB7XG4gICAgICAgIHNBcnIgPSBbXS5zbGljZS5jYWxsKGFyZ3VtZW50cywgMCk7XG4gICAgICB9XG4gICAgICByZXR1cm4gKCBzQXJyICYmIHNBcnIubGVuZ3RoID8gSmVkLnNwcmludGYgOiBmdW5jdGlvbih4KXsgcmV0dXJuIHg7IH0gKShcbiAgICAgICAgdGhpcy5faTE4bi5kY25wZ2V0dGV4dCh0aGlzLl9kb21haW4sIHRoaXMuX2NvbnRleHQsIHRoaXMuX2tleSwgdGhpcy5fcGtleSwgdGhpcy5fdmFsKSxcbiAgICAgICAgc0FyclxuICAgICAgKTtcbiAgICB9XG4gIH0pO1xuXG4gIC8vIEFkZCBmdW5jdGlvbnMgdG8gdGhlIEplZCBwcm90b3R5cGUuXG4gIC8vIFRoZXNlIHdpbGwgYmUgdGhlIGZ1bmN0aW9ucyBvbiB0aGUgb2JqZWN0IHRoYXQncyByZXR1cm5lZFxuICAvLyBmcm9tIGNyZWF0aW5nIGEgYG5ldyBKZWQoKWBcbiAgLy8gVGhlc2Ugc2VlbSByZWR1bmRhbnQsIGJ1dCB0aGV5IGd6aXAgcHJldHR5IHdlbGwuXG4gIF8uZXh0ZW5kKCBKZWQucHJvdG90eXBlLCB7XG4gICAgLy8gVGhlIHNleGllciBhcGkgc3RhcnQgcG9pbnRcbiAgICB0cmFuc2xhdGUgOiBmdW5jdGlvbiAoIGtleSApIHtcbiAgICAgIHJldHVybiBuZXcgQ2hhaW4oIGtleSwgdGhpcyApO1xuICAgIH0sXG5cbiAgICB0ZXh0ZG9tYWluIDogZnVuY3Rpb24gKCBkb21haW4gKSB7XG4gICAgICBpZiAoICEgZG9tYWluICkge1xuICAgICAgICByZXR1cm4gdGhpcy5fdGV4dGRvbWFpbjtcbiAgICAgIH1cbiAgICAgIHRoaXMuX3RleHRkb21haW4gPSBkb21haW47XG4gICAgfSxcblxuICAgIGdldHRleHQgOiBmdW5jdGlvbiAoIGtleSApIHtcbiAgICAgIHJldHVybiB0aGlzLmRjbnBnZXR0ZXh0LmNhbGwoIHRoaXMsIHVuZGVmLCB1bmRlZiwga2V5ICk7XG4gICAgfSxcblxuICAgIGRnZXR0ZXh0IDogZnVuY3Rpb24gKCBkb21haW4sIGtleSApIHtcbiAgICAgcmV0dXJuIHRoaXMuZGNucGdldHRleHQuY2FsbCggdGhpcywgZG9tYWluLCB1bmRlZiwga2V5ICk7XG4gICAgfSxcblxuICAgIGRjZ2V0dGV4dCA6IGZ1bmN0aW9uICggZG9tYWluICwga2V5IC8qLCBjYXRlZ29yeSAqLyApIHtcbiAgICAgIC8vIElnbm9yZXMgdGhlIGNhdGVnb3J5IGFueXdheXNcbiAgICAgIHJldHVybiB0aGlzLmRjbnBnZXR0ZXh0LmNhbGwoIHRoaXMsIGRvbWFpbiwgdW5kZWYsIGtleSApO1xuICAgIH0sXG5cbiAgICBuZ2V0dGV4dCA6IGZ1bmN0aW9uICggc2tleSwgcGtleSwgdmFsICkge1xuICAgICAgcmV0dXJuIHRoaXMuZGNucGdldHRleHQuY2FsbCggdGhpcywgdW5kZWYsIHVuZGVmLCBza2V5LCBwa2V5LCB2YWwgKTtcbiAgICB9LFxuXG4gICAgZG5nZXR0ZXh0IDogZnVuY3Rpb24gKCBkb21haW4sIHNrZXksIHBrZXksIHZhbCApIHtcbiAgICAgIHJldHVybiB0aGlzLmRjbnBnZXR0ZXh0LmNhbGwoIHRoaXMsIGRvbWFpbiwgdW5kZWYsIHNrZXksIHBrZXksIHZhbCApO1xuICAgIH0sXG5cbiAgICBkY25nZXR0ZXh0IDogZnVuY3Rpb24gKCBkb21haW4sIHNrZXksIHBrZXksIHZhbC8qLCBjYXRlZ29yeSAqLykge1xuICAgICAgcmV0dXJuIHRoaXMuZGNucGdldHRleHQuY2FsbCggdGhpcywgZG9tYWluLCB1bmRlZiwgc2tleSwgcGtleSwgdmFsICk7XG4gICAgfSxcblxuICAgIHBnZXR0ZXh0IDogZnVuY3Rpb24gKCBjb250ZXh0LCBrZXkgKSB7XG4gICAgICByZXR1cm4gdGhpcy5kY25wZ2V0dGV4dC5jYWxsKCB0aGlzLCB1bmRlZiwgY29udGV4dCwga2V5ICk7XG4gICAgfSxcblxuICAgIGRwZ2V0dGV4dCA6IGZ1bmN0aW9uICggZG9tYWluLCBjb250ZXh0LCBrZXkgKSB7XG4gICAgICByZXR1cm4gdGhpcy5kY25wZ2V0dGV4dC5jYWxsKCB0aGlzLCBkb21haW4sIGNvbnRleHQsIGtleSApO1xuICAgIH0sXG5cbiAgICBkY3BnZXR0ZXh0IDogZnVuY3Rpb24gKCBkb21haW4sIGNvbnRleHQsIGtleS8qLCBjYXRlZ29yeSAqLykge1xuICAgICAgcmV0dXJuIHRoaXMuZGNucGdldHRleHQuY2FsbCggdGhpcywgZG9tYWluLCBjb250ZXh0LCBrZXkgKTtcbiAgICB9LFxuXG4gICAgbnBnZXR0ZXh0IDogZnVuY3Rpb24gKCBjb250ZXh0LCBza2V5LCBwa2V5LCB2YWwgKSB7XG4gICAgICByZXR1cm4gdGhpcy5kY25wZ2V0dGV4dC5jYWxsKCB0aGlzLCB1bmRlZiwgY29udGV4dCwgc2tleSwgcGtleSwgdmFsICk7XG4gICAgfSxcblxuICAgIGRucGdldHRleHQgOiBmdW5jdGlvbiAoIGRvbWFpbiwgY29udGV4dCwgc2tleSwgcGtleSwgdmFsICkge1xuICAgICAgcmV0dXJuIHRoaXMuZGNucGdldHRleHQuY2FsbCggdGhpcywgZG9tYWluLCBjb250ZXh0LCBza2V5LCBwa2V5LCB2YWwgKTtcbiAgICB9LFxuXG4gICAgLy8gVGhlIG1vc3QgZnVsbHkgcXVhbGlmaWVkIGdldHRleHQgZnVuY3Rpb24uIEl0IGhhcyBldmVyeSBvcHRpb24uXG4gICAgLy8gU2luY2UgaXQgaGFzIGV2ZXJ5IG9wdGlvbiwgd2UgY2FuIHVzZSBpdCBmcm9tIGV2ZXJ5IG90aGVyIG1ldGhvZC5cbiAgICAvLyBUaGlzIGlzIHRoZSBicmVhZCBhbmQgYnV0dGVyLlxuICAgIC8vIFRlY2huaWNhbGx5IHRoZXJlIHNob3VsZCBiZSBvbmUgbW9yZSBhcmd1bWVudCBpbiB0aGlzIGZ1bmN0aW9uIGZvciAnQ2F0ZWdvcnknLFxuICAgIC8vIGJ1dCBzaW5jZSB3ZSBuZXZlciB1c2UgaXQsIHdlIG1pZ2h0IGFzIHdlbGwgbm90IHdhc3RlIHRoZSBieXRlcyB0byBkZWZpbmUgaXQuXG4gICAgZGNucGdldHRleHQgOiBmdW5jdGlvbiAoIGRvbWFpbiwgY29udGV4dCwgc2luZ3VsYXJfa2V5LCBwbHVyYWxfa2V5LCB2YWwgKSB7XG4gICAgICAvLyBTZXQgc29tZSBkZWZhdWx0c1xuXG4gICAgICBwbHVyYWxfa2V5ID0gcGx1cmFsX2tleSB8fCBzaW5ndWxhcl9rZXk7XG5cbiAgICAgIC8vIFVzZSB0aGUgZ2xvYmFsIGRvbWFpbiBkZWZhdWx0IGlmIG9uZVxuICAgICAgLy8gaXNuJ3QgZXhwbGljaXRseSBwYXNzZWQgaW5cbiAgICAgIGRvbWFpbiA9IGRvbWFpbiB8fCB0aGlzLl90ZXh0ZG9tYWluO1xuXG4gICAgICB2YXIgZmFsbGJhY2s7XG5cbiAgICAgIC8vIEhhbmRsZSBzcGVjaWFsIGNhc2VzXG5cbiAgICAgIC8vIE5vIG9wdGlvbnMgZm91bmRcbiAgICAgIGlmICggISB0aGlzLm9wdGlvbnMgKSB7XG4gICAgICAgIC8vIFRoZXJlJ3MgbGlrZWx5IHNvbWV0aGluZyB3cm9uZywgYnV0IHdlJ2xsIHJldHVybiB0aGUgY29ycmVjdCBrZXkgZm9yIGVuZ2xpc2hcbiAgICAgICAgLy8gV2UgZG8gdGhpcyBieSBpbnN0YW50aWF0aW5nIGEgYnJhbmQgbmV3IEplZCBpbnN0YW5jZSB3aXRoIHRoZSBkZWZhdWx0IHNldFxuICAgICAgICAvLyBmb3IgZXZlcnl0aGluZyB0aGF0IGNvdWxkIGJlIGJyb2tlbi5cbiAgICAgICAgZmFsbGJhY2sgPSBuZXcgSmVkKCk7XG4gICAgICAgIHJldHVybiBmYWxsYmFjay5kY25wZ2V0dGV4dC5jYWxsKCBmYWxsYmFjaywgdW5kZWZpbmVkLCB1bmRlZmluZWQsIHNpbmd1bGFyX2tleSwgcGx1cmFsX2tleSwgdmFsICk7XG4gICAgICB9XG5cbiAgICAgIC8vIE5vIHRyYW5zbGF0aW9uIGRhdGEgcHJvdmlkZWRcbiAgICAgIGlmICggISB0aGlzLm9wdGlvbnMubG9jYWxlX2RhdGEgKSB7XG4gICAgICAgIHRocm93IG5ldyBFcnJvcignTm8gbG9jYWxlIGRhdGEgcHJvdmlkZWQuJyk7XG4gICAgICB9XG5cbiAgICAgIGlmICggISB0aGlzLm9wdGlvbnMubG9jYWxlX2RhdGFbIGRvbWFpbiBdICkge1xuICAgICAgICB0aHJvdyBuZXcgRXJyb3IoJ0RvbWFpbiBgJyArIGRvbWFpbiArICdgIHdhcyBub3QgZm91bmQuJyk7XG4gICAgICB9XG5cbiAgICAgIGlmICggISB0aGlzLm9wdGlvbnMubG9jYWxlX2RhdGFbIGRvbWFpbiBdWyBcIlwiIF0gKSB7XG4gICAgICAgIHRocm93IG5ldyBFcnJvcignTm8gbG9jYWxlIG1ldGEgaW5mb3JtYXRpb24gcHJvdmlkZWQuJyk7XG4gICAgICB9XG5cbiAgICAgIC8vIE1ha2Ugc3VyZSB3ZSBoYXZlIGEgdHJ1dGh5IGtleS4gT3RoZXJ3aXNlIHdlIG1pZ2h0IHN0YXJ0IGxvb2tpbmdcbiAgICAgIC8vIGludG8gdGhlIGVtcHR5IHN0cmluZyBrZXksIHdoaWNoIGlzIHRoZSBvcHRpb25zIGZvciB0aGUgbG9jYWxlXG4gICAgICAvLyBkYXRhLlxuICAgICAgaWYgKCAhIHNpbmd1bGFyX2tleSApIHtcbiAgICAgICAgdGhyb3cgbmV3IEVycm9yKCdObyB0cmFuc2xhdGlvbiBrZXkgZm91bmQuJyk7XG4gICAgICB9XG5cbiAgICAgIHZhciBrZXkgID0gY29udGV4dCA/IGNvbnRleHQgKyBKZWQuY29udGV4dF9kZWxpbWl0ZXIgKyBzaW5ndWxhcl9rZXkgOiBzaW5ndWxhcl9rZXksXG4gICAgICAgICAgbG9jYWxlX2RhdGEgPSB0aGlzLm9wdGlvbnMubG9jYWxlX2RhdGEsXG4gICAgICAgICAgZGljdCA9IGxvY2FsZV9kYXRhWyBkb21haW4gXSxcbiAgICAgICAgICBkZWZhdWx0Q29uZiA9IChsb2NhbGVfZGF0YS5tZXNzYWdlcyB8fCB0aGlzLmRlZmF1bHRzLmxvY2FsZV9kYXRhLm1lc3NhZ2VzKVtcIlwiXSxcbiAgICAgICAgICBwbHVyYWxGb3JtcyA9IGRpY3RbXCJcIl0ucGx1cmFsX2Zvcm1zIHx8IGRpY3RbXCJcIl1bXCJQbHVyYWwtRm9ybXNcIl0gfHwgZGljdFtcIlwiXVtcInBsdXJhbC1mb3Jtc1wiXSB8fCBkZWZhdWx0Q29uZi5wbHVyYWxfZm9ybXMgfHwgZGVmYXVsdENvbmZbXCJQbHVyYWwtRm9ybXNcIl0gfHwgZGVmYXVsdENvbmZbXCJwbHVyYWwtZm9ybXNcIl0sXG4gICAgICAgICAgdmFsX2xpc3QsXG4gICAgICAgICAgcmVzO1xuXG4gICAgICB2YXIgdmFsX2lkeDtcbiAgICAgIGlmICh2YWwgPT09IHVuZGVmaW5lZCkge1xuICAgICAgICAvLyBObyB2YWx1ZSBwYXNzZWQgaW47IGFzc3VtZSBzaW5ndWxhciBrZXkgbG9va3VwLlxuICAgICAgICB2YWxfaWR4ID0gMDtcblxuICAgICAgfSBlbHNlIHtcbiAgICAgICAgLy8gVmFsdWUgaGFzIGJlZW4gcGFzc2VkIGluOyB1c2UgcGx1cmFsLWZvcm1zIGNhbGN1bGF0aW9ucy5cblxuICAgICAgICAvLyBIYW5kbGUgaW52YWxpZCBudW1iZXJzLCBidXQgdHJ5IGNhc3Rpbmcgc3RyaW5ncyBmb3IgZ29vZCBtZWFzdXJlXG4gICAgICAgIGlmICggdHlwZW9mIHZhbCAhPSAnbnVtYmVyJyApIHtcbiAgICAgICAgICB2YWwgPSBwYXJzZUludCggdmFsLCAxMCApO1xuXG4gICAgICAgICAgaWYgKCBpc05hTiggdmFsICkgKSB7XG4gICAgICAgICAgICB0aHJvdyBuZXcgRXJyb3IoJ1RoZSBudW1iZXIgdGhhdCB3YXMgcGFzc2VkIGluIGlzIG5vdCBhIG51bWJlci4nKTtcbiAgICAgICAgICB9XG4gICAgICAgIH1cblxuICAgICAgICB2YWxfaWR4ID0gZ2V0UGx1cmFsRm9ybUZ1bmMocGx1cmFsRm9ybXMpKHZhbCk7XG4gICAgICB9XG5cbiAgICAgIC8vIFRocm93IGFuIGVycm9yIGlmIGEgZG9tYWluIGlzbid0IGZvdW5kXG4gICAgICBpZiAoICEgZGljdCApIHtcbiAgICAgICAgdGhyb3cgbmV3IEVycm9yKCdObyBkb21haW4gbmFtZWQgYCcgKyBkb21haW4gKyAnYCBjb3VsZCBiZSBmb3VuZC4nKTtcbiAgICAgIH1cblxuICAgICAgdmFsX2xpc3QgPSBkaWN0WyBrZXkgXTtcblxuICAgICAgLy8gSWYgdGhlcmUgaXMgbm8gbWF0Y2gsIHRoZW4gcmV2ZXJ0IGJhY2sgdG9cbiAgICAgIC8vIGVuZ2xpc2ggc3R5bGUgc2luZ3VsYXIvcGx1cmFsIHdpdGggdGhlIGtleXMgcGFzc2VkIGluLlxuICAgICAgaWYgKCAhIHZhbF9saXN0IHx8IHZhbF9pZHggPiB2YWxfbGlzdC5sZW5ndGggKSB7XG4gICAgICAgIGlmICh0aGlzLm9wdGlvbnMubWlzc2luZ19rZXlfY2FsbGJhY2spIHtcbiAgICAgICAgICB0aGlzLm9wdGlvbnMubWlzc2luZ19rZXlfY2FsbGJhY2soa2V5LCBkb21haW4pO1xuICAgICAgICB9XG4gICAgICAgIHJlcyA9IFsgc2luZ3VsYXJfa2V5LCBwbHVyYWxfa2V5IF07XG5cbiAgICAgICAgLy8gY29sbGVjdCB1bnRyYW5zbGF0ZWQgc3RyaW5nc1xuICAgICAgICBpZiAodGhpcy5vcHRpb25zLmRlYnVnPT09dHJ1ZSkge1xuICAgICAgICAgIGNvbnNvbGUubG9nKHJlc1sgZ2V0UGx1cmFsRm9ybUZ1bmMocGx1cmFsRm9ybXMpKCB2YWwgKSBdKTtcbiAgICAgICAgfVxuICAgICAgICByZXR1cm4gcmVzWyBnZXRQbHVyYWxGb3JtRnVuYygpKCB2YWwgKSBdO1xuICAgICAgfVxuXG4gICAgICByZXMgPSB2YWxfbGlzdFsgdmFsX2lkeCBdO1xuXG4gICAgICAvLyBUaGlzIGluY2x1ZGVzIGVtcHR5IHN0cmluZ3Mgb24gcHVycG9zZVxuICAgICAgaWYgKCAhIHJlcyAgKSB7XG4gICAgICAgIHJlcyA9IFsgc2luZ3VsYXJfa2V5LCBwbHVyYWxfa2V5IF07XG4gICAgICAgIHJldHVybiByZXNbIGdldFBsdXJhbEZvcm1GdW5jKCkoIHZhbCApIF07XG4gICAgICB9XG4gICAgICByZXR1cm4gcmVzO1xuICAgIH1cbiAgfSk7XG5cblxuICAvLyBXZSBhZGQgaW4gc3ByaW50ZiBjYXBhYmlsaXRpZXMgZm9yIHBvc3QgdHJhbnNsYXRpb24gdmFsdWUgaW50ZXJvbGF0aW9uXG4gIC8vIFRoaXMgaXMgbm90IGludGVybmFsbHkgdXNlZCwgc28geW91IGNhbiByZW1vdmUgaXQgaWYgeW91IGhhdmUgdGhpc1xuICAvLyBhdmFpbGFibGUgc29tZXdoZXJlIGVsc2UsIG9yIHdhbnQgdG8gdXNlIGEgZGlmZmVyZW50IHN5c3RlbS5cblxuICAvLyBXZSBfc2xpZ2h0bHlfIG1vZGlmeSB0aGUgbm9ybWFsIHNwcmludGYgYmVoYXZpb3IgdG8gbW9yZSBncmFjZWZ1bGx5IGhhbmRsZVxuICAvLyB1bmRlZmluZWQgdmFsdWVzLlxuXG4gIC8qKlxuICAgc3ByaW50ZigpIGZvciBKYXZhU2NyaXB0IDAuNy1iZXRhMVxuICAgaHR0cDovL3d3dy5kaXZlaW50b2phdmFzY3JpcHQuY29tL3Byb2plY3RzL2phdmFzY3JpcHQtc3ByaW50ZlxuXG4gICBDb3B5cmlnaHQgKGMpIEFsZXhhbmRydSBNYXJhc3RlYW51IDxhbGV4YWhvbGljIFthdCkgZ21haWwgKGRvdF0gY29tPlxuICAgQWxsIHJpZ2h0cyByZXNlcnZlZC5cblxuICAgUmVkaXN0cmlidXRpb24gYW5kIHVzZSBpbiBzb3VyY2UgYW5kIGJpbmFyeSBmb3Jtcywgd2l0aCBvciB3aXRob3V0XG4gICBtb2RpZmljYXRpb24sIGFyZSBwZXJtaXR0ZWQgcHJvdmlkZWQgdGhhdCB0aGUgZm9sbG93aW5nIGNvbmRpdGlvbnMgYXJlIG1ldDpcbiAgICAgICAqIFJlZGlzdHJpYnV0aW9ucyBvZiBzb3VyY2UgY29kZSBtdXN0IHJldGFpbiB0aGUgYWJvdmUgY29weXJpZ2h0XG4gICAgICAgICBub3RpY2UsIHRoaXMgbGlzdCBvZiBjb25kaXRpb25zIGFuZCB0aGUgZm9sbG93aW5nIGRpc2NsYWltZXIuXG4gICAgICAgKiBSZWRpc3RyaWJ1dGlvbnMgaW4gYmluYXJ5IGZvcm0gbXVzdCByZXByb2R1Y2UgdGhlIGFib3ZlIGNvcHlyaWdodFxuICAgICAgICAgbm90aWNlLCB0aGlzIGxpc3Qgb2YgY29uZGl0aW9ucyBhbmQgdGhlIGZvbGxvd2luZyBkaXNjbGFpbWVyIGluIHRoZVxuICAgICAgICAgZG9jdW1lbnRhdGlvbiBhbmQvb3Igb3RoZXIgbWF0ZXJpYWxzIHByb3ZpZGVkIHdpdGggdGhlIGRpc3RyaWJ1dGlvbi5cbiAgICAgICAqIE5laXRoZXIgdGhlIG5hbWUgb2Ygc3ByaW50ZigpIGZvciBKYXZhU2NyaXB0IG5vciB0aGVcbiAgICAgICAgIG5hbWVzIG9mIGl0cyBjb250cmlidXRvcnMgbWF5IGJlIHVzZWQgdG8gZW5kb3JzZSBvciBwcm9tb3RlIHByb2R1Y3RzXG4gICAgICAgICBkZXJpdmVkIGZyb20gdGhpcyBzb2Z0d2FyZSB3aXRob3V0IHNwZWNpZmljIHByaW9yIHdyaXR0ZW4gcGVybWlzc2lvbi5cblxuICAgVEhJUyBTT0ZUV0FSRSBJUyBQUk9WSURFRCBCWSBUSEUgQ09QWVJJR0hUIEhPTERFUlMgQU5EIENPTlRSSUJVVE9SUyBcIkFTIElTXCIgQU5EXG4gICBBTlkgRVhQUkVTUyBPUiBJTVBMSUVEIFdBUlJBTlRJRVMsIElOQ0xVRElORywgQlVUIE5PVCBMSU1JVEVEIFRPLCBUSEUgSU1QTElFRFxuICAgV0FSUkFOVElFUyBPRiBNRVJDSEFOVEFCSUxJVFkgQU5EIEZJVE5FU1MgRk9SIEEgUEFSVElDVUxBUiBQVVJQT1NFIEFSRVxuICAgRElTQ0xBSU1FRC4gSU4gTk8gRVZFTlQgU0hBTEwgQWxleGFuZHJ1IE1hcmFzdGVhbnUgQkUgTElBQkxFIEZPUiBBTllcbiAgIERJUkVDVCwgSU5ESVJFQ1QsIElOQ0lERU5UQUwsIFNQRUNJQUwsIEVYRU1QTEFSWSwgT1IgQ09OU0VRVUVOVElBTCBEQU1BR0VTXG4gICAoSU5DTFVESU5HLCBCVVQgTk9UIExJTUlURUQgVE8sIFBST0NVUkVNRU5UIE9GIFNVQlNUSVRVVEUgR09PRFMgT1IgU0VSVklDRVM7XG4gICBMT1NTIE9GIFVTRSwgREFUQSwgT1IgUFJPRklUUzsgT1IgQlVTSU5FU1MgSU5URVJSVVBUSU9OKSBIT1dFVkVSIENBVVNFRCBBTkRcbiAgIE9OIEFOWSBUSEVPUlkgT0YgTElBQklMSVRZLCBXSEVUSEVSIElOIENPTlRSQUNULCBTVFJJQ1QgTElBQklMSVRZLCBPUiBUT1JUXG4gICAoSU5DTFVESU5HIE5FR0xJR0VOQ0UgT1IgT1RIRVJXSVNFKSBBUklTSU5HIElOIEFOWSBXQVkgT1VUIE9GIFRIRSBVU0UgT0YgVEhJU1xuICAgU09GVFdBUkUsIEVWRU4gSUYgQURWSVNFRCBPRiBUSEUgUE9TU0lCSUxJVFkgT0YgU1VDSCBEQU1BR0UuXG4gICovXG4gIHZhciBzcHJpbnRmID0gKGZ1bmN0aW9uKCkge1xuICAgIGZ1bmN0aW9uIGdldF90eXBlKHZhcmlhYmxlKSB7XG4gICAgICByZXR1cm4gT2JqZWN0LnByb3RvdHlwZS50b1N0cmluZy5jYWxsKHZhcmlhYmxlKS5zbGljZSg4LCAtMSkudG9Mb3dlckNhc2UoKTtcbiAgICB9XG4gICAgZnVuY3Rpb24gc3RyX3JlcGVhdChpbnB1dCwgbXVsdGlwbGllcikge1xuICAgICAgZm9yICh2YXIgb3V0cHV0ID0gW107IG11bHRpcGxpZXIgPiAwOyBvdXRwdXRbLS1tdWx0aXBsaWVyXSA9IGlucHV0KSB7LyogZG8gbm90aGluZyAqL31cbiAgICAgIHJldHVybiBvdXRwdXQuam9pbignJyk7XG4gICAgfVxuXG4gICAgdmFyIHN0cl9mb3JtYXQgPSBmdW5jdGlvbigpIHtcbiAgICAgIGlmICghc3RyX2Zvcm1hdC5jYWNoZS5oYXNPd25Qcm9wZXJ0eShhcmd1bWVudHNbMF0pKSB7XG4gICAgICAgIHN0cl9mb3JtYXQuY2FjaGVbYXJndW1lbnRzWzBdXSA9IHN0cl9mb3JtYXQucGFyc2UoYXJndW1lbnRzWzBdKTtcbiAgICAgIH1cbiAgICAgIHJldHVybiBzdHJfZm9ybWF0LmZvcm1hdC5jYWxsKG51bGwsIHN0cl9mb3JtYXQuY2FjaGVbYXJndW1lbnRzWzBdXSwgYXJndW1lbnRzKTtcbiAgICB9O1xuXG4gICAgc3RyX2Zvcm1hdC5mb3JtYXQgPSBmdW5jdGlvbihwYXJzZV90cmVlLCBhcmd2KSB7XG4gICAgICB2YXIgY3Vyc29yID0gMSwgdHJlZV9sZW5ndGggPSBwYXJzZV90cmVlLmxlbmd0aCwgbm9kZV90eXBlID0gJycsIGFyZywgb3V0cHV0ID0gW10sIGksIGssIG1hdGNoLCBwYWQsIHBhZF9jaGFyYWN0ZXIsIHBhZF9sZW5ndGg7XG4gICAgICBmb3IgKGkgPSAwOyBpIDwgdHJlZV9sZW5ndGg7IGkrKykge1xuICAgICAgICBub2RlX3R5cGUgPSBnZXRfdHlwZShwYXJzZV90cmVlW2ldKTtcbiAgICAgICAgaWYgKG5vZGVfdHlwZSA9PT0gJ3N0cmluZycpIHtcbiAgICAgICAgICBvdXRwdXQucHVzaChwYXJzZV90cmVlW2ldKTtcbiAgICAgICAgfVxuICAgICAgICBlbHNlIGlmIChub2RlX3R5cGUgPT09ICdhcnJheScpIHtcbiAgICAgICAgICBtYXRjaCA9IHBhcnNlX3RyZWVbaV07IC8vIGNvbnZlbmllbmNlIHB1cnBvc2VzIG9ubHlcbiAgICAgICAgICBpZiAobWF0Y2hbMl0pIHsgLy8ga2V5d29yZCBhcmd1bWVudFxuICAgICAgICAgICAgYXJnID0gYXJndltjdXJzb3JdO1xuICAgICAgICAgICAgZm9yIChrID0gMDsgayA8IG1hdGNoWzJdLmxlbmd0aDsgaysrKSB7XG4gICAgICAgICAgICAgIGlmICghYXJnLmhhc093blByb3BlcnR5KG1hdGNoWzJdW2tdKSkge1xuICAgICAgICAgICAgICAgIHRocm93KHNwcmludGYoJ1tzcHJpbnRmXSBwcm9wZXJ0eSBcIiVzXCIgZG9lcyBub3QgZXhpc3QnLCBtYXRjaFsyXVtrXSkpO1xuICAgICAgICAgICAgICB9XG4gICAgICAgICAgICAgIGFyZyA9IGFyZ1ttYXRjaFsyXVtrXV07XG4gICAgICAgICAgICB9XG4gICAgICAgICAgfVxuICAgICAgICAgIGVsc2UgaWYgKG1hdGNoWzFdKSB7IC8vIHBvc2l0aW9uYWwgYXJndW1lbnQgKGV4cGxpY2l0KVxuICAgICAgICAgICAgYXJnID0gYXJndlttYXRjaFsxXV07XG4gICAgICAgICAgfVxuICAgICAgICAgIGVsc2UgeyAvLyBwb3NpdGlvbmFsIGFyZ3VtZW50IChpbXBsaWNpdClcbiAgICAgICAgICAgIGFyZyA9IGFyZ3ZbY3Vyc29yKytdO1xuICAgICAgICAgIH1cblxuICAgICAgICAgIGlmICgvW15zXS8udGVzdChtYXRjaFs4XSkgJiYgKGdldF90eXBlKGFyZykgIT0gJ251bWJlcicpKSB7XG4gICAgICAgICAgICB0aHJvdyhzcHJpbnRmKCdbc3ByaW50Zl0gZXhwZWN0aW5nIG51bWJlciBidXQgZm91bmQgJXMnLCBnZXRfdHlwZShhcmcpKSk7XG4gICAgICAgICAgfVxuXG4gICAgICAgICAgLy8gSmVkIEVESVRcbiAgICAgICAgICBpZiAoIHR5cGVvZiBhcmcgPT0gJ3VuZGVmaW5lZCcgfHwgYXJnID09PSBudWxsICkge1xuICAgICAgICAgICAgYXJnID0gJyc7XG4gICAgICAgICAgfVxuICAgICAgICAgIC8vIEplZCBFRElUXG5cbiAgICAgICAgICBzd2l0Y2ggKG1hdGNoWzhdKSB7XG4gICAgICAgICAgICBjYXNlICdiJzogYXJnID0gYXJnLnRvU3RyaW5nKDIpOyBicmVhaztcbiAgICAgICAgICAgIGNhc2UgJ2MnOiBhcmcgPSBTdHJpbmcuZnJvbUNoYXJDb2RlKGFyZyk7IGJyZWFrO1xuICAgICAgICAgICAgY2FzZSAnZCc6IGFyZyA9IHBhcnNlSW50KGFyZywgMTApOyBicmVhaztcbiAgICAgICAgICAgIGNhc2UgJ2UnOiBhcmcgPSBtYXRjaFs3XSA/IGFyZy50b0V4cG9uZW50aWFsKG1hdGNoWzddKSA6IGFyZy50b0V4cG9uZW50aWFsKCk7IGJyZWFrO1xuICAgICAgICAgICAgY2FzZSAnZic6IGFyZyA9IG1hdGNoWzddID8gcGFyc2VGbG9hdChhcmcpLnRvRml4ZWQobWF0Y2hbN10pIDogcGFyc2VGbG9hdChhcmcpOyBicmVhaztcbiAgICAgICAgICAgIGNhc2UgJ28nOiBhcmcgPSBhcmcudG9TdHJpbmcoOCk7IGJyZWFrO1xuICAgICAgICAgICAgY2FzZSAncyc6IGFyZyA9ICgoYXJnID0gU3RyaW5nKGFyZykpICYmIG1hdGNoWzddID8gYXJnLnN1YnN0cmluZygwLCBtYXRjaFs3XSkgOiBhcmcpOyBicmVhaztcbiAgICAgICAgICAgIGNhc2UgJ3UnOiBhcmcgPSBNYXRoLmFicyhhcmcpOyBicmVhaztcbiAgICAgICAgICAgIGNhc2UgJ3gnOiBhcmcgPSBhcmcudG9TdHJpbmcoMTYpOyBicmVhaztcbiAgICAgICAgICAgIGNhc2UgJ1gnOiBhcmcgPSBhcmcudG9TdHJpbmcoMTYpLnRvVXBwZXJDYXNlKCk7IGJyZWFrO1xuICAgICAgICAgIH1cbiAgICAgICAgICBhcmcgPSAoL1tkZWZdLy50ZXN0KG1hdGNoWzhdKSAmJiBtYXRjaFszXSAmJiBhcmcgPj0gMCA/ICcrJysgYXJnIDogYXJnKTtcbiAgICAgICAgICBwYWRfY2hhcmFjdGVyID0gbWF0Y2hbNF0gPyBtYXRjaFs0XSA9PSAnMCcgPyAnMCcgOiBtYXRjaFs0XS5jaGFyQXQoMSkgOiAnICc7XG4gICAgICAgICAgcGFkX2xlbmd0aCA9IG1hdGNoWzZdIC0gU3RyaW5nKGFyZykubGVuZ3RoO1xuICAgICAgICAgIHBhZCA9IG1hdGNoWzZdID8gc3RyX3JlcGVhdChwYWRfY2hhcmFjdGVyLCBwYWRfbGVuZ3RoKSA6ICcnO1xuICAgICAgICAgIG91dHB1dC5wdXNoKG1hdGNoWzVdID8gYXJnICsgcGFkIDogcGFkICsgYXJnKTtcbiAgICAgICAgfVxuICAgICAgfVxuICAgICAgcmV0dXJuIG91dHB1dC5qb2luKCcnKTtcbiAgICB9O1xuXG4gICAgc3RyX2Zvcm1hdC5jYWNoZSA9IHt9O1xuXG4gICAgc3RyX2Zvcm1hdC5wYXJzZSA9IGZ1bmN0aW9uKGZtdCkge1xuICAgICAgdmFyIF9mbXQgPSBmbXQsIG1hdGNoID0gW10sIHBhcnNlX3RyZWUgPSBbXSwgYXJnX25hbWVzID0gMDtcbiAgICAgIHdoaWxlIChfZm10KSB7XG4gICAgICAgIGlmICgobWF0Y2ggPSAvXlteXFx4MjVdKy8uZXhlYyhfZm10KSkgIT09IG51bGwpIHtcbiAgICAgICAgICBwYXJzZV90cmVlLnB1c2gobWF0Y2hbMF0pO1xuICAgICAgICB9XG4gICAgICAgIGVsc2UgaWYgKChtYXRjaCA9IC9eXFx4MjV7Mn0vLmV4ZWMoX2ZtdCkpICE9PSBudWxsKSB7XG4gICAgICAgICAgcGFyc2VfdHJlZS5wdXNoKCclJyk7XG4gICAgICAgIH1cbiAgICAgICAgZWxzZSBpZiAoKG1hdGNoID0gL15cXHgyNSg/OihbMS05XVxcZCopXFwkfFxcKChbXlxcKV0rKVxcKSk/KFxcKyk/KDB8J1teJF0pPygtKT8oXFxkKyk/KD86XFwuKFxcZCspKT8oW2ItZm9zdXhYXSkvLmV4ZWMoX2ZtdCkpICE9PSBudWxsKSB7XG4gICAgICAgICAgaWYgKG1hdGNoWzJdKSB7XG4gICAgICAgICAgICBhcmdfbmFtZXMgfD0gMTtcbiAgICAgICAgICAgIHZhciBmaWVsZF9saXN0ID0gW10sIHJlcGxhY2VtZW50X2ZpZWxkID0gbWF0Y2hbMl0sIGZpZWxkX21hdGNoID0gW107XG4gICAgICAgICAgICBpZiAoKGZpZWxkX21hdGNoID0gL14oW2Etel9dW2Etel9cXGRdKikvaS5leGVjKHJlcGxhY2VtZW50X2ZpZWxkKSkgIT09IG51bGwpIHtcbiAgICAgICAgICAgICAgZmllbGRfbGlzdC5wdXNoKGZpZWxkX21hdGNoWzFdKTtcbiAgICAgICAgICAgICAgd2hpbGUgKChyZXBsYWNlbWVudF9maWVsZCA9IHJlcGxhY2VtZW50X2ZpZWxkLnN1YnN0cmluZyhmaWVsZF9tYXRjaFswXS5sZW5ndGgpKSAhPT0gJycpIHtcbiAgICAgICAgICAgICAgICBpZiAoKGZpZWxkX21hdGNoID0gL15cXC4oW2Etel9dW2Etel9cXGRdKikvaS5leGVjKHJlcGxhY2VtZW50X2ZpZWxkKSkgIT09IG51bGwpIHtcbiAgICAgICAgICAgICAgICAgIGZpZWxkX2xpc3QucHVzaChmaWVsZF9tYXRjaFsxXSk7XG4gICAgICAgICAgICAgICAgfVxuICAgICAgICAgICAgICAgIGVsc2UgaWYgKChmaWVsZF9tYXRjaCA9IC9eXFxbKFxcZCspXFxdLy5leGVjKHJlcGxhY2VtZW50X2ZpZWxkKSkgIT09IG51bGwpIHtcbiAgICAgICAgICAgICAgICAgIGZpZWxkX2xpc3QucHVzaChmaWVsZF9tYXRjaFsxXSk7XG4gICAgICAgICAgICAgICAgfVxuICAgICAgICAgICAgICAgIGVsc2Uge1xuICAgICAgICAgICAgICAgICAgdGhyb3coJ1tzcHJpbnRmXSBodWg/Jyk7XG4gICAgICAgICAgICAgICAgfVxuICAgICAgICAgICAgICB9XG4gICAgICAgICAgICB9XG4gICAgICAgICAgICBlbHNlIHtcbiAgICAgICAgICAgICAgdGhyb3coJ1tzcHJpbnRmXSBodWg/Jyk7XG4gICAgICAgICAgICB9XG4gICAgICAgICAgICBtYXRjaFsyXSA9IGZpZWxkX2xpc3Q7XG4gICAgICAgICAgfVxuICAgICAgICAgIGVsc2Uge1xuICAgICAgICAgICAgYXJnX25hbWVzIHw9IDI7XG4gICAgICAgICAgfVxuICAgICAgICAgIGlmIChhcmdfbmFtZXMgPT09IDMpIHtcbiAgICAgICAgICAgIHRocm93KCdbc3ByaW50Zl0gbWl4aW5nIHBvc2l0aW9uYWwgYW5kIG5hbWVkIHBsYWNlaG9sZGVycyBpcyBub3QgKHlldCkgc3VwcG9ydGVkJyk7XG4gICAgICAgICAgfVxuICAgICAgICAgIHBhcnNlX3RyZWUucHVzaChtYXRjaCk7XG4gICAgICAgIH1cbiAgICAgICAgZWxzZSB7XG4gICAgICAgICAgdGhyb3coJ1tzcHJpbnRmXSBodWg/Jyk7XG4gICAgICAgIH1cbiAgICAgICAgX2ZtdCA9IF9mbXQuc3Vic3RyaW5nKG1hdGNoWzBdLmxlbmd0aCk7XG4gICAgICB9XG4gICAgICByZXR1cm4gcGFyc2VfdHJlZTtcbiAgICB9O1xuXG4gICAgcmV0dXJuIHN0cl9mb3JtYXQ7XG4gIH0pKCk7XG5cbiAgdmFyIHZzcHJpbnRmID0gZnVuY3Rpb24oZm10LCBhcmd2KSB7XG4gICAgYXJndi51bnNoaWZ0KGZtdCk7XG4gICAgcmV0dXJuIHNwcmludGYuYXBwbHkobnVsbCwgYXJndik7XG4gIH07XG5cbiAgSmVkLnBhcnNlX3BsdXJhbCA9IGZ1bmN0aW9uICggcGx1cmFsX2Zvcm1zLCBuICkge1xuICAgIHBsdXJhbF9mb3JtcyA9IHBsdXJhbF9mb3Jtcy5yZXBsYWNlKC9uL2csIG4pO1xuICAgIHJldHVybiBKZWQucGFyc2VfZXhwcmVzc2lvbihwbHVyYWxfZm9ybXMpO1xuICB9O1xuXG4gIEplZC5zcHJpbnRmID0gZnVuY3Rpb24gKCBmbXQsIGFyZ3MgKSB7XG4gICAgaWYgKCB7fS50b1N0cmluZy5jYWxsKCBhcmdzICkgPT0gJ1tvYmplY3QgQXJyYXldJyApIHtcbiAgICAgIHJldHVybiB2c3ByaW50ZiggZm10LCBbXS5zbGljZS5jYWxsKGFyZ3MpICk7XG4gICAgfVxuICAgIHJldHVybiBzcHJpbnRmLmFwcGx5KHRoaXMsIFtdLnNsaWNlLmNhbGwoYXJndW1lbnRzKSApO1xuICB9O1xuXG4gIEplZC5wcm90b3R5cGUuc3ByaW50ZiA9IGZ1bmN0aW9uICgpIHtcbiAgICByZXR1cm4gSmVkLnNwcmludGYuYXBwbHkodGhpcywgYXJndW1lbnRzKTtcbiAgfTtcbiAgLy8gRU5EIHNwcmludGYgSW1wbGVtZW50YXRpb25cblxuICAvLyBTdGFydCB0aGUgUGx1cmFsIGZvcm1zIHNlY3Rpb25cbiAgLy8gVGhpcyBpcyBhIGZ1bGwgcGx1cmFsIGZvcm0gZXhwcmVzc2lvbiBwYXJzZXIuIEl0IGlzIHVzZWQgdG8gYXZvaWRcbiAgLy8gcnVubmluZyAnZXZhbCcgb3IgJ25ldyBGdW5jdGlvbicgZGlyZWN0bHkgYWdhaW5zdCB0aGUgcGx1cmFsXG4gIC8vIGZvcm1zLlxuICAvL1xuICAvLyBUaGlzIGNhbiBiZSBpbXBvcnRhbnQgaWYgeW91IGdldCB0cmFuc2xhdGlvbnMgZG9uZSB0aHJvdWdoIGEgM3JkXG4gIC8vIHBhcnR5IHZlbmRvci4gSSBlbmNvdXJhZ2UgeW91IHRvIHVzZSB0aGlzIGluc3RlYWQsIGhvd2V2ZXIsIElcbiAgLy8gYWxzbyB3aWxsIHByb3ZpZGUgYSAncHJlY29tcGlsZXInIHRoYXQgeW91IGNhbiB1c2UgYXQgYnVpbGQgdGltZVxuICAvLyB0byBvdXRwdXQgdmFsaWQvc2FmZSBmdW5jdGlvbiByZXByZXNlbnRhdGlvbnMgb2YgdGhlIHBsdXJhbCBmb3JtXG4gIC8vIGV4cHJlc3Npb25zLiBUaGlzIG1lYW5zIHlvdSBjYW4gYnVpbGQgdGhpcyBjb2RlIG91dCBmb3IgdGhlIG1vc3RcbiAgLy8gcGFydC5cbiAgSmVkLlBGID0ge307XG5cbiAgSmVkLlBGLnBhcnNlID0gZnVuY3Rpb24gKCBwICkge1xuICAgIHZhciBwbHVyYWxfc3RyID0gSmVkLlBGLmV4dHJhY3RQbHVyYWxFeHByKCBwICk7XG4gICAgcmV0dXJuIEplZC5QRi5wYXJzZXIucGFyc2UuY2FsbChKZWQuUEYucGFyc2VyLCBwbHVyYWxfc3RyKTtcbiAgfTtcblxuICBKZWQuUEYuY29tcGlsZSA9IGZ1bmN0aW9uICggcCApIHtcbiAgICAvLyBIYW5kbGUgdHJ1ZXMgYW5kIGZhbHNlcyBhcyAwIGFuZCAxXG4gICAgZnVuY3Rpb24gaW1wbHkoIHZhbCApIHtcbiAgICAgIHJldHVybiAodmFsID09PSB0cnVlID8gMSA6IHZhbCA/IHZhbCA6IDApO1xuICAgIH1cblxuICAgIHZhciBhc3QgPSBKZWQuUEYucGFyc2UoIHAgKTtcbiAgICByZXR1cm4gZnVuY3Rpb24gKCBuICkge1xuICAgICAgcmV0dXJuIGltcGx5KCBKZWQuUEYuaW50ZXJwcmV0ZXIoIGFzdCApKCBuICkgKTtcbiAgICB9O1xuICB9O1xuXG4gIEplZC5QRi5pbnRlcnByZXRlciA9IGZ1bmN0aW9uICggYXN0ICkge1xuICAgIHJldHVybiBmdW5jdGlvbiAoIG4gKSB7XG4gICAgICB2YXIgcmVzO1xuICAgICAgc3dpdGNoICggYXN0LnR5cGUgKSB7XG4gICAgICAgIGNhc2UgJ0dST1VQJzpcbiAgICAgICAgICByZXR1cm4gSmVkLlBGLmludGVycHJldGVyKCBhc3QuZXhwciApKCBuICk7XG4gICAgICAgIGNhc2UgJ1RFUk5BUlknOlxuICAgICAgICAgIGlmICggSmVkLlBGLmludGVycHJldGVyKCBhc3QuZXhwciApKCBuICkgKSB7XG4gICAgICAgICAgICByZXR1cm4gSmVkLlBGLmludGVycHJldGVyKCBhc3QudHJ1dGh5ICkoIG4gKTtcbiAgICAgICAgICB9XG4gICAgICAgICAgcmV0dXJuIEplZC5QRi5pbnRlcnByZXRlciggYXN0LmZhbHNleSApKCBuICk7XG4gICAgICAgIGNhc2UgJ09SJzpcbiAgICAgICAgICByZXR1cm4gSmVkLlBGLmludGVycHJldGVyKCBhc3QubGVmdCApKCBuICkgfHwgSmVkLlBGLmludGVycHJldGVyKCBhc3QucmlnaHQgKSggbiApO1xuICAgICAgICBjYXNlICdBTkQnOlxuICAgICAgICAgIHJldHVybiBKZWQuUEYuaW50ZXJwcmV0ZXIoIGFzdC5sZWZ0ICkoIG4gKSAmJiBKZWQuUEYuaW50ZXJwcmV0ZXIoIGFzdC5yaWdodCApKCBuICk7XG4gICAgICAgIGNhc2UgJ0xUJzpcbiAgICAgICAgICByZXR1cm4gSmVkLlBGLmludGVycHJldGVyKCBhc3QubGVmdCApKCBuICkgPCBKZWQuUEYuaW50ZXJwcmV0ZXIoIGFzdC5yaWdodCApKCBuICk7XG4gICAgICAgIGNhc2UgJ0dUJzpcbiAgICAgICAgICByZXR1cm4gSmVkLlBGLmludGVycHJldGVyKCBhc3QubGVmdCApKCBuICkgPiBKZWQuUEYuaW50ZXJwcmV0ZXIoIGFzdC5yaWdodCApKCBuICk7XG4gICAgICAgIGNhc2UgJ0xURSc6XG4gICAgICAgICAgcmV0dXJuIEplZC5QRi5pbnRlcnByZXRlciggYXN0LmxlZnQgKSggbiApIDw9IEplZC5QRi5pbnRlcnByZXRlciggYXN0LnJpZ2h0ICkoIG4gKTtcbiAgICAgICAgY2FzZSAnR1RFJzpcbiAgICAgICAgICByZXR1cm4gSmVkLlBGLmludGVycHJldGVyKCBhc3QubGVmdCApKCBuICkgPj0gSmVkLlBGLmludGVycHJldGVyKCBhc3QucmlnaHQgKSggbiApO1xuICAgICAgICBjYXNlICdFUSc6XG4gICAgICAgICAgcmV0dXJuIEplZC5QRi5pbnRlcnByZXRlciggYXN0LmxlZnQgKSggbiApID09IEplZC5QRi5pbnRlcnByZXRlciggYXN0LnJpZ2h0ICkoIG4gKTtcbiAgICAgICAgY2FzZSAnTkVRJzpcbiAgICAgICAgICByZXR1cm4gSmVkLlBGLmludGVycHJldGVyKCBhc3QubGVmdCApKCBuICkgIT0gSmVkLlBGLmludGVycHJldGVyKCBhc3QucmlnaHQgKSggbiApO1xuICAgICAgICBjYXNlICdNT0QnOlxuICAgICAgICAgIHJldHVybiBKZWQuUEYuaW50ZXJwcmV0ZXIoIGFzdC5sZWZ0ICkoIG4gKSAlIEplZC5QRi5pbnRlcnByZXRlciggYXN0LnJpZ2h0ICkoIG4gKTtcbiAgICAgICAgY2FzZSAnVkFSJzpcbiAgICAgICAgICByZXR1cm4gbjtcbiAgICAgICAgY2FzZSAnTlVNJzpcbiAgICAgICAgICByZXR1cm4gYXN0LnZhbDtcbiAgICAgICAgZGVmYXVsdDpcbiAgICAgICAgICB0aHJvdyBuZXcgRXJyb3IoXCJJbnZhbGlkIFRva2VuIGZvdW5kLlwiKTtcbiAgICAgIH1cbiAgICB9O1xuICB9O1xuXG4gIEplZC5QRi5leHRyYWN0UGx1cmFsRXhwciA9IGZ1bmN0aW9uICggcCApIHtcbiAgICAvLyB0cmltIGZpcnN0XG4gICAgcCA9IHAucmVwbGFjZSgvXlxcc1xccyovLCAnJykucmVwbGFjZSgvXFxzXFxzKiQvLCAnJyk7XG5cbiAgICBpZiAoISAvO1xccyokLy50ZXN0KHApKSB7XG4gICAgICBwID0gcC5jb25jYXQoJzsnKTtcbiAgICB9XG5cbiAgICB2YXIgbnBsdXJhbHNfcmUgPSAvbnBsdXJhbHNcXD0oXFxkKyk7LyxcbiAgICAgICAgcGx1cmFsX3JlID0gL3BsdXJhbFxcPSguKik7LyxcbiAgICAgICAgbnBsdXJhbHNfbWF0Y2hlcyA9IHAubWF0Y2goIG5wbHVyYWxzX3JlICksXG4gICAgICAgIHJlcyA9IHt9LFxuICAgICAgICBwbHVyYWxfbWF0Y2hlcztcblxuICAgIC8vIEZpbmQgdGhlIG5wbHVyYWxzIG51bWJlclxuICAgIGlmICggbnBsdXJhbHNfbWF0Y2hlcy5sZW5ndGggPiAxICkge1xuICAgICAgcmVzLm5wbHVyYWxzID0gbnBsdXJhbHNfbWF0Y2hlc1sxXTtcbiAgICB9XG4gICAgZWxzZSB7XG4gICAgICB0aHJvdyBuZXcgRXJyb3IoJ25wbHVyYWxzIG5vdCBmb3VuZCBpbiBwbHVyYWxfZm9ybXMgc3RyaW5nOiAnICsgcCApO1xuICAgIH1cblxuICAgIC8vIHJlbW92ZSB0aGF0IGRhdGEgdG8gZ2V0IHRvIHRoZSBmb3JtdWxhXG4gICAgcCA9IHAucmVwbGFjZSggbnBsdXJhbHNfcmUsIFwiXCIgKTtcbiAgICBwbHVyYWxfbWF0Y2hlcyA9IHAubWF0Y2goIHBsdXJhbF9yZSApO1xuXG4gICAgaWYgKCEoIHBsdXJhbF9tYXRjaGVzICYmIHBsdXJhbF9tYXRjaGVzLmxlbmd0aCA+IDEgKSApIHtcbiAgICAgIHRocm93IG5ldyBFcnJvcignYHBsdXJhbGAgZXhwcmVzc2lvbiBub3QgZm91bmQ6ICcgKyBwKTtcbiAgICB9XG4gICAgcmV0dXJuIHBsdXJhbF9tYXRjaGVzWyAxIF07XG4gIH07XG5cbiAgLyogSmlzb24gZ2VuZXJhdGVkIHBhcnNlciAqL1xuICBKZWQuUEYucGFyc2VyID0gKGZ1bmN0aW9uKCl7XG5cbnZhciBwYXJzZXIgPSB7dHJhY2U6IGZ1bmN0aW9uIHRyYWNlKCkgeyB9LFxueXk6IHt9LFxuc3ltYm9sc186IHtcImVycm9yXCI6MixcImV4cHJlc3Npb25zXCI6MyxcImVcIjo0LFwiRU9GXCI6NSxcIj9cIjo2LFwiOlwiOjcsXCJ8fFwiOjgsXCImJlwiOjksXCI8XCI6MTAsXCI8PVwiOjExLFwiPlwiOjEyLFwiPj1cIjoxMyxcIiE9XCI6MTQsXCI9PVwiOjE1LFwiJVwiOjE2LFwiKFwiOjE3LFwiKVwiOjE4LFwiblwiOjE5LFwiTlVNQkVSXCI6MjAsXCIkYWNjZXB0XCI6MCxcIiRlbmRcIjoxfSxcbnRlcm1pbmFsc186IHsyOlwiZXJyb3JcIiw1OlwiRU9GXCIsNjpcIj9cIiw3OlwiOlwiLDg6XCJ8fFwiLDk6XCImJlwiLDEwOlwiPFwiLDExOlwiPD1cIiwxMjpcIj5cIiwxMzpcIj49XCIsMTQ6XCIhPVwiLDE1OlwiPT1cIiwxNjpcIiVcIiwxNzpcIihcIiwxODpcIilcIiwxOTpcIm5cIiwyMDpcIk5VTUJFUlwifSxcbnByb2R1Y3Rpb25zXzogWzAsWzMsMl0sWzQsNV0sWzQsM10sWzQsM10sWzQsM10sWzQsM10sWzQsM10sWzQsM10sWzQsM10sWzQsM10sWzQsM10sWzQsM10sWzQsMV0sWzQsMV1dLFxucGVyZm9ybUFjdGlvbjogZnVuY3Rpb24gYW5vbnltb3VzKHl5dGV4dCx5eWxlbmcseXlsaW5lbm8seXkseXlzdGF0ZSwkJCxfJCkge1xuXG52YXIgJDAgPSAkJC5sZW5ndGggLSAxO1xuc3dpdGNoICh5eXN0YXRlKSB7XG5jYXNlIDE6IHJldHVybiB7IHR5cGUgOiAnR1JPVVAnLCBleHByOiAkJFskMC0xXSB9O1xuYnJlYWs7XG5jYXNlIDI6dGhpcy4kID0geyB0eXBlOiAnVEVSTkFSWScsIGV4cHI6ICQkWyQwLTRdLCB0cnV0aHkgOiAkJFskMC0yXSwgZmFsc2V5OiAkJFskMF0gfTtcbmJyZWFrO1xuY2FzZSAzOnRoaXMuJCA9IHsgdHlwZTogXCJPUlwiLCBsZWZ0OiAkJFskMC0yXSwgcmlnaHQ6ICQkWyQwXSB9O1xuYnJlYWs7XG5jYXNlIDQ6dGhpcy4kID0geyB0eXBlOiBcIkFORFwiLCBsZWZ0OiAkJFskMC0yXSwgcmlnaHQ6ICQkWyQwXSB9O1xuYnJlYWs7XG5jYXNlIDU6dGhpcy4kID0geyB0eXBlOiAnTFQnLCBsZWZ0OiAkJFskMC0yXSwgcmlnaHQ6ICQkWyQwXSB9O1xuYnJlYWs7XG5jYXNlIDY6dGhpcy4kID0geyB0eXBlOiAnTFRFJywgbGVmdDogJCRbJDAtMl0sIHJpZ2h0OiAkJFskMF0gfTtcbmJyZWFrO1xuY2FzZSA3OnRoaXMuJCA9IHsgdHlwZTogJ0dUJywgbGVmdDogJCRbJDAtMl0sIHJpZ2h0OiAkJFskMF0gfTtcbmJyZWFrO1xuY2FzZSA4OnRoaXMuJCA9IHsgdHlwZTogJ0dURScsIGxlZnQ6ICQkWyQwLTJdLCByaWdodDogJCRbJDBdIH07XG5icmVhaztcbmNhc2UgOTp0aGlzLiQgPSB7IHR5cGU6ICdORVEnLCBsZWZ0OiAkJFskMC0yXSwgcmlnaHQ6ICQkWyQwXSB9O1xuYnJlYWs7XG5jYXNlIDEwOnRoaXMuJCA9IHsgdHlwZTogJ0VRJywgbGVmdDogJCRbJDAtMl0sIHJpZ2h0OiAkJFskMF0gfTtcbmJyZWFrO1xuY2FzZSAxMTp0aGlzLiQgPSB7IHR5cGU6ICdNT0QnLCBsZWZ0OiAkJFskMC0yXSwgcmlnaHQ6ICQkWyQwXSB9O1xuYnJlYWs7XG5jYXNlIDEyOnRoaXMuJCA9IHsgdHlwZTogJ0dST1VQJywgZXhwcjogJCRbJDAtMV0gfTtcbmJyZWFrO1xuY2FzZSAxMzp0aGlzLiQgPSB7IHR5cGU6ICdWQVInIH07XG5icmVhaztcbmNhc2UgMTQ6dGhpcy4kID0geyB0eXBlOiAnTlVNJywgdmFsOiBOdW1iZXIoeXl0ZXh0KSB9O1xuYnJlYWs7XG59XG59LFxudGFibGU6IFt7MzoxLDQ6MiwxNzpbMSwzXSwxOTpbMSw0XSwyMDpbMSw1XX0sezE6WzNdfSx7NTpbMSw2XSw2OlsxLDddLDg6WzEsOF0sOTpbMSw5XSwxMDpbMSwxMF0sMTE6WzEsMTFdLDEyOlsxLDEyXSwxMzpbMSwxM10sMTQ6WzEsMTRdLDE1OlsxLDE1XSwxNjpbMSwxNl19LHs0OjE3LDE3OlsxLDNdLDE5OlsxLDRdLDIwOlsxLDVdfSx7NTpbMiwxM10sNjpbMiwxM10sNzpbMiwxM10sODpbMiwxM10sOTpbMiwxM10sMTA6WzIsMTNdLDExOlsyLDEzXSwxMjpbMiwxM10sMTM6WzIsMTNdLDE0OlsyLDEzXSwxNTpbMiwxM10sMTY6WzIsMTNdLDE4OlsyLDEzXX0sezU6WzIsMTRdLDY6WzIsMTRdLDc6WzIsMTRdLDg6WzIsMTRdLDk6WzIsMTRdLDEwOlsyLDE0XSwxMTpbMiwxNF0sMTI6WzIsMTRdLDEzOlsyLDE0XSwxNDpbMiwxNF0sMTU6WzIsMTRdLDE2OlsyLDE0XSwxODpbMiwxNF19LHsxOlsyLDFdfSx7NDoxOCwxNzpbMSwzXSwxOTpbMSw0XSwyMDpbMSw1XX0sezQ6MTksMTc6WzEsM10sMTk6WzEsNF0sMjA6WzEsNV19LHs0OjIwLDE3OlsxLDNdLDE5OlsxLDRdLDIwOlsxLDVdfSx7NDoyMSwxNzpbMSwzXSwxOTpbMSw0XSwyMDpbMSw1XX0sezQ6MjIsMTc6WzEsM10sMTk6WzEsNF0sMjA6WzEsNV19LHs0OjIzLDE3OlsxLDNdLDE5OlsxLDRdLDIwOlsxLDVdfSx7NDoyNCwxNzpbMSwzXSwxOTpbMSw0XSwyMDpbMSw1XX0sezQ6MjUsMTc6WzEsM10sMTk6WzEsNF0sMjA6WzEsNV19LHs0OjI2LDE3OlsxLDNdLDE5OlsxLDRdLDIwOlsxLDVdfSx7NDoyNywxNzpbMSwzXSwxOTpbMSw0XSwyMDpbMSw1XX0sezY6WzEsN10sODpbMSw4XSw5OlsxLDldLDEwOlsxLDEwXSwxMTpbMSwxMV0sMTI6WzEsMTJdLDEzOlsxLDEzXSwxNDpbMSwxNF0sMTU6WzEsMTVdLDE2OlsxLDE2XSwxODpbMSwyOF19LHs2OlsxLDddLDc6WzEsMjldLDg6WzEsOF0sOTpbMSw5XSwxMDpbMSwxMF0sMTE6WzEsMTFdLDEyOlsxLDEyXSwxMzpbMSwxM10sMTQ6WzEsMTRdLDE1OlsxLDE1XSwxNjpbMSwxNl19LHs1OlsyLDNdLDY6WzIsM10sNzpbMiwzXSw4OlsyLDNdLDk6WzEsOV0sMTA6WzEsMTBdLDExOlsxLDExXSwxMjpbMSwxMl0sMTM6WzEsMTNdLDE0OlsxLDE0XSwxNTpbMSwxNV0sMTY6WzEsMTZdLDE4OlsyLDNdfSx7NTpbMiw0XSw2OlsyLDRdLDc6WzIsNF0sODpbMiw0XSw5OlsyLDRdLDEwOlsxLDEwXSwxMTpbMSwxMV0sMTI6WzEsMTJdLDEzOlsxLDEzXSwxNDpbMSwxNF0sMTU6WzEsMTVdLDE2OlsxLDE2XSwxODpbMiw0XX0sezU6WzIsNV0sNjpbMiw1XSw3OlsyLDVdLDg6WzIsNV0sOTpbMiw1XSwxMDpbMiw1XSwxMTpbMiw1XSwxMjpbMiw1XSwxMzpbMiw1XSwxNDpbMiw1XSwxNTpbMiw1XSwxNjpbMSwxNl0sMTg6WzIsNV19LHs1OlsyLDZdLDY6WzIsNl0sNzpbMiw2XSw4OlsyLDZdLDk6WzIsNl0sMTA6WzIsNl0sMTE6WzIsNl0sMTI6WzIsNl0sMTM6WzIsNl0sMTQ6WzIsNl0sMTU6WzIsNl0sMTY6WzEsMTZdLDE4OlsyLDZdfSx7NTpbMiw3XSw2OlsyLDddLDc6WzIsN10sODpbMiw3XSw5OlsyLDddLDEwOlsyLDddLDExOlsyLDddLDEyOlsyLDddLDEzOlsyLDddLDE0OlsyLDddLDE1OlsyLDddLDE2OlsxLDE2XSwxODpbMiw3XX0sezU6WzIsOF0sNjpbMiw4XSw3OlsyLDhdLDg6WzIsOF0sOTpbMiw4XSwxMDpbMiw4XSwxMTpbMiw4XSwxMjpbMiw4XSwxMzpbMiw4XSwxNDpbMiw4XSwxNTpbMiw4XSwxNjpbMSwxNl0sMTg6WzIsOF19LHs1OlsyLDldLDY6WzIsOV0sNzpbMiw5XSw4OlsyLDldLDk6WzIsOV0sMTA6WzIsOV0sMTE6WzIsOV0sMTI6WzIsOV0sMTM6WzIsOV0sMTQ6WzIsOV0sMTU6WzIsOV0sMTY6WzEsMTZdLDE4OlsyLDldfSx7NTpbMiwxMF0sNjpbMiwxMF0sNzpbMiwxMF0sODpbMiwxMF0sOTpbMiwxMF0sMTA6WzIsMTBdLDExOlsyLDEwXSwxMjpbMiwxMF0sMTM6WzIsMTBdLDE0OlsyLDEwXSwxNTpbMiwxMF0sMTY6WzEsMTZdLDE4OlsyLDEwXX0sezU6WzIsMTFdLDY6WzIsMTFdLDc6WzIsMTFdLDg6WzIsMTFdLDk6WzIsMTFdLDEwOlsyLDExXSwxMTpbMiwxMV0sMTI6WzIsMTFdLDEzOlsyLDExXSwxNDpbMiwxMV0sMTU6WzIsMTFdLDE2OlsyLDExXSwxODpbMiwxMV19LHs1OlsyLDEyXSw2OlsyLDEyXSw3OlsyLDEyXSw4OlsyLDEyXSw5OlsyLDEyXSwxMDpbMiwxMl0sMTE6WzIsMTJdLDEyOlsyLDEyXSwxMzpbMiwxMl0sMTQ6WzIsMTJdLDE1OlsyLDEyXSwxNjpbMiwxMl0sMTg6WzIsMTJdfSx7NDozMCwxNzpbMSwzXSwxOTpbMSw0XSwyMDpbMSw1XX0sezU6WzIsMl0sNjpbMSw3XSw3OlsyLDJdLDg6WzEsOF0sOTpbMSw5XSwxMDpbMSwxMF0sMTE6WzEsMTFdLDEyOlsxLDEyXSwxMzpbMSwxM10sMTQ6WzEsMTRdLDE1OlsxLDE1XSwxNjpbMSwxNl0sMTg6WzIsMl19XSxcbmRlZmF1bHRBY3Rpb25zOiB7NjpbMiwxXX0sXG5wYXJzZUVycm9yOiBmdW5jdGlvbiBwYXJzZUVycm9yKHN0ciwgaGFzaCkge1xuICAgIHRocm93IG5ldyBFcnJvcihzdHIpO1xufSxcbnBhcnNlOiBmdW5jdGlvbiBwYXJzZShpbnB1dCkge1xuICAgIHZhciBzZWxmID0gdGhpcyxcbiAgICAgICAgc3RhY2sgPSBbMF0sXG4gICAgICAgIHZzdGFjayA9IFtudWxsXSwgLy8gc2VtYW50aWMgdmFsdWUgc3RhY2tcbiAgICAgICAgbHN0YWNrID0gW10sIC8vIGxvY2F0aW9uIHN0YWNrXG4gICAgICAgIHRhYmxlID0gdGhpcy50YWJsZSxcbiAgICAgICAgeXl0ZXh0ID0gJycsXG4gICAgICAgIHl5bGluZW5vID0gMCxcbiAgICAgICAgeXlsZW5nID0gMCxcbiAgICAgICAgcmVjb3ZlcmluZyA9IDAsXG4gICAgICAgIFRFUlJPUiA9IDIsXG4gICAgICAgIEVPRiA9IDE7XG5cbiAgICAvL3RoaXMucmVkdWN0aW9uQ291bnQgPSB0aGlzLnNoaWZ0Q291bnQgPSAwO1xuXG4gICAgdGhpcy5sZXhlci5zZXRJbnB1dChpbnB1dCk7XG4gICAgdGhpcy5sZXhlci55eSA9IHRoaXMueXk7XG4gICAgdGhpcy55eS5sZXhlciA9IHRoaXMubGV4ZXI7XG4gICAgaWYgKHR5cGVvZiB0aGlzLmxleGVyLnl5bGxvYyA9PSAndW5kZWZpbmVkJylcbiAgICAgICAgdGhpcy5sZXhlci55eWxsb2MgPSB7fTtcbiAgICB2YXIgeXlsb2MgPSB0aGlzLmxleGVyLnl5bGxvYztcbiAgICBsc3RhY2sucHVzaCh5eWxvYyk7XG5cbiAgICBpZiAodHlwZW9mIHRoaXMueXkucGFyc2VFcnJvciA9PT0gJ2Z1bmN0aW9uJylcbiAgICAgICAgdGhpcy5wYXJzZUVycm9yID0gdGhpcy55eS5wYXJzZUVycm9yO1xuXG4gICAgZnVuY3Rpb24gcG9wU3RhY2sgKG4pIHtcbiAgICAgICAgc3RhY2subGVuZ3RoID0gc3RhY2subGVuZ3RoIC0gMipuO1xuICAgICAgICB2c3RhY2subGVuZ3RoID0gdnN0YWNrLmxlbmd0aCAtIG47XG4gICAgICAgIGxzdGFjay5sZW5ndGggPSBsc3RhY2subGVuZ3RoIC0gbjtcbiAgICB9XG5cbiAgICBmdW5jdGlvbiBsZXgoKSB7XG4gICAgICAgIHZhciB0b2tlbjtcbiAgICAgICAgdG9rZW4gPSBzZWxmLmxleGVyLmxleCgpIHx8IDE7IC8vICRlbmQgPSAxXG4gICAgICAgIC8vIGlmIHRva2VuIGlzbid0IGl0cyBudW1lcmljIHZhbHVlLCBjb252ZXJ0XG4gICAgICAgIGlmICh0eXBlb2YgdG9rZW4gIT09ICdudW1iZXInKSB7XG4gICAgICAgICAgICB0b2tlbiA9IHNlbGYuc3ltYm9sc19bdG9rZW5dIHx8IHRva2VuO1xuICAgICAgICB9XG4gICAgICAgIHJldHVybiB0b2tlbjtcbiAgICB9XG5cbiAgICB2YXIgc3ltYm9sLCBwcmVFcnJvclN5bWJvbCwgc3RhdGUsIGFjdGlvbiwgYSwgciwgeXl2YWw9e30scCxsZW4sbmV3U3RhdGUsIGV4cGVjdGVkO1xuICAgIHdoaWxlICh0cnVlKSB7XG4gICAgICAgIC8vIHJldHJlaXZlIHN0YXRlIG51bWJlciBmcm9tIHRvcCBvZiBzdGFja1xuICAgICAgICBzdGF0ZSA9IHN0YWNrW3N0YWNrLmxlbmd0aC0xXTtcblxuICAgICAgICAvLyB1c2UgZGVmYXVsdCBhY3Rpb25zIGlmIGF2YWlsYWJsZVxuICAgICAgICBpZiAodGhpcy5kZWZhdWx0QWN0aW9uc1tzdGF0ZV0pIHtcbiAgICAgICAgICAgIGFjdGlvbiA9IHRoaXMuZGVmYXVsdEFjdGlvbnNbc3RhdGVdO1xuICAgICAgICB9IGVsc2Uge1xuICAgICAgICAgICAgaWYgKHN5bWJvbCA9PSBudWxsKVxuICAgICAgICAgICAgICAgIHN5bWJvbCA9IGxleCgpO1xuICAgICAgICAgICAgLy8gcmVhZCBhY3Rpb24gZm9yIGN1cnJlbnQgc3RhdGUgYW5kIGZpcnN0IGlucHV0XG4gICAgICAgICAgICBhY3Rpb24gPSB0YWJsZVtzdGF0ZV0gJiYgdGFibGVbc3RhdGVdW3N5bWJvbF07XG4gICAgICAgIH1cblxuICAgICAgICAvLyBoYW5kbGUgcGFyc2UgZXJyb3JcbiAgICAgICAgX2hhbmRsZV9lcnJvcjpcbiAgICAgICAgaWYgKHR5cGVvZiBhY3Rpb24gPT09ICd1bmRlZmluZWQnIHx8ICFhY3Rpb24ubGVuZ3RoIHx8ICFhY3Rpb25bMF0pIHtcblxuICAgICAgICAgICAgaWYgKCFyZWNvdmVyaW5nKSB7XG4gICAgICAgICAgICAgICAgLy8gUmVwb3J0IGVycm9yXG4gICAgICAgICAgICAgICAgZXhwZWN0ZWQgPSBbXTtcbiAgICAgICAgICAgICAgICBmb3IgKHAgaW4gdGFibGVbc3RhdGVdKSBpZiAodGhpcy50ZXJtaW5hbHNfW3BdICYmIHAgPiAyKSB7XG4gICAgICAgICAgICAgICAgICAgIGV4cGVjdGVkLnB1c2goXCInXCIrdGhpcy50ZXJtaW5hbHNfW3BdK1wiJ1wiKTtcbiAgICAgICAgICAgICAgICB9XG4gICAgICAgICAgICAgICAgdmFyIGVyclN0ciA9ICcnO1xuICAgICAgICAgICAgICAgIGlmICh0aGlzLmxleGVyLnNob3dQb3NpdGlvbikge1xuICAgICAgICAgICAgICAgICAgICBlcnJTdHIgPSAnUGFyc2UgZXJyb3Igb24gbGluZSAnKyh5eWxpbmVubysxKStcIjpcXG5cIit0aGlzLmxleGVyLnNob3dQb3NpdGlvbigpK1wiXFxuRXhwZWN0aW5nIFwiK2V4cGVjdGVkLmpvaW4oJywgJykgKyBcIiwgZ290ICdcIiArIHRoaXMudGVybWluYWxzX1tzeW1ib2xdKyBcIidcIjtcbiAgICAgICAgICAgICAgICB9IGVsc2Uge1xuICAgICAgICAgICAgICAgICAgICBlcnJTdHIgPSAnUGFyc2UgZXJyb3Igb24gbGluZSAnKyh5eWxpbmVubysxKStcIjogVW5leHBlY3RlZCBcIiArXG4gICAgICAgICAgICAgICAgICAgICAgICAgICAgICAgICAgKHN5bWJvbCA9PSAxIC8qRU9GKi8gPyBcImVuZCBvZiBpbnB1dFwiIDpcbiAgICAgICAgICAgICAgICAgICAgICAgICAgICAgICAgICAgICAgICAgICAgICAoXCInXCIrKHRoaXMudGVybWluYWxzX1tzeW1ib2xdIHx8IHN5bWJvbCkrXCInXCIpKTtcbiAgICAgICAgICAgICAgICB9XG4gICAgICAgICAgICAgICAgdGhpcy5wYXJzZUVycm9yKGVyclN0cixcbiAgICAgICAgICAgICAgICAgICAge3RleHQ6IHRoaXMubGV4ZXIubWF0Y2gsIHRva2VuOiB0aGlzLnRlcm1pbmFsc19bc3ltYm9sXSB8fCBzeW1ib2wsIGxpbmU6IHRoaXMubGV4ZXIueXlsaW5lbm8sIGxvYzogeXlsb2MsIGV4cGVjdGVkOiBleHBlY3RlZH0pO1xuICAgICAgICAgICAgfVxuXG4gICAgICAgICAgICAvLyBqdXN0IHJlY292ZXJlZCBmcm9tIGFub3RoZXIgZXJyb3JcbiAgICAgICAgICAgIGlmIChyZWNvdmVyaW5nID09IDMpIHtcbiAgICAgICAgICAgICAgICBpZiAoc3ltYm9sID09IEVPRikge1xuICAgICAgICAgICAgICAgICAgICB0aHJvdyBuZXcgRXJyb3IoZXJyU3RyIHx8ICdQYXJzaW5nIGhhbHRlZC4nKTtcbiAgICAgICAgICAgICAgICB9XG5cbiAgICAgICAgICAgICAgICAvLyBkaXNjYXJkIGN1cnJlbnQgbG9va2FoZWFkIGFuZCBncmFiIGFub3RoZXJcbiAgICAgICAgICAgICAgICB5eWxlbmcgPSB0aGlzLmxleGVyLnl5bGVuZztcbiAgICAgICAgICAgICAgICB5eXRleHQgPSB0aGlzLmxleGVyLnl5dGV4dDtcbiAgICAgICAgICAgICAgICB5eWxpbmVubyA9IHRoaXMubGV4ZXIueXlsaW5lbm87XG4gICAgICAgICAgICAgICAgeXlsb2MgPSB0aGlzLmxleGVyLnl5bGxvYztcbiAgICAgICAgICAgICAgICBzeW1ib2wgPSBsZXgoKTtcbiAgICAgICAgICAgIH1cblxuICAgICAgICAgICAgLy8gdHJ5IHRvIHJlY292ZXIgZnJvbSBlcnJvclxuICAgICAgICAgICAgd2hpbGUgKDEpIHtcbiAgICAgICAgICAgICAgICAvLyBjaGVjayBmb3IgZXJyb3IgcmVjb3ZlcnkgcnVsZSBpbiB0aGlzIHN0YXRlXG4gICAgICAgICAgICAgICAgaWYgKChURVJST1IudG9TdHJpbmcoKSkgaW4gdGFibGVbc3RhdGVdKSB7XG4gICAgICAgICAgICAgICAgICAgIGJyZWFrO1xuICAgICAgICAgICAgICAgIH1cbiAgICAgICAgICAgICAgICBpZiAoc3RhdGUgPT0gMCkge1xuICAgICAgICAgICAgICAgICAgICB0aHJvdyBuZXcgRXJyb3IoZXJyU3RyIHx8ICdQYXJzaW5nIGhhbHRlZC4nKTtcbiAgICAgICAgICAgICAgICB9XG4gICAgICAgICAgICAgICAgcG9wU3RhY2soMSk7XG4gICAgICAgICAgICAgICAgc3RhdGUgPSBzdGFja1tzdGFjay5sZW5ndGgtMV07XG4gICAgICAgICAgICB9XG5cbiAgICAgICAgICAgIHByZUVycm9yU3ltYm9sID0gc3ltYm9sOyAvLyBzYXZlIHRoZSBsb29rYWhlYWQgdG9rZW5cbiAgICAgICAgICAgIHN5bWJvbCA9IFRFUlJPUjsgICAgICAgICAvLyBpbnNlcnQgZ2VuZXJpYyBlcnJvciBzeW1ib2wgYXMgbmV3IGxvb2thaGVhZFxuICAgICAgICAgICAgc3RhdGUgPSBzdGFja1tzdGFjay5sZW5ndGgtMV07XG4gICAgICAgICAgICBhY3Rpb24gPSB0YWJsZVtzdGF0ZV0gJiYgdGFibGVbc3RhdGVdW1RFUlJPUl07XG4gICAgICAgICAgICByZWNvdmVyaW5nID0gMzsgLy8gYWxsb3cgMyByZWFsIHN5bWJvbHMgdG8gYmUgc2hpZnRlZCBiZWZvcmUgcmVwb3J0aW5nIGEgbmV3IGVycm9yXG4gICAgICAgIH1cblxuICAgICAgICAvLyB0aGlzIHNob3VsZG4ndCBoYXBwZW4sIHVubGVzcyByZXNvbHZlIGRlZmF1bHRzIGFyZSBvZmZcbiAgICAgICAgaWYgKGFjdGlvblswXSBpbnN0YW5jZW9mIEFycmF5ICYmIGFjdGlvbi5sZW5ndGggPiAxKSB7XG4gICAgICAgICAgICB0aHJvdyBuZXcgRXJyb3IoJ1BhcnNlIEVycm9yOiBtdWx0aXBsZSBhY3Rpb25zIHBvc3NpYmxlIGF0IHN0YXRlOiAnK3N0YXRlKycsIHRva2VuOiAnK3N5bWJvbCk7XG4gICAgICAgIH1cblxuICAgICAgICBzd2l0Y2ggKGFjdGlvblswXSkge1xuXG4gICAgICAgICAgICBjYXNlIDE6IC8vIHNoaWZ0XG4gICAgICAgICAgICAgICAgLy90aGlzLnNoaWZ0Q291bnQrKztcblxuICAgICAgICAgICAgICAgIHN0YWNrLnB1c2goc3ltYm9sKTtcbiAgICAgICAgICAgICAgICB2c3RhY2sucHVzaCh0aGlzLmxleGVyLnl5dGV4dCk7XG4gICAgICAgICAgICAgICAgbHN0YWNrLnB1c2godGhpcy5sZXhlci55eWxsb2MpO1xuICAgICAgICAgICAgICAgIHN0YWNrLnB1c2goYWN0aW9uWzFdKTsgLy8gcHVzaCBzdGF0ZVxuICAgICAgICAgICAgICAgIHN5bWJvbCA9IG51bGw7XG4gICAgICAgICAgICAgICAgaWYgKCFwcmVFcnJvclN5bWJvbCkgeyAvLyBub3JtYWwgZXhlY3V0aW9uL25vIGVycm9yXG4gICAgICAgICAgICAgICAgICAgIHl5bGVuZyA9IHRoaXMubGV4ZXIueXlsZW5nO1xuICAgICAgICAgICAgICAgICAgICB5eXRleHQgPSB0aGlzLmxleGVyLnl5dGV4dDtcbiAgICAgICAgICAgICAgICAgICAgeXlsaW5lbm8gPSB0aGlzLmxleGVyLnl5bGluZW5vO1xuICAgICAgICAgICAgICAgICAgICB5eWxvYyA9IHRoaXMubGV4ZXIueXlsbG9jO1xuICAgICAgICAgICAgICAgICAgICBpZiAocmVjb3ZlcmluZyA+IDApXG4gICAgICAgICAgICAgICAgICAgICAgICByZWNvdmVyaW5nLS07XG4gICAgICAgICAgICAgICAgfSBlbHNlIHsgLy8gZXJyb3IganVzdCBvY2N1cnJlZCwgcmVzdW1lIG9sZCBsb29rYWhlYWQgZi8gYmVmb3JlIGVycm9yXG4gICAgICAgICAgICAgICAgICAgIHN5bWJvbCA9IHByZUVycm9yU3ltYm9sO1xuICAgICAgICAgICAgICAgICAgICBwcmVFcnJvclN5bWJvbCA9IG51bGw7XG4gICAgICAgICAgICAgICAgfVxuICAgICAgICAgICAgICAgIGJyZWFrO1xuXG4gICAgICAgICAgICBjYXNlIDI6IC8vIHJlZHVjZVxuICAgICAgICAgICAgICAgIC8vdGhpcy5yZWR1Y3Rpb25Db3VudCsrO1xuXG4gICAgICAgICAgICAgICAgbGVuID0gdGhpcy5wcm9kdWN0aW9uc19bYWN0aW9uWzFdXVsxXTtcblxuICAgICAgICAgICAgICAgIC8vIHBlcmZvcm0gc2VtYW50aWMgYWN0aW9uXG4gICAgICAgICAgICAgICAgeXl2YWwuJCA9IHZzdGFja1t2c3RhY2subGVuZ3RoLWxlbl07IC8vIGRlZmF1bHQgdG8gJCQgPSAkMVxuICAgICAgICAgICAgICAgIC8vIGRlZmF1bHQgbG9jYXRpb24sIHVzZXMgZmlyc3QgdG9rZW4gZm9yIGZpcnN0cywgbGFzdCBmb3IgbGFzdHNcbiAgICAgICAgICAgICAgICB5eXZhbC5fJCA9IHtcbiAgICAgICAgICAgICAgICAgICAgZmlyc3RfbGluZTogbHN0YWNrW2xzdGFjay5sZW5ndGgtKGxlbnx8MSldLmZpcnN0X2xpbmUsXG4gICAgICAgICAgICAgICAgICAgIGxhc3RfbGluZTogbHN0YWNrW2xzdGFjay5sZW5ndGgtMV0ubGFzdF9saW5lLFxuICAgICAgICAgICAgICAgICAgICBmaXJzdF9jb2x1bW46IGxzdGFja1tsc3RhY2subGVuZ3RoLShsZW58fDEpXS5maXJzdF9jb2x1bW4sXG4gICAgICAgICAgICAgICAgICAgIGxhc3RfY29sdW1uOiBsc3RhY2tbbHN0YWNrLmxlbmd0aC0xXS5sYXN0X2NvbHVtblxuICAgICAgICAgICAgICAgIH07XG4gICAgICAgICAgICAgICAgciA9IHRoaXMucGVyZm9ybUFjdGlvbi5jYWxsKHl5dmFsLCB5eXRleHQsIHl5bGVuZywgeXlsaW5lbm8sIHRoaXMueXksIGFjdGlvblsxXSwgdnN0YWNrLCBsc3RhY2spO1xuXG4gICAgICAgICAgICAgICAgaWYgKHR5cGVvZiByICE9PSAndW5kZWZpbmVkJykge1xuICAgICAgICAgICAgICAgICAgICByZXR1cm4gcjtcbiAgICAgICAgICAgICAgICB9XG5cbiAgICAgICAgICAgICAgICAvLyBwb3Agb2ZmIHN0YWNrXG4gICAgICAgICAgICAgICAgaWYgKGxlbikge1xuICAgICAgICAgICAgICAgICAgICBzdGFjayA9IHN0YWNrLnNsaWNlKDAsLTEqbGVuKjIpO1xuICAgICAgICAgICAgICAgICAgICB2c3RhY2sgPSB2c3RhY2suc2xpY2UoMCwgLTEqbGVuKTtcbiAgICAgICAgICAgICAgICAgICAgbHN0YWNrID0gbHN0YWNrLnNsaWNlKDAsIC0xKmxlbik7XG4gICAgICAgICAgICAgICAgfVxuXG4gICAgICAgICAgICAgICAgc3RhY2sucHVzaCh0aGlzLnByb2R1Y3Rpb25zX1thY3Rpb25bMV1dWzBdKTsgICAgLy8gcHVzaCBub250ZXJtaW5hbCAocmVkdWNlKVxuICAgICAgICAgICAgICAgIHZzdGFjay5wdXNoKHl5dmFsLiQpO1xuICAgICAgICAgICAgICAgIGxzdGFjay5wdXNoKHl5dmFsLl8kKTtcbiAgICAgICAgICAgICAgICAvLyBnb3RvIG5ldyBzdGF0ZSA9IHRhYmxlW1NUQVRFXVtOT05URVJNSU5BTF1cbiAgICAgICAgICAgICAgICBuZXdTdGF0ZSA9IHRhYmxlW3N0YWNrW3N0YWNrLmxlbmd0aC0yXV1bc3RhY2tbc3RhY2subGVuZ3RoLTFdXTtcbiAgICAgICAgICAgICAgICBzdGFjay5wdXNoKG5ld1N0YXRlKTtcbiAgICAgICAgICAgICAgICBicmVhaztcblxuICAgICAgICAgICAgY2FzZSAzOiAvLyBhY2NlcHRcbiAgICAgICAgICAgICAgICByZXR1cm4gdHJ1ZTtcbiAgICAgICAgfVxuXG4gICAgfVxuXG4gICAgcmV0dXJuIHRydWU7XG59fTsvKiBKaXNvbiBnZW5lcmF0ZWQgbGV4ZXIgKi9cbnZhciBsZXhlciA9IChmdW5jdGlvbigpe1xuXG52YXIgbGV4ZXIgPSAoe0VPRjoxLFxucGFyc2VFcnJvcjpmdW5jdGlvbiBwYXJzZUVycm9yKHN0ciwgaGFzaCkge1xuICAgICAgICBpZiAodGhpcy55eS5wYXJzZUVycm9yKSB7XG4gICAgICAgICAgICB0aGlzLnl5LnBhcnNlRXJyb3Ioc3RyLCBoYXNoKTtcbiAgICAgICAgfSBlbHNlIHtcbiAgICAgICAgICAgIHRocm93IG5ldyBFcnJvcihzdHIpO1xuICAgICAgICB9XG4gICAgfSxcbnNldElucHV0OmZ1bmN0aW9uIChpbnB1dCkge1xuICAgICAgICB0aGlzLl9pbnB1dCA9IGlucHV0O1xuICAgICAgICB0aGlzLl9tb3JlID0gdGhpcy5fbGVzcyA9IHRoaXMuZG9uZSA9IGZhbHNlO1xuICAgICAgICB0aGlzLnl5bGluZW5vID0gdGhpcy55eWxlbmcgPSAwO1xuICAgICAgICB0aGlzLnl5dGV4dCA9IHRoaXMubWF0Y2hlZCA9IHRoaXMubWF0Y2ggPSAnJztcbiAgICAgICAgdGhpcy5jb25kaXRpb25TdGFjayA9IFsnSU5JVElBTCddO1xuICAgICAgICB0aGlzLnl5bGxvYyA9IHtmaXJzdF9saW5lOjEsZmlyc3RfY29sdW1uOjAsbGFzdF9saW5lOjEsbGFzdF9jb2x1bW46MH07XG4gICAgICAgIHJldHVybiB0aGlzO1xuICAgIH0sXG5pbnB1dDpmdW5jdGlvbiAoKSB7XG4gICAgICAgIHZhciBjaCA9IHRoaXMuX2lucHV0WzBdO1xuICAgICAgICB0aGlzLnl5dGV4dCs9Y2g7XG4gICAgICAgIHRoaXMueXlsZW5nKys7XG4gICAgICAgIHRoaXMubWF0Y2grPWNoO1xuICAgICAgICB0aGlzLm1hdGNoZWQrPWNoO1xuICAgICAgICB2YXIgbGluZXMgPSBjaC5tYXRjaCgvXFxuLyk7XG4gICAgICAgIGlmIChsaW5lcykgdGhpcy55eWxpbmVubysrO1xuICAgICAgICB0aGlzLl9pbnB1dCA9IHRoaXMuX2lucHV0LnNsaWNlKDEpO1xuICAgICAgICByZXR1cm4gY2g7XG4gICAgfSxcbnVucHV0OmZ1bmN0aW9uIChjaCkge1xuICAgICAgICB0aGlzLl9pbnB1dCA9IGNoICsgdGhpcy5faW5wdXQ7XG4gICAgICAgIHJldHVybiB0aGlzO1xuICAgIH0sXG5tb3JlOmZ1bmN0aW9uICgpIHtcbiAgICAgICAgdGhpcy5fbW9yZSA9IHRydWU7XG4gICAgICAgIHJldHVybiB0aGlzO1xuICAgIH0sXG5wYXN0SW5wdXQ6ZnVuY3Rpb24gKCkge1xuICAgICAgICB2YXIgcGFzdCA9IHRoaXMubWF0Y2hlZC5zdWJzdHIoMCwgdGhpcy5tYXRjaGVkLmxlbmd0aCAtIHRoaXMubWF0Y2gubGVuZ3RoKTtcbiAgICAgICAgcmV0dXJuIChwYXN0Lmxlbmd0aCA+IDIwID8gJy4uLic6JycpICsgcGFzdC5zdWJzdHIoLTIwKS5yZXBsYWNlKC9cXG4vZywgXCJcIik7XG4gICAgfSxcbnVwY29taW5nSW5wdXQ6ZnVuY3Rpb24gKCkge1xuICAgICAgICB2YXIgbmV4dCA9IHRoaXMubWF0Y2g7XG4gICAgICAgIGlmIChuZXh0Lmxlbmd0aCA8IDIwKSB7XG4gICAgICAgICAgICBuZXh0ICs9IHRoaXMuX2lucHV0LnN1YnN0cigwLCAyMC1uZXh0Lmxlbmd0aCk7XG4gICAgICAgIH1cbiAgICAgICAgcmV0dXJuIChuZXh0LnN1YnN0cigwLDIwKSsobmV4dC5sZW5ndGggPiAyMCA/ICcuLi4nOicnKSkucmVwbGFjZSgvXFxuL2csIFwiXCIpO1xuICAgIH0sXG5zaG93UG9zaXRpb246ZnVuY3Rpb24gKCkge1xuICAgICAgICB2YXIgcHJlID0gdGhpcy5wYXN0SW5wdXQoKTtcbiAgICAgICAgdmFyIGMgPSBuZXcgQXJyYXkocHJlLmxlbmd0aCArIDEpLmpvaW4oXCItXCIpO1xuICAgICAgICByZXR1cm4gcHJlICsgdGhpcy51cGNvbWluZ0lucHV0KCkgKyBcIlxcblwiICsgYytcIl5cIjtcbiAgICB9LFxubmV4dDpmdW5jdGlvbiAoKSB7XG4gICAgICAgIGlmICh0aGlzLmRvbmUpIHtcbiAgICAgICAgICAgIHJldHVybiB0aGlzLkVPRjtcbiAgICAgICAgfVxuICAgICAgICBpZiAoIXRoaXMuX2lucHV0KSB0aGlzLmRvbmUgPSB0cnVlO1xuXG4gICAgICAgIHZhciB0b2tlbixcbiAgICAgICAgICAgIG1hdGNoLFxuICAgICAgICAgICAgY29sLFxuICAgICAgICAgICAgbGluZXM7XG4gICAgICAgIGlmICghdGhpcy5fbW9yZSkge1xuICAgICAgICAgICAgdGhpcy55eXRleHQgPSAnJztcbiAgICAgICAgICAgIHRoaXMubWF0Y2ggPSAnJztcbiAgICAgICAgfVxuICAgICAgICB2YXIgcnVsZXMgPSB0aGlzLl9jdXJyZW50UnVsZXMoKTtcbiAgICAgICAgZm9yICh2YXIgaT0wO2kgPCBydWxlcy5sZW5ndGg7IGkrKykge1xuICAgICAgICAgICAgbWF0Y2ggPSB0aGlzLl9pbnB1dC5tYXRjaCh0aGlzLnJ1bGVzW3J1bGVzW2ldXSk7XG4gICAgICAgICAgICBpZiAobWF0Y2gpIHtcbiAgICAgICAgICAgICAgICBsaW5lcyA9IG1hdGNoWzBdLm1hdGNoKC9cXG4uKi9nKTtcbiAgICAgICAgICAgICAgICBpZiAobGluZXMpIHRoaXMueXlsaW5lbm8gKz0gbGluZXMubGVuZ3RoO1xuICAgICAgICAgICAgICAgIHRoaXMueXlsbG9jID0ge2ZpcnN0X2xpbmU6IHRoaXMueXlsbG9jLmxhc3RfbGluZSxcbiAgICAgICAgICAgICAgICAgICAgICAgICAgICAgICBsYXN0X2xpbmU6IHRoaXMueXlsaW5lbm8rMSxcbiAgICAgICAgICAgICAgICAgICAgICAgICAgICAgICBmaXJzdF9jb2x1bW46IHRoaXMueXlsbG9jLmxhc3RfY29sdW1uLFxuICAgICAgICAgICAgICAgICAgICAgICAgICAgICAgIGxhc3RfY29sdW1uOiBsaW5lcyA/IGxpbmVzW2xpbmVzLmxlbmd0aC0xXS5sZW5ndGgtMSA6IHRoaXMueXlsbG9jLmxhc3RfY29sdW1uICsgbWF0Y2hbMF0ubGVuZ3RofVxuICAgICAgICAgICAgICAgIHRoaXMueXl0ZXh0ICs9IG1hdGNoWzBdO1xuICAgICAgICAgICAgICAgIHRoaXMubWF0Y2ggKz0gbWF0Y2hbMF07XG4gICAgICAgICAgICAgICAgdGhpcy5tYXRjaGVzID0gbWF0Y2g7XG4gICAgICAgICAgICAgICAgdGhpcy55eWxlbmcgPSB0aGlzLnl5dGV4dC5sZW5ndGg7XG4gICAgICAgICAgICAgICAgdGhpcy5fbW9yZSA9IGZhbHNlO1xuICAgICAgICAgICAgICAgIHRoaXMuX2lucHV0ID0gdGhpcy5faW5wdXQuc2xpY2UobWF0Y2hbMF0ubGVuZ3RoKTtcbiAgICAgICAgICAgICAgICB0aGlzLm1hdGNoZWQgKz0gbWF0Y2hbMF07XG4gICAgICAgICAgICAgICAgdG9rZW4gPSB0aGlzLnBlcmZvcm1BY3Rpb24uY2FsbCh0aGlzLCB0aGlzLnl5LCB0aGlzLCBydWxlc1tpXSx0aGlzLmNvbmRpdGlvblN0YWNrW3RoaXMuY29uZGl0aW9uU3RhY2subGVuZ3RoLTFdKTtcbiAgICAgICAgICAgICAgICBpZiAodG9rZW4pIHJldHVybiB0b2tlbjtcbiAgICAgICAgICAgICAgICBlbHNlIHJldHVybjtcbiAgICAgICAgICAgIH1cbiAgICAgICAgfVxuICAgICAgICBpZiAodGhpcy5faW5wdXQgPT09IFwiXCIpIHtcbiAgICAgICAgICAgIHJldHVybiB0aGlzLkVPRjtcbiAgICAgICAgfSBlbHNlIHtcbiAgICAgICAgICAgIHRoaXMucGFyc2VFcnJvcignTGV4aWNhbCBlcnJvciBvbiBsaW5lICcrKHRoaXMueXlsaW5lbm8rMSkrJy4gVW5yZWNvZ25pemVkIHRleHQuXFxuJyt0aGlzLnNob3dQb3NpdGlvbigpLFxuICAgICAgICAgICAgICAgICAgICB7dGV4dDogXCJcIiwgdG9rZW46IG51bGwsIGxpbmU6IHRoaXMueXlsaW5lbm99KTtcbiAgICAgICAgfVxuICAgIH0sXG5sZXg6ZnVuY3Rpb24gbGV4KCkge1xuICAgICAgICB2YXIgciA9IHRoaXMubmV4dCgpO1xuICAgICAgICBpZiAodHlwZW9mIHIgIT09ICd1bmRlZmluZWQnKSB7XG4gICAgICAgICAgICByZXR1cm4gcjtcbiAgICAgICAgfSBlbHNlIHtcbiAgICAgICAgICAgIHJldHVybiB0aGlzLmxleCgpO1xuICAgICAgICB9XG4gICAgfSxcbmJlZ2luOmZ1bmN0aW9uIGJlZ2luKGNvbmRpdGlvbikge1xuICAgICAgICB0aGlzLmNvbmRpdGlvblN0YWNrLnB1c2goY29uZGl0aW9uKTtcbiAgICB9LFxucG9wU3RhdGU6ZnVuY3Rpb24gcG9wU3RhdGUoKSB7XG4gICAgICAgIHJldHVybiB0aGlzLmNvbmRpdGlvblN0YWNrLnBvcCgpO1xuICAgIH0sXG5fY3VycmVudFJ1bGVzOmZ1bmN0aW9uIF9jdXJyZW50UnVsZXMoKSB7XG4gICAgICAgIHJldHVybiB0aGlzLmNvbmRpdGlvbnNbdGhpcy5jb25kaXRpb25TdGFja1t0aGlzLmNvbmRpdGlvblN0YWNrLmxlbmd0aC0xXV0ucnVsZXM7XG4gICAgfSxcbnRvcFN0YXRlOmZ1bmN0aW9uICgpIHtcbiAgICAgICAgcmV0dXJuIHRoaXMuY29uZGl0aW9uU3RhY2tbdGhpcy5jb25kaXRpb25TdGFjay5sZW5ndGgtMl07XG4gICAgfSxcbnB1c2hTdGF0ZTpmdW5jdGlvbiBiZWdpbihjb25kaXRpb24pIHtcbiAgICAgICAgdGhpcy5iZWdpbihjb25kaXRpb24pO1xuICAgIH19KTtcbmxleGVyLnBlcmZvcm1BY3Rpb24gPSBmdW5jdGlvbiBhbm9ueW1vdXMoeXkseXlfLCRhdm9pZGluZ19uYW1lX2NvbGxpc2lvbnMsWVlfU1RBUlQpIHtcblxudmFyIFlZU1RBVEU9WVlfU1RBUlQ7XG5zd2l0Y2goJGF2b2lkaW5nX25hbWVfY29sbGlzaW9ucykge1xuY2FzZSAwOi8qIHNraXAgd2hpdGVzcGFjZSAqL1xuYnJlYWs7XG5jYXNlIDE6cmV0dXJuIDIwXG5icmVhaztcbmNhc2UgMjpyZXR1cm4gMTlcbmJyZWFrO1xuY2FzZSAzOnJldHVybiA4XG5icmVhaztcbmNhc2UgNDpyZXR1cm4gOVxuYnJlYWs7XG5jYXNlIDU6cmV0dXJuIDZcbmJyZWFrO1xuY2FzZSA2OnJldHVybiA3XG5icmVhaztcbmNhc2UgNzpyZXR1cm4gMTFcbmJyZWFrO1xuY2FzZSA4OnJldHVybiAxM1xuYnJlYWs7XG5jYXNlIDk6cmV0dXJuIDEwXG5icmVhaztcbmNhc2UgMTA6cmV0dXJuIDEyXG5icmVhaztcbmNhc2UgMTE6cmV0dXJuIDE0XG5icmVhaztcbmNhc2UgMTI6cmV0dXJuIDE1XG5icmVhaztcbmNhc2UgMTM6cmV0dXJuIDE2XG5icmVhaztcbmNhc2UgMTQ6cmV0dXJuIDE3XG5icmVhaztcbmNhc2UgMTU6cmV0dXJuIDE4XG5icmVhaztcbmNhc2UgMTY6cmV0dXJuIDVcbmJyZWFrO1xuY2FzZSAxNzpyZXR1cm4gJ0lOVkFMSUQnXG5icmVhaztcbn1cbn07XG5sZXhlci5ydWxlcyA9IFsvXlxccysvLC9eWzAtOV0rKFxcLlswLTldKyk/XFxiLywvXm5cXGIvLC9eXFx8XFx8LywvXiYmLywvXlxcPy8sL146LywvXjw9LywvXj49LywvXjwvLC9ePi8sL14hPS8sL149PS8sL14lLywvXlxcKC8sL15cXCkvLC9eJC8sL14uL107XG5sZXhlci5jb25kaXRpb25zID0ge1wiSU5JVElBTFwiOntcInJ1bGVzXCI6WzAsMSwyLDMsNCw1LDYsNyw4LDksMTAsMTEsMTIsMTMsMTQsMTUsMTYsMTddLFwiaW5jbHVzaXZlXCI6dHJ1ZX19O3JldHVybiBsZXhlcjt9KSgpXG5wYXJzZXIubGV4ZXIgPSBsZXhlcjtcbnJldHVybiBwYXJzZXI7XG59KSgpO1xuLy8gRW5kIHBhcnNlclxuXG4gIC8vIEhhbmRsZSBub2RlLCBhbWQsIGFuZCBnbG9iYWwgc3lzdGVtc1xuICBpZiAodHlwZW9mIGV4cG9ydHMgIT09ICd1bmRlZmluZWQnKSB7XG4gICAgaWYgKHR5cGVvZiBtb2R1bGUgIT09ICd1bmRlZmluZWQnICYmIG1vZHVsZS5leHBvcnRzKSB7XG4gICAgICBleHBvcnRzID0gbW9kdWxlLmV4cG9ydHMgPSBKZWQ7XG4gICAgfVxuICAgIGV4cG9ydHMuSmVkID0gSmVkO1xuICB9XG4gIGVsc2Uge1xuICAgIGlmICh0eXBlb2YgZGVmaW5lID09PSAnZnVuY3Rpb24nICYmIGRlZmluZS5hbWQpIHtcbiAgICAgIGRlZmluZShmdW5jdGlvbigpIHtcbiAgICAgICAgcmV0dXJuIEplZDtcbiAgICAgIH0pO1xuICAgIH1cbiAgICAvLyBMZWFrIGEgZ2xvYmFsIHJlZ2FyZGxlc3Mgb2YgbW9kdWxlIHN5c3RlbVxuICAgIHJvb3RbJ0plZCddID0gSmVkO1xuICB9XG5cbn0pKHRoaXMpO1xuXG5cblxuLy8vLy8vLy8vLy8vLy8vLy8vXG4vLyBXRUJQQUNLIEZPT1RFUlxuLy8gL1VzZXJzL2hlcnJlZ3JvZW4vVk1zL1ZWVi93d3cvd29yZHByZXNzLWRlZmF1bHQvcHVibGljX2h0bWwvd3AtY29udGVudC9wbHVnaW5zL3dvcmRwcmVzcy1zZW8vbm9kZV9tb2R1bGVzL2plZC9qZWQuanNcbi8vIG1vZHVsZSBpZCA9IDE2MVxuLy8gbW9kdWxlIGNodW5rcyA9IDAgMSAyIDMgNCA2IDcgOSAxMSJdLCJtYXBwaW5ncyI6IkFBQUE7QUFDQTtBQUNBO0FBQ0E7QUFDQTtBQUNBO0FBQ0E7QUFDQTtBQUNBO0FBQ0E7QUFDQTtBQUNBO0FBQ0E7QUFDQTtBQUNBO0FBQ0E7QUFDQTtBQUNBO0FBQ0E7QUFDQTtBQUNBO0FBQ0E7QUFDQTtBQUNBO0FBQ0E7QUFDQTtBQUNBO0FBQ0E7QUFDQTtBQUNBO0FBQ0E7QUFDQTtBQUNBO0FBQ0E7QUFDQTtBQUNBO0FBQ0E7QUFDQTtBQUNBO0FBQ0E7QUFDQTtBQUNBO0FBQ0E7QUFDQTtBQUNBO0FBQ0E7QUFDQTtBQUNBO0FBQ0E7QUFDQTtBQUNBO0FBQ0E7QUFDQTtBQUNBO0FBQ0E7QUFDQTtBQUNBO0FBQ0E7QUFDQTtBQUNBO0FBQ0E7QUFDQTtBQUNBO0FBQ0E7QUFDQTtBQUNBO0FBQ0E7QUFDQTtBQUNBO0FBQ0E7QUFDQTtBQUNBO0FBQ0E7QUFDQTtBQUNBO0FBQ0E7QUFDQTtBQUNBO0FBQ0E7QUFDQTtBQUNBO0FBQ0E7QUFDQTtBQUNBO0FBQ0E7QUFDQTtBQUNBO0FBQ0E7QUFDQTtBQUNBO0FBQ0E7QUFDQTtBQUNBO0FBQ0E7QUFDQTtBQUNBO0FBQ0E7QUFDQTtBQUNBO0FBQ0E7QUFDQTtBQUNBO0FBQ0E7QUFDQTtBQUNBO0FBQ0E7QUFDQTtBQUNBO0FBQ0E7QUFDQTtBQUNBO0FBQ0E7QUFDQTtBQUNBO0FBQ0E7QUFDQTtBQUNBO0FBQ0E7QUFDQTtBQUNBO0FBQ0E7QUFDQTtBQUNBO0FBQ0E7QUFDQTtBQUNBO0FBQ0E7QUFDQTtBQUNBO0FBQ0E7QUFDQTtBQUNBO0FBQ0E7QUFDQTtBQUNBO0FBQ0E7QUFDQTtBQUNBO0FBQ0E7QUFDQTtBQUNBO0FBQ0E7QUFDQTtBQUNBO0FBQ0E7QUFDQTtBQUNBO0FBQ0E7QUFDQTtBQUNBO0FBQ0E7QUFDQTtBQUNBO0FBQ0E7QUFDQTtBQUNBO0FBQ0E7QUFDQTtBQUNBO0FBQ0E7QUFDQTtBQUNBO0FBQ0E7QUFDQTtBQUNBO0FBQ0E7QUFDQTtBQUNBO0FBQ0E7QUFDQTtBQUNBO0FBQ0E7QUFDQTtBQUNBO0FBQ0E7QUFDQTtBQUNBO0FBQ0E7QUFDQTtBQUNBO0FBQ0E7QUFDQTtBQUNBO0FBQ0E7QUFDQTtBQUNBO0FBQ0E7QUFDQTtBQUNBO0FBQ0E7QUFDQTtBQUNBO0FBQ0E7QUFDQTtBQUNBO0FBQ0E7QUFDQTtBQUNBO0FBQ0E7QUFDQTtBQUNBO0FBQ0E7QUFDQTtBQUNBO0FBQ0E7QUFDQTtBQUNBO0FBQ0E7QUFDQTtBQUNBO0FBQ0E7QUFDQTtBQUNBO0FBQ0E7QUFDQTtBQUNBO0FBQ0E7QUFDQTtBQUNBO0FBQ0E7QUFDQTtBQUNBO0FBQ0E7QUFDQTtBQUNBO0FBQ0E7QUFDQTtBQUNBO0FBQ0E7QUFDQTtBQUNBO0FBQ0E7QUFDQTtBQUNBO0FBQ0E7QUFDQTtBQUNBO0FBQ0E7QUFDQTtBQUNBO0FBQ0E7QUFDQTtBQUNBO0FBQ0E7QUFDQTtBQUNBO0FBQ0E7QUFDQTtBQUNBO0FBQ0E7QUFDQTtBQUNBO0FBQ0E7QUFDQTtBQUNBO0FBQ0E7QUFDQTtBQUNBO0FBQ0E7QUFDQTtBQUNBO0FBQ0E7QUFDQTtBQUNBO0FBQ0E7QUFDQTtBQUNBO0FBQ0E7QUFDQTtBQUNBO0FBQ0E7QUFDQTtBQUNBO0FBQ0E7QUFDQTtBQUNBO0FBQ0E7QUFDQTtBQUNBO0FBQ0E7QUFDQTtBQUNBO0FBQ0E7QUFDQTtBQUNBO0FBQ0E7QUFDQTtBQUNBO0FBQ0E7QUFDQTtBQUNBO0FBQ0E7QUFDQTtBQUNBO0FBQ0E7QUFDQTtBQUNBO0FBQ0E7QUFDQTtBQUNBO0FBQ0E7QUFDQTtBQUNBO0FBQ0E7QUFDQTtBQUNBO0FBQ0E7QUFDQTtBQUNBO0FBQ0E7QUFDQTtBQUNBO0FBQ0E7QUFDQTtBQUNBO0FBQ0E7QUFDQTtBQUNBO0FBQ0E7QUFDQTtBQUNBO0FBQ0E7QUFDQTtBQUNBO0FBQ0E7QUFDQTtBQUNBO0FBQ0E7QUFDQTtBQUNBO0FBQ0E7QUFDQTtBQUNBO0FBQ0E7QUFDQTtBQUNBO0FBQ0E7QUFDQTtBQUNBO0FBQ0E7QUFDQTtBQUNBO0FBQ0E7QUFDQTtBQUNBO0FBQ0E7QUFDQTtBQUNBO0FBQ0E7QUFDQTtBQUNBO0FBQ0E7QUFDQTtBQUNBO0FBQ0E7QUFDQTtBQUNBO0FBQ0E7QUFDQTtBQUNBO0FBQ0E7QUFDQTtBQUNBO0FBQ0E7QUFDQTtBQUNBO0FBQ0E7QUFDQTtBQUNBO0FBQ0E7QUFDQTtBQUNBO0FBQ0E7QUFDQTtBQUNBO0FBQ0E7QUFDQTtBQUNBO0FBQ0E7QUFDQTtBQUNBO0FBQ0E7QUFDQTtBQUNBO0FBQ0E7QUFDQTtBQUNBO0FBQ0E7QUFDQTtBQUNBO0FBQ0E7QUFDQTtBQUNBO0FBQ0E7QUFDQTtBQUNBO0FBQ0E7QUFDQTtBQUNBO0FBQ0E7QUFDQTtBQUNBO0FBQ0E7QUFDQTtBQUNBO0FBQ0E7QUFDQTtBQUNBO0FBQ0E7QUFDQTtBQUNBO0FBQ0E7QUFDQTtBQUNBO0FBQ0E7QUFDQTtBQUNBO0FBQ0E7QUFDQTtBQUNBO0FBQ0E7QUFDQTtBQUNBO0FBQ0E7QUFDQTtBQUNBO0FBQ0E7QUFDQTtBQUNBO0FBQ0E7QUFDQTtBQUNBO0FBQ0E7QUFDQTtBQUNBO0FBQ0E7QUFDQTtBQUNBO0FBQ0E7QUFDQTtBQUNBO0FBQ0E7QUFDQTtBQUNBO0FBQ0E7QUFDQTtBQUNBO0FBQ0E7QUFDQTtBQUNBO0FBQ0E7QUFDQTtBQUNBO0FBQ0E7QUFDQTtBQUNBO0FBQ0E7QUFDQTtBQUNBO0FBQ0E7QUFDQTtBQUNBO0FBQ0E7QUFDQTtBQUNBO0FBQ0E7QUFDQTtBQUNBO0FBQ0E7QUFDQTtBQUNBO0FBQ0E7QUFDQTtBQUNBO0FBQ0E7QUFDQTtBQUNBO0FBQ0E7QUFDQTtBQUNBO0FBQ0E7QUFDQTtBQUNBO0FBQ0E7QUFDQTtBQUNBO0FBQ0E7QUFDQTtBQUNBO0FBQ0E7QUFDQTtBQUNBO0FBQ0E7QUFDQTtBQUNBO0FBQ0E7QUFDQTtBQUNBO0FBQ0E7QUFDQTtBQUNBO0FBQ0E7QUFDQTtBQUNBO0FBQ0E7QUFDQTtBQUNBO0FBQ0E7QUFDQTtBQUNBO0FBQ0E7QUFDQTtBQUNBO0FBQ0E7QUFDQTtBQUNBO0FBQ0E7QUFDQTtBQUNBO0FBQ0E7QUFDQTtBQUNBO0FBQ0E7QUFDQTtBQUNBO0FBQ0E7QUFDQTtBQUNBO0FBQ0E7QUFDQTtBQUNBO0FBQ0E7QUFDQTtBQUNBO0FBQ0E7QUFDQTtBQUNBO0FBQ0E7QUFDQTtBQUNBO0FBQ0E7QUFDQTtBQUNBO0FBQ0E7QUFDQTtBQUNBO0FBQ0E7QUFDQTtBQUNBO0FBQ0E7QUFDQTtBQUNBO0FBQ0E7QUFDQTtBQUNBO0FBQ0E7QUFDQTtBQUNBO0FBQ0E7QUFDQTtBQUNBO0FBQ0E7QUFDQTtBQUNBO0FBQ0E7QUFDQTtBQUNBO0FBQ0E7QUFDQTtBQUNBO0FBQ0E7QUFDQTtBQUNBO0FBQ0E7QUFDQTtBQUNBO0FBQ0E7QUFDQTtBQUNBO0FBQ0E7QUFDQTtBQUNBO0FBQ0E7QUFDQTtBQUNBO0FBQ0E7QUFDQTtBQUNBO0FBQ0E7QUFDQTtBQUNBO0FBQ0E7QUFDQTtBQUNBO0FBQ0E7QUFDQTtBQUNBO0FBQ0E7QUFDQTtBQUNBO0FBQ0E7QUFDQTtBQUNBO0FBQ0E7QUFDQTtBQUNBO0FBQ0E7QUFDQTtBQUNBO0FBQ0E7QUFDQTtBQUNBO0FBQ0E7QUFDQTtBQUNBO0FBQ0E7QUFDQTtBQUNBO0FBQ0E7QUFDQTtBQUNBO0FBQ0E7QUFDQTtBQUNBO0FBQ0E7QUFDQTtBQUNBO0FBQ0E7QUFDQTtBQUNBO0FBQ0E7QUFDQTtBQUNBO0FBQ0E7QUFDQTtBQUNBO0FBQ0E7QUFDQTtBQUNBO0FBQ0E7QUFDQTtBQUNBO0FBQ0E7QUFDQTtBQUNBO0FBQ0E7QUFDQTtBQUNBO0FBQ0E7QUFDQTtBQUNBO0FBQ0E7QUFDQTtBQUNBO0FBQ0E7QUFDQTtBQUNBO0FBQ0E7QUFDQTtBQUNBO0FBQ0E7QUFDQTtBQUNBO0FBQ0E7QUFDQTtBQUNBO0FBQ0E7QUFDQTtBQUNBO0FBQ0E7QUFDQTtBQUNBO0FBQ0E7QUFDQTtBQUNBO0FBQ0E7QUFDQTtBQUNBO0FBQ0E7QUFDQTtBQUNBO0FBQ0E7QUFDQTtBQUNBO0FBQ0E7QUFDQTtBQUNBO0FBQ0E7QUFDQTtBQUNBO0FBQ0E7QUFDQTtBQUNBO0FBQ0E7QUFDQTtBQUNBO0FBQ0E7QUFDQTtBQUNBO0FBQ0E7QUFDQTtBQUNBO0FBQ0E7QUFDQTtBQUNBO0FBQ0E7QUFDQTtBQUNBO0FBQ0E7QUFDQTtBQUNBO0FBQ0E7QUFDQTtBQUNBO0FBQ0E7QUFDQTtBQUNBO0FBQ0E7QUFDQTtBQUNBO0FBQ0E7QUFDQTtBQUNBO0FBQ0E7QUFDQTtBQUNBO0FBQ0E7QUFDQTtBQUNBO0FBQ0E7QUFDQTtBQUNBO0FBQ0E7QUFDQTtBQUNBO0FBQ0E7QUFDQTtBQUNBO0FBQ0E7QUFDQTtBQUNBO0FBQ0E7QUFDQTtBQUNBO0FBQ0E7QUFDQTtBQUNBO0FBQ0E7QUFDQTtBQUNBO0FBQ0E7QUFDQTtBQUNBO0FBQ0E7QUFDQTtBQUNBO0FBQ0E7QUFDQTtBQUNBO0FBQ0E7QUFDQTtBQUNBO0FBQ0E7QUFDQTtBQUNBO0FBQ0E7QUFDQTtBQUNBO0FBQ0E7QUFDQTtBQUNBO0FBQ0E7QUFDQTtBQUNBO0FBQ0E7QUFDQTtBQUNBO0FBQ0E7QUFDQTtBQUNBO0FBQ0E7QUFDQTtBQUNBO0FBQ0E7QUFDQTtBQUNBO0FBQ0E7QUFDQTtBQUNBO0FBQ0E7QUFDQTtBQUNBO0FBQ0E7QUFDQTtBQUNBO0FBQ0E7QUFDQTtBQUNBO0FBQ0E7QUFDQTtBQUNBO0FBQ0E7QUFDQTtBQUNBO0FBQ0E7QUFDQTtBQUNBO0FBQ0E7QUFDQTtBQUNBO0FBQ0E7QUFDQTtBQUNBO0FBQ0E7QUFDQTtBQUNBO0FBQ0E7QUFDQTtBQUNBO0FBQ0E7QUFDQTtBQUNBO0FBQ0E7QUFDQTtBQUNBO0FBQ0E7QUFDQTtBQUNBO0FBQ0E7QUFDQTtBQUNBO0FBQ0E7QUFDQTtBQUNBO0FBQ0E7QUFDQTtBQUNBO0FBQ0E7QUFDQTtBQUNBO0FBQ0E7QUFDQTtBQUNBO0FBQ0E7QUFDQTtBQUNBO0FBQ0E7QUFDQTtBQUNBO0FBQ0E7QUFDQTtBQUNBO0FBQ0E7QUFDQTtBQUNBO0FBQ0E7QUFDQTtBQUNBO0FBQ0E7QUFDQTtBQUNBO0FBQ0E7QUFDQTtBQUNBO0FBQ0E7QUFDQTtBQUNBO0FBQ0E7QUFDQTtBQUNBO0FBQ0E7QUFDQTtBQUNBO0FBQ0E7QUFDQTtBQUNBO0FBQ0E7QUFDQTtBQUNBO0FBQ0E7QUFDQTtBQUNBO0FBQ0E7QUFDQTtBQUNBO0FBQ0E7QUFDQTtBQUNBO0FBQ0E7QUFDQTtBQUNBO0FBQ0E7QUFDQTtBQUNBO0FBQ0E7QUFDQTtBQUNBO0FBQ0E7QUFDQTtBQUNBO0FBQ0E7QUFDQTtBQUNBO0FBQ0E7QUFDQTtBQUNBO0FBQ0E7QUFDQTtBQUNBO0FBQ0E7QUFDQTtBQUNBO0FBQ0E7QUFDQTtBQUNBO0FBQ0E7QUFDQTtBQUNBO0FBQ0E7QUFDQTtBQUNBO0FBQ0E7QUFDQTtBQUNBO0FBQ0E7QUFDQTtBQUNBO0FBQ0E7QUFDQTtBQUNBO0FBQ0E7QUFDQTtBQUNBO0FBQ0E7QUFDQTtBQUNBO0FBQ0E7QUFDQTtBQUNBO0FBQ0E7QUFDQTtBQUNBO0FBQ0E7QUFDQTtBQUNBO0FBQ0E7QUFDQTtBQUNBO0FBQ0E7QUFDQTtBQUNBO0FBQ0E7QUFDQTtBQUNBO0FBQ0E7QUFDQTtBQUNBO0FBQ0E7QUFDQTtBQUNBO0FBQ0E7QUFDQTtBQUNBO0FBQ0E7QUFDQTtBQUNBO0FBQ0E7QUFDQTtBQUNBO0FBQ0E7QUFDQTtBQUNBO0FBQ0E7QUFDQTtBQUNBO0FBQ0E7QUFDQTtBQUNBO0FBQ0E7QUFDQTtBQUNBO0FBQ0E7QUFDQTtBQUNBO0FBQ0E7QUFDQTtBQUNBO0FBQ0E7QUFDQTtBQUNBO0FBQ0E7QUFDQTtBQUNBO0FBQ0E7QUFDQTtBQUNBO0FBQ0E7QUFDQTtBQUNBO0FBQ0E7QUFDQTtBQUNBO0FBQ0E7QUFDQTtBQUNBO0FBQ0E7QUFDQTtBQUNBO0FBQ0E7QUFDQTtBQUNBO0FBQ0E7QUFDQTtBQUNBO0FBQ0E7QUFDQTtBQUNBO0FBQ0E7QUFDQTtBQUNBO0FBQ0E7QUFDQTtBQUNBO0FBQ0E7QUFDQTtBQUNBO0FBQ0E7Iiwic291cmNlUm9vdCI6IiJ9\n//# sourceURL=webpack-internal:///161\n");

/***/ }),

/***/ 172:
/***/ (function(module, exports) {

eval("module.exports = window.yoast.analysis;//# sourceURL=[module]\n//# sourceMappingURL=data:application/json;charset=utf-8;base64,eyJ2ZXJzaW9uIjozLCJmaWxlIjoiMTcyLmpzIiwic291cmNlcyI6WyJ3ZWJwYWNrOi8vL2V4dGVybmFsIFwid2luZG93LnlvYXN0LmFuYWx5c2lzXCI/OTRhNyJdLCJzb3VyY2VzQ29udGVudCI6WyJtb2R1bGUuZXhwb3J0cyA9IHdpbmRvdy55b2FzdC5hbmFseXNpcztcblxuXG4vLy8vLy8vLy8vLy8vLy8vLy9cbi8vIFdFQlBBQ0sgRk9PVEVSXG4vLyBleHRlcm5hbCBcIndpbmRvdy55b2FzdC5hbmFseXNpc1wiXG4vLyBtb2R1bGUgaWQgPSAxNzJcbi8vIG1vZHVsZSBjaHVua3MgPSAwIDEgMTEiXSwibWFwcGluZ3MiOiJBQUFBIiwic291cmNlUm9vdCI6IiJ9\n//# sourceURL=webpack-internal:///172\n");

/***/ }),

/***/ 178:
/***/ (function(module, exports, __webpack_require__) {

<<<<<<< HEAD
eval("/* WEBPACK VAR INJECTION */(function(global, process) {// Copyright Joyent, Inc. and other Node contributors.\n//\n// Permission is hereby granted, free of charge, to any person obtaining a\n// copy of this software and associated documentation files (the\n// \"Software\"), to deal in the Software without restriction, including\n// without limitation the rights to use, copy, modify, merge, publish,\n// distribute, sublicense, and/or sell copies of the Software, and to permit\n// persons to whom the Software is furnished to do so, subject to the\n// following conditions:\n//\n// The above copyright notice and this permission notice shall be included\n// in all copies or substantial portions of the Software.\n//\n// THE SOFTWARE IS PROVIDED \"AS IS\", WITHOUT WARRANTY OF ANY KIND, EXPRESS\n// OR IMPLIED, INCLUDING BUT NOT LIMITED TO THE WARRANTIES OF\n// MERCHANTABILITY, FITNESS FOR A PARTICULAR PURPOSE AND NONINFRINGEMENT. IN\n// NO EVENT SHALL THE AUTHORS OR COPYRIGHT HOLDERS BE LIABLE FOR ANY CLAIM,\n// DAMAGES OR OTHER LIABILITY, WHETHER IN AN ACTION OF CONTRACT, TORT OR\n// OTHERWISE, ARISING FROM, OUT OF OR IN CONNECTION WITH THE SOFTWARE OR THE\n// USE OR OTHER DEALINGS IN THE SOFTWARE.\n\nvar formatRegExp = /%[sdj%]/g;\nexports.format = function(f) {\n  if (!isString(f)) {\n    var objects = [];\n    for (var i = 0; i < arguments.length; i++) {\n      objects.push(inspect(arguments[i]));\n    }\n    return objects.join(' ');\n  }\n\n  var i = 1;\n  var args = arguments;\n  var len = args.length;\n  var str = String(f).replace(formatRegExp, function(x) {\n    if (x === '%%') return '%';\n    if (i >= len) return x;\n    switch (x) {\n      case '%s': return String(args[i++]);\n      case '%d': return Number(args[i++]);\n      case '%j':\n        try {\n          return JSON.stringify(args[i++]);\n        } catch (_) {\n          return '[Circular]';\n        }\n      default:\n        return x;\n    }\n  });\n  for (var x = args[i]; i < len; x = args[++i]) {\n    if (isNull(x) || !isObject(x)) {\n      str += ' ' + x;\n    } else {\n      str += ' ' + inspect(x);\n    }\n  }\n  return str;\n};\n\n\n// Mark that a method should not be used.\n// Returns a modified function which warns once by default.\n// If --no-deprecation is set, then it is a no-op.\nexports.deprecate = function(fn, msg) {\n  // Allow for deprecating things in the process of starting up.\n  if (isUndefined(global.process)) {\n    return function() {\n      return exports.deprecate(fn, msg).apply(this, arguments);\n    };\n  }\n\n  if (process.noDeprecation === true) {\n    return fn;\n  }\n\n  var warned = false;\n  function deprecated() {\n    if (!warned) {\n      if (process.throwDeprecation) {\n        throw new Error(msg);\n      } else if (process.traceDeprecation) {\n        console.trace(msg);\n      } else {\n        console.error(msg);\n      }\n      warned = true;\n    }\n    return fn.apply(this, arguments);\n  }\n\n  return deprecated;\n};\n\n\nvar debugs = {};\nvar debugEnviron;\nexports.debuglog = function(set) {\n  if (isUndefined(debugEnviron))\n    debugEnviron = Object({\"NODE_ENV\":\"production\"}).NODE_DEBUG || '';\n  set = set.toUpperCase();\n  if (!debugs[set]) {\n    if (new RegExp('\\\\b' + set + '\\\\b', 'i').test(debugEnviron)) {\n      var pid = process.pid;\n      debugs[set] = function() {\n        var msg = exports.format.apply(exports, arguments);\n        console.error('%s %d: %s', set, pid, msg);\n      };\n    } else {\n      debugs[set] = function() {};\n    }\n  }\n  return debugs[set];\n};\n\n\n/**\n * Echos the value of a value. Trys to print the value out\n * in the best way possible given the different types.\n *\n * @param {Object} obj The object to print out.\n * @param {Object} opts Optional options object that alters the output.\n */\n/* legacy: obj, showHidden, depth, colors*/\nfunction inspect(obj, opts) {\n  // default options\n  var ctx = {\n    seen: [],\n    stylize: stylizeNoColor\n  };\n  // legacy...\n  if (arguments.length >= 3) ctx.depth = arguments[2];\n  if (arguments.length >= 4) ctx.colors = arguments[3];\n  if (isBoolean(opts)) {\n    // legacy...\n    ctx.showHidden = opts;\n  } else if (opts) {\n    // got an \"options\" object\n    exports._extend(ctx, opts);\n  }\n  // set default options\n  if (isUndefined(ctx.showHidden)) ctx.showHidden = false;\n  if (isUndefined(ctx.depth)) ctx.depth = 2;\n  if (isUndefined(ctx.colors)) ctx.colors = false;\n  if (isUndefined(ctx.customInspect)) ctx.customInspect = true;\n  if (ctx.colors) ctx.stylize = stylizeWithColor;\n  return formatValue(ctx, obj, ctx.depth);\n}\nexports.inspect = inspect;\n\n\n// http://en.wikipedia.org/wiki/ANSI_escape_code#graphics\ninspect.colors = {\n  'bold' : [1, 22],\n  'italic' : [3, 23],\n  'underline' : [4, 24],\n  'inverse' : [7, 27],\n  'white' : [37, 39],\n  'grey' : [90, 39],\n  'black' : [30, 39],\n  'blue' : [34, 39],\n  'cyan' : [36, 39],\n  'green' : [32, 39],\n  'magenta' : [35, 39],\n  'red' : [31, 39],\n  'yellow' : [33, 39]\n};\n\n// Don't use 'blue' not visible on cmd.exe\ninspect.styles = {\n  'special': 'cyan',\n  'number': 'yellow',\n  'boolean': 'yellow',\n  'undefined': 'grey',\n  'null': 'bold',\n  'string': 'green',\n  'date': 'magenta',\n  // \"name\": intentionally not styling\n  'regexp': 'red'\n};\n\n\nfunction stylizeWithColor(str, styleType) {\n  var style = inspect.styles[styleType];\n\n  if (style) {\n    return '\\u001b[' + inspect.colors[style][0] + 'm' + str +\n           '\\u001b[' + inspect.colors[style][1] + 'm';\n  } else {\n    return str;\n  }\n}\n\n\nfunction stylizeNoColor(str, styleType) {\n  return str;\n}\n\n\nfunction arrayToHash(array) {\n  var hash = {};\n\n  array.forEach(function(val, idx) {\n    hash[val] = true;\n  });\n\n  return hash;\n}\n\n\nfunction formatValue(ctx, value, recurseTimes) {\n  // Provide a hook for user-specified inspect functions.\n  // Check that value is an object with an inspect function on it\n  if (ctx.customInspect &&\n      value &&\n      isFunction(value.inspect) &&\n      // Filter out the util module, it's inspect function is special\n      value.inspect !== exports.inspect &&\n      // Also filter out any prototype objects using the circular check.\n      !(value.constructor && value.constructor.prototype === value)) {\n    var ret = value.inspect(recurseTimes, ctx);\n    if (!isString(ret)) {\n      ret = formatValue(ctx, ret, recurseTimes);\n    }\n    return ret;\n  }\n\n  // Primitive types cannot have properties\n  var primitive = formatPrimitive(ctx, value);\n  if (primitive) {\n    return primitive;\n  }\n\n  // Look up the keys of the object.\n  var keys = Object.keys(value);\n  var visibleKeys = arrayToHash(keys);\n\n  if (ctx.showHidden) {\n    keys = Object.getOwnPropertyNames(value);\n  }\n\n  // IE doesn't make error fields non-enumerable\n  // http://msdn.microsoft.com/en-us/library/ie/dww52sbt(v=vs.94).aspx\n  if (isError(value)\n      && (keys.indexOf('message') >= 0 || keys.indexOf('description') >= 0)) {\n    return formatError(value);\n  }\n\n  // Some type of object without properties can be shortcutted.\n  if (keys.length === 0) {\n    if (isFunction(value)) {\n      var name = value.name ? ': ' + value.name : '';\n      return ctx.stylize('[Function' + name + ']', 'special');\n    }\n    if (isRegExp(value)) {\n      return ctx.stylize(RegExp.prototype.toString.call(value), 'regexp');\n    }\n    if (isDate(value)) {\n      return ctx.stylize(Date.prototype.toString.call(value), 'date');\n    }\n    if (isError(value)) {\n      return formatError(value);\n    }\n  }\n\n  var base = '', array = false, braces = ['{', '}'];\n\n  // Make Array say that they are Array\n  if (isArray(value)) {\n    array = true;\n    braces = ['[', ']'];\n  }\n\n  // Make functions say that they are functions\n  if (isFunction(value)) {\n    var n = value.name ? ': ' + value.name : '';\n    base = ' [Function' + n + ']';\n  }\n\n  // Make RegExps say that they are RegExps\n  if (isRegExp(value)) {\n    base = ' ' + RegExp.prototype.toString.call(value);\n  }\n\n  // Make dates with properties first say the date\n  if (isDate(value)) {\n    base = ' ' + Date.prototype.toUTCString.call(value);\n  }\n\n  // Make error with message first say the error\n  if (isError(value)) {\n    base = ' ' + formatError(value);\n  }\n\n  if (keys.length === 0 && (!array || value.length == 0)) {\n    return braces[0] + base + braces[1];\n  }\n\n  if (recurseTimes < 0) {\n    if (isRegExp(value)) {\n      return ctx.stylize(RegExp.prototype.toString.call(value), 'regexp');\n    } else {\n      return ctx.stylize('[Object]', 'special');\n    }\n  }\n\n  ctx.seen.push(value);\n\n  var output;\n  if (array) {\n    output = formatArray(ctx, value, recurseTimes, visibleKeys, keys);\n  } else {\n    output = keys.map(function(key) {\n      return formatProperty(ctx, value, recurseTimes, visibleKeys, key, array);\n    });\n  }\n\n  ctx.seen.pop();\n\n  return reduceToSingleString(output, base, braces);\n}\n\n\nfunction formatPrimitive(ctx, value) {\n  if (isUndefined(value))\n    return ctx.stylize('undefined', 'undefined');\n  if (isString(value)) {\n    var simple = '\\'' + JSON.stringify(value).replace(/^\"|\"$/g, '')\n                                             .replace(/'/g, \"\\\\'\")\n                                             .replace(/\\\\\"/g, '\"') + '\\'';\n    return ctx.stylize(simple, 'string');\n  }\n  if (isNumber(value))\n    return ctx.stylize('' + value, 'number');\n  if (isBoolean(value))\n    return ctx.stylize('' + value, 'boolean');\n  // For some reason typeof null is \"object\", so special case here.\n  if (isNull(value))\n    return ctx.stylize('null', 'null');\n}\n\n\nfunction formatError(value) {\n  return '[' + Error.prototype.toString.call(value) + ']';\n}\n\n\nfunction formatArray(ctx, value, recurseTimes, visibleKeys, keys) {\n  var output = [];\n  for (var i = 0, l = value.length; i < l; ++i) {\n    if (hasOwnProperty(value, String(i))) {\n      output.push(formatProperty(ctx, value, recurseTimes, visibleKeys,\n          String(i), true));\n    } else {\n      output.push('');\n    }\n  }\n  keys.forEach(function(key) {\n    if (!key.match(/^\\d+$/)) {\n      output.push(formatProperty(ctx, value, recurseTimes, visibleKeys,\n          key, true));\n    }\n  });\n  return output;\n}\n\n\nfunction formatProperty(ctx, value, recurseTimes, visibleKeys, key, array) {\n  var name, str, desc;\n  desc = Object.getOwnPropertyDescriptor(value, key) || { value: value[key] };\n  if (desc.get) {\n    if (desc.set) {\n      str = ctx.stylize('[Getter/Setter]', 'special');\n    } else {\n      str = ctx.stylize('[Getter]', 'special');\n    }\n  } else {\n    if (desc.set) {\n      str = ctx.stylize('[Setter]', 'special');\n    }\n  }\n  if (!hasOwnProperty(visibleKeys, key)) {\n    name = '[' + key + ']';\n  }\n  if (!str) {\n    if (ctx.seen.indexOf(desc.value) < 0) {\n      if (isNull(recurseTimes)) {\n        str = formatValue(ctx, desc.value, null);\n      } else {\n        str = formatValue(ctx, desc.value, recurseTimes - 1);\n      }\n      if (str.indexOf('\\n') > -1) {\n        if (array) {\n          str = str.split('\\n').map(function(line) {\n            return '  ' + line;\n          }).join('\\n').substr(2);\n        } else {\n          str = '\\n' + str.split('\\n').map(function(line) {\n            return '   ' + line;\n          }).join('\\n');\n        }\n      }\n    } else {\n      str = ctx.stylize('[Circular]', 'special');\n    }\n  }\n  if (isUndefined(name)) {\n    if (array && key.match(/^\\d+$/)) {\n      return str;\n    }\n    name = JSON.stringify('' + key);\n    if (name.match(/^\"([a-zA-Z_][a-zA-Z_0-9]*)\"$/)) {\n      name = name.substr(1, name.length - 2);\n      name = ctx.stylize(name, 'name');\n    } else {\n      name = name.replace(/'/g, \"\\\\'\")\n                 .replace(/\\\\\"/g, '\"')\n                 .replace(/(^\"|\"$)/g, \"'\");\n      name = ctx.stylize(name, 'string');\n    }\n  }\n\n  return name + ': ' + str;\n}\n\n\nfunction reduceToSingleString(output, base, braces) {\n  var numLinesEst = 0;\n  var length = output.reduce(function(prev, cur) {\n    numLinesEst++;\n    if (cur.indexOf('\\n') >= 0) numLinesEst++;\n    return prev + cur.replace(/\\u001b\\[\\d\\d?m/g, '').length + 1;\n  }, 0);\n\n  if (length > 60) {\n    return braces[0] +\n           (base === '' ? '' : base + '\\n ') +\n           ' ' +\n           output.join(',\\n  ') +\n           ' ' +\n           braces[1];\n  }\n\n  return braces[0] + base + ' ' + output.join(', ') + ' ' + braces[1];\n}\n\n\n// NOTE: These type checking functions intentionally don't use `instanceof`\n// because it is fragile and can be easily faked with `Object.create()`.\nfunction isArray(ar) {\n  return Array.isArray(ar);\n}\nexports.isArray = isArray;\n\nfunction isBoolean(arg) {\n  return typeof arg === 'boolean';\n}\nexports.isBoolean = isBoolean;\n\nfunction isNull(arg) {\n  return arg === null;\n}\nexports.isNull = isNull;\n\nfunction isNullOrUndefined(arg) {\n  return arg == null;\n}\nexports.isNullOrUndefined = isNullOrUndefined;\n\nfunction isNumber(arg) {\n  return typeof arg === 'number';\n}\nexports.isNumber = isNumber;\n\nfunction isString(arg) {\n  return typeof arg === 'string';\n}\nexports.isString = isString;\n\nfunction isSymbol(arg) {\n  return typeof arg === 'symbol';\n}\nexports.isSymbol = isSymbol;\n\nfunction isUndefined(arg) {\n  return arg === void 0;\n}\nexports.isUndefined = isUndefined;\n\nfunction isRegExp(re) {\n  return isObject(re) && objectToString(re) === '[object RegExp]';\n}\nexports.isRegExp = isRegExp;\n\nfunction isObject(arg) {\n  return typeof arg === 'object' && arg !== null;\n}\nexports.isObject = isObject;\n\nfunction isDate(d) {\n  return isObject(d) && objectToString(d) === '[object Date]';\n}\nexports.isDate = isDate;\n\nfunction isError(e) {\n  return isObject(e) &&\n      (objectToString(e) === '[object Error]' || e instanceof Error);\n}\nexports.isError = isError;\n\nfunction isFunction(arg) {\n  return typeof arg === 'function';\n}\nexports.isFunction = isFunction;\n\nfunction isPrimitive(arg) {\n  return arg === null ||\n         typeof arg === 'boolean' ||\n         typeof arg === 'number' ||\n         typeof arg === 'string' ||\n         typeof arg === 'symbol' ||  // ES6 symbol\n         typeof arg === 'undefined';\n}\nexports.isPrimitive = isPrimitive;\n\nexports.isBuffer = __webpack_require__(1136);\n\nfunction objectToString(o) {\n  return Object.prototype.toString.call(o);\n}\n\n\nfunction pad(n) {\n  return n < 10 ? '0' + n.toString(10) : n.toString(10);\n}\n\n\nvar months = ['Jan', 'Feb', 'Mar', 'Apr', 'May', 'Jun', 'Jul', 'Aug', 'Sep',\n              'Oct', 'Nov', 'Dec'];\n\n// 26 Feb 16:19:34\nfunction timestamp() {\n  var d = new Date();\n  var time = [pad(d.getHours()),\n              pad(d.getMinutes()),\n              pad(d.getSeconds())].join(':');\n  return [d.getDate(), months[d.getMonth()], time].join(' ');\n}\n\n\n// log is just a thin wrapper to console.log that prepends a timestamp\nexports.log = function() {\n  console.log('%s - %s', timestamp(), exports.format.apply(exports, arguments));\n};\n\n\n/**\n * Inherit the prototype methods from one constructor into another.\n *\n * The Function.prototype.inherits from lang.js rewritten as a standalone\n * function (not on Function.prototype). NOTE: If this file is to be loaded\n * during bootstrapping this function needs to be rewritten using some native\n * functions as prototype setup using normal JavaScript does not work as\n * expected during bootstrapping (see mirror.js in r114903).\n *\n * @param {function} ctor Constructor function which needs to inherit the\n *     prototype.\n * @param {function} superCtor Constructor function to inherit prototype from.\n */\nexports.inherits = __webpack_require__(1137);\n\nexports._extend = function(origin, add) {\n  // Don't do anything if add isn't an object\n  if (!add || !isObject(add)) return origin;\n\n  var keys = Object.keys(add);\n  var i = keys.length;\n  while (i--) {\n    origin[keys[i]] = add[keys[i]];\n  }\n  return origin;\n};\n\nfunction hasOwnProperty(obj, prop) {\n  return Object.prototype.hasOwnProperty.call(obj, prop);\n}\n\n/* WEBPACK VAR INJECTION */}.call(exports, __webpack_require__(10), __webpack_require__(173)))//# sourceURL=[module]\n//# sourceMappingURL=data:application/json;charset=utf-8;base64,eyJ2ZXJzaW9uIjozLCJmaWxlIjoiMTc4LmpzIiwic291cmNlcyI6WyJ3ZWJwYWNrOi8vLy9Vc2Vycy9oZXJyZWdyb2VuL1ZNcy9WVlYvd3d3L3dvcmRwcmVzcy1kZWZhdWx0L3B1YmxpY19odG1sL3dwLWNvbnRlbnQvcGx1Z2lucy93b3JkcHJlc3Mtc2VvL25vZGVfbW9kdWxlcy91dGlsL3V0aWwuanM/NDQ3YyJdLCJzb3VyY2VzQ29udGVudCI6WyIvLyBDb3B5cmlnaHQgSm95ZW50LCBJbmMuIGFuZCBvdGhlciBOb2RlIGNvbnRyaWJ1dG9ycy5cbi8vXG4vLyBQZXJtaXNzaW9uIGlzIGhlcmVieSBncmFudGVkLCBmcmVlIG9mIGNoYXJnZSwgdG8gYW55IHBlcnNvbiBvYnRhaW5pbmcgYVxuLy8gY29weSBvZiB0aGlzIHNvZnR3YXJlIGFuZCBhc3NvY2lhdGVkIGRvY3VtZW50YXRpb24gZmlsZXMgKHRoZVxuLy8gXCJTb2Z0d2FyZVwiKSwgdG8gZGVhbCBpbiB0aGUgU29mdHdhcmUgd2l0aG91dCByZXN0cmljdGlvbiwgaW5jbHVkaW5nXG4vLyB3aXRob3V0IGxpbWl0YXRpb24gdGhlIHJpZ2h0cyB0byB1c2UsIGNvcHksIG1vZGlmeSwgbWVyZ2UsIHB1Ymxpc2gsXG4vLyBkaXN0cmlidXRlLCBzdWJsaWNlbnNlLCBhbmQvb3Igc2VsbCBjb3BpZXMgb2YgdGhlIFNvZnR3YXJlLCBhbmQgdG8gcGVybWl0XG4vLyBwZXJzb25zIHRvIHdob20gdGhlIFNvZnR3YXJlIGlzIGZ1cm5pc2hlZCB0byBkbyBzbywgc3ViamVjdCB0byB0aGVcbi8vIGZvbGxvd2luZyBjb25kaXRpb25zOlxuLy9cbi8vIFRoZSBhYm92ZSBjb3B5cmlnaHQgbm90aWNlIGFuZCB0aGlzIHBlcm1pc3Npb24gbm90aWNlIHNoYWxsIGJlIGluY2x1ZGVkXG4vLyBpbiBhbGwgY29waWVzIG9yIHN1YnN0YW50aWFsIHBvcnRpb25zIG9mIHRoZSBTb2Z0d2FyZS5cbi8vXG4vLyBUSEUgU09GVFdBUkUgSVMgUFJPVklERUQgXCJBUyBJU1wiLCBXSVRIT1VUIFdBUlJBTlRZIE9GIEFOWSBLSU5ELCBFWFBSRVNTXG4vLyBPUiBJTVBMSUVELCBJTkNMVURJTkcgQlVUIE5PVCBMSU1JVEVEIFRPIFRIRSBXQVJSQU5USUVTIE9GXG4vLyBNRVJDSEFOVEFCSUxJVFksIEZJVE5FU1MgRk9SIEEgUEFSVElDVUxBUiBQVVJQT1NFIEFORCBOT05JTkZSSU5HRU1FTlQuIElOXG4vLyBOTyBFVkVOVCBTSEFMTCBUSEUgQVVUSE9SUyBPUiBDT1BZUklHSFQgSE9MREVSUyBCRSBMSUFCTEUgRk9SIEFOWSBDTEFJTSxcbi8vIERBTUFHRVMgT1IgT1RIRVIgTElBQklMSVRZLCBXSEVUSEVSIElOIEFOIEFDVElPTiBPRiBDT05UUkFDVCwgVE9SVCBPUlxuLy8gT1RIRVJXSVNFLCBBUklTSU5HIEZST00sIE9VVCBPRiBPUiBJTiBDT05ORUNUSU9OIFdJVEggVEhFIFNPRlRXQVJFIE9SIFRIRVxuLy8gVVNFIE9SIE9USEVSIERFQUxJTkdTIElOIFRIRSBTT0ZUV0FSRS5cblxudmFyIGZvcm1hdFJlZ0V4cCA9IC8lW3NkaiVdL2c7XG5leHBvcnRzLmZvcm1hdCA9IGZ1bmN0aW9uKGYpIHtcbiAgaWYgKCFpc1N0cmluZyhmKSkge1xuICAgIHZhciBvYmplY3RzID0gW107XG4gICAgZm9yICh2YXIgaSA9IDA7IGkgPCBhcmd1bWVudHMubGVuZ3RoOyBpKyspIHtcbiAgICAgIG9iamVjdHMucHVzaChpbnNwZWN0KGFyZ3VtZW50c1tpXSkpO1xuICAgIH1cbiAgICByZXR1cm4gb2JqZWN0cy5qb2luKCcgJyk7XG4gIH1cblxuICB2YXIgaSA9IDE7XG4gIHZhciBhcmdzID0gYXJndW1lbnRzO1xuICB2YXIgbGVuID0gYXJncy5sZW5ndGg7XG4gIHZhciBzdHIgPSBTdHJpbmcoZikucmVwbGFjZShmb3JtYXRSZWdFeHAsIGZ1bmN0aW9uKHgpIHtcbiAgICBpZiAoeCA9PT0gJyUlJykgcmV0dXJuICclJztcbiAgICBpZiAoaSA+PSBsZW4pIHJldHVybiB4O1xuICAgIHN3aXRjaCAoeCkge1xuICAgICAgY2FzZSAnJXMnOiByZXR1cm4gU3RyaW5nKGFyZ3NbaSsrXSk7XG4gICAgICBjYXNlICclZCc6IHJldHVybiBOdW1iZXIoYXJnc1tpKytdKTtcbiAgICAgIGNhc2UgJyVqJzpcbiAgICAgICAgdHJ5IHtcbiAgICAgICAgICByZXR1cm4gSlNPTi5zdHJpbmdpZnkoYXJnc1tpKytdKTtcbiAgICAgICAgfSBjYXRjaCAoXykge1xuICAgICAgICAgIHJldHVybiAnW0NpcmN1bGFyXSc7XG4gICAgICAgIH1cbiAgICAgIGRlZmF1bHQ6XG4gICAgICAgIHJldHVybiB4O1xuICAgIH1cbiAgfSk7XG4gIGZvciAodmFyIHggPSBhcmdzW2ldOyBpIDwgbGVuOyB4ID0gYXJnc1srK2ldKSB7XG4gICAgaWYgKGlzTnVsbCh4KSB8fCAhaXNPYmplY3QoeCkpIHtcbiAgICAgIHN0ciArPSAnICcgKyB4O1xuICAgIH0gZWxzZSB7XG4gICAgICBzdHIgKz0gJyAnICsgaW5zcGVjdCh4KTtcbiAgICB9XG4gIH1cbiAgcmV0dXJuIHN0cjtcbn07XG5cblxuLy8gTWFyayB0aGF0IGEgbWV0aG9kIHNob3VsZCBub3QgYmUgdXNlZC5cbi8vIFJldHVybnMgYSBtb2RpZmllZCBmdW5jdGlvbiB3aGljaCB3YXJucyBvbmNlIGJ5IGRlZmF1bHQuXG4vLyBJZiAtLW5vLWRlcHJlY2F0aW9uIGlzIHNldCwgdGhlbiBpdCBpcyBhIG5vLW9wLlxuZXhwb3J0cy5kZXByZWNhdGUgPSBmdW5jdGlvbihmbiwgbXNnKSB7XG4gIC8vIEFsbG93IGZvciBkZXByZWNhdGluZyB0aGluZ3MgaW4gdGhlIHByb2Nlc3Mgb2Ygc3RhcnRpbmcgdXAuXG4gIGlmIChpc1VuZGVmaW5lZChnbG9iYWwucHJvY2VzcykpIHtcbiAgICByZXR1cm4gZnVuY3Rpb24oKSB7XG4gICAgICByZXR1cm4gZXhwb3J0cy5kZXByZWNhdGUoZm4sIG1zZykuYXBwbHkodGhpcywgYXJndW1lbnRzKTtcbiAgICB9O1xuICB9XG5cbiAgaWYgKHByb2Nlc3Mubm9EZXByZWNhdGlvbiA9PT0gdHJ1ZSkge1xuICAgIHJldHVybiBmbjtcbiAgfVxuXG4gIHZhciB3YXJuZWQgPSBmYWxzZTtcbiAgZnVuY3Rpb24gZGVwcmVjYXRlZCgpIHtcbiAgICBpZiAoIXdhcm5lZCkge1xuICAgICAgaWYgKHByb2Nlc3MudGhyb3dEZXByZWNhdGlvbikge1xuICAgICAgICB0aHJvdyBuZXcgRXJyb3IobXNnKTtcbiAgICAgIH0gZWxzZSBpZiAocHJvY2Vzcy50cmFjZURlcHJlY2F0aW9uKSB7XG4gICAgICAgIGNvbnNvbGUudHJhY2UobXNnKTtcbiAgICAgIH0gZWxzZSB7XG4gICAgICAgIGNvbnNvbGUuZXJyb3IobXNnKTtcbiAgICAgIH1cbiAgICAgIHdhcm5lZCA9IHRydWU7XG4gICAgfVxuICAgIHJldHVybiBmbi5hcHBseSh0aGlzLCBhcmd1bWVudHMpO1xuICB9XG5cbiAgcmV0dXJuIGRlcHJlY2F0ZWQ7XG59O1xuXG5cbnZhciBkZWJ1Z3MgPSB7fTtcbnZhciBkZWJ1Z0Vudmlyb247XG5leHBvcnRzLmRlYnVnbG9nID0gZnVuY3Rpb24oc2V0KSB7XG4gIGlmIChpc1VuZGVmaW5lZChkZWJ1Z0Vudmlyb24pKVxuICAgIGRlYnVnRW52aXJvbiA9IHByb2Nlc3MuZW52Lk5PREVfREVCVUcgfHwgJyc7XG4gIHNldCA9IHNldC50b1VwcGVyQ2FzZSgpO1xuICBpZiAoIWRlYnVnc1tzZXRdKSB7XG4gICAgaWYgKG5ldyBSZWdFeHAoJ1xcXFxiJyArIHNldCArICdcXFxcYicsICdpJykudGVzdChkZWJ1Z0Vudmlyb24pKSB7XG4gICAgICB2YXIgcGlkID0gcHJvY2Vzcy5waWQ7XG4gICAgICBkZWJ1Z3Nbc2V0XSA9IGZ1bmN0aW9uKCkge1xuICAgICAgICB2YXIgbXNnID0gZXhwb3J0cy5mb3JtYXQuYXBwbHkoZXhwb3J0cywgYXJndW1lbnRzKTtcbiAgICAgICAgY29uc29sZS5lcnJvcignJXMgJWQ6ICVzJywgc2V0LCBwaWQsIG1zZyk7XG4gICAgICB9O1xuICAgIH0gZWxzZSB7XG4gICAgICBkZWJ1Z3Nbc2V0XSA9IGZ1bmN0aW9uKCkge307XG4gICAgfVxuICB9XG4gIHJldHVybiBkZWJ1Z3Nbc2V0XTtcbn07XG5cblxuLyoqXG4gKiBFY2hvcyB0aGUgdmFsdWUgb2YgYSB2YWx1ZS4gVHJ5cyB0byBwcmludCB0aGUgdmFsdWUgb3V0XG4gKiBpbiB0aGUgYmVzdCB3YXkgcG9zc2libGUgZ2l2ZW4gdGhlIGRpZmZlcmVudCB0eXBlcy5cbiAqXG4gKiBAcGFyYW0ge09iamVjdH0gb2JqIFRoZSBvYmplY3QgdG8gcHJpbnQgb3V0LlxuICogQHBhcmFtIHtPYmplY3R9IG9wdHMgT3B0aW9uYWwgb3B0aW9ucyBvYmplY3QgdGhhdCBhbHRlcnMgdGhlIG91dHB1dC5cbiAqL1xuLyogbGVnYWN5OiBvYmosIHNob3dIaWRkZW4sIGRlcHRoLCBjb2xvcnMqL1xuZnVuY3Rpb24gaW5zcGVjdChvYmosIG9wdHMpIHtcbiAgLy8gZGVmYXVsdCBvcHRpb25zXG4gIHZhciBjdHggPSB7XG4gICAgc2VlbjogW10sXG4gICAgc3R5bGl6ZTogc3R5bGl6ZU5vQ29sb3JcbiAgfTtcbiAgLy8gbGVnYWN5Li4uXG4gIGlmIChhcmd1bWVudHMubGVuZ3RoID49IDMpIGN0eC5kZXB0aCA9IGFyZ3VtZW50c1syXTtcbiAgaWYgKGFyZ3VtZW50cy5sZW5ndGggPj0gNCkgY3R4LmNvbG9ycyA9IGFyZ3VtZW50c1szXTtcbiAgaWYgKGlzQm9vbGVhbihvcHRzKSkge1xuICAgIC8vIGxlZ2FjeS4uLlxuICAgIGN0eC5zaG93SGlkZGVuID0gb3B0cztcbiAgfSBlbHNlIGlmIChvcHRzKSB7XG4gICAgLy8gZ290IGFuIFwib3B0aW9uc1wiIG9iamVjdFxuICAgIGV4cG9ydHMuX2V4dGVuZChjdHgsIG9wdHMpO1xuICB9XG4gIC8vIHNldCBkZWZhdWx0IG9wdGlvbnNcbiAgaWYgKGlzVW5kZWZpbmVkKGN0eC5zaG93SGlkZGVuKSkgY3R4LnNob3dIaWRkZW4gPSBmYWxzZTtcbiAgaWYgKGlzVW5kZWZpbmVkKGN0eC5kZXB0aCkpIGN0eC5kZXB0aCA9IDI7XG4gIGlmIChpc1VuZGVmaW5lZChjdHguY29sb3JzKSkgY3R4LmNvbG9ycyA9IGZhbHNlO1xuICBpZiAoaXNVbmRlZmluZWQoY3R4LmN1c3RvbUluc3BlY3QpKSBjdHguY3VzdG9tSW5zcGVjdCA9IHRydWU7XG4gIGlmIChjdHguY29sb3JzKSBjdHguc3R5bGl6ZSA9IHN0eWxpemVXaXRoQ29sb3I7XG4gIHJldHVybiBmb3JtYXRWYWx1ZShjdHgsIG9iaiwgY3R4LmRlcHRoKTtcbn1cbmV4cG9ydHMuaW5zcGVjdCA9IGluc3BlY3Q7XG5cblxuLy8gaHR0cDovL2VuLndpa2lwZWRpYS5vcmcvd2lraS9BTlNJX2VzY2FwZV9jb2RlI2dyYXBoaWNzXG5pbnNwZWN0LmNvbG9ycyA9IHtcbiAgJ2JvbGQnIDogWzEsIDIyXSxcbiAgJ2l0YWxpYycgOiBbMywgMjNdLFxuICAndW5kZXJsaW5lJyA6IFs0LCAyNF0sXG4gICdpbnZlcnNlJyA6IFs3LCAyN10sXG4gICd3aGl0ZScgOiBbMzcsIDM5XSxcbiAgJ2dyZXknIDogWzkwLCAzOV0sXG4gICdibGFjaycgOiBbMzAsIDM5XSxcbiAgJ2JsdWUnIDogWzM0LCAzOV0sXG4gICdjeWFuJyA6IFszNiwgMzldLFxuICAnZ3JlZW4nIDogWzMyLCAzOV0sXG4gICdtYWdlbnRhJyA6IFszNSwgMzldLFxuICAncmVkJyA6IFszMSwgMzldLFxuICAneWVsbG93JyA6IFszMywgMzldXG59O1xuXG4vLyBEb24ndCB1c2UgJ2JsdWUnIG5vdCB2aXNpYmxlIG9uIGNtZC5leGVcbmluc3BlY3Quc3R5bGVzID0ge1xuICAnc3BlY2lhbCc6ICdjeWFuJyxcbiAgJ251bWJlcic6ICd5ZWxsb3cnLFxuICAnYm9vbGVhbic6ICd5ZWxsb3cnLFxuICAndW5kZWZpbmVkJzogJ2dyZXknLFxuICAnbnVsbCc6ICdib2xkJyxcbiAgJ3N0cmluZyc6ICdncmVlbicsXG4gICdkYXRlJzogJ21hZ2VudGEnLFxuICAvLyBcIm5hbWVcIjogaW50ZW50aW9uYWxseSBub3Qgc3R5bGluZ1xuICAncmVnZXhwJzogJ3JlZCdcbn07XG5cblxuZnVuY3Rpb24gc3R5bGl6ZVdpdGhDb2xvcihzdHIsIHN0eWxlVHlwZSkge1xuICB2YXIgc3R5bGUgPSBpbnNwZWN0LnN0eWxlc1tzdHlsZVR5cGVdO1xuXG4gIGlmIChzdHlsZSkge1xuICAgIHJldHVybiAnXFx1MDAxYlsnICsgaW5zcGVjdC5jb2xvcnNbc3R5bGVdWzBdICsgJ20nICsgc3RyICtcbiAgICAgICAgICAgJ1xcdTAwMWJbJyArIGluc3BlY3QuY29sb3JzW3N0eWxlXVsxXSArICdtJztcbiAgfSBlbHNlIHtcbiAgICByZXR1cm4gc3RyO1xuICB9XG59XG5cblxuZnVuY3Rpb24gc3R5bGl6ZU5vQ29sb3Ioc3RyLCBzdHlsZVR5cGUpIHtcbiAgcmV0dXJuIHN0cjtcbn1cblxuXG5mdW5jdGlvbiBhcnJheVRvSGFzaChhcnJheSkge1xuICB2YXIgaGFzaCA9IHt9O1xuXG4gIGFycmF5LmZvckVhY2goZnVuY3Rpb24odmFsLCBpZHgpIHtcbiAgICBoYXNoW3ZhbF0gPSB0cnVlO1xuICB9KTtcblxuICByZXR1cm4gaGFzaDtcbn1cblxuXG5mdW5jdGlvbiBmb3JtYXRWYWx1ZShjdHgsIHZhbHVlLCByZWN1cnNlVGltZXMpIHtcbiAgLy8gUHJvdmlkZSBhIGhvb2sgZm9yIHVzZXItc3BlY2lmaWVkIGluc3BlY3QgZnVuY3Rpb25zLlxuICAvLyBDaGVjayB0aGF0IHZhbHVlIGlzIGFuIG9iamVjdCB3aXRoIGFuIGluc3BlY3QgZnVuY3Rpb24gb24gaXRcbiAgaWYgKGN0eC5jdXN0b21JbnNwZWN0ICYmXG4gICAgICB2YWx1ZSAmJlxuICAgICAgaXNGdW5jdGlvbih2YWx1ZS5pbnNwZWN0KSAmJlxuICAgICAgLy8gRmlsdGVyIG91dCB0aGUgdXRpbCBtb2R1bGUsIGl0J3MgaW5zcGVjdCBmdW5jdGlvbiBpcyBzcGVjaWFsXG4gICAgICB2YWx1ZS5pbnNwZWN0ICE9PSBleHBvcnRzLmluc3BlY3QgJiZcbiAgICAgIC8vIEFsc28gZmlsdGVyIG91dCBhbnkgcHJvdG90eXBlIG9iamVjdHMgdXNpbmcgdGhlIGNpcmN1bGFyIGNoZWNrLlxuICAgICAgISh2YWx1ZS5jb25zdHJ1Y3RvciAmJiB2YWx1ZS5jb25zdHJ1Y3Rvci5wcm90b3R5cGUgPT09IHZhbHVlKSkge1xuICAgIHZhciByZXQgPSB2YWx1ZS5pbnNwZWN0KHJlY3Vyc2VUaW1lcywgY3R4KTtcbiAgICBpZiAoIWlzU3RyaW5nKHJldCkpIHtcbiAgICAgIHJldCA9IGZvcm1hdFZhbHVlKGN0eCwgcmV0LCByZWN1cnNlVGltZXMpO1xuICAgIH1cbiAgICByZXR1cm4gcmV0O1xuICB9XG5cbiAgLy8gUHJpbWl0aXZlIHR5cGVzIGNhbm5vdCBoYXZlIHByb3BlcnRpZXNcbiAgdmFyIHByaW1pdGl2ZSA9IGZvcm1hdFByaW1pdGl2ZShjdHgsIHZhbHVlKTtcbiAgaWYgKHByaW1pdGl2ZSkge1xuICAgIHJldHVybiBwcmltaXRpdmU7XG4gIH1cblxuICAvLyBMb29rIHVwIHRoZSBrZXlzIG9mIHRoZSBvYmplY3QuXG4gIHZhciBrZXlzID0gT2JqZWN0LmtleXModmFsdWUpO1xuICB2YXIgdmlzaWJsZUtleXMgPSBhcnJheVRvSGFzaChrZXlzKTtcblxuICBpZiAoY3R4LnNob3dIaWRkZW4pIHtcbiAgICBrZXlzID0gT2JqZWN0LmdldE93blByb3BlcnR5TmFtZXModmFsdWUpO1xuICB9XG5cbiAgLy8gSUUgZG9lc24ndCBtYWtlIGVycm9yIGZpZWxkcyBub24tZW51bWVyYWJsZVxuICAvLyBodHRwOi8vbXNkbi5taWNyb3NvZnQuY29tL2VuLXVzL2xpYnJhcnkvaWUvZHd3NTJzYnQodj12cy45NCkuYXNweFxuICBpZiAoaXNFcnJvcih2YWx1ZSlcbiAgICAgICYmIChrZXlzLmluZGV4T2YoJ21lc3NhZ2UnKSA+PSAwIHx8IGtleXMuaW5kZXhPZignZGVzY3JpcHRpb24nKSA+PSAwKSkge1xuICAgIHJldHVybiBmb3JtYXRFcnJvcih2YWx1ZSk7XG4gIH1cblxuICAvLyBTb21lIHR5cGUgb2Ygb2JqZWN0IHdpdGhvdXQgcHJvcGVydGllcyBjYW4gYmUgc2hvcnRjdXR0ZWQuXG4gIGlmIChrZXlzLmxlbmd0aCA9PT0gMCkge1xuICAgIGlmIChpc0Z1bmN0aW9uKHZhbHVlKSkge1xuICAgICAgdmFyIG5hbWUgPSB2YWx1ZS5uYW1lID8gJzogJyArIHZhbHVlLm5hbWUgOiAnJztcbiAgICAgIHJldHVybiBjdHguc3R5bGl6ZSgnW0Z1bmN0aW9uJyArIG5hbWUgKyAnXScsICdzcGVjaWFsJyk7XG4gICAgfVxuICAgIGlmIChpc1JlZ0V4cCh2YWx1ZSkpIHtcbiAgICAgIHJldHVybiBjdHguc3R5bGl6ZShSZWdFeHAucHJvdG90eXBlLnRvU3RyaW5nLmNhbGwodmFsdWUpLCAncmVnZXhwJyk7XG4gICAgfVxuICAgIGlmIChpc0RhdGUodmFsdWUpKSB7XG4gICAgICByZXR1cm4gY3R4LnN0eWxpemUoRGF0ZS5wcm90b3R5cGUudG9TdHJpbmcuY2FsbCh2YWx1ZSksICdkYXRlJyk7XG4gICAgfVxuICAgIGlmIChpc0Vycm9yKHZhbHVlKSkge1xuICAgICAgcmV0dXJuIGZvcm1hdEVycm9yKHZhbHVlKTtcbiAgICB9XG4gIH1cblxuICB2YXIgYmFzZSA9ICcnLCBhcnJheSA9IGZhbHNlLCBicmFjZXMgPSBbJ3snLCAnfSddO1xuXG4gIC8vIE1ha2UgQXJyYXkgc2F5IHRoYXQgdGhleSBhcmUgQXJyYXlcbiAgaWYgKGlzQXJyYXkodmFsdWUpKSB7XG4gICAgYXJyYXkgPSB0cnVlO1xuICAgIGJyYWNlcyA9IFsnWycsICddJ107XG4gIH1cblxuICAvLyBNYWtlIGZ1bmN0aW9ucyBzYXkgdGhhdCB0aGV5IGFyZSBmdW5jdGlvbnNcbiAgaWYgKGlzRnVuY3Rpb24odmFsdWUpKSB7XG4gICAgdmFyIG4gPSB2YWx1ZS5uYW1lID8gJzogJyArIHZhbHVlLm5hbWUgOiAnJztcbiAgICBiYXNlID0gJyBbRnVuY3Rpb24nICsgbiArICddJztcbiAgfVxuXG4gIC8vIE1ha2UgUmVnRXhwcyBzYXkgdGhhdCB0aGV5IGFyZSBSZWdFeHBzXG4gIGlmIChpc1JlZ0V4cCh2YWx1ZSkpIHtcbiAgICBiYXNlID0gJyAnICsgUmVnRXhwLnByb3RvdHlwZS50b1N0cmluZy5jYWxsKHZhbHVlKTtcbiAgfVxuXG4gIC8vIE1ha2UgZGF0ZXMgd2l0aCBwcm9wZXJ0aWVzIGZpcnN0IHNheSB0aGUgZGF0ZVxuICBpZiAoaXNEYXRlKHZhbHVlKSkge1xuICAgIGJhc2UgPSAnICcgKyBEYXRlLnByb3RvdHlwZS50b1VUQ1N0cmluZy5jYWxsKHZhbHVlKTtcbiAgfVxuXG4gIC8vIE1ha2UgZXJyb3Igd2l0aCBtZXNzYWdlIGZpcnN0IHNheSB0aGUgZXJyb3JcbiAgaWYgKGlzRXJyb3IodmFsdWUpKSB7XG4gICAgYmFzZSA9ICcgJyArIGZvcm1hdEVycm9yKHZhbHVlKTtcbiAgfVxuXG4gIGlmIChrZXlzLmxlbmd0aCA9PT0gMCAmJiAoIWFycmF5IHx8IHZhbHVlLmxlbmd0aCA9PSAwKSkge1xuICAgIHJldHVybiBicmFjZXNbMF0gKyBiYXNlICsgYnJhY2VzWzFdO1xuICB9XG5cbiAgaWYgKHJlY3Vyc2VUaW1lcyA8IDApIHtcbiAgICBpZiAoaXNSZWdFeHAodmFsdWUpKSB7XG4gICAgICByZXR1cm4gY3R4LnN0eWxpemUoUmVnRXhwLnByb3RvdHlwZS50b1N0cmluZy5jYWxsKHZhbHVlKSwgJ3JlZ2V4cCcpO1xuICAgIH0gZWxzZSB7XG4gICAgICByZXR1cm4gY3R4LnN0eWxpemUoJ1tPYmplY3RdJywgJ3NwZWNpYWwnKTtcbiAgICB9XG4gIH1cblxuICBjdHguc2Vlbi5wdXNoKHZhbHVlKTtcblxuICB2YXIgb3V0cHV0O1xuICBpZiAoYXJyYXkpIHtcbiAgICBvdXRwdXQgPSBmb3JtYXRBcnJheShjdHgsIHZhbHVlLCByZWN1cnNlVGltZXMsIHZpc2libGVLZXlzLCBrZXlzKTtcbiAgfSBlbHNlIHtcbiAgICBvdXRwdXQgPSBrZXlzLm1hcChmdW5jdGlvbihrZXkpIHtcbiAgICAgIHJldHVybiBmb3JtYXRQcm9wZXJ0eShjdHgsIHZhbHVlLCByZWN1cnNlVGltZXMsIHZpc2libGVLZXlzLCBrZXksIGFycmF5KTtcbiAgICB9KTtcbiAgfVxuXG4gIGN0eC5zZWVuLnBvcCgpO1xuXG4gIHJldHVybiByZWR1Y2VUb1NpbmdsZVN0cmluZyhvdXRwdXQsIGJhc2UsIGJyYWNlcyk7XG59XG5cblxuZnVuY3Rpb24gZm9ybWF0UHJpbWl0aXZlKGN0eCwgdmFsdWUpIHtcbiAgaWYgKGlzVW5kZWZpbmVkKHZhbHVlKSlcbiAgICByZXR1cm4gY3R4LnN0eWxpemUoJ3VuZGVmaW5lZCcsICd1bmRlZmluZWQnKTtcbiAgaWYgKGlzU3RyaW5nKHZhbHVlKSkge1xuICAgIHZhciBzaW1wbGUgPSAnXFwnJyArIEpTT04uc3RyaW5naWZ5KHZhbHVlKS5yZXBsYWNlKC9eXCJ8XCIkL2csICcnKVxuICAgICAgICAgICAgICAgICAgICAgICAgICAgICAgICAgICAgICAgICAgICAgLnJlcGxhY2UoLycvZywgXCJcXFxcJ1wiKVxuICAgICAgICAgICAgICAgICAgICAgICAgICAgICAgICAgICAgICAgICAgICAgLnJlcGxhY2UoL1xcXFxcIi9nLCAnXCInKSArICdcXCcnO1xuICAgIHJldHVybiBjdHguc3R5bGl6ZShzaW1wbGUsICdzdHJpbmcnKTtcbiAgfVxuICBpZiAoaXNOdW1iZXIodmFsdWUpKVxuICAgIHJldHVybiBjdHguc3R5bGl6ZSgnJyArIHZhbHVlLCAnbnVtYmVyJyk7XG4gIGlmIChpc0Jvb2xlYW4odmFsdWUpKVxuICAgIHJldHVybiBjdHguc3R5bGl6ZSgnJyArIHZhbHVlLCAnYm9vbGVhbicpO1xuICAvLyBGb3Igc29tZSByZWFzb24gdHlwZW9mIG51bGwgaXMgXCJvYmplY3RcIiwgc28gc3BlY2lhbCBjYXNlIGhlcmUuXG4gIGlmIChpc051bGwodmFsdWUpKVxuICAgIHJldHVybiBjdHguc3R5bGl6ZSgnbnVsbCcsICdudWxsJyk7XG59XG5cblxuZnVuY3Rpb24gZm9ybWF0RXJyb3IodmFsdWUpIHtcbiAgcmV0dXJuICdbJyArIEVycm9yLnByb3RvdHlwZS50b1N0cmluZy5jYWxsKHZhbHVlKSArICddJztcbn1cblxuXG5mdW5jdGlvbiBmb3JtYXRBcnJheShjdHgsIHZhbHVlLCByZWN1cnNlVGltZXMsIHZpc2libGVLZXlzLCBrZXlzKSB7XG4gIHZhciBvdXRwdXQgPSBbXTtcbiAgZm9yICh2YXIgaSA9IDAsIGwgPSB2YWx1ZS5sZW5ndGg7IGkgPCBsOyArK2kpIHtcbiAgICBpZiAoaGFzT3duUHJvcGVydHkodmFsdWUsIFN0cmluZyhpKSkpIHtcbiAgICAgIG91dHB1dC5wdXNoKGZvcm1hdFByb3BlcnR5KGN0eCwgdmFsdWUsIHJlY3Vyc2VUaW1lcywgdmlzaWJsZUtleXMsXG4gICAgICAgICAgU3RyaW5nKGkpLCB0cnVlKSk7XG4gICAgfSBlbHNlIHtcbiAgICAgIG91dHB1dC5wdXNoKCcnKTtcbiAgICB9XG4gIH1cbiAga2V5cy5mb3JFYWNoKGZ1bmN0aW9uKGtleSkge1xuICAgIGlmICgha2V5Lm1hdGNoKC9eXFxkKyQvKSkge1xuICAgICAgb3V0cHV0LnB1c2goZm9ybWF0UHJvcGVydHkoY3R4LCB2YWx1ZSwgcmVjdXJzZVRpbWVzLCB2aXNpYmxlS2V5cyxcbiAgICAgICAgICBrZXksIHRydWUpKTtcbiAgICB9XG4gIH0pO1xuICByZXR1cm4gb3V0cHV0O1xufVxuXG5cbmZ1bmN0aW9uIGZvcm1hdFByb3BlcnR5KGN0eCwgdmFsdWUsIHJlY3Vyc2VUaW1lcywgdmlzaWJsZUtleXMsIGtleSwgYXJyYXkpIHtcbiAgdmFyIG5hbWUsIHN0ciwgZGVzYztcbiAgZGVzYyA9IE9iamVjdC5nZXRPd25Qcm9wZXJ0eURlc2NyaXB0b3IodmFsdWUsIGtleSkgfHwgeyB2YWx1ZTogdmFsdWVba2V5XSB9O1xuICBpZiAoZGVzYy5nZXQpIHtcbiAgICBpZiAoZGVzYy5zZXQpIHtcbiAgICAgIHN0ciA9IGN0eC5zdHlsaXplKCdbR2V0dGVyL1NldHRlcl0nLCAnc3BlY2lhbCcpO1xuICAgIH0gZWxzZSB7XG4gICAgICBzdHIgPSBjdHguc3R5bGl6ZSgnW0dldHRlcl0nLCAnc3BlY2lhbCcpO1xuICAgIH1cbiAgfSBlbHNlIHtcbiAgICBpZiAoZGVzYy5zZXQpIHtcbiAgICAgIHN0ciA9IGN0eC5zdHlsaXplKCdbU2V0dGVyXScsICdzcGVjaWFsJyk7XG4gICAgfVxuICB9XG4gIGlmICghaGFzT3duUHJvcGVydHkodmlzaWJsZUtleXMsIGtleSkpIHtcbiAgICBuYW1lID0gJ1snICsga2V5ICsgJ10nO1xuICB9XG4gIGlmICghc3RyKSB7XG4gICAgaWYgKGN0eC5zZWVuLmluZGV4T2YoZGVzYy52YWx1ZSkgPCAwKSB7XG4gICAgICBpZiAoaXNOdWxsKHJlY3Vyc2VUaW1lcykpIHtcbiAgICAgICAgc3RyID0gZm9ybWF0VmFsdWUoY3R4LCBkZXNjLnZhbHVlLCBudWxsKTtcbiAgICAgIH0gZWxzZSB7XG4gICAgICAgIHN0ciA9IGZvcm1hdFZhbHVlKGN0eCwgZGVzYy52YWx1ZSwgcmVjdXJzZVRpbWVzIC0gMSk7XG4gICAgICB9XG4gICAgICBpZiAoc3RyLmluZGV4T2YoJ1xcbicpID4gLTEpIHtcbiAgICAgICAgaWYgKGFycmF5KSB7XG4gICAgICAgICAgc3RyID0gc3RyLnNwbGl0KCdcXG4nKS5tYXAoZnVuY3Rpb24obGluZSkge1xuICAgICAgICAgICAgcmV0dXJuICcgICcgKyBsaW5lO1xuICAgICAgICAgIH0pLmpvaW4oJ1xcbicpLnN1YnN0cigyKTtcbiAgICAgICAgfSBlbHNlIHtcbiAgICAgICAgICBzdHIgPSAnXFxuJyArIHN0ci5zcGxpdCgnXFxuJykubWFwKGZ1bmN0aW9uKGxpbmUpIHtcbiAgICAgICAgICAgIHJldHVybiAnICAgJyArIGxpbmU7XG4gICAgICAgICAgfSkuam9pbignXFxuJyk7XG4gICAgICAgIH1cbiAgICAgIH1cbiAgICB9IGVsc2Uge1xuICAgICAgc3RyID0gY3R4LnN0eWxpemUoJ1tDaXJjdWxhcl0nLCAnc3BlY2lhbCcpO1xuICAgIH1cbiAgfVxuICBpZiAoaXNVbmRlZmluZWQobmFtZSkpIHtcbiAgICBpZiAoYXJyYXkgJiYga2V5Lm1hdGNoKC9eXFxkKyQvKSkge1xuICAgICAgcmV0dXJuIHN0cjtcbiAgICB9XG4gICAgbmFtZSA9IEpTT04uc3RyaW5naWZ5KCcnICsga2V5KTtcbiAgICBpZiAobmFtZS5tYXRjaCgvXlwiKFthLXpBLVpfXVthLXpBLVpfMC05XSopXCIkLykpIHtcbiAgICAgIG5hbWUgPSBuYW1lLnN1YnN0cigxLCBuYW1lLmxlbmd0aCAtIDIpO1xuICAgICAgbmFtZSA9IGN0eC5zdHlsaXplKG5hbWUsICduYW1lJyk7XG4gICAgfSBlbHNlIHtcbiAgICAgIG5hbWUgPSBuYW1lLnJlcGxhY2UoLycvZywgXCJcXFxcJ1wiKVxuICAgICAgICAgICAgICAgICAucmVwbGFjZSgvXFxcXFwiL2csICdcIicpXG4gICAgICAgICAgICAgICAgIC5yZXBsYWNlKC8oXlwifFwiJCkvZywgXCInXCIpO1xuICAgICAgbmFtZSA9IGN0eC5zdHlsaXplKG5hbWUsICdzdHJpbmcnKTtcbiAgICB9XG4gIH1cblxuICByZXR1cm4gbmFtZSArICc6ICcgKyBzdHI7XG59XG5cblxuZnVuY3Rpb24gcmVkdWNlVG9TaW5nbGVTdHJpbmcob3V0cHV0LCBiYXNlLCBicmFjZXMpIHtcbiAgdmFyIG51bUxpbmVzRXN0ID0gMDtcbiAgdmFyIGxlbmd0aCA9IG91dHB1dC5yZWR1Y2UoZnVuY3Rpb24ocHJldiwgY3VyKSB7XG4gICAgbnVtTGluZXNFc3QrKztcbiAgICBpZiAoY3VyLmluZGV4T2YoJ1xcbicpID49IDApIG51bUxpbmVzRXN0Kys7XG4gICAgcmV0dXJuIHByZXYgKyBjdXIucmVwbGFjZSgvXFx1MDAxYlxcW1xcZFxcZD9tL2csICcnKS5sZW5ndGggKyAxO1xuICB9LCAwKTtcblxuICBpZiAobGVuZ3RoID4gNjApIHtcbiAgICByZXR1cm4gYnJhY2VzWzBdICtcbiAgICAgICAgICAgKGJhc2UgPT09ICcnID8gJycgOiBiYXNlICsgJ1xcbiAnKSArXG4gICAgICAgICAgICcgJyArXG4gICAgICAgICAgIG91dHB1dC5qb2luKCcsXFxuICAnKSArXG4gICAgICAgICAgICcgJyArXG4gICAgICAgICAgIGJyYWNlc1sxXTtcbiAgfVxuXG4gIHJldHVybiBicmFjZXNbMF0gKyBiYXNlICsgJyAnICsgb3V0cHV0LmpvaW4oJywgJykgKyAnICcgKyBicmFjZXNbMV07XG59XG5cblxuLy8gTk9URTogVGhlc2UgdHlwZSBjaGVja2luZyBmdW5jdGlvbnMgaW50ZW50aW9uYWxseSBkb24ndCB1c2UgYGluc3RhbmNlb2ZgXG4vLyBiZWNhdXNlIGl0IGlzIGZyYWdpbGUgYW5kIGNhbiBiZSBlYXNpbHkgZmFrZWQgd2l0aCBgT2JqZWN0LmNyZWF0ZSgpYC5cbmZ1bmN0aW9uIGlzQXJyYXkoYXIpIHtcbiAgcmV0dXJuIEFycmF5LmlzQXJyYXkoYXIpO1xufVxuZXhwb3J0cy5pc0FycmF5ID0gaXNBcnJheTtcblxuZnVuY3Rpb24gaXNCb29sZWFuKGFyZykge1xuICByZXR1cm4gdHlwZW9mIGFyZyA9PT0gJ2Jvb2xlYW4nO1xufVxuZXhwb3J0cy5pc0Jvb2xlYW4gPSBpc0Jvb2xlYW47XG5cbmZ1bmN0aW9uIGlzTnVsbChhcmcpIHtcbiAgcmV0dXJuIGFyZyA9PT0gbnVsbDtcbn1cbmV4cG9ydHMuaXNOdWxsID0gaXNOdWxsO1xuXG5mdW5jdGlvbiBpc051bGxPclVuZGVmaW5lZChhcmcpIHtcbiAgcmV0dXJuIGFyZyA9PSBudWxsO1xufVxuZXhwb3J0cy5pc051bGxPclVuZGVmaW5lZCA9IGlzTnVsbE9yVW5kZWZpbmVkO1xuXG5mdW5jdGlvbiBpc051bWJlcihhcmcpIHtcbiAgcmV0dXJuIHR5cGVvZiBhcmcgPT09ICdudW1iZXInO1xufVxuZXhwb3J0cy5pc051bWJlciA9IGlzTnVtYmVyO1xuXG5mdW5jdGlvbiBpc1N0cmluZyhhcmcpIHtcbiAgcmV0dXJuIHR5cGVvZiBhcmcgPT09ICdzdHJpbmcnO1xufVxuZXhwb3J0cy5pc1N0cmluZyA9IGlzU3RyaW5nO1xuXG5mdW5jdGlvbiBpc1N5bWJvbChhcmcpIHtcbiAgcmV0dXJuIHR5cGVvZiBhcmcgPT09ICdzeW1ib2wnO1xufVxuZXhwb3J0cy5pc1N5bWJvbCA9IGlzU3ltYm9sO1xuXG5mdW5jdGlvbiBpc1VuZGVmaW5lZChhcmcpIHtcbiAgcmV0dXJuIGFyZyA9PT0gdm9pZCAwO1xufVxuZXhwb3J0cy5pc1VuZGVmaW5lZCA9IGlzVW5kZWZpbmVkO1xuXG5mdW5jdGlvbiBpc1JlZ0V4cChyZSkge1xuICByZXR1cm4gaXNPYmplY3QocmUpICYmIG9iamVjdFRvU3RyaW5nKHJlKSA9PT0gJ1tvYmplY3QgUmVnRXhwXSc7XG59XG5leHBvcnRzLmlzUmVnRXhwID0gaXNSZWdFeHA7XG5cbmZ1bmN0aW9uIGlzT2JqZWN0KGFyZykge1xuICByZXR1cm4gdHlwZW9mIGFyZyA9PT0gJ29iamVjdCcgJiYgYXJnICE9PSBudWxsO1xufVxuZXhwb3J0cy5pc09iamVjdCA9IGlzT2JqZWN0O1xuXG5mdW5jdGlvbiBpc0RhdGUoZCkge1xuICByZXR1cm4gaXNPYmplY3QoZCkgJiYgb2JqZWN0VG9TdHJpbmcoZCkgPT09ICdbb2JqZWN0IERhdGVdJztcbn1cbmV4cG9ydHMuaXNEYXRlID0gaXNEYXRlO1xuXG5mdW5jdGlvbiBpc0Vycm9yKGUpIHtcbiAgcmV0dXJuIGlzT2JqZWN0KGUpICYmXG4gICAgICAob2JqZWN0VG9TdHJpbmcoZSkgPT09ICdbb2JqZWN0IEVycm9yXScgfHwgZSBpbnN0YW5jZW9mIEVycm9yKTtcbn1cbmV4cG9ydHMuaXNFcnJvciA9IGlzRXJyb3I7XG5cbmZ1bmN0aW9uIGlzRnVuY3Rpb24oYXJnKSB7XG4gIHJldHVybiB0eXBlb2YgYXJnID09PSAnZnVuY3Rpb24nO1xufVxuZXhwb3J0cy5pc0Z1bmN0aW9uID0gaXNGdW5jdGlvbjtcblxuZnVuY3Rpb24gaXNQcmltaXRpdmUoYXJnKSB7XG4gIHJldHVybiBhcmcgPT09IG51bGwgfHxcbiAgICAgICAgIHR5cGVvZiBhcmcgPT09ICdib29sZWFuJyB8fFxuICAgICAgICAgdHlwZW9mIGFyZyA9PT0gJ251bWJlcicgfHxcbiAgICAgICAgIHR5cGVvZiBhcmcgPT09ICdzdHJpbmcnIHx8XG4gICAgICAgICB0eXBlb2YgYXJnID09PSAnc3ltYm9sJyB8fCAgLy8gRVM2IHN5bWJvbFxuICAgICAgICAgdHlwZW9mIGFyZyA9PT0gJ3VuZGVmaW5lZCc7XG59XG5leHBvcnRzLmlzUHJpbWl0aXZlID0gaXNQcmltaXRpdmU7XG5cbmV4cG9ydHMuaXNCdWZmZXIgPSByZXF1aXJlKCcuL3N1cHBvcnQvaXNCdWZmZXInKTtcblxuZnVuY3Rpb24gb2JqZWN0VG9TdHJpbmcobykge1xuICByZXR1cm4gT2JqZWN0LnByb3RvdHlwZS50b1N0cmluZy5jYWxsKG8pO1xufVxuXG5cbmZ1bmN0aW9uIHBhZChuKSB7XG4gIHJldHVybiBuIDwgMTAgPyAnMCcgKyBuLnRvU3RyaW5nKDEwKSA6IG4udG9TdHJpbmcoMTApO1xufVxuXG5cbnZhciBtb250aHMgPSBbJ0phbicsICdGZWInLCAnTWFyJywgJ0FwcicsICdNYXknLCAnSnVuJywgJ0p1bCcsICdBdWcnLCAnU2VwJyxcbiAgICAgICAgICAgICAgJ09jdCcsICdOb3YnLCAnRGVjJ107XG5cbi8vIDI2IEZlYiAxNjoxOTozNFxuZnVuY3Rpb24gdGltZXN0YW1wKCkge1xuICB2YXIgZCA9IG5ldyBEYXRlKCk7XG4gIHZhciB0aW1lID0gW3BhZChkLmdldEhvdXJzKCkpLFxuICAgICAgICAgICAgICBwYWQoZC5nZXRNaW51dGVzKCkpLFxuICAgICAgICAgICAgICBwYWQoZC5nZXRTZWNvbmRzKCkpXS5qb2luKCc6Jyk7XG4gIHJldHVybiBbZC5nZXREYXRlKCksIG1vbnRoc1tkLmdldE1vbnRoKCldLCB0aW1lXS5qb2luKCcgJyk7XG59XG5cblxuLy8gbG9nIGlzIGp1c3QgYSB0aGluIHdyYXBwZXIgdG8gY29uc29sZS5sb2cgdGhhdCBwcmVwZW5kcyBhIHRpbWVzdGFtcFxuZXhwb3J0cy5sb2cgPSBmdW5jdGlvbigpIHtcbiAgY29uc29sZS5sb2coJyVzIC0gJXMnLCB0aW1lc3RhbXAoKSwgZXhwb3J0cy5mb3JtYXQuYXBwbHkoZXhwb3J0cywgYXJndW1lbnRzKSk7XG59O1xuXG5cbi8qKlxuICogSW5oZXJpdCB0aGUgcHJvdG90eXBlIG1ldGhvZHMgZnJvbSBvbmUgY29uc3RydWN0b3IgaW50byBhbm90aGVyLlxuICpcbiAqIFRoZSBGdW5jdGlvbi5wcm90b3R5cGUuaW5oZXJpdHMgZnJvbSBsYW5nLmpzIHJld3JpdHRlbiBhcyBhIHN0YW5kYWxvbmVcbiAqIGZ1bmN0aW9uIChub3Qgb24gRnVuY3Rpb24ucHJvdG90eXBlKS4gTk9URTogSWYgdGhpcyBmaWxlIGlzIHRvIGJlIGxvYWRlZFxuICogZHVyaW5nIGJvb3RzdHJhcHBpbmcgdGhpcyBmdW5jdGlvbiBuZWVkcyB0byBiZSByZXdyaXR0ZW4gdXNpbmcgc29tZSBuYXRpdmVcbiAqIGZ1bmN0aW9ucyBhcyBwcm90b3R5cGUgc2V0dXAgdXNpbmcgbm9ybWFsIEphdmFTY3JpcHQgZG9lcyBub3Qgd29yayBhc1xuICogZXhwZWN0ZWQgZHVyaW5nIGJvb3RzdHJhcHBpbmcgKHNlZSBtaXJyb3IuanMgaW4gcjExNDkwMykuXG4gKlxuICogQHBhcmFtIHtmdW5jdGlvbn0gY3RvciBDb25zdHJ1Y3RvciBmdW5jdGlvbiB3aGljaCBuZWVkcyB0byBpbmhlcml0IHRoZVxuICogICAgIHByb3RvdHlwZS5cbiAqIEBwYXJhbSB7ZnVuY3Rpb259IHN1cGVyQ3RvciBDb25zdHJ1Y3RvciBmdW5jdGlvbiB0byBpbmhlcml0IHByb3RvdHlwZSBmcm9tLlxuICovXG5leHBvcnRzLmluaGVyaXRzID0gcmVxdWlyZSgnaW5oZXJpdHMnKTtcblxuZXhwb3J0cy5fZXh0ZW5kID0gZnVuY3Rpb24ob3JpZ2luLCBhZGQpIHtcbiAgLy8gRG9uJ3QgZG8gYW55dGhpbmcgaWYgYWRkIGlzbid0IGFuIG9iamVjdFxuICBpZiAoIWFkZCB8fCAhaXNPYmplY3QoYWRkKSkgcmV0dXJuIG9yaWdpbjtcblxuICB2YXIga2V5cyA9IE9iamVjdC5rZXlzKGFkZCk7XG4gIHZhciBpID0ga2V5cy5sZW5ndGg7XG4gIHdoaWxlIChpLS0pIHtcbiAgICBvcmlnaW5ba2V5c1tpXV0gPSBhZGRba2V5c1tpXV07XG4gIH1cbiAgcmV0dXJuIG9yaWdpbjtcbn07XG5cbmZ1bmN0aW9uIGhhc093blByb3BlcnR5KG9iaiwgcHJvcCkge1xuICByZXR1cm4gT2JqZWN0LnByb3RvdHlwZS5oYXNPd25Qcm9wZXJ0eS5jYWxsKG9iaiwgcHJvcCk7XG59XG5cblxuXG4vLy8vLy8vLy8vLy8vLy8vLy9cbi8vIFdFQlBBQ0sgRk9PVEVSXG4vLyAvVXNlcnMvaGVycmVncm9lbi9WTXMvVlZWL3d3dy93b3JkcHJlc3MtZGVmYXVsdC9wdWJsaWNfaHRtbC93cC1jb250ZW50L3BsdWdpbnMvd29yZHByZXNzLXNlby9ub2RlX21vZHVsZXMvdXRpbC91dGlsLmpzXG4vLyBtb2R1bGUgaWQgPSAxNzhcbi8vIG1vZHVsZSBjaHVua3MgPSAwIDQgMTEiXSwibWFwcGluZ3MiOiJBQUFBO0FBQ0E7QUFDQTtBQUNBO0FBQ0E7QUFDQTtBQUNBO0FBQ0E7QUFDQTtBQUNBO0FBQ0E7QUFDQTtBQUNBO0FBQ0E7QUFDQTtBQUNBO0FBQ0E7QUFDQTtBQUNBO0FBQ0E7QUFDQTtBQUNBO0FBQ0E7QUFDQTtBQUNBO0FBQ0E7QUFDQTtBQUNBO0FBQ0E7QUFDQTtBQUNBO0FBQ0E7QUFDQTtBQUNBO0FBQ0E7QUFDQTtBQUNBO0FBQ0E7QUFDQTtBQUNBO0FBQ0E7QUFDQTtBQUNBO0FBQ0E7QUFDQTtBQUNBO0FBQ0E7QUFDQTtBQUNBO0FBQ0E7QUFDQTtBQUNBO0FBQ0E7QUFDQTtBQUNBO0FBQ0E7QUFDQTtBQUNBO0FBQ0E7QUFDQTtBQUNBO0FBQ0E7QUFDQTtBQUNBO0FBQ0E7QUFDQTtBQUNBO0FBQ0E7QUFDQTtBQUNBO0FBQ0E7QUFDQTtBQUNBO0FBQ0E7QUFDQTtBQUNBO0FBQ0E7QUFDQTtBQUNBO0FBQ0E7QUFDQTtBQUNBO0FBQ0E7QUFDQTtBQUNBO0FBQ0E7QUFDQTtBQUNBO0FBQ0E7QUFDQTtBQUNBO0FBQ0E7QUFDQTtBQUNBO0FBQ0E7QUFDQTtBQUNBO0FBQ0E7QUFDQTtBQUNBO0FBQ0E7QUFDQTtBQUNBO0FBQ0E7QUFDQTtBQUNBO0FBQ0E7QUFDQTtBQUNBO0FBQ0E7QUFDQTtBQUNBO0FBQ0E7QUFDQTtBQUNBO0FBQ0E7QUFDQTtBQUNBO0FBQ0E7QUFDQTtBQUNBO0FBQ0E7QUFDQTtBQUNBO0FBQ0E7QUFDQTtBQUNBO0FBQ0E7QUFDQTtBQUNBO0FBQ0E7QUFDQTtBQUNBO0FBQ0E7QUFDQTtBQUNBO0FBQ0E7QUFDQTtBQUNBO0FBQ0E7QUFDQTtBQUNBO0FBQ0E7QUFDQTtBQUNBO0FBQ0E7QUFDQTtBQUNBO0FBQ0E7QUFDQTtBQUNBO0FBQ0E7QUFDQTtBQUNBO0FBQ0E7QUFDQTtBQUNBO0FBQ0E7QUFDQTtBQUNBO0FBQ0E7QUFDQTtBQUNBO0FBQ0E7QUFDQTtBQUNBO0FBQ0E7QUFDQTtBQUNBO0FBQ0E7QUFDQTtBQUNBO0FBQ0E7QUFDQTtBQUNBO0FBQ0E7QUFDQTtBQUNBO0FBQ0E7QUFDQTtBQUNBO0FBQ0E7QUFDQTtBQUNBO0FBQ0E7QUFDQTtBQUNBO0FBQ0E7QUFDQTtBQUNBO0FBQ0E7QUFDQTtBQUNBO0FBQ0E7QUFDQTtBQUNBO0FBQ0E7QUFDQTtBQUNBO0FBQ0E7QUFDQTtBQUNBO0FBQ0E7QUFDQTtBQUNBO0FBQ0E7QUFDQTtBQUNBO0FBQ0E7QUFDQTtBQUNBO0FBQ0E7QUFDQTtBQUNBO0FBQ0E7QUFDQTtBQUNBO0FBQ0E7QUFDQTtBQUNBO0FBQ0E7QUFDQTtBQUNBO0FBQ0E7QUFDQTtBQUNBO0FBQ0E7QUFDQTtBQUNBO0FBQ0E7QUFDQTtBQUNBO0FBQ0E7QUFDQTtBQUNBO0FBQ0E7QUFDQTtBQUNBO0FBQ0E7QUFDQTtBQUNBO0FBQ0E7QUFDQTtBQUNBO0FBQ0E7QUFDQTtBQUNBO0FBQ0E7QUFDQTtBQUNBO0FBQ0E7QUFDQTtBQUNBO0FBQ0E7QUFDQTtBQUNBO0FBQ0E7QUFDQTtBQUNBO0FBQ0E7QUFDQTtBQUNBO0FBQ0E7QUFDQTtBQUNBO0FBQ0E7QUFDQTtBQUNBO0FBQ0E7QUFDQTtBQUNBO0FBQ0E7QUFDQTtBQUNBO0FBQ0E7QUFDQTtBQUNBO0FBQ0E7QUFDQTtBQUNBO0FBQ0E7QUFDQTtBQUNBO0FBQ0E7QUFDQTtBQUNBO0FBQ0E7QUFDQTtBQUNBO0FBQ0E7QUFDQTtBQUNBO0FBQ0E7QUFDQTtBQUNBO0FBQ0E7QUFDQTtBQUNBO0FBQ0E7QUFDQTtBQUNBO0FBQ0E7QUFDQTtBQUNBO0FBQ0E7QUFDQTtBQUNBO0FBQ0E7QUFDQTtBQUNBO0FBQ0E7QUFDQTtBQUNBO0FBQ0E7QUFDQTtBQUNBO0FBQ0E7QUFDQTtBQUNBO0FBQ0E7QUFDQTtBQUNBO0FBQ0E7QUFDQTtBQUNBO0FBQ0E7QUFDQTtBQUNBO0FBQ0E7QUFDQTtBQUNBO0FBQ0E7QUFDQTtBQUNBO0FBQ0E7QUFDQTtBQUNBO0FBQ0E7QUFDQTtBQUNBO0FBQ0E7QUFDQTtBQUNBO0FBQ0E7QUFDQTtBQUNBO0FBQ0E7QUFDQTtBQUNBO0FBQ0E7QUFDQTtBQUNBO0FBQ0E7QUFDQTtBQUNBO0FBQ0E7QUFDQTtBQUNBO0FBQ0E7QUFDQTtBQUNBO0FBQ0E7QUFDQTtBQUNBO0FBQ0E7QUFDQTtBQUNBO0FBQ0E7QUFDQTtBQUNBO0FBQ0E7QUFDQTtBQUNBO0FBQ0E7QUFDQTtBQUNBO0FBQ0E7QUFDQTtBQUNBO0FBQ0E7QUFDQTtBQUNBO0FBQ0E7QUFDQTtBQUNBO0FBQ0E7QUFDQTtBQUNBO0FBQ0E7QUFDQTtBQUNBO0FBQ0E7QUFDQTtBQUNBO0FBQ0E7QUFDQTtBQUNBO0FBQ0E7QUFDQTtBQUNBO0FBQ0E7QUFDQTtBQUNBO0FBQ0E7QUFDQTtBQUNBO0FBQ0E7QUFDQTtBQUNBO0FBQ0E7QUFDQTtBQUNBO0FBQ0E7QUFDQTtBQUNBO0FBQ0E7QUFDQTtBQUNBO0FBQ0E7QUFDQTtBQUNBO0FBQ0E7QUFDQTtBQUNBO0FBQ0E7QUFDQTtBQUNBO0FBQ0E7QUFDQTtBQUNBO0FBQ0E7QUFDQTtBQUNBO0FBQ0E7QUFDQTtBQUNBO0FBQ0E7QUFDQTtBQUNBO0FBQ0E7QUFDQTtBQUNBO0FBQ0E7QUFDQTtBQUNBO0FBQ0E7QUFDQTtBQUNBO0FBQ0E7QUFDQTtBQUNBO0FBQ0E7QUFDQTtBQUNBO0FBQ0E7QUFDQTtBQUNBO0FBQ0E7QUFDQTtBQUNBO0FBQ0E7QUFDQTtBQUNBO0FBQ0E7QUFDQTtBQUNBO0FBQ0E7QUFDQTtBQUNBO0FBQ0E7QUFDQTtBQUNBO0FBQ0E7QUFDQTtBQUNBO0FBQ0E7QUFDQTtBQUNBO0FBQ0E7QUFDQTtBQUNBO0FBQ0E7QUFDQTtBQUNBO0FBQ0E7QUFDQTtBQUNBO0FBQ0E7QUFDQTtBQUNBO0FBQ0E7QUFDQTtBQUNBO0FBQ0E7QUFDQTtBQUNBO0FBQ0E7QUFDQTtBQUNBO0FBQ0E7QUFDQTtBQUNBO0FBQ0E7QUFDQTtBQUNBO0FBQ0E7QUFDQTtBQUNBO0FBQ0E7QUFDQTtBQUNBO0FBQ0E7QUFDQTtBQUNBO0FBQ0E7QUFDQTtBQUNBO0FBQ0E7QUFDQTtBQUNBO0FBQ0E7QUFDQTtBQUNBO0FBQ0E7QUFDQTtBQUNBO0FBQ0E7QUFDQTtBQUNBO0FBQ0E7QUFDQTtBQUNBO0FBQ0E7QUFDQTtBQUNBO0FBQ0E7QUFDQTtBQUNBO0FBQ0E7QUFDQTtBQUNBO0FBQ0E7QUFDQTtBQUNBO0FBQ0E7QUFDQTtBQUNBO0FBQ0E7QUFDQTtBQUNBO0FBQ0E7QUFDQTtBQUNBO0FBQ0E7QUFDQTtBQUNBO0FBQ0E7QUFDQTtBQUNBO0FBQ0E7QUFDQTtBQUNBO0FBQ0E7QUFDQTtBQUNBO0FBQ0E7QUFDQTtBQUNBO0FBQ0E7QUFDQTtBQUNBO0FBQ0E7QUFDQTtBQUNBO0FBQ0E7QUFDQTtBQUNBO0FBQ0E7QUFDQTtBQUNBO0FBQ0E7QUFDQTtBQUNBO0FBQ0E7QUFDQTtBQUNBOztBIiwic291cmNlUm9vdCI6IiJ9\n//# sourceURL=webpack-internal:///178\n");

/***/ }),

/***/ 2067:
/***/ (function(module, exports, __webpack_require__) {

"use strict";
eval("\n\n__webpack_require__(94);\n\nvar _yoastseo = __webpack_require__(172);\n\nvar Jed = __webpack_require__(161); /* global wpseoAdminL10n */\n/* global ajaxurl */\n/* global require */\n\nvar TaxonomyAssessor = __webpack_require__(1257);\nvar isUndefined = __webpack_require__(60);\n\n(function ($) {\n\tvar i18n = new Jed({\n\t\tdomain: \"js-text-analysis\",\n\t\tlocale_data: {\n\t\t\t\"js-text-analysis\": {\n\t\t\t\t\"\": {}\n\t\t\t}\n\t\t}\n\t});\n\n\t/**\n  * Constructs the recalculate score.\n  *\n  * @param {int} totalCount The total amount of items to calculate.\n  *\n  * @constructor\n  */\n\tvar YoastRecalculateScore = function YoastRecalculateScore(totalCount) {\n\t\t// Sets the total count\n\t\tthis.totalCount = totalCount;\n\t\tthis.oncomplete = false;\n\n\t\tthis.setupAssessors();\n\n\t\t$(\"#wpseo_count_total\").html(totalCount);\n\n\t\tjQuery(\"#wpseo_progressbar\").progressbar({ value: 0 });\n\t};\n\n\t/**\n  * Sets up the Assessors needed for the recalculation.\n  *\n  * @returns {void}\n  */\n\tYoastRecalculateScore.prototype.setupAssessors = function () {\n\t\tvar postAssessor = new _yoastseo.SEOAssessor(i18n);\n\t\tvar taxonomyAssessor = new TaxonomyAssessor(i18n);\n\n\t\tthis.validAssessors = {\n\t\t\tpost: postAssessor,\n\t\t\tterm: taxonomyAssessor\n\t\t};\n\t};\n\n\t/**\n  * Starts the recalculation\n  *\n  * @param {int} itemsToFetch     The amount of items to fetch.\n  * @param {string} fetchType      The fetch type.\n  * @param {string} idField        The ID field to extract from each item.\n  * @param {Function|bool} callback Callback when calculating has been completed.\n  *\n  * @returns {void}\n  */\n\tYoastRecalculateScore.prototype.start = function (itemsToFetch, fetchType, idField, callback) {\n\t\tif (!this.validAssessors.hasOwnProperty(fetchType)) {\n\t\t\tthrow new Error(\"Unknown fetch type of \" + fetchType + \" given.\");\n\t\t}\n\n\t\tthis.fetchType = fetchType;\n\t\tthis.itemsToFetch = itemsToFetch;\n\t\tthis.idField = idField;\n\t\tthis.oncomplete = callback;\n\n\t\tthis.assessor = this.validAssessors[fetchType];\n\n\t\tthis.getItemsToRecalculate(1);\n\t};\n\n\t/**\n  * Updates the progressbar\n  *\n  * @param {int} totalPosts Total amount of posts.\n  *\n  * @returns {void}\n  */\n\tYoastRecalculateScore.prototype.updateProgressBar = function (totalPosts) {\n\t\tvar currentValue = jQuery(\"#wpseo_count\").text();\n\t\tvar newValue = parseInt(currentValue, 10) + totalPosts;\n\t\tvar newWidth = newValue * (100 / this.totalCount);\n\n\t\tjQuery(\"#wpseo_progressbar\").progressbar(\"value\", newWidth);\n\n\t\tthis.updateCountElement(newValue);\n\t};\n\n\t/**\n  * Updates the element with the new count value\n  *\n  * @param {int} newValue The new value for count element.\n  *\n  * @returns {void}\n  */\n\tYoastRecalculateScore.prototype.updateCountElement = function (newValue) {\n\t\tjQuery(\"#wpseo_count\").html(newValue);\n\t};\n\n\t/**\n  * Calculate the scores\n  *\n  * @param {int}   totalItems Total amount of items.\n  * @param {array} items       The items to calculate the score for.\n  *\n  * @returns {array} The calculated scores\n  */\n\tYoastRecalculateScore.prototype.calculateScores = function (totalItems, items) {\n\t\tvar scores = [];\n\t\tfor (var i = 0; i < totalItems; i++) {\n\t\t\tscores.push(this.getScore(items[i]));\n\t\t}\n\n\t\treturn scores;\n\t};\n\n\t/**\n  * Returns the score\n  *\n  * @param {json} item Item to get te score for.\n  *\n  * @returns {{item_id: int, score}} Object with score for item.\n  */\n\tYoastRecalculateScore.prototype.getScore = function (item) {\n\t\treturn {\n\t\t\titem_id: this.getItemID(item),\n\t\t\ttaxonomy: item.taxonomy ? item.taxonomy : \"\",\n\t\t\tscore: this.calculateItemScore(item)\n\t\t};\n\t};\n\n\t/**\n  * Returns the item id\n  *\n  * @param {json} item Item to get the id from.\n  *\n  * @returns {int} The id from the item.\n  */\n\tYoastRecalculateScore.prototype.getItemID = function (item) {\n\t\tthis.itemsToFetch--;\n\n\t\treturn item[this.idField];\n\t};\n\n\t/**\n  * Pass the post to the analyzer to calculates it's core\n  *\n  * @param {Object} item Item to calculate the score for.\n  *\n  * @returns {void}\n  */\n\tYoastRecalculateScore.prototype.calculateItemScore = function (item) {\n\t\tvar tempPaper = new _yoastseo.Paper(item.text, {\n\t\t\tkeyword: item.keyword,\n\t\t\turl: item.url,\n\t\t\tlocale: wpseoAdminL10n.contentLocale,\n\t\t\tdescription: item.meta,\n\t\t\ttitle: item.pageTitle\n\t\t});\n\n\t\tvar tempAssessor = this.assessor;\n\n\t\ttempAssessor.assess(tempPaper);\n\n\t\treturn tempAssessor.calculateOverallScore();\n\t};\n\n\t/**\n  * Parse the response given by request in getItemsToRecalculate.\n  *\n  * @param {Object} response Response to parse.\n  *\n  * @returns {void}\n  */\n\tYoastRecalculateScore.prototype.parseResponse = function (response) {\n\t\tif (response !== \"\" && response !== null) {\n\t\t\tif (!isUndefined(response.total_items)) {\n\t\t\t\tvar scores = this.calculateScores(response.total_items, response.items);\n\n\t\t\t\tthis.sendScores(scores);\n\n\t\t\t\tthis.updateProgressBar(response.total_items);\n\t\t\t}\n\n\t\t\tif (isUndefined(response.next_page)) {\n\t\t\t\tthis.onCompleteRequest();\n\t\t\t} else {\n\t\t\t\tthis.getItemsToRecalculate(response.next_page);\n\t\t\t}\n\n\t\t\treturn true;\n\t\t}\n\n\t\tthis.onCompleteRequest();\n\t};\n\n\t/**\n  * Run the oncomplete method when the process is done..\n  *\n  * @returns {void}\n  */\n\tYoastRecalculateScore.prototype.onCompleteRequest = function () {\n\t\t// When there is nothing to do.\n\t\tif (this.oncomplete !== false) {\n\t\t\tthis.oncomplete();\n\t\t\tthis.oncomplete = false;\n\t\t}\n\t};\n\n\t/**\n  * Sends the scores to the backend\n  *\n  * @param {array} scores Scores to send.\n  *\n  * @returns {void}\n  */\n\tYoastRecalculateScore.prototype.sendScores = function (scores) {\n\t\tjQuery.post(ajaxurl, {\n\t\t\taction: \"wpseo_update_score\",\n\t\t\tnonce: jQuery(\"#wpseo_recalculate_nonce\").val(),\n\t\t\tscores: scores,\n\t\t\ttype: this.fetchType\n\t\t});\n\t};\n\n\t/**\n  * Get the posts which have to be recalculated.\n  *\n  * @param {int} currentPage The current page.\n  *\n  * @returns {void}\n  */\n\tYoastRecalculateScore.prototype.getItemsToRecalculate = function (currentPage) {\n\t\tjQuery.post(ajaxurl, {\n\t\t\taction: \"wpseo_recalculate_scores\",\n\t\t\tnonce: jQuery(\"#wpseo_recalculate_nonce\").val(),\n\t\t\tpaged: currentPage,\n\t\t\ttype: this.fetchType\n\t\t}, this.parseResponse.bind(this), \"json\");\n\t};\n\n\t/**\n  * Starting the recalculation process\n  *\n  * @param {object} response The response.\n  *\n  * @returns {void}\n  */\n\tfunction startRecalculate(response) {\n\t\tvar PostsToFetch = parseInt(response.posts, 10);\n\t\tvar TermsToFetch = parseInt(response.terms, 10);\n\n\t\tvar RecalculateScore = new YoastRecalculateScore(PostsToFetch + TermsToFetch);\n\n\t\tRecalculateScore.start(PostsToFetch, \"post\", \"post_id\", function () {\n\t\t\tRecalculateScore.start(TermsToFetch, \"term\", \"term_id\", false);\n\t\t});\n\t}\n\n\t/**\n  * Initializes the event handler for the recalculate button.\n  *\n  * @returns {void}\n  */\n\tfunction init() {\n\t\tvar recalculateLink = jQuery(\"#wpseo_recalculate_link\");\n\n\t\tif (!isUndefined(recalculateLink)) {\n\t\t\trecalculateLink.click(function () {\n\t\t\t\t// Reset the count element and the progressbar\n\t\t\t\tjQuery(\"#wpseo_count\").text(0);\n\n\t\t\t\t$.post(ajaxurl, {\n\t\t\t\t\taction: \"wpseo_recalculate_total\",\n\t\t\t\t\tnonce: jQuery(\"#wpseo_recalculate_nonce\").val()\n\t\t\t\t}, startRecalculate, \"json\");\n\t\t\t});\n\n\t\t\tif (recalculateLink.data(\"open\")) {\n\t\t\t\trecalculateLink.trigger(\"click\");\n\t\t\t}\n\t\t}\n\t}\n\n\t$(init);\n})(jQuery);//# sourceURL=[module]\n//# sourceMappingURL=data:application/json;charset=utf-8;base64,eyJ2ZXJzaW9uIjozLCJmaWxlIjoiMjA2Ny5qcyIsInNvdXJjZXMiOlsid2VicGFjazovLy9qcy9zcmMvd3Atc2VvLXJlY2FsY3VsYXRlLmpzP2NiYTUiXSwic291cmNlc0NvbnRlbnQiOlsiLyogZ2xvYmFsIHdwc2VvQWRtaW5MMTBuICovXG4vKiBnbG9iYWwgYWpheHVybCAqL1xuLyogZ2xvYmFsIHJlcXVpcmUgKi9cblxuaW1wb3J0IFwiLi9oZWxwZXJzL2JhYmVsLXBvbHlmaWxsXCI7XG5cbnZhciBKZWQgPSByZXF1aXJlKCBcImplZFwiICk7XG5cbmltcG9ydCB7XG5cdFBhcGVyLFxuXHRTRU9Bc3Nlc3Nvcixcbn0gZnJvbSBcInlvYXN0c2VvXCI7XG5cbnZhciBUYXhvbm9teUFzc2Vzc29yID0gcmVxdWlyZSggXCIuL2Fzc2Vzc29ycy90YXhvbm9teUFzc2Vzc29yXCIgKTtcbnZhciBpc1VuZGVmaW5lZCA9IHJlcXVpcmUoIFwibG9kYXNoL2lzVW5kZWZpbmVkXCIgKTtcblxuKCBmdW5jdGlvbiggJCApIHtcblx0dmFyIGkxOG4gPSBuZXcgSmVkKCB7XG5cdFx0ZG9tYWluOiBcImpzLXRleHQtYW5hbHlzaXNcIixcblx0XHRsb2NhbGVfZGF0YToge1xuXHRcdFx0XCJqcy10ZXh0LWFuYWx5c2lzXCI6IHtcblx0XHRcdFx0XCJcIjoge30sXG5cdFx0XHR9LFxuXHRcdH0sXG5cdH0gKTtcblxuXHQvKipcblx0ICogQ29uc3RydWN0cyB0aGUgcmVjYWxjdWxhdGUgc2NvcmUuXG5cdCAqXG5cdCAqIEBwYXJhbSB7aW50fSB0b3RhbENvdW50IFRoZSB0b3RhbCBhbW91bnQgb2YgaXRlbXMgdG8gY2FsY3VsYXRlLlxuXHQgKlxuXHQgKiBAY29uc3RydWN0b3Jcblx0ICovXG5cdHZhciBZb2FzdFJlY2FsY3VsYXRlU2NvcmUgPSBmdW5jdGlvbiggdG90YWxDb3VudCApIHtcblx0XHQvLyBTZXRzIHRoZSB0b3RhbCBjb3VudFxuXHRcdHRoaXMudG90YWxDb3VudCA9IHRvdGFsQ291bnQ7XG5cdFx0dGhpcy5vbmNvbXBsZXRlICA9IGZhbHNlO1xuXG5cdFx0dGhpcy5zZXR1cEFzc2Vzc29ycygpO1xuXG5cdFx0JCggXCIjd3BzZW9fY291bnRfdG90YWxcIiApLmh0bWwoIHRvdGFsQ291bnQgKTtcblxuXHRcdGpRdWVyeSggXCIjd3BzZW9fcHJvZ3Jlc3NiYXJcIiApLnByb2dyZXNzYmFyKCB7IHZhbHVlOiAwIH0gKTtcblx0fTtcblxuXHQvKipcblx0ICogU2V0cyB1cCB0aGUgQXNzZXNzb3JzIG5lZWRlZCBmb3IgdGhlIHJlY2FsY3VsYXRpb24uXG5cdCAqXG5cdCAqIEByZXR1cm5zIHt2b2lkfVxuXHQgKi9cblx0WW9hc3RSZWNhbGN1bGF0ZVNjb3JlLnByb3RvdHlwZS5zZXR1cEFzc2Vzc29ycyA9IGZ1bmN0aW9uKCkge1xuXHRcdHZhciBwb3N0QXNzZXNzb3IgPSBuZXcgU0VPQXNzZXNzb3IoIGkxOG4gKTtcblx0XHR2YXIgdGF4b25vbXlBc3Nlc3NvciA9IG5ldyBUYXhvbm9teUFzc2Vzc29yKCBpMThuICk7XG5cblx0XHR0aGlzLnZhbGlkQXNzZXNzb3JzID0ge1xuXHRcdFx0cG9zdDogcG9zdEFzc2Vzc29yLFxuXHRcdFx0dGVybTogdGF4b25vbXlBc3Nlc3Nvcixcblx0XHR9O1xuXHR9O1xuXG5cdC8qKlxuXHQgKiBTdGFydHMgdGhlIHJlY2FsY3VsYXRpb25cblx0ICpcblx0ICogQHBhcmFtIHtpbnR9IGl0ZW1zVG9GZXRjaCAgICAgVGhlIGFtb3VudCBvZiBpdGVtcyB0byBmZXRjaC5cblx0ICogQHBhcmFtIHtzdHJpbmd9IGZldGNoVHlwZSAgICAgIFRoZSBmZXRjaCB0eXBlLlxuXHQgKiBAcGFyYW0ge3N0cmluZ30gaWRGaWVsZCAgICAgICAgVGhlIElEIGZpZWxkIHRvIGV4dHJhY3QgZnJvbSBlYWNoIGl0ZW0uXG5cdCAqIEBwYXJhbSB7RnVuY3Rpb258Ym9vbH0gY2FsbGJhY2sgQ2FsbGJhY2sgd2hlbiBjYWxjdWxhdGluZyBoYXMgYmVlbiBjb21wbGV0ZWQuXG5cdCAqXG5cdCAqIEByZXR1cm5zIHt2b2lkfVxuXHQgKi9cblx0WW9hc3RSZWNhbGN1bGF0ZVNjb3JlLnByb3RvdHlwZS5zdGFydCA9IGZ1bmN0aW9uKCBpdGVtc1RvRmV0Y2gsIGZldGNoVHlwZSwgaWRGaWVsZCwgY2FsbGJhY2sgKSB7XG5cdFx0aWYgKCAhIHRoaXMudmFsaWRBc3Nlc3NvcnMuaGFzT3duUHJvcGVydHkoIGZldGNoVHlwZSApICkge1xuXHRcdFx0dGhyb3cgbmV3IEVycm9yKCBcIlVua25vd24gZmV0Y2ggdHlwZSBvZiBcIiArIGZldGNoVHlwZSArIFwiIGdpdmVuLlwiICk7XG5cdFx0fVxuXG5cdFx0dGhpcy5mZXRjaFR5cGUgICAgPSBmZXRjaFR5cGU7XG5cdFx0dGhpcy5pdGVtc1RvRmV0Y2ggPSBpdGVtc1RvRmV0Y2g7XG5cdFx0dGhpcy5pZEZpZWxkICAgICAgPSBpZEZpZWxkO1xuXHRcdHRoaXMub25jb21wbGV0ZSAgID0gY2FsbGJhY2s7XG5cblx0XHR0aGlzLmFzc2Vzc29yICAgICAgID0gdGhpcy52YWxpZEFzc2Vzc29yc1sgZmV0Y2hUeXBlIF07XG5cblx0XHR0aGlzLmdldEl0ZW1zVG9SZWNhbGN1bGF0ZSggMSApO1xuXHR9O1xuXG5cdC8qKlxuXHQgKiBVcGRhdGVzIHRoZSBwcm9ncmVzc2JhclxuXHQgKlxuXHQgKiBAcGFyYW0ge2ludH0gdG90YWxQb3N0cyBUb3RhbCBhbW91bnQgb2YgcG9zdHMuXG5cdCAqXG5cdCAqIEByZXR1cm5zIHt2b2lkfVxuXHQgKi9cblx0WW9hc3RSZWNhbGN1bGF0ZVNjb3JlLnByb3RvdHlwZS51cGRhdGVQcm9ncmVzc0JhciA9IGZ1bmN0aW9uKCB0b3RhbFBvc3RzICkge1xuXHRcdHZhciBjdXJyZW50VmFsdWUgPSBqUXVlcnkoIFwiI3dwc2VvX2NvdW50XCIgKS50ZXh0KCk7XG5cdFx0dmFyIG5ld1ZhbHVlID0gcGFyc2VJbnQoIGN1cnJlbnRWYWx1ZSwgMTAgKSArIHRvdGFsUG9zdHM7XG5cdFx0dmFyIG5ld1dpZHRoID0gbmV3VmFsdWUgKiAoIDEwMCAvIHRoaXMudG90YWxDb3VudCApO1xuXG5cdFx0alF1ZXJ5KCBcIiN3cHNlb19wcm9ncmVzc2JhclwiICkucHJvZ3Jlc3NiYXIoIFwidmFsdWVcIiwgbmV3V2lkdGggKTtcblxuXHRcdHRoaXMudXBkYXRlQ291bnRFbGVtZW50KCBuZXdWYWx1ZSApO1xuXHR9O1xuXG5cdC8qKlxuXHQgKiBVcGRhdGVzIHRoZSBlbGVtZW50IHdpdGggdGhlIG5ldyBjb3VudCB2YWx1ZVxuXHQgKlxuXHQgKiBAcGFyYW0ge2ludH0gbmV3VmFsdWUgVGhlIG5ldyB2YWx1ZSBmb3IgY291bnQgZWxlbWVudC5cblx0ICpcblx0ICogQHJldHVybnMge3ZvaWR9XG5cdCAqL1xuXHRZb2FzdFJlY2FsY3VsYXRlU2NvcmUucHJvdG90eXBlLnVwZGF0ZUNvdW50RWxlbWVudCA9IGZ1bmN0aW9uKCBuZXdWYWx1ZSApIHtcblx0XHRqUXVlcnkoIFwiI3dwc2VvX2NvdW50XCIgKS5odG1sKCBuZXdWYWx1ZSApO1xuXHR9O1xuXG5cdC8qKlxuXHQgKiBDYWxjdWxhdGUgdGhlIHNjb3Jlc1xuXHQgKlxuXHQgKiBAcGFyYW0ge2ludH0gICB0b3RhbEl0ZW1zIFRvdGFsIGFtb3VudCBvZiBpdGVtcy5cblx0ICogQHBhcmFtIHthcnJheX0gaXRlbXMgICAgICAgVGhlIGl0ZW1zIHRvIGNhbGN1bGF0ZSB0aGUgc2NvcmUgZm9yLlxuXHQgKlxuXHQgKiBAcmV0dXJucyB7YXJyYXl9IFRoZSBjYWxjdWxhdGVkIHNjb3Jlc1xuXHQgKi9cblx0WW9hc3RSZWNhbGN1bGF0ZVNjb3JlLnByb3RvdHlwZS5jYWxjdWxhdGVTY29yZXMgPSBmdW5jdGlvbiggdG90YWxJdGVtcywgaXRlbXMgKSB7XG5cdFx0dmFyIHNjb3JlcyA9IFtdO1xuXHRcdGZvciAoIHZhciBpID0gMDsgaSA8IHRvdGFsSXRlbXM7IGkrKyApIHtcblx0XHRcdHNjb3Jlcy5wdXNoKCB0aGlzLmdldFNjb3JlKCBpdGVtc1sgaSBdICkgKTtcblx0XHR9XG5cblx0XHRyZXR1cm4gc2NvcmVzO1xuXHR9O1xuXG5cdC8qKlxuXHQgKiBSZXR1cm5zIHRoZSBzY29yZVxuXHQgKlxuXHQgKiBAcGFyYW0ge2pzb259IGl0ZW0gSXRlbSB0byBnZXQgdGUgc2NvcmUgZm9yLlxuXHQgKlxuXHQgKiBAcmV0dXJucyB7e2l0ZW1faWQ6IGludCwgc2NvcmV9fSBPYmplY3Qgd2l0aCBzY29yZSBmb3IgaXRlbS5cblx0ICovXG5cdFlvYXN0UmVjYWxjdWxhdGVTY29yZS5wcm90b3R5cGUuZ2V0U2NvcmUgPSBmdW5jdGlvbiggaXRlbSApIHtcblx0XHRyZXR1cm4ge1xuXHRcdFx0aXRlbV9pZDogdGhpcy5nZXRJdGVtSUQoIGl0ZW0gKSxcblx0XHRcdHRheG9ub215OiAoIGl0ZW0udGF4b25vbXkgKSA/IGl0ZW0udGF4b25vbXkgOiBcIlwiLFxuXHRcdFx0c2NvcmU6IHRoaXMuY2FsY3VsYXRlSXRlbVNjb3JlKCBpdGVtICksXG5cdFx0fTtcblx0fTtcblxuXHQvKipcblx0ICogUmV0dXJucyB0aGUgaXRlbSBpZFxuXHQgKlxuXHQgKiBAcGFyYW0ge2pzb259IGl0ZW0gSXRlbSB0byBnZXQgdGhlIGlkIGZyb20uXG5cdCAqXG5cdCAqIEByZXR1cm5zIHtpbnR9IFRoZSBpZCBmcm9tIHRoZSBpdGVtLlxuXHQgKi9cblx0WW9hc3RSZWNhbGN1bGF0ZVNjb3JlLnByb3RvdHlwZS5nZXRJdGVtSUQgPSBmdW5jdGlvbiggaXRlbSApIHtcblx0XHR0aGlzLml0ZW1zVG9GZXRjaC0tO1xuXG5cdFx0cmV0dXJuIGl0ZW1bIHRoaXMuaWRGaWVsZCBdO1xuXHR9O1xuXG5cdC8qKlxuXHQgKiBQYXNzIHRoZSBwb3N0IHRvIHRoZSBhbmFseXplciB0byBjYWxjdWxhdGVzIGl0J3MgY29yZVxuXHQgKlxuXHQgKiBAcGFyYW0ge09iamVjdH0gaXRlbSBJdGVtIHRvIGNhbGN1bGF0ZSB0aGUgc2NvcmUgZm9yLlxuXHQgKlxuXHQgKiBAcmV0dXJucyB7dm9pZH1cblx0ICovXG5cdFlvYXN0UmVjYWxjdWxhdGVTY29yZS5wcm90b3R5cGUuY2FsY3VsYXRlSXRlbVNjb3JlID0gZnVuY3Rpb24oIGl0ZW0gKSB7XG5cdFx0dmFyIHRlbXBQYXBlciA9IG5ldyBQYXBlciggaXRlbS50ZXh0LCB7XG5cdFx0XHRrZXl3b3JkOiBpdGVtLmtleXdvcmQsXG5cdFx0XHR1cmw6IGl0ZW0udXJsLFxuXHRcdFx0bG9jYWxlOiB3cHNlb0FkbWluTDEwbi5jb250ZW50TG9jYWxlLFxuXHRcdFx0ZGVzY3JpcHRpb246IGl0ZW0ubWV0YSxcblx0XHRcdHRpdGxlOiBpdGVtLnBhZ2VUaXRsZSxcblx0XHR9ICk7XG5cblx0XHR2YXIgdGVtcEFzc2Vzc29yID0gdGhpcy5hc3Nlc3NvcjtcblxuXHRcdHRlbXBBc3Nlc3Nvci5hc3Nlc3MoIHRlbXBQYXBlciApO1xuXG5cdFx0cmV0dXJuIHRlbXBBc3Nlc3Nvci5jYWxjdWxhdGVPdmVyYWxsU2NvcmUoKTtcblx0fTtcblxuXHQvKipcblx0ICogUGFyc2UgdGhlIHJlc3BvbnNlIGdpdmVuIGJ5IHJlcXVlc3QgaW4gZ2V0SXRlbXNUb1JlY2FsY3VsYXRlLlxuXHQgKlxuXHQgKiBAcGFyYW0ge09iamVjdH0gcmVzcG9uc2UgUmVzcG9uc2UgdG8gcGFyc2UuXG5cdCAqXG5cdCAqIEByZXR1cm5zIHt2b2lkfVxuXHQgKi9cblx0WW9hc3RSZWNhbGN1bGF0ZVNjb3JlLnByb3RvdHlwZS5wYXJzZVJlc3BvbnNlID0gZnVuY3Rpb24oIHJlc3BvbnNlICkge1xuXHRcdGlmICggcmVzcG9uc2UgIT09IFwiXCIgJiYgcmVzcG9uc2UgIT09IG51bGwgKSB7XG5cdFx0XHRpZiAoICEgaXNVbmRlZmluZWQoIHJlc3BvbnNlLnRvdGFsX2l0ZW1zICkgKSB7XG5cdFx0XHRcdHZhciBzY29yZXMgPSB0aGlzLmNhbGN1bGF0ZVNjb3JlcyggcmVzcG9uc2UudG90YWxfaXRlbXMsIHJlc3BvbnNlLml0ZW1zICk7XG5cblx0XHRcdFx0dGhpcy5zZW5kU2NvcmVzKCBzY29yZXMgKTtcblxuXHRcdFx0XHR0aGlzLnVwZGF0ZVByb2dyZXNzQmFyKCByZXNwb25zZS50b3RhbF9pdGVtcyApO1xuXHRcdFx0fVxuXG5cdFx0XHRpZiAoIGlzVW5kZWZpbmVkKCByZXNwb25zZS5uZXh0X3BhZ2UgKSApIHtcblx0XHRcdFx0dGhpcy5vbkNvbXBsZXRlUmVxdWVzdCgpO1xuXHRcdFx0fSBlbHNlIHtcblx0XHRcdFx0dGhpcy5nZXRJdGVtc1RvUmVjYWxjdWxhdGUoIHJlc3BvbnNlLm5leHRfcGFnZSApO1xuXHRcdFx0fVxuXG5cdFx0XHRyZXR1cm4gdHJ1ZTtcblx0XHR9XG5cblx0XHR0aGlzLm9uQ29tcGxldGVSZXF1ZXN0KCk7XG5cdH07XG5cblx0LyoqXG5cdCAqIFJ1biB0aGUgb25jb21wbGV0ZSBtZXRob2Qgd2hlbiB0aGUgcHJvY2VzcyBpcyBkb25lLi5cblx0ICpcblx0ICogQHJldHVybnMge3ZvaWR9XG5cdCAqL1xuXHRZb2FzdFJlY2FsY3VsYXRlU2NvcmUucHJvdG90eXBlLm9uQ29tcGxldGVSZXF1ZXN0ID0gZnVuY3Rpb24oKSB7XG5cdFx0Ly8gV2hlbiB0aGVyZSBpcyBub3RoaW5nIHRvIGRvLlxuXHRcdGlmICggdGhpcy5vbmNvbXBsZXRlICE9PSBmYWxzZSApIHtcblx0XHRcdHRoaXMub25jb21wbGV0ZSgpO1xuXHRcdFx0dGhpcy5vbmNvbXBsZXRlID0gZmFsc2U7XG5cdFx0fVxuXHR9O1xuXG5cdC8qKlxuXHQgKiBTZW5kcyB0aGUgc2NvcmVzIHRvIHRoZSBiYWNrZW5kXG5cdCAqXG5cdCAqIEBwYXJhbSB7YXJyYXl9IHNjb3JlcyBTY29yZXMgdG8gc2VuZC5cblx0ICpcblx0ICogQHJldHVybnMge3ZvaWR9XG5cdCAqL1xuXHRZb2FzdFJlY2FsY3VsYXRlU2NvcmUucHJvdG90eXBlLnNlbmRTY29yZXMgPSBmdW5jdGlvbiggc2NvcmVzICkge1xuXHRcdGpRdWVyeS5wb3N0KFxuXHRcdFx0YWpheHVybCxcblx0XHRcdHtcblx0XHRcdFx0YWN0aW9uOiBcIndwc2VvX3VwZGF0ZV9zY29yZVwiLFxuXHRcdFx0XHRub25jZTogalF1ZXJ5KCBcIiN3cHNlb19yZWNhbGN1bGF0ZV9ub25jZVwiICkudmFsKCksXG5cdFx0XHRcdHNjb3Jlczogc2NvcmVzLFxuXHRcdFx0XHR0eXBlOiB0aGlzLmZldGNoVHlwZSxcblx0XHRcdH1cblx0XHQpO1xuXHR9O1xuXG5cdC8qKlxuXHQgKiBHZXQgdGhlIHBvc3RzIHdoaWNoIGhhdmUgdG8gYmUgcmVjYWxjdWxhdGVkLlxuXHQgKlxuXHQgKiBAcGFyYW0ge2ludH0gY3VycmVudFBhZ2UgVGhlIGN1cnJlbnQgcGFnZS5cblx0ICpcblx0ICogQHJldHVybnMge3ZvaWR9XG5cdCAqL1xuXHRZb2FzdFJlY2FsY3VsYXRlU2NvcmUucHJvdG90eXBlLmdldEl0ZW1zVG9SZWNhbGN1bGF0ZSA9IGZ1bmN0aW9uKCBjdXJyZW50UGFnZSApIHtcblx0XHRqUXVlcnkucG9zdChcblx0XHRcdGFqYXh1cmwsXG5cdFx0XHR7XG5cdFx0XHRcdGFjdGlvbjogXCJ3cHNlb19yZWNhbGN1bGF0ZV9zY29yZXNcIixcblx0XHRcdFx0bm9uY2U6IGpRdWVyeSggXCIjd3BzZW9fcmVjYWxjdWxhdGVfbm9uY2VcIiApLnZhbCgpLFxuXHRcdFx0XHRwYWdlZDogY3VycmVudFBhZ2UsXG5cdFx0XHRcdHR5cGU6IHRoaXMuZmV0Y2hUeXBlLFxuXHRcdFx0fSxcblx0XHRcdHRoaXMucGFyc2VSZXNwb25zZS5iaW5kKCB0aGlzICksXG5cdFx0XHRcImpzb25cIlxuXHRcdCk7XG5cdH07XG5cblx0LyoqXG5cdCAqIFN0YXJ0aW5nIHRoZSByZWNhbGN1bGF0aW9uIHByb2Nlc3Ncblx0ICpcblx0ICogQHBhcmFtIHtvYmplY3R9IHJlc3BvbnNlIFRoZSByZXNwb25zZS5cblx0ICpcblx0ICogQHJldHVybnMge3ZvaWR9XG5cdCAqL1xuXHRmdW5jdGlvbiBzdGFydFJlY2FsY3VsYXRlKCByZXNwb25zZSApIHtcblx0XHR2YXIgUG9zdHNUb0ZldGNoID0gcGFyc2VJbnQoIHJlc3BvbnNlLnBvc3RzLCAxMCApO1xuXHRcdHZhciBUZXJtc1RvRmV0Y2ggPSBwYXJzZUludCggcmVzcG9uc2UudGVybXMsIDEwICk7XG5cblx0XHR2YXIgUmVjYWxjdWxhdGVTY29yZSA9IG5ldyBZb2FzdFJlY2FsY3VsYXRlU2NvcmUoIFBvc3RzVG9GZXRjaCArIFRlcm1zVG9GZXRjaCApO1xuXG5cdFx0UmVjYWxjdWxhdGVTY29yZS5zdGFydCggUG9zdHNUb0ZldGNoLCBcInBvc3RcIiwgXCJwb3N0X2lkXCIsIGZ1bmN0aW9uKCkge1xuXHRcdFx0UmVjYWxjdWxhdGVTY29yZS5zdGFydCggVGVybXNUb0ZldGNoLCBcInRlcm1cIiwgXCJ0ZXJtX2lkXCIsIGZhbHNlICk7XG5cdFx0fSApO1xuXHR9XG5cblx0LyoqXG5cdCAqIEluaXRpYWxpemVzIHRoZSBldmVudCBoYW5kbGVyIGZvciB0aGUgcmVjYWxjdWxhdGUgYnV0dG9uLlxuXHQgKlxuXHQgKiBAcmV0dXJucyB7dm9pZH1cblx0ICovXG5cdGZ1bmN0aW9uIGluaXQoKSB7XG5cdFx0dmFyIHJlY2FsY3VsYXRlTGluayA9IGpRdWVyeSggXCIjd3BzZW9fcmVjYWxjdWxhdGVfbGlua1wiICk7XG5cblx0XHRpZiAoICEgaXNVbmRlZmluZWQoIHJlY2FsY3VsYXRlTGluayApICkge1xuXHRcdFx0cmVjYWxjdWxhdGVMaW5rLmNsaWNrKFxuXHRcdFx0XHRmdW5jdGlvbigpIHtcblx0XHRcdFx0XHQvLyBSZXNldCB0aGUgY291bnQgZWxlbWVudCBhbmQgdGhlIHByb2dyZXNzYmFyXG5cdFx0XHRcdFx0alF1ZXJ5KCBcIiN3cHNlb19jb3VudFwiICkudGV4dCggMCApO1xuXG5cdFx0XHRcdFx0JC5wb3N0KFxuXHRcdFx0XHRcdFx0YWpheHVybCxcblx0XHRcdFx0XHRcdHtcblx0XHRcdFx0XHRcdFx0YWN0aW9uOiBcIndwc2VvX3JlY2FsY3VsYXRlX3RvdGFsXCIsXG5cdFx0XHRcdFx0XHRcdG5vbmNlOiBqUXVlcnkoIFwiI3dwc2VvX3JlY2FsY3VsYXRlX25vbmNlXCIgKS52YWwoKSxcblx0XHRcdFx0XHRcdH0sXG5cdFx0XHRcdFx0XHRzdGFydFJlY2FsY3VsYXRlLFxuXHRcdFx0XHRcdFx0XCJqc29uXCJcblx0XHRcdFx0XHQpO1xuXHRcdFx0XHR9XG5cdFx0XHQpO1xuXG5cdFx0XHRpZiAoIHJlY2FsY3VsYXRlTGluay5kYXRhKCBcIm9wZW5cIiApICkge1xuXHRcdFx0XHRyZWNhbGN1bGF0ZUxpbmsudHJpZ2dlciggXCJjbGlja1wiICk7XG5cdFx0XHR9XG5cdFx0fVxuXHR9XG5cblx0JCggaW5pdCApO1xufSggalF1ZXJ5ICkgKTtcblxuXG5cbi8vIFdFQlBBQ0sgRk9PVEVSIC8vXG4vLyBqcy9zcmMvd3Atc2VvLXJlY2FsY3VsYXRlLmpzIl0sIm1hcHBpbmdzIjoiOztBQUlBO0FBQ0E7QUFHQTtBQUNBO0FBSEE7QUFMQTtBQUNBO0FBQ0E7QUFVQTtBQUNBO0FBQ0E7QUFDQTtBQUNBO0FBQ0E7QUFDQTtBQUNBO0FBQ0E7QUFEQTtBQURBO0FBRkE7QUFDQTtBQVFBOzs7Ozs7O0FBT0E7QUFDQTtBQUNBO0FBQ0E7QUFDQTtBQUNBO0FBQ0E7QUFDQTtBQUNBO0FBQ0E7QUFDQTtBQUNBO0FBQ0E7Ozs7O0FBS0E7QUFDQTtBQUNBO0FBQ0E7QUFDQTtBQUNBO0FBQ0E7QUFGQTtBQUlBO0FBQ0E7QUFDQTs7Ozs7Ozs7OztBQVVBO0FBQ0E7QUFDQTtBQUNBO0FBQ0E7QUFDQTtBQUNBO0FBQ0E7QUFDQTtBQUNBO0FBQ0E7QUFDQTtBQUNBO0FBQ0E7QUFDQTtBQUNBOzs7Ozs7O0FBT0E7QUFDQTtBQUNBO0FBQ0E7QUFDQTtBQUNBO0FBQ0E7QUFDQTtBQUNBO0FBQ0E7QUFDQTs7Ozs7OztBQU9BO0FBQ0E7QUFDQTtBQUNBO0FBQ0E7Ozs7Ozs7O0FBUUE7QUFDQTtBQUNBO0FBQ0E7QUFDQTtBQUNBO0FBQ0E7QUFDQTtBQUNBO0FBQ0E7Ozs7Ozs7QUFPQTtBQUNBO0FBQ0E7QUFDQTtBQUNBO0FBSEE7QUFLQTtBQUNBO0FBQ0E7Ozs7Ozs7QUFPQTtBQUNBO0FBQ0E7QUFDQTtBQUNBO0FBQ0E7QUFDQTs7Ozs7OztBQU9BO0FBQ0E7QUFDQTtBQUNBO0FBQ0E7QUFDQTtBQUNBO0FBTEE7QUFDQTtBQU9BO0FBQ0E7QUFDQTtBQUNBO0FBQ0E7QUFDQTtBQUNBO0FBQ0E7Ozs7Ozs7QUFPQTtBQUNBO0FBQ0E7QUFDQTtBQUNBO0FBQ0E7QUFDQTtBQUNBO0FBQ0E7QUFDQTtBQUNBO0FBQ0E7QUFDQTtBQUNBO0FBQ0E7QUFDQTtBQUNBO0FBQ0E7QUFDQTtBQUNBO0FBQ0E7QUFDQTtBQUNBOzs7OztBQUtBO0FBQ0E7QUFDQTtBQUNBO0FBQ0E7QUFDQTtBQUNBO0FBQ0E7QUFDQTs7Ozs7OztBQU9BO0FBQ0E7QUFHQTtBQUNBO0FBQ0E7QUFDQTtBQUpBO0FBT0E7QUFDQTtBQUNBOzs7Ozs7O0FBT0E7QUFDQTtBQUdBO0FBQ0E7QUFDQTtBQUNBO0FBSkE7QUFTQTtBQUNBO0FBQ0E7Ozs7Ozs7QUFPQTtBQUNBO0FBQ0E7QUFDQTtBQUNBO0FBQ0E7QUFDQTtBQUNBO0FBQ0E7QUFDQTtBQUNBO0FBQ0E7Ozs7O0FBS0E7QUFDQTtBQUNBO0FBQ0E7QUFDQTtBQUVBO0FBQ0E7QUFDQTtBQUNBO0FBR0E7QUFDQTtBQUZBO0FBT0E7QUFDQTtBQUVBO0FBQ0E7QUFDQTtBQUNBO0FBQ0E7QUFDQTtBQUNBO0FBQ0EiLCJzb3VyY2VSb290IjoiIn0=\n//# sourceURL=webpack-internal:///2067\n");
=======
eval("/* WEBPACK VAR INJECTION */(function(global, process) {// Copyright Joyent, Inc. and other Node contributors.\n//\n// Permission is hereby granted, free of charge, to any person obtaining a\n// copy of this software and associated documentation files (the\n// \"Software\"), to deal in the Software without restriction, including\n// without limitation the rights to use, copy, modify, merge, publish,\n// distribute, sublicense, and/or sell copies of the Software, and to permit\n// persons to whom the Software is furnished to do so, subject to the\n// following conditions:\n//\n// The above copyright notice and this permission notice shall be included\n// in all copies or substantial portions of the Software.\n//\n// THE SOFTWARE IS PROVIDED \"AS IS\", WITHOUT WARRANTY OF ANY KIND, EXPRESS\n// OR IMPLIED, INCLUDING BUT NOT LIMITED TO THE WARRANTIES OF\n// MERCHANTABILITY, FITNESS FOR A PARTICULAR PURPOSE AND NONINFRINGEMENT. IN\n// NO EVENT SHALL THE AUTHORS OR COPYRIGHT HOLDERS BE LIABLE FOR ANY CLAIM,\n// DAMAGES OR OTHER LIABILITY, WHETHER IN AN ACTION OF CONTRACT, TORT OR\n// OTHERWISE, ARISING FROM, OUT OF OR IN CONNECTION WITH THE SOFTWARE OR THE\n// USE OR OTHER DEALINGS IN THE SOFTWARE.\n\nvar formatRegExp = /%[sdj%]/g;\nexports.format = function(f) {\n  if (!isString(f)) {\n    var objects = [];\n    for (var i = 0; i < arguments.length; i++) {\n      objects.push(inspect(arguments[i]));\n    }\n    return objects.join(' ');\n  }\n\n  var i = 1;\n  var args = arguments;\n  var len = args.length;\n  var str = String(f).replace(formatRegExp, function(x) {\n    if (x === '%%') return '%';\n    if (i >= len) return x;\n    switch (x) {\n      case '%s': return String(args[i++]);\n      case '%d': return Number(args[i++]);\n      case '%j':\n        try {\n          return JSON.stringify(args[i++]);\n        } catch (_) {\n          return '[Circular]';\n        }\n      default:\n        return x;\n    }\n  });\n  for (var x = args[i]; i < len; x = args[++i]) {\n    if (isNull(x) || !isObject(x)) {\n      str += ' ' + x;\n    } else {\n      str += ' ' + inspect(x);\n    }\n  }\n  return str;\n};\n\n\n// Mark that a method should not be used.\n// Returns a modified function which warns once by default.\n// If --no-deprecation is set, then it is a no-op.\nexports.deprecate = function(fn, msg) {\n  // Allow for deprecating things in the process of starting up.\n  if (isUndefined(global.process)) {\n    return function() {\n      return exports.deprecate(fn, msg).apply(this, arguments);\n    };\n  }\n\n  if (process.noDeprecation === true) {\n    return fn;\n  }\n\n  var warned = false;\n  function deprecated() {\n    if (!warned) {\n      if (process.throwDeprecation) {\n        throw new Error(msg);\n      } else if (process.traceDeprecation) {\n        console.trace(msg);\n      } else {\n        console.error(msg);\n      }\n      warned = true;\n    }\n    return fn.apply(this, arguments);\n  }\n\n  return deprecated;\n};\n\n\nvar debugs = {};\nvar debugEnviron;\nexports.debuglog = function(set) {\n  if (isUndefined(debugEnviron))\n    debugEnviron = Object({\"NODE_ENV\":\"development\"}).NODE_DEBUG || '';\n  set = set.toUpperCase();\n  if (!debugs[set]) {\n    if (new RegExp('\\\\b' + set + '\\\\b', 'i').test(debugEnviron)) {\n      var pid = process.pid;\n      debugs[set] = function() {\n        var msg = exports.format.apply(exports, arguments);\n        console.error('%s %d: %s', set, pid, msg);\n      };\n    } else {\n      debugs[set] = function() {};\n    }\n  }\n  return debugs[set];\n};\n\n\n/**\n * Echos the value of a value. Trys to print the value out\n * in the best way possible given the different types.\n *\n * @param {Object} obj The object to print out.\n * @param {Object} opts Optional options object that alters the output.\n */\n/* legacy: obj, showHidden, depth, colors*/\nfunction inspect(obj, opts) {\n  // default options\n  var ctx = {\n    seen: [],\n    stylize: stylizeNoColor\n  };\n  // legacy...\n  if (arguments.length >= 3) ctx.depth = arguments[2];\n  if (arguments.length >= 4) ctx.colors = arguments[3];\n  if (isBoolean(opts)) {\n    // legacy...\n    ctx.showHidden = opts;\n  } else if (opts) {\n    // got an \"options\" object\n    exports._extend(ctx, opts);\n  }\n  // set default options\n  if (isUndefined(ctx.showHidden)) ctx.showHidden = false;\n  if (isUndefined(ctx.depth)) ctx.depth = 2;\n  if (isUndefined(ctx.colors)) ctx.colors = false;\n  if (isUndefined(ctx.customInspect)) ctx.customInspect = true;\n  if (ctx.colors) ctx.stylize = stylizeWithColor;\n  return formatValue(ctx, obj, ctx.depth);\n}\nexports.inspect = inspect;\n\n\n// http://en.wikipedia.org/wiki/ANSI_escape_code#graphics\ninspect.colors = {\n  'bold' : [1, 22],\n  'italic' : [3, 23],\n  'underline' : [4, 24],\n  'inverse' : [7, 27],\n  'white' : [37, 39],\n  'grey' : [90, 39],\n  'black' : [30, 39],\n  'blue' : [34, 39],\n  'cyan' : [36, 39],\n  'green' : [32, 39],\n  'magenta' : [35, 39],\n  'red' : [31, 39],\n  'yellow' : [33, 39]\n};\n\n// Don't use 'blue' not visible on cmd.exe\ninspect.styles = {\n  'special': 'cyan',\n  'number': 'yellow',\n  'boolean': 'yellow',\n  'undefined': 'grey',\n  'null': 'bold',\n  'string': 'green',\n  'date': 'magenta',\n  // \"name\": intentionally not styling\n  'regexp': 'red'\n};\n\n\nfunction stylizeWithColor(str, styleType) {\n  var style = inspect.styles[styleType];\n\n  if (style) {\n    return '\\u001b[' + inspect.colors[style][0] + 'm' + str +\n           '\\u001b[' + inspect.colors[style][1] + 'm';\n  } else {\n    return str;\n  }\n}\n\n\nfunction stylizeNoColor(str, styleType) {\n  return str;\n}\n\n\nfunction arrayToHash(array) {\n  var hash = {};\n\n  array.forEach(function(val, idx) {\n    hash[val] = true;\n  });\n\n  return hash;\n}\n\n\nfunction formatValue(ctx, value, recurseTimes) {\n  // Provide a hook for user-specified inspect functions.\n  // Check that value is an object with an inspect function on it\n  if (ctx.customInspect &&\n      value &&\n      isFunction(value.inspect) &&\n      // Filter out the util module, it's inspect function is special\n      value.inspect !== exports.inspect &&\n      // Also filter out any prototype objects using the circular check.\n      !(value.constructor && value.constructor.prototype === value)) {\n    var ret = value.inspect(recurseTimes, ctx);\n    if (!isString(ret)) {\n      ret = formatValue(ctx, ret, recurseTimes);\n    }\n    return ret;\n  }\n\n  // Primitive types cannot have properties\n  var primitive = formatPrimitive(ctx, value);\n  if (primitive) {\n    return primitive;\n  }\n\n  // Look up the keys of the object.\n  var keys = Object.keys(value);\n  var visibleKeys = arrayToHash(keys);\n\n  if (ctx.showHidden) {\n    keys = Object.getOwnPropertyNames(value);\n  }\n\n  // IE doesn't make error fields non-enumerable\n  // http://msdn.microsoft.com/en-us/library/ie/dww52sbt(v=vs.94).aspx\n  if (isError(value)\n      && (keys.indexOf('message') >= 0 || keys.indexOf('description') >= 0)) {\n    return formatError(value);\n  }\n\n  // Some type of object without properties can be shortcutted.\n  if (keys.length === 0) {\n    if (isFunction(value)) {\n      var name = value.name ? ': ' + value.name : '';\n      return ctx.stylize('[Function' + name + ']', 'special');\n    }\n    if (isRegExp(value)) {\n      return ctx.stylize(RegExp.prototype.toString.call(value), 'regexp');\n    }\n    if (isDate(value)) {\n      return ctx.stylize(Date.prototype.toString.call(value), 'date');\n    }\n    if (isError(value)) {\n      return formatError(value);\n    }\n  }\n\n  var base = '', array = false, braces = ['{', '}'];\n\n  // Make Array say that they are Array\n  if (isArray(value)) {\n    array = true;\n    braces = ['[', ']'];\n  }\n\n  // Make functions say that they are functions\n  if (isFunction(value)) {\n    var n = value.name ? ': ' + value.name : '';\n    base = ' [Function' + n + ']';\n  }\n\n  // Make RegExps say that they are RegExps\n  if (isRegExp(value)) {\n    base = ' ' + RegExp.prototype.toString.call(value);\n  }\n\n  // Make dates with properties first say the date\n  if (isDate(value)) {\n    base = ' ' + Date.prototype.toUTCString.call(value);\n  }\n\n  // Make error with message first say the error\n  if (isError(value)) {\n    base = ' ' + formatError(value);\n  }\n\n  if (keys.length === 0 && (!array || value.length == 0)) {\n    return braces[0] + base + braces[1];\n  }\n\n  if (recurseTimes < 0) {\n    if (isRegExp(value)) {\n      return ctx.stylize(RegExp.prototype.toString.call(value), 'regexp');\n    } else {\n      return ctx.stylize('[Object]', 'special');\n    }\n  }\n\n  ctx.seen.push(value);\n\n  var output;\n  if (array) {\n    output = formatArray(ctx, value, recurseTimes, visibleKeys, keys);\n  } else {\n    output = keys.map(function(key) {\n      return formatProperty(ctx, value, recurseTimes, visibleKeys, key, array);\n    });\n  }\n\n  ctx.seen.pop();\n\n  return reduceToSingleString(output, base, braces);\n}\n\n\nfunction formatPrimitive(ctx, value) {\n  if (isUndefined(value))\n    return ctx.stylize('undefined', 'undefined');\n  if (isString(value)) {\n    var simple = '\\'' + JSON.stringify(value).replace(/^\"|\"$/g, '')\n                                             .replace(/'/g, \"\\\\'\")\n                                             .replace(/\\\\\"/g, '\"') + '\\'';\n    return ctx.stylize(simple, 'string');\n  }\n  if (isNumber(value))\n    return ctx.stylize('' + value, 'number');\n  if (isBoolean(value))\n    return ctx.stylize('' + value, 'boolean');\n  // For some reason typeof null is \"object\", so special case here.\n  if (isNull(value))\n    return ctx.stylize('null', 'null');\n}\n\n\nfunction formatError(value) {\n  return '[' + Error.prototype.toString.call(value) + ']';\n}\n\n\nfunction formatArray(ctx, value, recurseTimes, visibleKeys, keys) {\n  var output = [];\n  for (var i = 0, l = value.length; i < l; ++i) {\n    if (hasOwnProperty(value, String(i))) {\n      output.push(formatProperty(ctx, value, recurseTimes, visibleKeys,\n          String(i), true));\n    } else {\n      output.push('');\n    }\n  }\n  keys.forEach(function(key) {\n    if (!key.match(/^\\d+$/)) {\n      output.push(formatProperty(ctx, value, recurseTimes, visibleKeys,\n          key, true));\n    }\n  });\n  return output;\n}\n\n\nfunction formatProperty(ctx, value, recurseTimes, visibleKeys, key, array) {\n  var name, str, desc;\n  desc = Object.getOwnPropertyDescriptor(value, key) || { value: value[key] };\n  if (desc.get) {\n    if (desc.set) {\n      str = ctx.stylize('[Getter/Setter]', 'special');\n    } else {\n      str = ctx.stylize('[Getter]', 'special');\n    }\n  } else {\n    if (desc.set) {\n      str = ctx.stylize('[Setter]', 'special');\n    }\n  }\n  if (!hasOwnProperty(visibleKeys, key)) {\n    name = '[' + key + ']';\n  }\n  if (!str) {\n    if (ctx.seen.indexOf(desc.value) < 0) {\n      if (isNull(recurseTimes)) {\n        str = formatValue(ctx, desc.value, null);\n      } else {\n        str = formatValue(ctx, desc.value, recurseTimes - 1);\n      }\n      if (str.indexOf('\\n') > -1) {\n        if (array) {\n          str = str.split('\\n').map(function(line) {\n            return '  ' + line;\n          }).join('\\n').substr(2);\n        } else {\n          str = '\\n' + str.split('\\n').map(function(line) {\n            return '   ' + line;\n          }).join('\\n');\n        }\n      }\n    } else {\n      str = ctx.stylize('[Circular]', 'special');\n    }\n  }\n  if (isUndefined(name)) {\n    if (array && key.match(/^\\d+$/)) {\n      return str;\n    }\n    name = JSON.stringify('' + key);\n    if (name.match(/^\"([a-zA-Z_][a-zA-Z_0-9]*)\"$/)) {\n      name = name.substr(1, name.length - 2);\n      name = ctx.stylize(name, 'name');\n    } else {\n      name = name.replace(/'/g, \"\\\\'\")\n                 .replace(/\\\\\"/g, '\"')\n                 .replace(/(^\"|\"$)/g, \"'\");\n      name = ctx.stylize(name, 'string');\n    }\n  }\n\n  return name + ': ' + str;\n}\n\n\nfunction reduceToSingleString(output, base, braces) {\n  var numLinesEst = 0;\n  var length = output.reduce(function(prev, cur) {\n    numLinesEst++;\n    if (cur.indexOf('\\n') >= 0) numLinesEst++;\n    return prev + cur.replace(/\\u001b\\[\\d\\d?m/g, '').length + 1;\n  }, 0);\n\n  if (length > 60) {\n    return braces[0] +\n           (base === '' ? '' : base + '\\n ') +\n           ' ' +\n           output.join(',\\n  ') +\n           ' ' +\n           braces[1];\n  }\n\n  return braces[0] + base + ' ' + output.join(', ') + ' ' + braces[1];\n}\n\n\n// NOTE: These type checking functions intentionally don't use `instanceof`\n// because it is fragile and can be easily faked with `Object.create()`.\nfunction isArray(ar) {\n  return Array.isArray(ar);\n}\nexports.isArray = isArray;\n\nfunction isBoolean(arg) {\n  return typeof arg === 'boolean';\n}\nexports.isBoolean = isBoolean;\n\nfunction isNull(arg) {\n  return arg === null;\n}\nexports.isNull = isNull;\n\nfunction isNullOrUndefined(arg) {\n  return arg == null;\n}\nexports.isNullOrUndefined = isNullOrUndefined;\n\nfunction isNumber(arg) {\n  return typeof arg === 'number';\n}\nexports.isNumber = isNumber;\n\nfunction isString(arg) {\n  return typeof arg === 'string';\n}\nexports.isString = isString;\n\nfunction isSymbol(arg) {\n  return typeof arg === 'symbol';\n}\nexports.isSymbol = isSymbol;\n\nfunction isUndefined(arg) {\n  return arg === void 0;\n}\nexports.isUndefined = isUndefined;\n\nfunction isRegExp(re) {\n  return isObject(re) && objectToString(re) === '[object RegExp]';\n}\nexports.isRegExp = isRegExp;\n\nfunction isObject(arg) {\n  return typeof arg === 'object' && arg !== null;\n}\nexports.isObject = isObject;\n\nfunction isDate(d) {\n  return isObject(d) && objectToString(d) === '[object Date]';\n}\nexports.isDate = isDate;\n\nfunction isError(e) {\n  return isObject(e) &&\n      (objectToString(e) === '[object Error]' || e instanceof Error);\n}\nexports.isError = isError;\n\nfunction isFunction(arg) {\n  return typeof arg === 'function';\n}\nexports.isFunction = isFunction;\n\nfunction isPrimitive(arg) {\n  return arg === null ||\n         typeof arg === 'boolean' ||\n         typeof arg === 'number' ||\n         typeof arg === 'string' ||\n         typeof arg === 'symbol' ||  // ES6 symbol\n         typeof arg === 'undefined';\n}\nexports.isPrimitive = isPrimitive;\n\nexports.isBuffer = __webpack_require__(1144);\n\nfunction objectToString(o) {\n  return Object.prototype.toString.call(o);\n}\n\n\nfunction pad(n) {\n  return n < 10 ? '0' + n.toString(10) : n.toString(10);\n}\n\n\nvar months = ['Jan', 'Feb', 'Mar', 'Apr', 'May', 'Jun', 'Jul', 'Aug', 'Sep',\n              'Oct', 'Nov', 'Dec'];\n\n// 26 Feb 16:19:34\nfunction timestamp() {\n  var d = new Date();\n  var time = [pad(d.getHours()),\n              pad(d.getMinutes()),\n              pad(d.getSeconds())].join(':');\n  return [d.getDate(), months[d.getMonth()], time].join(' ');\n}\n\n\n// log is just a thin wrapper to console.log that prepends a timestamp\nexports.log = function() {\n  console.log('%s - %s', timestamp(), exports.format.apply(exports, arguments));\n};\n\n\n/**\n * Inherit the prototype methods from one constructor into another.\n *\n * The Function.prototype.inherits from lang.js rewritten as a standalone\n * function (not on Function.prototype). NOTE: If this file is to be loaded\n * during bootstrapping this function needs to be rewritten using some native\n * functions as prototype setup using normal JavaScript does not work as\n * expected during bootstrapping (see mirror.js in r114903).\n *\n * @param {function} ctor Constructor function which needs to inherit the\n *     prototype.\n * @param {function} superCtor Constructor function to inherit prototype from.\n */\nexports.inherits = __webpack_require__(1145);\n\nexports._extend = function(origin, add) {\n  // Don't do anything if add isn't an object\n  if (!add || !isObject(add)) return origin;\n\n  var keys = Object.keys(add);\n  var i = keys.length;\n  while (i--) {\n    origin[keys[i]] = add[keys[i]];\n  }\n  return origin;\n};\n\nfunction hasOwnProperty(obj, prop) {\n  return Object.prototype.hasOwnProperty.call(obj, prop);\n}\n\n/* WEBPACK VAR INJECTION */}.call(exports, __webpack_require__(10), __webpack_require__(173)))//# sourceURL=[module]\n//# sourceMappingURL=data:application/json;charset=utf-8;base64,eyJ2ZXJzaW9uIjozLCJmaWxlIjoiMTc4LmpzIiwic291cmNlcyI6WyJ3ZWJwYWNrOi8vLy9Vc2Vycy9vbWFycmVpc3Mvd3AvVlZWL3d3dy93b3JkcHJlc3MtZGVmYXVsdC9wdWJsaWNfaHRtbC93cC1jb250ZW50L3BsdWdpbnMvd29yZHByZXNzLXNlby9ub2RlX21vZHVsZXMvdXRpbC91dGlsLmpzPzEwOGQiXSwic291cmNlc0NvbnRlbnQiOlsiLy8gQ29weXJpZ2h0IEpveWVudCwgSW5jLiBhbmQgb3RoZXIgTm9kZSBjb250cmlidXRvcnMuXG4vL1xuLy8gUGVybWlzc2lvbiBpcyBoZXJlYnkgZ3JhbnRlZCwgZnJlZSBvZiBjaGFyZ2UsIHRvIGFueSBwZXJzb24gb2J0YWluaW5nIGFcbi8vIGNvcHkgb2YgdGhpcyBzb2Z0d2FyZSBhbmQgYXNzb2NpYXRlZCBkb2N1bWVudGF0aW9uIGZpbGVzICh0aGVcbi8vIFwiU29mdHdhcmVcIiksIHRvIGRlYWwgaW4gdGhlIFNvZnR3YXJlIHdpdGhvdXQgcmVzdHJpY3Rpb24sIGluY2x1ZGluZ1xuLy8gd2l0aG91dCBsaW1pdGF0aW9uIHRoZSByaWdodHMgdG8gdXNlLCBjb3B5LCBtb2RpZnksIG1lcmdlLCBwdWJsaXNoLFxuLy8gZGlzdHJpYnV0ZSwgc3VibGljZW5zZSwgYW5kL29yIHNlbGwgY29waWVzIG9mIHRoZSBTb2Z0d2FyZSwgYW5kIHRvIHBlcm1pdFxuLy8gcGVyc29ucyB0byB3aG9tIHRoZSBTb2Z0d2FyZSBpcyBmdXJuaXNoZWQgdG8gZG8gc28sIHN1YmplY3QgdG8gdGhlXG4vLyBmb2xsb3dpbmcgY29uZGl0aW9uczpcbi8vXG4vLyBUaGUgYWJvdmUgY29weXJpZ2h0IG5vdGljZSBhbmQgdGhpcyBwZXJtaXNzaW9uIG5vdGljZSBzaGFsbCBiZSBpbmNsdWRlZFxuLy8gaW4gYWxsIGNvcGllcyBvciBzdWJzdGFudGlhbCBwb3J0aW9ucyBvZiB0aGUgU29mdHdhcmUuXG4vL1xuLy8gVEhFIFNPRlRXQVJFIElTIFBST1ZJREVEIFwiQVMgSVNcIiwgV0lUSE9VVCBXQVJSQU5UWSBPRiBBTlkgS0lORCwgRVhQUkVTU1xuLy8gT1IgSU1QTElFRCwgSU5DTFVESU5HIEJVVCBOT1QgTElNSVRFRCBUTyBUSEUgV0FSUkFOVElFUyBPRlxuLy8gTUVSQ0hBTlRBQklMSVRZLCBGSVRORVNTIEZPUiBBIFBBUlRJQ1VMQVIgUFVSUE9TRSBBTkQgTk9OSU5GUklOR0VNRU5ULiBJTlxuLy8gTk8gRVZFTlQgU0hBTEwgVEhFIEFVVEhPUlMgT1IgQ09QWVJJR0hUIEhPTERFUlMgQkUgTElBQkxFIEZPUiBBTlkgQ0xBSU0sXG4vLyBEQU1BR0VTIE9SIE9USEVSIExJQUJJTElUWSwgV0hFVEhFUiBJTiBBTiBBQ1RJT04gT0YgQ09OVFJBQ1QsIFRPUlQgT1Jcbi8vIE9USEVSV0lTRSwgQVJJU0lORyBGUk9NLCBPVVQgT0YgT1IgSU4gQ09OTkVDVElPTiBXSVRIIFRIRSBTT0ZUV0FSRSBPUiBUSEVcbi8vIFVTRSBPUiBPVEhFUiBERUFMSU5HUyBJTiBUSEUgU09GVFdBUkUuXG5cbnZhciBmb3JtYXRSZWdFeHAgPSAvJVtzZGolXS9nO1xuZXhwb3J0cy5mb3JtYXQgPSBmdW5jdGlvbihmKSB7XG4gIGlmICghaXNTdHJpbmcoZikpIHtcbiAgICB2YXIgb2JqZWN0cyA9IFtdO1xuICAgIGZvciAodmFyIGkgPSAwOyBpIDwgYXJndW1lbnRzLmxlbmd0aDsgaSsrKSB7XG4gICAgICBvYmplY3RzLnB1c2goaW5zcGVjdChhcmd1bWVudHNbaV0pKTtcbiAgICB9XG4gICAgcmV0dXJuIG9iamVjdHMuam9pbignICcpO1xuICB9XG5cbiAgdmFyIGkgPSAxO1xuICB2YXIgYXJncyA9IGFyZ3VtZW50cztcbiAgdmFyIGxlbiA9IGFyZ3MubGVuZ3RoO1xuICB2YXIgc3RyID0gU3RyaW5nKGYpLnJlcGxhY2UoZm9ybWF0UmVnRXhwLCBmdW5jdGlvbih4KSB7XG4gICAgaWYgKHggPT09ICclJScpIHJldHVybiAnJSc7XG4gICAgaWYgKGkgPj0gbGVuKSByZXR1cm4geDtcbiAgICBzd2l0Y2ggKHgpIHtcbiAgICAgIGNhc2UgJyVzJzogcmV0dXJuIFN0cmluZyhhcmdzW2krK10pO1xuICAgICAgY2FzZSAnJWQnOiByZXR1cm4gTnVtYmVyKGFyZ3NbaSsrXSk7XG4gICAgICBjYXNlICclaic6XG4gICAgICAgIHRyeSB7XG4gICAgICAgICAgcmV0dXJuIEpTT04uc3RyaW5naWZ5KGFyZ3NbaSsrXSk7XG4gICAgICAgIH0gY2F0Y2ggKF8pIHtcbiAgICAgICAgICByZXR1cm4gJ1tDaXJjdWxhcl0nO1xuICAgICAgICB9XG4gICAgICBkZWZhdWx0OlxuICAgICAgICByZXR1cm4geDtcbiAgICB9XG4gIH0pO1xuICBmb3IgKHZhciB4ID0gYXJnc1tpXTsgaSA8IGxlbjsgeCA9IGFyZ3NbKytpXSkge1xuICAgIGlmIChpc051bGwoeCkgfHwgIWlzT2JqZWN0KHgpKSB7XG4gICAgICBzdHIgKz0gJyAnICsgeDtcbiAgICB9IGVsc2Uge1xuICAgICAgc3RyICs9ICcgJyArIGluc3BlY3QoeCk7XG4gICAgfVxuICB9XG4gIHJldHVybiBzdHI7XG59O1xuXG5cbi8vIE1hcmsgdGhhdCBhIG1ldGhvZCBzaG91bGQgbm90IGJlIHVzZWQuXG4vLyBSZXR1cm5zIGEgbW9kaWZpZWQgZnVuY3Rpb24gd2hpY2ggd2FybnMgb25jZSBieSBkZWZhdWx0LlxuLy8gSWYgLS1uby1kZXByZWNhdGlvbiBpcyBzZXQsIHRoZW4gaXQgaXMgYSBuby1vcC5cbmV4cG9ydHMuZGVwcmVjYXRlID0gZnVuY3Rpb24oZm4sIG1zZykge1xuICAvLyBBbGxvdyBmb3IgZGVwcmVjYXRpbmcgdGhpbmdzIGluIHRoZSBwcm9jZXNzIG9mIHN0YXJ0aW5nIHVwLlxuICBpZiAoaXNVbmRlZmluZWQoZ2xvYmFsLnByb2Nlc3MpKSB7XG4gICAgcmV0dXJuIGZ1bmN0aW9uKCkge1xuICAgICAgcmV0dXJuIGV4cG9ydHMuZGVwcmVjYXRlKGZuLCBtc2cpLmFwcGx5KHRoaXMsIGFyZ3VtZW50cyk7XG4gICAgfTtcbiAgfVxuXG4gIGlmIChwcm9jZXNzLm5vRGVwcmVjYXRpb24gPT09IHRydWUpIHtcbiAgICByZXR1cm4gZm47XG4gIH1cblxuICB2YXIgd2FybmVkID0gZmFsc2U7XG4gIGZ1bmN0aW9uIGRlcHJlY2F0ZWQoKSB7XG4gICAgaWYgKCF3YXJuZWQpIHtcbiAgICAgIGlmIChwcm9jZXNzLnRocm93RGVwcmVjYXRpb24pIHtcbiAgICAgICAgdGhyb3cgbmV3IEVycm9yKG1zZyk7XG4gICAgICB9IGVsc2UgaWYgKHByb2Nlc3MudHJhY2VEZXByZWNhdGlvbikge1xuICAgICAgICBjb25zb2xlLnRyYWNlKG1zZyk7XG4gICAgICB9IGVsc2Uge1xuICAgICAgICBjb25zb2xlLmVycm9yKG1zZyk7XG4gICAgICB9XG4gICAgICB3YXJuZWQgPSB0cnVlO1xuICAgIH1cbiAgICByZXR1cm4gZm4uYXBwbHkodGhpcywgYXJndW1lbnRzKTtcbiAgfVxuXG4gIHJldHVybiBkZXByZWNhdGVkO1xufTtcblxuXG52YXIgZGVidWdzID0ge307XG52YXIgZGVidWdFbnZpcm9uO1xuZXhwb3J0cy5kZWJ1Z2xvZyA9IGZ1bmN0aW9uKHNldCkge1xuICBpZiAoaXNVbmRlZmluZWQoZGVidWdFbnZpcm9uKSlcbiAgICBkZWJ1Z0Vudmlyb24gPSBwcm9jZXNzLmVudi5OT0RFX0RFQlVHIHx8ICcnO1xuICBzZXQgPSBzZXQudG9VcHBlckNhc2UoKTtcbiAgaWYgKCFkZWJ1Z3Nbc2V0XSkge1xuICAgIGlmIChuZXcgUmVnRXhwKCdcXFxcYicgKyBzZXQgKyAnXFxcXGInLCAnaScpLnRlc3QoZGVidWdFbnZpcm9uKSkge1xuICAgICAgdmFyIHBpZCA9IHByb2Nlc3MucGlkO1xuICAgICAgZGVidWdzW3NldF0gPSBmdW5jdGlvbigpIHtcbiAgICAgICAgdmFyIG1zZyA9IGV4cG9ydHMuZm9ybWF0LmFwcGx5KGV4cG9ydHMsIGFyZ3VtZW50cyk7XG4gICAgICAgIGNvbnNvbGUuZXJyb3IoJyVzICVkOiAlcycsIHNldCwgcGlkLCBtc2cpO1xuICAgICAgfTtcbiAgICB9IGVsc2Uge1xuICAgICAgZGVidWdzW3NldF0gPSBmdW5jdGlvbigpIHt9O1xuICAgIH1cbiAgfVxuICByZXR1cm4gZGVidWdzW3NldF07XG59O1xuXG5cbi8qKlxuICogRWNob3MgdGhlIHZhbHVlIG9mIGEgdmFsdWUuIFRyeXMgdG8gcHJpbnQgdGhlIHZhbHVlIG91dFxuICogaW4gdGhlIGJlc3Qgd2F5IHBvc3NpYmxlIGdpdmVuIHRoZSBkaWZmZXJlbnQgdHlwZXMuXG4gKlxuICogQHBhcmFtIHtPYmplY3R9IG9iaiBUaGUgb2JqZWN0IHRvIHByaW50IG91dC5cbiAqIEBwYXJhbSB7T2JqZWN0fSBvcHRzIE9wdGlvbmFsIG9wdGlvbnMgb2JqZWN0IHRoYXQgYWx0ZXJzIHRoZSBvdXRwdXQuXG4gKi9cbi8qIGxlZ2FjeTogb2JqLCBzaG93SGlkZGVuLCBkZXB0aCwgY29sb3JzKi9cbmZ1bmN0aW9uIGluc3BlY3Qob2JqLCBvcHRzKSB7XG4gIC8vIGRlZmF1bHQgb3B0aW9uc1xuICB2YXIgY3R4ID0ge1xuICAgIHNlZW46IFtdLFxuICAgIHN0eWxpemU6IHN0eWxpemVOb0NvbG9yXG4gIH07XG4gIC8vIGxlZ2FjeS4uLlxuICBpZiAoYXJndW1lbnRzLmxlbmd0aCA+PSAzKSBjdHguZGVwdGggPSBhcmd1bWVudHNbMl07XG4gIGlmIChhcmd1bWVudHMubGVuZ3RoID49IDQpIGN0eC5jb2xvcnMgPSBhcmd1bWVudHNbM107XG4gIGlmIChpc0Jvb2xlYW4ob3B0cykpIHtcbiAgICAvLyBsZWdhY3kuLi5cbiAgICBjdHguc2hvd0hpZGRlbiA9IG9wdHM7XG4gIH0gZWxzZSBpZiAob3B0cykge1xuICAgIC8vIGdvdCBhbiBcIm9wdGlvbnNcIiBvYmplY3RcbiAgICBleHBvcnRzLl9leHRlbmQoY3R4LCBvcHRzKTtcbiAgfVxuICAvLyBzZXQgZGVmYXVsdCBvcHRpb25zXG4gIGlmIChpc1VuZGVmaW5lZChjdHguc2hvd0hpZGRlbikpIGN0eC5zaG93SGlkZGVuID0gZmFsc2U7XG4gIGlmIChpc1VuZGVmaW5lZChjdHguZGVwdGgpKSBjdHguZGVwdGggPSAyO1xuICBpZiAoaXNVbmRlZmluZWQoY3R4LmNvbG9ycykpIGN0eC5jb2xvcnMgPSBmYWxzZTtcbiAgaWYgKGlzVW5kZWZpbmVkKGN0eC5jdXN0b21JbnNwZWN0KSkgY3R4LmN1c3RvbUluc3BlY3QgPSB0cnVlO1xuICBpZiAoY3R4LmNvbG9ycykgY3R4LnN0eWxpemUgPSBzdHlsaXplV2l0aENvbG9yO1xuICByZXR1cm4gZm9ybWF0VmFsdWUoY3R4LCBvYmosIGN0eC5kZXB0aCk7XG59XG5leHBvcnRzLmluc3BlY3QgPSBpbnNwZWN0O1xuXG5cbi8vIGh0dHA6Ly9lbi53aWtpcGVkaWEub3JnL3dpa2kvQU5TSV9lc2NhcGVfY29kZSNncmFwaGljc1xuaW5zcGVjdC5jb2xvcnMgPSB7XG4gICdib2xkJyA6IFsxLCAyMl0sXG4gICdpdGFsaWMnIDogWzMsIDIzXSxcbiAgJ3VuZGVybGluZScgOiBbNCwgMjRdLFxuICAnaW52ZXJzZScgOiBbNywgMjddLFxuICAnd2hpdGUnIDogWzM3LCAzOV0sXG4gICdncmV5JyA6IFs5MCwgMzldLFxuICAnYmxhY2snIDogWzMwLCAzOV0sXG4gICdibHVlJyA6IFszNCwgMzldLFxuICAnY3lhbicgOiBbMzYsIDM5XSxcbiAgJ2dyZWVuJyA6IFszMiwgMzldLFxuICAnbWFnZW50YScgOiBbMzUsIDM5XSxcbiAgJ3JlZCcgOiBbMzEsIDM5XSxcbiAgJ3llbGxvdycgOiBbMzMsIDM5XVxufTtcblxuLy8gRG9uJ3QgdXNlICdibHVlJyBub3QgdmlzaWJsZSBvbiBjbWQuZXhlXG5pbnNwZWN0LnN0eWxlcyA9IHtcbiAgJ3NwZWNpYWwnOiAnY3lhbicsXG4gICdudW1iZXInOiAneWVsbG93JyxcbiAgJ2Jvb2xlYW4nOiAneWVsbG93JyxcbiAgJ3VuZGVmaW5lZCc6ICdncmV5JyxcbiAgJ251bGwnOiAnYm9sZCcsXG4gICdzdHJpbmcnOiAnZ3JlZW4nLFxuICAnZGF0ZSc6ICdtYWdlbnRhJyxcbiAgLy8gXCJuYW1lXCI6IGludGVudGlvbmFsbHkgbm90IHN0eWxpbmdcbiAgJ3JlZ2V4cCc6ICdyZWQnXG59O1xuXG5cbmZ1bmN0aW9uIHN0eWxpemVXaXRoQ29sb3Ioc3RyLCBzdHlsZVR5cGUpIHtcbiAgdmFyIHN0eWxlID0gaW5zcGVjdC5zdHlsZXNbc3R5bGVUeXBlXTtcblxuICBpZiAoc3R5bGUpIHtcbiAgICByZXR1cm4gJ1xcdTAwMWJbJyArIGluc3BlY3QuY29sb3JzW3N0eWxlXVswXSArICdtJyArIHN0ciArXG4gICAgICAgICAgICdcXHUwMDFiWycgKyBpbnNwZWN0LmNvbG9yc1tzdHlsZV1bMV0gKyAnbSc7XG4gIH0gZWxzZSB7XG4gICAgcmV0dXJuIHN0cjtcbiAgfVxufVxuXG5cbmZ1bmN0aW9uIHN0eWxpemVOb0NvbG9yKHN0ciwgc3R5bGVUeXBlKSB7XG4gIHJldHVybiBzdHI7XG59XG5cblxuZnVuY3Rpb24gYXJyYXlUb0hhc2goYXJyYXkpIHtcbiAgdmFyIGhhc2ggPSB7fTtcblxuICBhcnJheS5mb3JFYWNoKGZ1bmN0aW9uKHZhbCwgaWR4KSB7XG4gICAgaGFzaFt2YWxdID0gdHJ1ZTtcbiAgfSk7XG5cbiAgcmV0dXJuIGhhc2g7XG59XG5cblxuZnVuY3Rpb24gZm9ybWF0VmFsdWUoY3R4LCB2YWx1ZSwgcmVjdXJzZVRpbWVzKSB7XG4gIC8vIFByb3ZpZGUgYSBob29rIGZvciB1c2VyLXNwZWNpZmllZCBpbnNwZWN0IGZ1bmN0aW9ucy5cbiAgLy8gQ2hlY2sgdGhhdCB2YWx1ZSBpcyBhbiBvYmplY3Qgd2l0aCBhbiBpbnNwZWN0IGZ1bmN0aW9uIG9uIGl0XG4gIGlmIChjdHguY3VzdG9tSW5zcGVjdCAmJlxuICAgICAgdmFsdWUgJiZcbiAgICAgIGlzRnVuY3Rpb24odmFsdWUuaW5zcGVjdCkgJiZcbiAgICAgIC8vIEZpbHRlciBvdXQgdGhlIHV0aWwgbW9kdWxlLCBpdCdzIGluc3BlY3QgZnVuY3Rpb24gaXMgc3BlY2lhbFxuICAgICAgdmFsdWUuaW5zcGVjdCAhPT0gZXhwb3J0cy5pbnNwZWN0ICYmXG4gICAgICAvLyBBbHNvIGZpbHRlciBvdXQgYW55IHByb3RvdHlwZSBvYmplY3RzIHVzaW5nIHRoZSBjaXJjdWxhciBjaGVjay5cbiAgICAgICEodmFsdWUuY29uc3RydWN0b3IgJiYgdmFsdWUuY29uc3RydWN0b3IucHJvdG90eXBlID09PSB2YWx1ZSkpIHtcbiAgICB2YXIgcmV0ID0gdmFsdWUuaW5zcGVjdChyZWN1cnNlVGltZXMsIGN0eCk7XG4gICAgaWYgKCFpc1N0cmluZyhyZXQpKSB7XG4gICAgICByZXQgPSBmb3JtYXRWYWx1ZShjdHgsIHJldCwgcmVjdXJzZVRpbWVzKTtcbiAgICB9XG4gICAgcmV0dXJuIHJldDtcbiAgfVxuXG4gIC8vIFByaW1pdGl2ZSB0eXBlcyBjYW5ub3QgaGF2ZSBwcm9wZXJ0aWVzXG4gIHZhciBwcmltaXRpdmUgPSBmb3JtYXRQcmltaXRpdmUoY3R4LCB2YWx1ZSk7XG4gIGlmIChwcmltaXRpdmUpIHtcbiAgICByZXR1cm4gcHJpbWl0aXZlO1xuICB9XG5cbiAgLy8gTG9vayB1cCB0aGUga2V5cyBvZiB0aGUgb2JqZWN0LlxuICB2YXIga2V5cyA9IE9iamVjdC5rZXlzKHZhbHVlKTtcbiAgdmFyIHZpc2libGVLZXlzID0gYXJyYXlUb0hhc2goa2V5cyk7XG5cbiAgaWYgKGN0eC5zaG93SGlkZGVuKSB7XG4gICAga2V5cyA9IE9iamVjdC5nZXRPd25Qcm9wZXJ0eU5hbWVzKHZhbHVlKTtcbiAgfVxuXG4gIC8vIElFIGRvZXNuJ3QgbWFrZSBlcnJvciBmaWVsZHMgbm9uLWVudW1lcmFibGVcbiAgLy8gaHR0cDovL21zZG4ubWljcm9zb2Z0LmNvbS9lbi11cy9saWJyYXJ5L2llL2R3dzUyc2J0KHY9dnMuOTQpLmFzcHhcbiAgaWYgKGlzRXJyb3IodmFsdWUpXG4gICAgICAmJiAoa2V5cy5pbmRleE9mKCdtZXNzYWdlJykgPj0gMCB8fCBrZXlzLmluZGV4T2YoJ2Rlc2NyaXB0aW9uJykgPj0gMCkpIHtcbiAgICByZXR1cm4gZm9ybWF0RXJyb3IodmFsdWUpO1xuICB9XG5cbiAgLy8gU29tZSB0eXBlIG9mIG9iamVjdCB3aXRob3V0IHByb3BlcnRpZXMgY2FuIGJlIHNob3J0Y3V0dGVkLlxuICBpZiAoa2V5cy5sZW5ndGggPT09IDApIHtcbiAgICBpZiAoaXNGdW5jdGlvbih2YWx1ZSkpIHtcbiAgICAgIHZhciBuYW1lID0gdmFsdWUubmFtZSA/ICc6ICcgKyB2YWx1ZS5uYW1lIDogJyc7XG4gICAgICByZXR1cm4gY3R4LnN0eWxpemUoJ1tGdW5jdGlvbicgKyBuYW1lICsgJ10nLCAnc3BlY2lhbCcpO1xuICAgIH1cbiAgICBpZiAoaXNSZWdFeHAodmFsdWUpKSB7XG4gICAgICByZXR1cm4gY3R4LnN0eWxpemUoUmVnRXhwLnByb3RvdHlwZS50b1N0cmluZy5jYWxsKHZhbHVlKSwgJ3JlZ2V4cCcpO1xuICAgIH1cbiAgICBpZiAoaXNEYXRlKHZhbHVlKSkge1xuICAgICAgcmV0dXJuIGN0eC5zdHlsaXplKERhdGUucHJvdG90eXBlLnRvU3RyaW5nLmNhbGwodmFsdWUpLCAnZGF0ZScpO1xuICAgIH1cbiAgICBpZiAoaXNFcnJvcih2YWx1ZSkpIHtcbiAgICAgIHJldHVybiBmb3JtYXRFcnJvcih2YWx1ZSk7XG4gICAgfVxuICB9XG5cbiAgdmFyIGJhc2UgPSAnJywgYXJyYXkgPSBmYWxzZSwgYnJhY2VzID0gWyd7JywgJ30nXTtcblxuICAvLyBNYWtlIEFycmF5IHNheSB0aGF0IHRoZXkgYXJlIEFycmF5XG4gIGlmIChpc0FycmF5KHZhbHVlKSkge1xuICAgIGFycmF5ID0gdHJ1ZTtcbiAgICBicmFjZXMgPSBbJ1snLCAnXSddO1xuICB9XG5cbiAgLy8gTWFrZSBmdW5jdGlvbnMgc2F5IHRoYXQgdGhleSBhcmUgZnVuY3Rpb25zXG4gIGlmIChpc0Z1bmN0aW9uKHZhbHVlKSkge1xuICAgIHZhciBuID0gdmFsdWUubmFtZSA/ICc6ICcgKyB2YWx1ZS5uYW1lIDogJyc7XG4gICAgYmFzZSA9ICcgW0Z1bmN0aW9uJyArIG4gKyAnXSc7XG4gIH1cblxuICAvLyBNYWtlIFJlZ0V4cHMgc2F5IHRoYXQgdGhleSBhcmUgUmVnRXhwc1xuICBpZiAoaXNSZWdFeHAodmFsdWUpKSB7XG4gICAgYmFzZSA9ICcgJyArIFJlZ0V4cC5wcm90b3R5cGUudG9TdHJpbmcuY2FsbCh2YWx1ZSk7XG4gIH1cblxuICAvLyBNYWtlIGRhdGVzIHdpdGggcHJvcGVydGllcyBmaXJzdCBzYXkgdGhlIGRhdGVcbiAgaWYgKGlzRGF0ZSh2YWx1ZSkpIHtcbiAgICBiYXNlID0gJyAnICsgRGF0ZS5wcm90b3R5cGUudG9VVENTdHJpbmcuY2FsbCh2YWx1ZSk7XG4gIH1cblxuICAvLyBNYWtlIGVycm9yIHdpdGggbWVzc2FnZSBmaXJzdCBzYXkgdGhlIGVycm9yXG4gIGlmIChpc0Vycm9yKHZhbHVlKSkge1xuICAgIGJhc2UgPSAnICcgKyBmb3JtYXRFcnJvcih2YWx1ZSk7XG4gIH1cblxuICBpZiAoa2V5cy5sZW5ndGggPT09IDAgJiYgKCFhcnJheSB8fCB2YWx1ZS5sZW5ndGggPT0gMCkpIHtcbiAgICByZXR1cm4gYnJhY2VzWzBdICsgYmFzZSArIGJyYWNlc1sxXTtcbiAgfVxuXG4gIGlmIChyZWN1cnNlVGltZXMgPCAwKSB7XG4gICAgaWYgKGlzUmVnRXhwKHZhbHVlKSkge1xuICAgICAgcmV0dXJuIGN0eC5zdHlsaXplKFJlZ0V4cC5wcm90b3R5cGUudG9TdHJpbmcuY2FsbCh2YWx1ZSksICdyZWdleHAnKTtcbiAgICB9IGVsc2Uge1xuICAgICAgcmV0dXJuIGN0eC5zdHlsaXplKCdbT2JqZWN0XScsICdzcGVjaWFsJyk7XG4gICAgfVxuICB9XG5cbiAgY3R4LnNlZW4ucHVzaCh2YWx1ZSk7XG5cbiAgdmFyIG91dHB1dDtcbiAgaWYgKGFycmF5KSB7XG4gICAgb3V0cHV0ID0gZm9ybWF0QXJyYXkoY3R4LCB2YWx1ZSwgcmVjdXJzZVRpbWVzLCB2aXNpYmxlS2V5cywga2V5cyk7XG4gIH0gZWxzZSB7XG4gICAgb3V0cHV0ID0ga2V5cy5tYXAoZnVuY3Rpb24oa2V5KSB7XG4gICAgICByZXR1cm4gZm9ybWF0UHJvcGVydHkoY3R4LCB2YWx1ZSwgcmVjdXJzZVRpbWVzLCB2aXNpYmxlS2V5cywga2V5LCBhcnJheSk7XG4gICAgfSk7XG4gIH1cblxuICBjdHguc2Vlbi5wb3AoKTtcblxuICByZXR1cm4gcmVkdWNlVG9TaW5nbGVTdHJpbmcob3V0cHV0LCBiYXNlLCBicmFjZXMpO1xufVxuXG5cbmZ1bmN0aW9uIGZvcm1hdFByaW1pdGl2ZShjdHgsIHZhbHVlKSB7XG4gIGlmIChpc1VuZGVmaW5lZCh2YWx1ZSkpXG4gICAgcmV0dXJuIGN0eC5zdHlsaXplKCd1bmRlZmluZWQnLCAndW5kZWZpbmVkJyk7XG4gIGlmIChpc1N0cmluZyh2YWx1ZSkpIHtcbiAgICB2YXIgc2ltcGxlID0gJ1xcJycgKyBKU09OLnN0cmluZ2lmeSh2YWx1ZSkucmVwbGFjZSgvXlwifFwiJC9nLCAnJylcbiAgICAgICAgICAgICAgICAgICAgICAgICAgICAgICAgICAgICAgICAgICAgIC5yZXBsYWNlKC8nL2csIFwiXFxcXCdcIilcbiAgICAgICAgICAgICAgICAgICAgICAgICAgICAgICAgICAgICAgICAgICAgIC5yZXBsYWNlKC9cXFxcXCIvZywgJ1wiJykgKyAnXFwnJztcbiAgICByZXR1cm4gY3R4LnN0eWxpemUoc2ltcGxlLCAnc3RyaW5nJyk7XG4gIH1cbiAgaWYgKGlzTnVtYmVyKHZhbHVlKSlcbiAgICByZXR1cm4gY3R4LnN0eWxpemUoJycgKyB2YWx1ZSwgJ251bWJlcicpO1xuICBpZiAoaXNCb29sZWFuKHZhbHVlKSlcbiAgICByZXR1cm4gY3R4LnN0eWxpemUoJycgKyB2YWx1ZSwgJ2Jvb2xlYW4nKTtcbiAgLy8gRm9yIHNvbWUgcmVhc29uIHR5cGVvZiBudWxsIGlzIFwib2JqZWN0XCIsIHNvIHNwZWNpYWwgY2FzZSBoZXJlLlxuICBpZiAoaXNOdWxsKHZhbHVlKSlcbiAgICByZXR1cm4gY3R4LnN0eWxpemUoJ251bGwnLCAnbnVsbCcpO1xufVxuXG5cbmZ1bmN0aW9uIGZvcm1hdEVycm9yKHZhbHVlKSB7XG4gIHJldHVybiAnWycgKyBFcnJvci5wcm90b3R5cGUudG9TdHJpbmcuY2FsbCh2YWx1ZSkgKyAnXSc7XG59XG5cblxuZnVuY3Rpb24gZm9ybWF0QXJyYXkoY3R4LCB2YWx1ZSwgcmVjdXJzZVRpbWVzLCB2aXNpYmxlS2V5cywga2V5cykge1xuICB2YXIgb3V0cHV0ID0gW107XG4gIGZvciAodmFyIGkgPSAwLCBsID0gdmFsdWUubGVuZ3RoOyBpIDwgbDsgKytpKSB7XG4gICAgaWYgKGhhc093blByb3BlcnR5KHZhbHVlLCBTdHJpbmcoaSkpKSB7XG4gICAgICBvdXRwdXQucHVzaChmb3JtYXRQcm9wZXJ0eShjdHgsIHZhbHVlLCByZWN1cnNlVGltZXMsIHZpc2libGVLZXlzLFxuICAgICAgICAgIFN0cmluZyhpKSwgdHJ1ZSkpO1xuICAgIH0gZWxzZSB7XG4gICAgICBvdXRwdXQucHVzaCgnJyk7XG4gICAgfVxuICB9XG4gIGtleXMuZm9yRWFjaChmdW5jdGlvbihrZXkpIHtcbiAgICBpZiAoIWtleS5tYXRjaCgvXlxcZCskLykpIHtcbiAgICAgIG91dHB1dC5wdXNoKGZvcm1hdFByb3BlcnR5KGN0eCwgdmFsdWUsIHJlY3Vyc2VUaW1lcywgdmlzaWJsZUtleXMsXG4gICAgICAgICAga2V5LCB0cnVlKSk7XG4gICAgfVxuICB9KTtcbiAgcmV0dXJuIG91dHB1dDtcbn1cblxuXG5mdW5jdGlvbiBmb3JtYXRQcm9wZXJ0eShjdHgsIHZhbHVlLCByZWN1cnNlVGltZXMsIHZpc2libGVLZXlzLCBrZXksIGFycmF5KSB7XG4gIHZhciBuYW1lLCBzdHIsIGRlc2M7XG4gIGRlc2MgPSBPYmplY3QuZ2V0T3duUHJvcGVydHlEZXNjcmlwdG9yKHZhbHVlLCBrZXkpIHx8IHsgdmFsdWU6IHZhbHVlW2tleV0gfTtcbiAgaWYgKGRlc2MuZ2V0KSB7XG4gICAgaWYgKGRlc2Muc2V0KSB7XG4gICAgICBzdHIgPSBjdHguc3R5bGl6ZSgnW0dldHRlci9TZXR0ZXJdJywgJ3NwZWNpYWwnKTtcbiAgICB9IGVsc2Uge1xuICAgICAgc3RyID0gY3R4LnN0eWxpemUoJ1tHZXR0ZXJdJywgJ3NwZWNpYWwnKTtcbiAgICB9XG4gIH0gZWxzZSB7XG4gICAgaWYgKGRlc2Muc2V0KSB7XG4gICAgICBzdHIgPSBjdHguc3R5bGl6ZSgnW1NldHRlcl0nLCAnc3BlY2lhbCcpO1xuICAgIH1cbiAgfVxuICBpZiAoIWhhc093blByb3BlcnR5KHZpc2libGVLZXlzLCBrZXkpKSB7XG4gICAgbmFtZSA9ICdbJyArIGtleSArICddJztcbiAgfVxuICBpZiAoIXN0cikge1xuICAgIGlmIChjdHguc2Vlbi5pbmRleE9mKGRlc2MudmFsdWUpIDwgMCkge1xuICAgICAgaWYgKGlzTnVsbChyZWN1cnNlVGltZXMpKSB7XG4gICAgICAgIHN0ciA9IGZvcm1hdFZhbHVlKGN0eCwgZGVzYy52YWx1ZSwgbnVsbCk7XG4gICAgICB9IGVsc2Uge1xuICAgICAgICBzdHIgPSBmb3JtYXRWYWx1ZShjdHgsIGRlc2MudmFsdWUsIHJlY3Vyc2VUaW1lcyAtIDEpO1xuICAgICAgfVxuICAgICAgaWYgKHN0ci5pbmRleE9mKCdcXG4nKSA+IC0xKSB7XG4gICAgICAgIGlmIChhcnJheSkge1xuICAgICAgICAgIHN0ciA9IHN0ci5zcGxpdCgnXFxuJykubWFwKGZ1bmN0aW9uKGxpbmUpIHtcbiAgICAgICAgICAgIHJldHVybiAnICAnICsgbGluZTtcbiAgICAgICAgICB9KS5qb2luKCdcXG4nKS5zdWJzdHIoMik7XG4gICAgICAgIH0gZWxzZSB7XG4gICAgICAgICAgc3RyID0gJ1xcbicgKyBzdHIuc3BsaXQoJ1xcbicpLm1hcChmdW5jdGlvbihsaW5lKSB7XG4gICAgICAgICAgICByZXR1cm4gJyAgICcgKyBsaW5lO1xuICAgICAgICAgIH0pLmpvaW4oJ1xcbicpO1xuICAgICAgICB9XG4gICAgICB9XG4gICAgfSBlbHNlIHtcbiAgICAgIHN0ciA9IGN0eC5zdHlsaXplKCdbQ2lyY3VsYXJdJywgJ3NwZWNpYWwnKTtcbiAgICB9XG4gIH1cbiAgaWYgKGlzVW5kZWZpbmVkKG5hbWUpKSB7XG4gICAgaWYgKGFycmF5ICYmIGtleS5tYXRjaCgvXlxcZCskLykpIHtcbiAgICAgIHJldHVybiBzdHI7XG4gICAgfVxuICAgIG5hbWUgPSBKU09OLnN0cmluZ2lmeSgnJyArIGtleSk7XG4gICAgaWYgKG5hbWUubWF0Y2goL15cIihbYS16QS1aX11bYS16QS1aXzAtOV0qKVwiJC8pKSB7XG4gICAgICBuYW1lID0gbmFtZS5zdWJzdHIoMSwgbmFtZS5sZW5ndGggLSAyKTtcbiAgICAgIG5hbWUgPSBjdHguc3R5bGl6ZShuYW1lLCAnbmFtZScpO1xuICAgIH0gZWxzZSB7XG4gICAgICBuYW1lID0gbmFtZS5yZXBsYWNlKC8nL2csIFwiXFxcXCdcIilcbiAgICAgICAgICAgICAgICAgLnJlcGxhY2UoL1xcXFxcIi9nLCAnXCInKVxuICAgICAgICAgICAgICAgICAucmVwbGFjZSgvKF5cInxcIiQpL2csIFwiJ1wiKTtcbiAgICAgIG5hbWUgPSBjdHguc3R5bGl6ZShuYW1lLCAnc3RyaW5nJyk7XG4gICAgfVxuICB9XG5cbiAgcmV0dXJuIG5hbWUgKyAnOiAnICsgc3RyO1xufVxuXG5cbmZ1bmN0aW9uIHJlZHVjZVRvU2luZ2xlU3RyaW5nKG91dHB1dCwgYmFzZSwgYnJhY2VzKSB7XG4gIHZhciBudW1MaW5lc0VzdCA9IDA7XG4gIHZhciBsZW5ndGggPSBvdXRwdXQucmVkdWNlKGZ1bmN0aW9uKHByZXYsIGN1cikge1xuICAgIG51bUxpbmVzRXN0Kys7XG4gICAgaWYgKGN1ci5pbmRleE9mKCdcXG4nKSA+PSAwKSBudW1MaW5lc0VzdCsrO1xuICAgIHJldHVybiBwcmV2ICsgY3VyLnJlcGxhY2UoL1xcdTAwMWJcXFtcXGRcXGQ/bS9nLCAnJykubGVuZ3RoICsgMTtcbiAgfSwgMCk7XG5cbiAgaWYgKGxlbmd0aCA+IDYwKSB7XG4gICAgcmV0dXJuIGJyYWNlc1swXSArXG4gICAgICAgICAgIChiYXNlID09PSAnJyA/ICcnIDogYmFzZSArICdcXG4gJykgK1xuICAgICAgICAgICAnICcgK1xuICAgICAgICAgICBvdXRwdXQuam9pbignLFxcbiAgJykgK1xuICAgICAgICAgICAnICcgK1xuICAgICAgICAgICBicmFjZXNbMV07XG4gIH1cblxuICByZXR1cm4gYnJhY2VzWzBdICsgYmFzZSArICcgJyArIG91dHB1dC5qb2luKCcsICcpICsgJyAnICsgYnJhY2VzWzFdO1xufVxuXG5cbi8vIE5PVEU6IFRoZXNlIHR5cGUgY2hlY2tpbmcgZnVuY3Rpb25zIGludGVudGlvbmFsbHkgZG9uJ3QgdXNlIGBpbnN0YW5jZW9mYFxuLy8gYmVjYXVzZSBpdCBpcyBmcmFnaWxlIGFuZCBjYW4gYmUgZWFzaWx5IGZha2VkIHdpdGggYE9iamVjdC5jcmVhdGUoKWAuXG5mdW5jdGlvbiBpc0FycmF5KGFyKSB7XG4gIHJldHVybiBBcnJheS5pc0FycmF5KGFyKTtcbn1cbmV4cG9ydHMuaXNBcnJheSA9IGlzQXJyYXk7XG5cbmZ1bmN0aW9uIGlzQm9vbGVhbihhcmcpIHtcbiAgcmV0dXJuIHR5cGVvZiBhcmcgPT09ICdib29sZWFuJztcbn1cbmV4cG9ydHMuaXNCb29sZWFuID0gaXNCb29sZWFuO1xuXG5mdW5jdGlvbiBpc051bGwoYXJnKSB7XG4gIHJldHVybiBhcmcgPT09IG51bGw7XG59XG5leHBvcnRzLmlzTnVsbCA9IGlzTnVsbDtcblxuZnVuY3Rpb24gaXNOdWxsT3JVbmRlZmluZWQoYXJnKSB7XG4gIHJldHVybiBhcmcgPT0gbnVsbDtcbn1cbmV4cG9ydHMuaXNOdWxsT3JVbmRlZmluZWQgPSBpc051bGxPclVuZGVmaW5lZDtcblxuZnVuY3Rpb24gaXNOdW1iZXIoYXJnKSB7XG4gIHJldHVybiB0eXBlb2YgYXJnID09PSAnbnVtYmVyJztcbn1cbmV4cG9ydHMuaXNOdW1iZXIgPSBpc051bWJlcjtcblxuZnVuY3Rpb24gaXNTdHJpbmcoYXJnKSB7XG4gIHJldHVybiB0eXBlb2YgYXJnID09PSAnc3RyaW5nJztcbn1cbmV4cG9ydHMuaXNTdHJpbmcgPSBpc1N0cmluZztcblxuZnVuY3Rpb24gaXNTeW1ib2woYXJnKSB7XG4gIHJldHVybiB0eXBlb2YgYXJnID09PSAnc3ltYm9sJztcbn1cbmV4cG9ydHMuaXNTeW1ib2wgPSBpc1N5bWJvbDtcblxuZnVuY3Rpb24gaXNVbmRlZmluZWQoYXJnKSB7XG4gIHJldHVybiBhcmcgPT09IHZvaWQgMDtcbn1cbmV4cG9ydHMuaXNVbmRlZmluZWQgPSBpc1VuZGVmaW5lZDtcblxuZnVuY3Rpb24gaXNSZWdFeHAocmUpIHtcbiAgcmV0dXJuIGlzT2JqZWN0KHJlKSAmJiBvYmplY3RUb1N0cmluZyhyZSkgPT09ICdbb2JqZWN0IFJlZ0V4cF0nO1xufVxuZXhwb3J0cy5pc1JlZ0V4cCA9IGlzUmVnRXhwO1xuXG5mdW5jdGlvbiBpc09iamVjdChhcmcpIHtcbiAgcmV0dXJuIHR5cGVvZiBhcmcgPT09ICdvYmplY3QnICYmIGFyZyAhPT0gbnVsbDtcbn1cbmV4cG9ydHMuaXNPYmplY3QgPSBpc09iamVjdDtcblxuZnVuY3Rpb24gaXNEYXRlKGQpIHtcbiAgcmV0dXJuIGlzT2JqZWN0KGQpICYmIG9iamVjdFRvU3RyaW5nKGQpID09PSAnW29iamVjdCBEYXRlXSc7XG59XG5leHBvcnRzLmlzRGF0ZSA9IGlzRGF0ZTtcblxuZnVuY3Rpb24gaXNFcnJvcihlKSB7XG4gIHJldHVybiBpc09iamVjdChlKSAmJlxuICAgICAgKG9iamVjdFRvU3RyaW5nKGUpID09PSAnW29iamVjdCBFcnJvcl0nIHx8IGUgaW5zdGFuY2VvZiBFcnJvcik7XG59XG5leHBvcnRzLmlzRXJyb3IgPSBpc0Vycm9yO1xuXG5mdW5jdGlvbiBpc0Z1bmN0aW9uKGFyZykge1xuICByZXR1cm4gdHlwZW9mIGFyZyA9PT0gJ2Z1bmN0aW9uJztcbn1cbmV4cG9ydHMuaXNGdW5jdGlvbiA9IGlzRnVuY3Rpb247XG5cbmZ1bmN0aW9uIGlzUHJpbWl0aXZlKGFyZykge1xuICByZXR1cm4gYXJnID09PSBudWxsIHx8XG4gICAgICAgICB0eXBlb2YgYXJnID09PSAnYm9vbGVhbicgfHxcbiAgICAgICAgIHR5cGVvZiBhcmcgPT09ICdudW1iZXInIHx8XG4gICAgICAgICB0eXBlb2YgYXJnID09PSAnc3RyaW5nJyB8fFxuICAgICAgICAgdHlwZW9mIGFyZyA9PT0gJ3N5bWJvbCcgfHwgIC8vIEVTNiBzeW1ib2xcbiAgICAgICAgIHR5cGVvZiBhcmcgPT09ICd1bmRlZmluZWQnO1xufVxuZXhwb3J0cy5pc1ByaW1pdGl2ZSA9IGlzUHJpbWl0aXZlO1xuXG5leHBvcnRzLmlzQnVmZmVyID0gcmVxdWlyZSgnLi9zdXBwb3J0L2lzQnVmZmVyJyk7XG5cbmZ1bmN0aW9uIG9iamVjdFRvU3RyaW5nKG8pIHtcbiAgcmV0dXJuIE9iamVjdC5wcm90b3R5cGUudG9TdHJpbmcuY2FsbChvKTtcbn1cblxuXG5mdW5jdGlvbiBwYWQobikge1xuICByZXR1cm4gbiA8IDEwID8gJzAnICsgbi50b1N0cmluZygxMCkgOiBuLnRvU3RyaW5nKDEwKTtcbn1cblxuXG52YXIgbW9udGhzID0gWydKYW4nLCAnRmViJywgJ01hcicsICdBcHInLCAnTWF5JywgJ0p1bicsICdKdWwnLCAnQXVnJywgJ1NlcCcsXG4gICAgICAgICAgICAgICdPY3QnLCAnTm92JywgJ0RlYyddO1xuXG4vLyAyNiBGZWIgMTY6MTk6MzRcbmZ1bmN0aW9uIHRpbWVzdGFtcCgpIHtcbiAgdmFyIGQgPSBuZXcgRGF0ZSgpO1xuICB2YXIgdGltZSA9IFtwYWQoZC5nZXRIb3VycygpKSxcbiAgICAgICAgICAgICAgcGFkKGQuZ2V0TWludXRlcygpKSxcbiAgICAgICAgICAgICAgcGFkKGQuZ2V0U2Vjb25kcygpKV0uam9pbignOicpO1xuICByZXR1cm4gW2QuZ2V0RGF0ZSgpLCBtb250aHNbZC5nZXRNb250aCgpXSwgdGltZV0uam9pbignICcpO1xufVxuXG5cbi8vIGxvZyBpcyBqdXN0IGEgdGhpbiB3cmFwcGVyIHRvIGNvbnNvbGUubG9nIHRoYXQgcHJlcGVuZHMgYSB0aW1lc3RhbXBcbmV4cG9ydHMubG9nID0gZnVuY3Rpb24oKSB7XG4gIGNvbnNvbGUubG9nKCclcyAtICVzJywgdGltZXN0YW1wKCksIGV4cG9ydHMuZm9ybWF0LmFwcGx5KGV4cG9ydHMsIGFyZ3VtZW50cykpO1xufTtcblxuXG4vKipcbiAqIEluaGVyaXQgdGhlIHByb3RvdHlwZSBtZXRob2RzIGZyb20gb25lIGNvbnN0cnVjdG9yIGludG8gYW5vdGhlci5cbiAqXG4gKiBUaGUgRnVuY3Rpb24ucHJvdG90eXBlLmluaGVyaXRzIGZyb20gbGFuZy5qcyByZXdyaXR0ZW4gYXMgYSBzdGFuZGFsb25lXG4gKiBmdW5jdGlvbiAobm90IG9uIEZ1bmN0aW9uLnByb3RvdHlwZSkuIE5PVEU6IElmIHRoaXMgZmlsZSBpcyB0byBiZSBsb2FkZWRcbiAqIGR1cmluZyBib290c3RyYXBwaW5nIHRoaXMgZnVuY3Rpb24gbmVlZHMgdG8gYmUgcmV3cml0dGVuIHVzaW5nIHNvbWUgbmF0aXZlXG4gKiBmdW5jdGlvbnMgYXMgcHJvdG90eXBlIHNldHVwIHVzaW5nIG5vcm1hbCBKYXZhU2NyaXB0IGRvZXMgbm90IHdvcmsgYXNcbiAqIGV4cGVjdGVkIGR1cmluZyBib290c3RyYXBwaW5nIChzZWUgbWlycm9yLmpzIGluIHIxMTQ5MDMpLlxuICpcbiAqIEBwYXJhbSB7ZnVuY3Rpb259IGN0b3IgQ29uc3RydWN0b3IgZnVuY3Rpb24gd2hpY2ggbmVlZHMgdG8gaW5oZXJpdCB0aGVcbiAqICAgICBwcm90b3R5cGUuXG4gKiBAcGFyYW0ge2Z1bmN0aW9ufSBzdXBlckN0b3IgQ29uc3RydWN0b3IgZnVuY3Rpb24gdG8gaW5oZXJpdCBwcm90b3R5cGUgZnJvbS5cbiAqL1xuZXhwb3J0cy5pbmhlcml0cyA9IHJlcXVpcmUoJ2luaGVyaXRzJyk7XG5cbmV4cG9ydHMuX2V4dGVuZCA9IGZ1bmN0aW9uKG9yaWdpbiwgYWRkKSB7XG4gIC8vIERvbid0IGRvIGFueXRoaW5nIGlmIGFkZCBpc24ndCBhbiBvYmplY3RcbiAgaWYgKCFhZGQgfHwgIWlzT2JqZWN0KGFkZCkpIHJldHVybiBvcmlnaW47XG5cbiAgdmFyIGtleXMgPSBPYmplY3Qua2V5cyhhZGQpO1xuICB2YXIgaSA9IGtleXMubGVuZ3RoO1xuICB3aGlsZSAoaS0tKSB7XG4gICAgb3JpZ2luW2tleXNbaV1dID0gYWRkW2tleXNbaV1dO1xuICB9XG4gIHJldHVybiBvcmlnaW47XG59O1xuXG5mdW5jdGlvbiBoYXNPd25Qcm9wZXJ0eShvYmosIHByb3ApIHtcbiAgcmV0dXJuIE9iamVjdC5wcm90b3R5cGUuaGFzT3duUHJvcGVydHkuY2FsbChvYmosIHByb3ApO1xufVxuXG5cblxuLy8vLy8vLy8vLy8vLy8vLy8vXG4vLyBXRUJQQUNLIEZPT1RFUlxuLy8gL1VzZXJzL29tYXJyZWlzcy93cC9WVlYvd3d3L3dvcmRwcmVzcy1kZWZhdWx0L3B1YmxpY19odG1sL3dwLWNvbnRlbnQvcGx1Z2lucy93b3JkcHJlc3Mtc2VvL25vZGVfbW9kdWxlcy91dGlsL3V0aWwuanNcbi8vIG1vZHVsZSBpZCA9IDE3OFxuLy8gbW9kdWxlIGNodW5rcyA9IDAgNCAxMCJdLCJtYXBwaW5ncyI6IkFBQUE7QUFDQTtBQUNBO0FBQ0E7QUFDQTtBQUNBO0FBQ0E7QUFDQTtBQUNBO0FBQ0E7QUFDQTtBQUNBO0FBQ0E7QUFDQTtBQUNBO0FBQ0E7QUFDQTtBQUNBO0FBQ0E7QUFDQTtBQUNBO0FBQ0E7QUFDQTtBQUNBO0FBQ0E7QUFDQTtBQUNBO0FBQ0E7QUFDQTtBQUNBO0FBQ0E7QUFDQTtBQUNBO0FBQ0E7QUFDQTtBQUNBO0FBQ0E7QUFDQTtBQUNBO0FBQ0E7QUFDQTtBQUNBO0FBQ0E7QUFDQTtBQUNBO0FBQ0E7QUFDQTtBQUNBO0FBQ0E7QUFDQTtBQUNBO0FBQ0E7QUFDQTtBQUNBO0FBQ0E7QUFDQTtBQUNBO0FBQ0E7QUFDQTtBQUNBO0FBQ0E7QUFDQTtBQUNBO0FBQ0E7QUFDQTtBQUNBO0FBQ0E7QUFDQTtBQUNBO0FBQ0E7QUFDQTtBQUNBO0FBQ0E7QUFDQTtBQUNBO0FBQ0E7QUFDQTtBQUNBO0FBQ0E7QUFDQTtBQUNBO0FBQ0E7QUFDQTtBQUNBO0FBQ0E7QUFDQTtBQUNBO0FBQ0E7QUFDQTtBQUNBO0FBQ0E7QUFDQTtBQUNBO0FBQ0E7QUFDQTtBQUNBO0FBQ0E7QUFDQTtBQUNBO0FBQ0E7QUFDQTtBQUNBO0FBQ0E7QUFDQTtBQUNBO0FBQ0E7QUFDQTtBQUNBO0FBQ0E7QUFDQTtBQUNBO0FBQ0E7QUFDQTtBQUNBO0FBQ0E7QUFDQTtBQUNBO0FBQ0E7QUFDQTtBQUNBO0FBQ0E7QUFDQTtBQUNBO0FBQ0E7QUFDQTtBQUNBO0FBQ0E7QUFDQTtBQUNBO0FBQ0E7QUFDQTtBQUNBO0FBQ0E7QUFDQTtBQUNBO0FBQ0E7QUFDQTtBQUNBO0FBQ0E7QUFDQTtBQUNBO0FBQ0E7QUFDQTtBQUNBO0FBQ0E7QUFDQTtBQUNBO0FBQ0E7QUFDQTtBQUNBO0FBQ0E7QUFDQTtBQUNBO0FBQ0E7QUFDQTtBQUNBO0FBQ0E7QUFDQTtBQUNBO0FBQ0E7QUFDQTtBQUNBO0FBQ0E7QUFDQTtBQUNBO0FBQ0E7QUFDQTtBQUNBO0FBQ0E7QUFDQTtBQUNBO0FBQ0E7QUFDQTtBQUNBO0FBQ0E7QUFDQTtBQUNBO0FBQ0E7QUFDQTtBQUNBO0FBQ0E7QUFDQTtBQUNBO0FBQ0E7QUFDQTtBQUNBO0FBQ0E7QUFDQTtBQUNBO0FBQ0E7QUFDQTtBQUNBO0FBQ0E7QUFDQTtBQUNBO0FBQ0E7QUFDQTtBQUNBO0FBQ0E7QUFDQTtBQUNBO0FBQ0E7QUFDQTtBQUNBO0FBQ0E7QUFDQTtBQUNBO0FBQ0E7QUFDQTtBQUNBO0FBQ0E7QUFDQTtBQUNBO0FBQ0E7QUFDQTtBQUNBO0FBQ0E7QUFDQTtBQUNBO0FBQ0E7QUFDQTtBQUNBO0FBQ0E7QUFDQTtBQUNBO0FBQ0E7QUFDQTtBQUNBO0FBQ0E7QUFDQTtBQUNBO0FBQ0E7QUFDQTtBQUNBO0FBQ0E7QUFDQTtBQUNBO0FBQ0E7QUFDQTtBQUNBO0FBQ0E7QUFDQTtBQUNBO0FBQ0E7QUFDQTtBQUNBO0FBQ0E7QUFDQTtBQUNBO0FBQ0E7QUFDQTtBQUNBO0FBQ0E7QUFDQTtBQUNBO0FBQ0E7QUFDQTtBQUNBO0FBQ0E7QUFDQTtBQUNBO0FBQ0E7QUFDQTtBQUNBO0FBQ0E7QUFDQTtBQUNBO0FBQ0E7QUFDQTtBQUNBO0FBQ0E7QUFDQTtBQUNBO0FBQ0E7QUFDQTtBQUNBO0FBQ0E7QUFDQTtBQUNBO0FBQ0E7QUFDQTtBQUNBO0FBQ0E7QUFDQTtBQUNBO0FBQ0E7QUFDQTtBQUNBO0FBQ0E7QUFDQTtBQUNBO0FBQ0E7QUFDQTtBQUNBO0FBQ0E7QUFDQTtBQUNBO0FBQ0E7QUFDQTtBQUNBO0FBQ0E7QUFDQTtBQUNBO0FBQ0E7QUFDQTtBQUNBO0FBQ0E7QUFDQTtBQUNBO0FBQ0E7QUFDQTtBQUNBO0FBQ0E7QUFDQTtBQUNBO0FBQ0E7QUFDQTtBQUNBO0FBQ0E7QUFDQTtBQUNBO0FBQ0E7QUFDQTtBQUNBO0FBQ0E7QUFDQTtBQUNBO0FBQ0E7QUFDQTtBQUNBO0FBQ0E7QUFDQTtBQUNBO0FBQ0E7QUFDQTtBQUNBO0FBQ0E7QUFDQTtBQUNBO0FBQ0E7QUFDQTtBQUNBO0FBQ0E7QUFDQTtBQUNBO0FBQ0E7QUFDQTtBQUNBO0FBQ0E7QUFDQTtBQUNBO0FBQ0E7QUFDQTtBQUNBO0FBQ0E7QUFDQTtBQUNBO0FBQ0E7QUFDQTtBQUNBO0FBQ0E7QUFDQTtBQUNBO0FBQ0E7QUFDQTtBQUNBO0FBQ0E7QUFDQTtBQUNBO0FBQ0E7QUFDQTtBQUNBO0FBQ0E7QUFDQTtBQUNBO0FBQ0E7QUFDQTtBQUNBO0FBQ0E7QUFDQTtBQUNBO0FBQ0E7QUFDQTtBQUNBO0FBQ0E7QUFDQTtBQUNBO0FBQ0E7QUFDQTtBQUNBO0FBQ0E7QUFDQTtBQUNBO0FBQ0E7QUFDQTtBQUNBO0FBQ0E7QUFDQTtBQUNBO0FBQ0E7QUFDQTtBQUNBO0FBQ0E7QUFDQTtBQUNBO0FBQ0E7QUFDQTtBQUNBO0FBQ0E7QUFDQTtBQUNBO0FBQ0E7QUFDQTtBQUNBO0FBQ0E7QUFDQTtBQUNBO0FBQ0E7QUFDQTtBQUNBO0FBQ0E7QUFDQTtBQUNBO0FBQ0E7QUFDQTtBQUNBO0FBQ0E7QUFDQTtBQUNBO0FBQ0E7QUFDQTtBQUNBO0FBQ0E7QUFDQTtBQUNBO0FBQ0E7QUFDQTtBQUNBO0FBQ0E7QUFDQTtBQUNBO0FBQ0E7QUFDQTtBQUNBO0FBQ0E7QUFDQTtBQUNBO0FBQ0E7QUFDQTtBQUNBO0FBQ0E7QUFDQTtBQUNBO0FBQ0E7QUFDQTtBQUNBO0FBQ0E7QUFDQTtBQUNBO0FBQ0E7QUFDQTtBQUNBO0FBQ0E7QUFDQTtBQUNBO0FBQ0E7QUFDQTtBQUNBO0FBQ0E7QUFDQTtBQUNBO0FBQ0E7QUFDQTtBQUNBO0FBQ0E7QUFDQTtBQUNBO0FBQ0E7QUFDQTtBQUNBO0FBQ0E7QUFDQTtBQUNBO0FBQ0E7QUFDQTtBQUNBO0FBQ0E7QUFDQTtBQUNBO0FBQ0E7QUFDQTtBQUNBO0FBQ0E7QUFDQTtBQUNBO0FBQ0E7QUFDQTtBQUNBO0FBQ0E7QUFDQTtBQUNBO0FBQ0E7QUFDQTtBQUNBO0FBQ0E7QUFDQTtBQUNBO0FBQ0E7QUFDQTtBQUNBO0FBQ0E7QUFDQTtBQUNBO0FBQ0E7QUFDQTtBQUNBO0FBQ0E7QUFDQTtBQUNBO0FBQ0E7QUFDQTtBQUNBO0FBQ0E7QUFDQTtBQUNBO0FBQ0E7QUFDQTtBQUNBO0FBQ0E7QUFDQTtBQUNBO0FBQ0E7QUFDQTtBQUNBO0FBQ0E7QUFDQTtBQUNBO0FBQ0E7QUFDQTtBQUNBO0FBQ0E7QUFDQTtBQUNBO0FBQ0E7QUFDQTtBQUNBO0FBQ0E7QUFDQTtBQUNBO0FBQ0E7QUFDQTtBQUNBO0FBQ0E7QUFDQTtBQUNBO0FBQ0E7QUFDQTtBQUNBO0FBQ0E7QUFDQTtBQUNBO0FBQ0E7QUFDQTtBQUNBO0FBQ0E7QUFDQTtBQUNBO0FBQ0E7QUFDQTtBQUNBO0FBQ0E7QUFDQTtBQUNBO0FBQ0E7QUFDQTtBQUNBO0FBQ0E7QUFDQTtBQUNBO0FBQ0E7QUFDQTtBQUNBO0FBQ0E7QUFDQTtBQUNBO0FBQ0E7O0EiLCJzb3VyY2VSb290IjoiIn0=\n//# sourceURL=webpack-internal:///178\n");

/***/ }),

/***/ 2080:
/***/ (function(module, exports, __webpack_require__) {

"use strict";
eval("\n\n__webpack_require__(95);\n\nvar _yoastseo = __webpack_require__(172);\n\nvar Jed = __webpack_require__(161); /* global wpseoAdminL10n */\n/* global ajaxurl */\n/* global require */\n\nvar TaxonomyAssessor = __webpack_require__(1265);\nvar isUndefined = __webpack_require__(60);\n\n(function ($) {\n\tvar i18n = new Jed({\n\t\tdomain: \"js-text-analysis\",\n\t\tlocale_data: {\n\t\t\t\"js-text-analysis\": {\n\t\t\t\t\"\": {}\n\t\t\t}\n\t\t}\n\t});\n\n\t/**\n  * Constructs the recalculate score.\n  *\n  * @param {int} totalCount The total amount of items to calculate.\n  *\n  * @constructor\n  */\n\tvar YoastRecalculateScore = function YoastRecalculateScore(totalCount) {\n\t\t// Sets the total count\n\t\tthis.totalCount = totalCount;\n\t\tthis.oncomplete = false;\n\n\t\tthis.setupAssessors();\n\n\t\t$(\"#wpseo_count_total\").html(totalCount);\n\n\t\tjQuery(\"#wpseo_progressbar\").progressbar({ value: 0 });\n\t};\n\n\t/**\n  * Sets up the Assessors needed for the recalculation.\n  *\n  * @returns {void}\n  */\n\tYoastRecalculateScore.prototype.setupAssessors = function () {\n\t\tvar postAssessor = new _yoastseo.SEOAssessor(i18n);\n\t\tvar taxonomyAssessor = new TaxonomyAssessor(i18n);\n\n\t\tthis.validAssessors = {\n\t\t\tpost: postAssessor,\n\t\t\tterm: taxonomyAssessor\n\t\t};\n\t};\n\n\t/**\n  * Starts the recalculation\n  *\n  * @param {int} itemsToFetch     The amount of items to fetch.\n  * @param {string} fetchType      The fetch type.\n  * @param {string} idField        The ID field to extract from each item.\n  * @param {Function|bool} callback Callback when calculating has been completed.\n  *\n  * @returns {void}\n  */\n\tYoastRecalculateScore.prototype.start = function (itemsToFetch, fetchType, idField, callback) {\n\t\tif (!this.validAssessors.hasOwnProperty(fetchType)) {\n\t\t\tthrow new Error(\"Unknown fetch type of \" + fetchType + \" given.\");\n\t\t}\n\n\t\tthis.fetchType = fetchType;\n\t\tthis.itemsToFetch = itemsToFetch;\n\t\tthis.idField = idField;\n\t\tthis.oncomplete = callback;\n\n\t\tthis.assessor = this.validAssessors[fetchType];\n\n\t\tthis.getItemsToRecalculate(1);\n\t};\n\n\t/**\n  * Updates the progressbar\n  *\n  * @param {int} totalPosts Total amount of posts.\n  *\n  * @returns {void}\n  */\n\tYoastRecalculateScore.prototype.updateProgressBar = function (totalPosts) {\n\t\tvar currentValue = jQuery(\"#wpseo_count\").text();\n\t\tvar newValue = parseInt(currentValue, 10) + totalPosts;\n\t\tvar newWidth = newValue * (100 / this.totalCount);\n\n\t\tjQuery(\"#wpseo_progressbar\").progressbar(\"value\", newWidth);\n\n\t\tthis.updateCountElement(newValue);\n\t};\n\n\t/**\n  * Updates the element with the new count value\n  *\n  * @param {int} newValue The new value for count element.\n  *\n  * @returns {void}\n  */\n\tYoastRecalculateScore.prototype.updateCountElement = function (newValue) {\n\t\tjQuery(\"#wpseo_count\").html(newValue);\n\t};\n\n\t/**\n  * Calculate the scores\n  *\n  * @param {int}   totalItems Total amount of items.\n  * @param {array} items       The items to calculate the score for.\n  *\n  * @returns {array} The calculated scores\n  */\n\tYoastRecalculateScore.prototype.calculateScores = function (totalItems, items) {\n\t\tvar scores = [];\n\t\tfor (var i = 0; i < totalItems; i++) {\n\t\t\tscores.push(this.getScore(items[i]));\n\t\t}\n\n\t\treturn scores;\n\t};\n\n\t/**\n  * Returns the score\n  *\n  * @param {json} item Item to get te score for.\n  *\n  * @returns {{item_id: int, score}} Object with score for item.\n  */\n\tYoastRecalculateScore.prototype.getScore = function (item) {\n\t\treturn {\n\t\t\titem_id: this.getItemID(item),\n\t\t\ttaxonomy: item.taxonomy ? item.taxonomy : \"\",\n\t\t\tscore: this.calculateItemScore(item)\n\t\t};\n\t};\n\n\t/**\n  * Returns the item id\n  *\n  * @param {json} item Item to get the id from.\n  *\n  * @returns {int} The id from the item.\n  */\n\tYoastRecalculateScore.prototype.getItemID = function (item) {\n\t\tthis.itemsToFetch--;\n\n\t\treturn item[this.idField];\n\t};\n\n\t/**\n  * Pass the post to the analyzer to calculates it's core\n  *\n  * @param {Object} item Item to calculate the score for.\n  *\n  * @returns {void}\n  */\n\tYoastRecalculateScore.prototype.calculateItemScore = function (item) {\n\t\tvar tempPaper = new _yoastseo.Paper(item.text, {\n\t\t\tkeyword: item.keyword,\n\t\t\turl: item.url,\n\t\t\tlocale: wpseoAdminL10n.contentLocale,\n\t\t\tdescription: item.meta,\n\t\t\ttitle: item.pageTitle\n\t\t});\n\n\t\tvar tempAssessor = this.assessor;\n\n\t\ttempAssessor.assess(tempPaper);\n\n\t\treturn tempAssessor.calculateOverallScore();\n\t};\n\n\t/**\n  * Parse the response given by request in getItemsToRecalculate.\n  *\n  * @param {Object} response Response to parse.\n  *\n  * @returns {void}\n  */\n\tYoastRecalculateScore.prototype.parseResponse = function (response) {\n\t\tif (response !== \"\" && response !== null) {\n\t\t\tif (!isUndefined(response.total_items)) {\n\t\t\t\tvar scores = this.calculateScores(response.total_items, response.items);\n\n\t\t\t\tthis.sendScores(scores);\n\n\t\t\t\tthis.updateProgressBar(response.total_items);\n\t\t\t}\n\n\t\t\tif (isUndefined(response.next_page)) {\n\t\t\t\tthis.onCompleteRequest();\n\t\t\t} else {\n\t\t\t\tthis.getItemsToRecalculate(response.next_page);\n\t\t\t}\n\n\t\t\treturn true;\n\t\t}\n\n\t\tthis.onCompleteRequest();\n\t};\n\n\t/**\n  * Run the oncomplete method when the process is done..\n  *\n  * @returns {void}\n  */\n\tYoastRecalculateScore.prototype.onCompleteRequest = function () {\n\t\t// When there is nothing to do.\n\t\tif (this.oncomplete !== false) {\n\t\t\tthis.oncomplete();\n\t\t\tthis.oncomplete = false;\n\t\t}\n\t};\n\n\t/**\n  * Sends the scores to the backend\n  *\n  * @param {array} scores Scores to send.\n  *\n  * @returns {void}\n  */\n\tYoastRecalculateScore.prototype.sendScores = function (scores) {\n\t\tjQuery.post(ajaxurl, {\n\t\t\taction: \"wpseo_update_score\",\n\t\t\tnonce: jQuery(\"#wpseo_recalculate_nonce\").val(),\n\t\t\tscores: scores,\n\t\t\ttype: this.fetchType\n\t\t});\n\t};\n\n\t/**\n  * Get the posts which have to be recalculated.\n  *\n  * @param {int} currentPage The current page.\n  *\n  * @returns {void}\n  */\n\tYoastRecalculateScore.prototype.getItemsToRecalculate = function (currentPage) {\n\t\tjQuery.post(ajaxurl, {\n\t\t\taction: \"wpseo_recalculate_scores\",\n\t\t\tnonce: jQuery(\"#wpseo_recalculate_nonce\").val(),\n\t\t\tpaged: currentPage,\n\t\t\ttype: this.fetchType\n\t\t}, this.parseResponse.bind(this), \"json\");\n\t};\n\n\t/**\n  * Starting the recalculation process\n  *\n  * @param {object} response The response.\n  *\n  * @returns {void}\n  */\n\tfunction startRecalculate(response) {\n\t\tvar PostsToFetch = parseInt(response.posts, 10);\n\t\tvar TermsToFetch = parseInt(response.terms, 10);\n\n\t\tvar RecalculateScore = new YoastRecalculateScore(PostsToFetch + TermsToFetch);\n\n\t\tRecalculateScore.start(PostsToFetch, \"post\", \"post_id\", function () {\n\t\t\tRecalculateScore.start(TermsToFetch, \"term\", \"term_id\", false);\n\t\t});\n\t}\n\n\t/**\n  * Initializes the event handler for the recalculate button.\n  *\n  * @returns {void}\n  */\n\tfunction init() {\n\t\tvar recalculateLink = jQuery(\"#wpseo_recalculate_link\");\n\n\t\tif (!isUndefined(recalculateLink)) {\n\t\t\trecalculateLink.click(function () {\n\t\t\t\t// Reset the count element and the progressbar\n\t\t\t\tjQuery(\"#wpseo_count\").text(0);\n\n\t\t\t\t$.post(ajaxurl, {\n\t\t\t\t\taction: \"wpseo_recalculate_total\",\n\t\t\t\t\tnonce: jQuery(\"#wpseo_recalculate_nonce\").val()\n\t\t\t\t}, startRecalculate, \"json\");\n\t\t\t});\n\n\t\t\tif (recalculateLink.data(\"open\")) {\n\t\t\t\trecalculateLink.trigger(\"click\");\n\t\t\t}\n\t\t}\n\t}\n\n\t$(init);\n})(jQuery);//# sourceURL=[module]\n//# sourceMappingURL=data:application/json;charset=utf-8;base64,eyJ2ZXJzaW9uIjozLCJmaWxlIjoiMjA4MC5qcyIsInNvdXJjZXMiOlsid2VicGFjazovLy9qcy9zcmMvd3Atc2VvLXJlY2FsY3VsYXRlLmpzP2NiYTUiXSwic291cmNlc0NvbnRlbnQiOlsiLyogZ2xvYmFsIHdwc2VvQWRtaW5MMTBuICovXG4vKiBnbG9iYWwgYWpheHVybCAqL1xuLyogZ2xvYmFsIHJlcXVpcmUgKi9cblxuaW1wb3J0IFwiLi9oZWxwZXJzL2JhYmVsLXBvbHlmaWxsXCI7XG5cbnZhciBKZWQgPSByZXF1aXJlKCBcImplZFwiICk7XG5cbmltcG9ydCB7XG5cdFBhcGVyLFxuXHRTRU9Bc3Nlc3Nvcixcbn0gZnJvbSBcInlvYXN0c2VvXCI7XG5cbnZhciBUYXhvbm9teUFzc2Vzc29yID0gcmVxdWlyZSggXCIuL2Fzc2Vzc29ycy90YXhvbm9teUFzc2Vzc29yXCIgKTtcbnZhciBpc1VuZGVmaW5lZCA9IHJlcXVpcmUoIFwibG9kYXNoL2lzVW5kZWZpbmVkXCIgKTtcblxuKCBmdW5jdGlvbiggJCApIHtcblx0dmFyIGkxOG4gPSBuZXcgSmVkKCB7XG5cdFx0ZG9tYWluOiBcImpzLXRleHQtYW5hbHlzaXNcIixcblx0XHRsb2NhbGVfZGF0YToge1xuXHRcdFx0XCJqcy10ZXh0LWFuYWx5c2lzXCI6IHtcblx0XHRcdFx0XCJcIjoge30sXG5cdFx0XHR9LFxuXHRcdH0sXG5cdH0gKTtcblxuXHQvKipcblx0ICogQ29uc3RydWN0cyB0aGUgcmVjYWxjdWxhdGUgc2NvcmUuXG5cdCAqXG5cdCAqIEBwYXJhbSB7aW50fSB0b3RhbENvdW50IFRoZSB0b3RhbCBhbW91bnQgb2YgaXRlbXMgdG8gY2FsY3VsYXRlLlxuXHQgKlxuXHQgKiBAY29uc3RydWN0b3Jcblx0ICovXG5cdHZhciBZb2FzdFJlY2FsY3VsYXRlU2NvcmUgPSBmdW5jdGlvbiggdG90YWxDb3VudCApIHtcblx0XHQvLyBTZXRzIHRoZSB0b3RhbCBjb3VudFxuXHRcdHRoaXMudG90YWxDb3VudCA9IHRvdGFsQ291bnQ7XG5cdFx0dGhpcy5vbmNvbXBsZXRlICA9IGZhbHNlO1xuXG5cdFx0dGhpcy5zZXR1cEFzc2Vzc29ycygpO1xuXG5cdFx0JCggXCIjd3BzZW9fY291bnRfdG90YWxcIiApLmh0bWwoIHRvdGFsQ291bnQgKTtcblxuXHRcdGpRdWVyeSggXCIjd3BzZW9fcHJvZ3Jlc3NiYXJcIiApLnByb2dyZXNzYmFyKCB7IHZhbHVlOiAwIH0gKTtcblx0fTtcblxuXHQvKipcblx0ICogU2V0cyB1cCB0aGUgQXNzZXNzb3JzIG5lZWRlZCBmb3IgdGhlIHJlY2FsY3VsYXRpb24uXG5cdCAqXG5cdCAqIEByZXR1cm5zIHt2b2lkfVxuXHQgKi9cblx0WW9hc3RSZWNhbGN1bGF0ZVNjb3JlLnByb3RvdHlwZS5zZXR1cEFzc2Vzc29ycyA9IGZ1bmN0aW9uKCkge1xuXHRcdHZhciBwb3N0QXNzZXNzb3IgPSBuZXcgU0VPQXNzZXNzb3IoIGkxOG4gKTtcblx0XHR2YXIgdGF4b25vbXlBc3Nlc3NvciA9IG5ldyBUYXhvbm9teUFzc2Vzc29yKCBpMThuICk7XG5cblx0XHR0aGlzLnZhbGlkQXNzZXNzb3JzID0ge1xuXHRcdFx0cG9zdDogcG9zdEFzc2Vzc29yLFxuXHRcdFx0dGVybTogdGF4b25vbXlBc3Nlc3Nvcixcblx0XHR9O1xuXHR9O1xuXG5cdC8qKlxuXHQgKiBTdGFydHMgdGhlIHJlY2FsY3VsYXRpb25cblx0ICpcblx0ICogQHBhcmFtIHtpbnR9IGl0ZW1zVG9GZXRjaCAgICAgVGhlIGFtb3VudCBvZiBpdGVtcyB0byBmZXRjaC5cblx0ICogQHBhcmFtIHtzdHJpbmd9IGZldGNoVHlwZSAgICAgIFRoZSBmZXRjaCB0eXBlLlxuXHQgKiBAcGFyYW0ge3N0cmluZ30gaWRGaWVsZCAgICAgICAgVGhlIElEIGZpZWxkIHRvIGV4dHJhY3QgZnJvbSBlYWNoIGl0ZW0uXG5cdCAqIEBwYXJhbSB7RnVuY3Rpb258Ym9vbH0gY2FsbGJhY2sgQ2FsbGJhY2sgd2hlbiBjYWxjdWxhdGluZyBoYXMgYmVlbiBjb21wbGV0ZWQuXG5cdCAqXG5cdCAqIEByZXR1cm5zIHt2b2lkfVxuXHQgKi9cblx0WW9hc3RSZWNhbGN1bGF0ZVNjb3JlLnByb3RvdHlwZS5zdGFydCA9IGZ1bmN0aW9uKCBpdGVtc1RvRmV0Y2gsIGZldGNoVHlwZSwgaWRGaWVsZCwgY2FsbGJhY2sgKSB7XG5cdFx0aWYgKCAhIHRoaXMudmFsaWRBc3Nlc3NvcnMuaGFzT3duUHJvcGVydHkoIGZldGNoVHlwZSApICkge1xuXHRcdFx0dGhyb3cgbmV3IEVycm9yKCBcIlVua25vd24gZmV0Y2ggdHlwZSBvZiBcIiArIGZldGNoVHlwZSArIFwiIGdpdmVuLlwiICk7XG5cdFx0fVxuXG5cdFx0dGhpcy5mZXRjaFR5cGUgICAgPSBmZXRjaFR5cGU7XG5cdFx0dGhpcy5pdGVtc1RvRmV0Y2ggPSBpdGVtc1RvRmV0Y2g7XG5cdFx0dGhpcy5pZEZpZWxkICAgICAgPSBpZEZpZWxkO1xuXHRcdHRoaXMub25jb21wbGV0ZSAgID0gY2FsbGJhY2s7XG5cblx0XHR0aGlzLmFzc2Vzc29yICAgICAgID0gdGhpcy52YWxpZEFzc2Vzc29yc1sgZmV0Y2hUeXBlIF07XG5cblx0XHR0aGlzLmdldEl0ZW1zVG9SZWNhbGN1bGF0ZSggMSApO1xuXHR9O1xuXG5cdC8qKlxuXHQgKiBVcGRhdGVzIHRoZSBwcm9ncmVzc2JhclxuXHQgKlxuXHQgKiBAcGFyYW0ge2ludH0gdG90YWxQb3N0cyBUb3RhbCBhbW91bnQgb2YgcG9zdHMuXG5cdCAqXG5cdCAqIEByZXR1cm5zIHt2b2lkfVxuXHQgKi9cblx0WW9hc3RSZWNhbGN1bGF0ZVNjb3JlLnByb3RvdHlwZS51cGRhdGVQcm9ncmVzc0JhciA9IGZ1bmN0aW9uKCB0b3RhbFBvc3RzICkge1xuXHRcdHZhciBjdXJyZW50VmFsdWUgPSBqUXVlcnkoIFwiI3dwc2VvX2NvdW50XCIgKS50ZXh0KCk7XG5cdFx0dmFyIG5ld1ZhbHVlID0gcGFyc2VJbnQoIGN1cnJlbnRWYWx1ZSwgMTAgKSArIHRvdGFsUG9zdHM7XG5cdFx0dmFyIG5ld1dpZHRoID0gbmV3VmFsdWUgKiAoIDEwMCAvIHRoaXMudG90YWxDb3VudCApO1xuXG5cdFx0alF1ZXJ5KCBcIiN3cHNlb19wcm9ncmVzc2JhclwiICkucHJvZ3Jlc3NiYXIoIFwidmFsdWVcIiwgbmV3V2lkdGggKTtcblxuXHRcdHRoaXMudXBkYXRlQ291bnRFbGVtZW50KCBuZXdWYWx1ZSApO1xuXHR9O1xuXG5cdC8qKlxuXHQgKiBVcGRhdGVzIHRoZSBlbGVtZW50IHdpdGggdGhlIG5ldyBjb3VudCB2YWx1ZVxuXHQgKlxuXHQgKiBAcGFyYW0ge2ludH0gbmV3VmFsdWUgVGhlIG5ldyB2YWx1ZSBmb3IgY291bnQgZWxlbWVudC5cblx0ICpcblx0ICogQHJldHVybnMge3ZvaWR9XG5cdCAqL1xuXHRZb2FzdFJlY2FsY3VsYXRlU2NvcmUucHJvdG90eXBlLnVwZGF0ZUNvdW50RWxlbWVudCA9IGZ1bmN0aW9uKCBuZXdWYWx1ZSApIHtcblx0XHRqUXVlcnkoIFwiI3dwc2VvX2NvdW50XCIgKS5odG1sKCBuZXdWYWx1ZSApO1xuXHR9O1xuXG5cdC8qKlxuXHQgKiBDYWxjdWxhdGUgdGhlIHNjb3Jlc1xuXHQgKlxuXHQgKiBAcGFyYW0ge2ludH0gICB0b3RhbEl0ZW1zIFRvdGFsIGFtb3VudCBvZiBpdGVtcy5cblx0ICogQHBhcmFtIHthcnJheX0gaXRlbXMgICAgICAgVGhlIGl0ZW1zIHRvIGNhbGN1bGF0ZSB0aGUgc2NvcmUgZm9yLlxuXHQgKlxuXHQgKiBAcmV0dXJucyB7YXJyYXl9IFRoZSBjYWxjdWxhdGVkIHNjb3Jlc1xuXHQgKi9cblx0WW9hc3RSZWNhbGN1bGF0ZVNjb3JlLnByb3RvdHlwZS5jYWxjdWxhdGVTY29yZXMgPSBmdW5jdGlvbiggdG90YWxJdGVtcywgaXRlbXMgKSB7XG5cdFx0dmFyIHNjb3JlcyA9IFtdO1xuXHRcdGZvciAoIHZhciBpID0gMDsgaSA8IHRvdGFsSXRlbXM7IGkrKyApIHtcblx0XHRcdHNjb3Jlcy5wdXNoKCB0aGlzLmdldFNjb3JlKCBpdGVtc1sgaSBdICkgKTtcblx0XHR9XG5cblx0XHRyZXR1cm4gc2NvcmVzO1xuXHR9O1xuXG5cdC8qKlxuXHQgKiBSZXR1cm5zIHRoZSBzY29yZVxuXHQgKlxuXHQgKiBAcGFyYW0ge2pzb259IGl0ZW0gSXRlbSB0byBnZXQgdGUgc2NvcmUgZm9yLlxuXHQgKlxuXHQgKiBAcmV0dXJucyB7e2l0ZW1faWQ6IGludCwgc2NvcmV9fSBPYmplY3Qgd2l0aCBzY29yZSBmb3IgaXRlbS5cblx0ICovXG5cdFlvYXN0UmVjYWxjdWxhdGVTY29yZS5wcm90b3R5cGUuZ2V0U2NvcmUgPSBmdW5jdGlvbiggaXRlbSApIHtcblx0XHRyZXR1cm4ge1xuXHRcdFx0aXRlbV9pZDogdGhpcy5nZXRJdGVtSUQoIGl0ZW0gKSxcblx0XHRcdHRheG9ub215OiAoIGl0ZW0udGF4b25vbXkgKSA/IGl0ZW0udGF4b25vbXkgOiBcIlwiLFxuXHRcdFx0c2NvcmU6IHRoaXMuY2FsY3VsYXRlSXRlbVNjb3JlKCBpdGVtICksXG5cdFx0fTtcblx0fTtcblxuXHQvKipcblx0ICogUmV0dXJucyB0aGUgaXRlbSBpZFxuXHQgKlxuXHQgKiBAcGFyYW0ge2pzb259IGl0ZW0gSXRlbSB0byBnZXQgdGhlIGlkIGZyb20uXG5cdCAqXG5cdCAqIEByZXR1cm5zIHtpbnR9IFRoZSBpZCBmcm9tIHRoZSBpdGVtLlxuXHQgKi9cblx0WW9hc3RSZWNhbGN1bGF0ZVNjb3JlLnByb3RvdHlwZS5nZXRJdGVtSUQgPSBmdW5jdGlvbiggaXRlbSApIHtcblx0XHR0aGlzLml0ZW1zVG9GZXRjaC0tO1xuXG5cdFx0cmV0dXJuIGl0ZW1bIHRoaXMuaWRGaWVsZCBdO1xuXHR9O1xuXG5cdC8qKlxuXHQgKiBQYXNzIHRoZSBwb3N0IHRvIHRoZSBhbmFseXplciB0byBjYWxjdWxhdGVzIGl0J3MgY29yZVxuXHQgKlxuXHQgKiBAcGFyYW0ge09iamVjdH0gaXRlbSBJdGVtIHRvIGNhbGN1bGF0ZSB0aGUgc2NvcmUgZm9yLlxuXHQgKlxuXHQgKiBAcmV0dXJucyB7dm9pZH1cblx0ICovXG5cdFlvYXN0UmVjYWxjdWxhdGVTY29yZS5wcm90b3R5cGUuY2FsY3VsYXRlSXRlbVNjb3JlID0gZnVuY3Rpb24oIGl0ZW0gKSB7XG5cdFx0dmFyIHRlbXBQYXBlciA9IG5ldyBQYXBlciggaXRlbS50ZXh0LCB7XG5cdFx0XHRrZXl3b3JkOiBpdGVtLmtleXdvcmQsXG5cdFx0XHR1cmw6IGl0ZW0udXJsLFxuXHRcdFx0bG9jYWxlOiB3cHNlb0FkbWluTDEwbi5jb250ZW50TG9jYWxlLFxuXHRcdFx0ZGVzY3JpcHRpb246IGl0ZW0ubWV0YSxcblx0XHRcdHRpdGxlOiBpdGVtLnBhZ2VUaXRsZSxcblx0XHR9ICk7XG5cblx0XHR2YXIgdGVtcEFzc2Vzc29yID0gdGhpcy5hc3Nlc3NvcjtcblxuXHRcdHRlbXBBc3Nlc3Nvci5hc3Nlc3MoIHRlbXBQYXBlciApO1xuXG5cdFx0cmV0dXJuIHRlbXBBc3Nlc3Nvci5jYWxjdWxhdGVPdmVyYWxsU2NvcmUoKTtcblx0fTtcblxuXHQvKipcblx0ICogUGFyc2UgdGhlIHJlc3BvbnNlIGdpdmVuIGJ5IHJlcXVlc3QgaW4gZ2V0SXRlbXNUb1JlY2FsY3VsYXRlLlxuXHQgKlxuXHQgKiBAcGFyYW0ge09iamVjdH0gcmVzcG9uc2UgUmVzcG9uc2UgdG8gcGFyc2UuXG5cdCAqXG5cdCAqIEByZXR1cm5zIHt2b2lkfVxuXHQgKi9cblx0WW9hc3RSZWNhbGN1bGF0ZVNjb3JlLnByb3RvdHlwZS5wYXJzZVJlc3BvbnNlID0gZnVuY3Rpb24oIHJlc3BvbnNlICkge1xuXHRcdGlmICggcmVzcG9uc2UgIT09IFwiXCIgJiYgcmVzcG9uc2UgIT09IG51bGwgKSB7XG5cdFx0XHRpZiAoICEgaXNVbmRlZmluZWQoIHJlc3BvbnNlLnRvdGFsX2l0ZW1zICkgKSB7XG5cdFx0XHRcdHZhciBzY29yZXMgPSB0aGlzLmNhbGN1bGF0ZVNjb3JlcyggcmVzcG9uc2UudG90YWxfaXRlbXMsIHJlc3BvbnNlLml0ZW1zICk7XG5cblx0XHRcdFx0dGhpcy5zZW5kU2NvcmVzKCBzY29yZXMgKTtcblxuXHRcdFx0XHR0aGlzLnVwZGF0ZVByb2dyZXNzQmFyKCByZXNwb25zZS50b3RhbF9pdGVtcyApO1xuXHRcdFx0fVxuXG5cdFx0XHRpZiAoIGlzVW5kZWZpbmVkKCByZXNwb25zZS5uZXh0X3BhZ2UgKSApIHtcblx0XHRcdFx0dGhpcy5vbkNvbXBsZXRlUmVxdWVzdCgpO1xuXHRcdFx0fSBlbHNlIHtcblx0XHRcdFx0dGhpcy5nZXRJdGVtc1RvUmVjYWxjdWxhdGUoIHJlc3BvbnNlLm5leHRfcGFnZSApO1xuXHRcdFx0fVxuXG5cdFx0XHRyZXR1cm4gdHJ1ZTtcblx0XHR9XG5cblx0XHR0aGlzLm9uQ29tcGxldGVSZXF1ZXN0KCk7XG5cdH07XG5cblx0LyoqXG5cdCAqIFJ1biB0aGUgb25jb21wbGV0ZSBtZXRob2Qgd2hlbiB0aGUgcHJvY2VzcyBpcyBkb25lLi5cblx0ICpcblx0ICogQHJldHVybnMge3ZvaWR9XG5cdCAqL1xuXHRZb2FzdFJlY2FsY3VsYXRlU2NvcmUucHJvdG90eXBlLm9uQ29tcGxldGVSZXF1ZXN0ID0gZnVuY3Rpb24oKSB7XG5cdFx0Ly8gV2hlbiB0aGVyZSBpcyBub3RoaW5nIHRvIGRvLlxuXHRcdGlmICggdGhpcy5vbmNvbXBsZXRlICE9PSBmYWxzZSApIHtcblx0XHRcdHRoaXMub25jb21wbGV0ZSgpO1xuXHRcdFx0dGhpcy5vbmNvbXBsZXRlID0gZmFsc2U7XG5cdFx0fVxuXHR9O1xuXG5cdC8qKlxuXHQgKiBTZW5kcyB0aGUgc2NvcmVzIHRvIHRoZSBiYWNrZW5kXG5cdCAqXG5cdCAqIEBwYXJhbSB7YXJyYXl9IHNjb3JlcyBTY29yZXMgdG8gc2VuZC5cblx0ICpcblx0ICogQHJldHVybnMge3ZvaWR9XG5cdCAqL1xuXHRZb2FzdFJlY2FsY3VsYXRlU2NvcmUucHJvdG90eXBlLnNlbmRTY29yZXMgPSBmdW5jdGlvbiggc2NvcmVzICkge1xuXHRcdGpRdWVyeS5wb3N0KFxuXHRcdFx0YWpheHVybCxcblx0XHRcdHtcblx0XHRcdFx0YWN0aW9uOiBcIndwc2VvX3VwZGF0ZV9zY29yZVwiLFxuXHRcdFx0XHRub25jZTogalF1ZXJ5KCBcIiN3cHNlb19yZWNhbGN1bGF0ZV9ub25jZVwiICkudmFsKCksXG5cdFx0XHRcdHNjb3Jlczogc2NvcmVzLFxuXHRcdFx0XHR0eXBlOiB0aGlzLmZldGNoVHlwZSxcblx0XHRcdH1cblx0XHQpO1xuXHR9O1xuXG5cdC8qKlxuXHQgKiBHZXQgdGhlIHBvc3RzIHdoaWNoIGhhdmUgdG8gYmUgcmVjYWxjdWxhdGVkLlxuXHQgKlxuXHQgKiBAcGFyYW0ge2ludH0gY3VycmVudFBhZ2UgVGhlIGN1cnJlbnQgcGFnZS5cblx0ICpcblx0ICogQHJldHVybnMge3ZvaWR9XG5cdCAqL1xuXHRZb2FzdFJlY2FsY3VsYXRlU2NvcmUucHJvdG90eXBlLmdldEl0ZW1zVG9SZWNhbGN1bGF0ZSA9IGZ1bmN0aW9uKCBjdXJyZW50UGFnZSApIHtcblx0XHRqUXVlcnkucG9zdChcblx0XHRcdGFqYXh1cmwsXG5cdFx0XHR7XG5cdFx0XHRcdGFjdGlvbjogXCJ3cHNlb19yZWNhbGN1bGF0ZV9zY29yZXNcIixcblx0XHRcdFx0bm9uY2U6IGpRdWVyeSggXCIjd3BzZW9fcmVjYWxjdWxhdGVfbm9uY2VcIiApLnZhbCgpLFxuXHRcdFx0XHRwYWdlZDogY3VycmVudFBhZ2UsXG5cdFx0XHRcdHR5cGU6IHRoaXMuZmV0Y2hUeXBlLFxuXHRcdFx0fSxcblx0XHRcdHRoaXMucGFyc2VSZXNwb25zZS5iaW5kKCB0aGlzICksXG5cdFx0XHRcImpzb25cIlxuXHRcdCk7XG5cdH07XG5cblx0LyoqXG5cdCAqIFN0YXJ0aW5nIHRoZSByZWNhbGN1bGF0aW9uIHByb2Nlc3Ncblx0ICpcblx0ICogQHBhcmFtIHtvYmplY3R9IHJlc3BvbnNlIFRoZSByZXNwb25zZS5cblx0ICpcblx0ICogQHJldHVybnMge3ZvaWR9XG5cdCAqL1xuXHRmdW5jdGlvbiBzdGFydFJlY2FsY3VsYXRlKCByZXNwb25zZSApIHtcblx0XHR2YXIgUG9zdHNUb0ZldGNoID0gcGFyc2VJbnQoIHJlc3BvbnNlLnBvc3RzLCAxMCApO1xuXHRcdHZhciBUZXJtc1RvRmV0Y2ggPSBwYXJzZUludCggcmVzcG9uc2UudGVybXMsIDEwICk7XG5cblx0XHR2YXIgUmVjYWxjdWxhdGVTY29yZSA9IG5ldyBZb2FzdFJlY2FsY3VsYXRlU2NvcmUoIFBvc3RzVG9GZXRjaCArIFRlcm1zVG9GZXRjaCApO1xuXG5cdFx0UmVjYWxjdWxhdGVTY29yZS5zdGFydCggUG9zdHNUb0ZldGNoLCBcInBvc3RcIiwgXCJwb3N0X2lkXCIsIGZ1bmN0aW9uKCkge1xuXHRcdFx0UmVjYWxjdWxhdGVTY29yZS5zdGFydCggVGVybXNUb0ZldGNoLCBcInRlcm1cIiwgXCJ0ZXJtX2lkXCIsIGZhbHNlICk7XG5cdFx0fSApO1xuXHR9XG5cblx0LyoqXG5cdCAqIEluaXRpYWxpemVzIHRoZSBldmVudCBoYW5kbGVyIGZvciB0aGUgcmVjYWxjdWxhdGUgYnV0dG9uLlxuXHQgKlxuXHQgKiBAcmV0dXJucyB7dm9pZH1cblx0ICovXG5cdGZ1bmN0aW9uIGluaXQoKSB7XG5cdFx0dmFyIHJlY2FsY3VsYXRlTGluayA9IGpRdWVyeSggXCIjd3BzZW9fcmVjYWxjdWxhdGVfbGlua1wiICk7XG5cblx0XHRpZiAoICEgaXNVbmRlZmluZWQoIHJlY2FsY3VsYXRlTGluayApICkge1xuXHRcdFx0cmVjYWxjdWxhdGVMaW5rLmNsaWNrKFxuXHRcdFx0XHRmdW5jdGlvbigpIHtcblx0XHRcdFx0XHQvLyBSZXNldCB0aGUgY291bnQgZWxlbWVudCBhbmQgdGhlIHByb2dyZXNzYmFyXG5cdFx0XHRcdFx0alF1ZXJ5KCBcIiN3cHNlb19jb3VudFwiICkudGV4dCggMCApO1xuXG5cdFx0XHRcdFx0JC5wb3N0KFxuXHRcdFx0XHRcdFx0YWpheHVybCxcblx0XHRcdFx0XHRcdHtcblx0XHRcdFx0XHRcdFx0YWN0aW9uOiBcIndwc2VvX3JlY2FsY3VsYXRlX3RvdGFsXCIsXG5cdFx0XHRcdFx0XHRcdG5vbmNlOiBqUXVlcnkoIFwiI3dwc2VvX3JlY2FsY3VsYXRlX25vbmNlXCIgKS52YWwoKSxcblx0XHRcdFx0XHRcdH0sXG5cdFx0XHRcdFx0XHRzdGFydFJlY2FsY3VsYXRlLFxuXHRcdFx0XHRcdFx0XCJqc29uXCJcblx0XHRcdFx0XHQpO1xuXHRcdFx0XHR9XG5cdFx0XHQpO1xuXG5cdFx0XHRpZiAoIHJlY2FsY3VsYXRlTGluay5kYXRhKCBcIm9wZW5cIiApICkge1xuXHRcdFx0XHRyZWNhbGN1bGF0ZUxpbmsudHJpZ2dlciggXCJjbGlja1wiICk7XG5cdFx0XHR9XG5cdFx0fVxuXHR9XG5cblx0JCggaW5pdCApO1xufSggalF1ZXJ5ICkgKTtcblxuXG5cbi8vIFdFQlBBQ0sgRk9PVEVSIC8vXG4vLyBqcy9zcmMvd3Atc2VvLXJlY2FsY3VsYXRlLmpzIl0sIm1hcHBpbmdzIjoiOztBQUlBO0FBQ0E7QUFHQTtBQUNBO0FBSEE7QUFMQTtBQUNBO0FBQ0E7QUFVQTtBQUNBO0FBQ0E7QUFDQTtBQUNBO0FBQ0E7QUFDQTtBQUNBO0FBQ0E7QUFEQTtBQURBO0FBRkE7QUFDQTtBQVFBOzs7Ozs7O0FBT0E7QUFDQTtBQUNBO0FBQ0E7QUFDQTtBQUNBO0FBQ0E7QUFDQTtBQUNBO0FBQ0E7QUFDQTtBQUNBO0FBQ0E7Ozs7O0FBS0E7QUFDQTtBQUNBO0FBQ0E7QUFDQTtBQUNBO0FBQ0E7QUFGQTtBQUlBO0FBQ0E7QUFDQTs7Ozs7Ozs7OztBQVVBO0FBQ0E7QUFDQTtBQUNBO0FBQ0E7QUFDQTtBQUNBO0FBQ0E7QUFDQTtBQUNBO0FBQ0E7QUFDQTtBQUNBO0FBQ0E7QUFDQTtBQUNBOzs7Ozs7O0FBT0E7QUFDQTtBQUNBO0FBQ0E7QUFDQTtBQUNBO0FBQ0E7QUFDQTtBQUNBO0FBQ0E7QUFDQTs7Ozs7OztBQU9BO0FBQ0E7QUFDQTtBQUNBO0FBQ0E7Ozs7Ozs7O0FBUUE7QUFDQTtBQUNBO0FBQ0E7QUFDQTtBQUNBO0FBQ0E7QUFDQTtBQUNBO0FBQ0E7Ozs7Ozs7QUFPQTtBQUNBO0FBQ0E7QUFDQTtBQUNBO0FBSEE7QUFLQTtBQUNBO0FBQ0E7Ozs7Ozs7QUFPQTtBQUNBO0FBQ0E7QUFDQTtBQUNBO0FBQ0E7QUFDQTs7Ozs7OztBQU9BO0FBQ0E7QUFDQTtBQUNBO0FBQ0E7QUFDQTtBQUNBO0FBTEE7QUFDQTtBQU9BO0FBQ0E7QUFDQTtBQUNBO0FBQ0E7QUFDQTtBQUNBO0FBQ0E7Ozs7Ozs7QUFPQTtBQUNBO0FBQ0E7QUFDQTtBQUNBO0FBQ0E7QUFDQTtBQUNBO0FBQ0E7QUFDQTtBQUNBO0FBQ0E7QUFDQTtBQUNBO0FBQ0E7QUFDQTtBQUNBO0FBQ0E7QUFDQTtBQUNBO0FBQ0E7QUFDQTtBQUNBOzs7OztBQUtBO0FBQ0E7QUFDQTtBQUNBO0FBQ0E7QUFDQTtBQUNBO0FBQ0E7QUFDQTs7Ozs7OztBQU9BO0FBQ0E7QUFHQTtBQUNBO0FBQ0E7QUFDQTtBQUpBO0FBT0E7QUFDQTtBQUNBOzs7Ozs7O0FBT0E7QUFDQTtBQUdBO0FBQ0E7QUFDQTtBQUNBO0FBSkE7QUFTQTtBQUNBO0FBQ0E7Ozs7Ozs7QUFPQTtBQUNBO0FBQ0E7QUFDQTtBQUNBO0FBQ0E7QUFDQTtBQUNBO0FBQ0E7QUFDQTtBQUNBO0FBQ0E7Ozs7O0FBS0E7QUFDQTtBQUNBO0FBQ0E7QUFDQTtBQUVBO0FBQ0E7QUFDQTtBQUNBO0FBR0E7QUFDQTtBQUZBO0FBT0E7QUFDQTtBQUVBO0FBQ0E7QUFDQTtBQUNBO0FBQ0E7QUFDQTtBQUNBO0FBQ0EiLCJzb3VyY2VSb290IjoiIn0=\n//# sourceURL=webpack-internal:///2080\n");
>>>>>>> 86028206

/***/ }),

/***/ 60:
/***/ (function(module, exports) {

eval("/**\n * Checks if `value` is `undefined`.\n *\n * @static\n * @since 0.1.0\n * @memberOf _\n * @category Lang\n * @param {*} value The value to check.\n * @returns {boolean} Returns `true` if `value` is `undefined`, else `false`.\n * @example\n *\n * _.isUndefined(void 0);\n * // => true\n *\n * _.isUndefined(null);\n * // => false\n */\nfunction isUndefined(value) {\n  return value === undefined;\n}\n\nmodule.exports = isUndefined;\n//# sourceURL=[module]\n//# sourceMappingURL=data:application/json;charset=utf-8;base64,eyJ2ZXJzaW9uIjozLCJmaWxlIjoiNjAuanMiLCJzb3VyY2VzIjpbIndlYnBhY2s6Ly8vL1VzZXJzL2hlcnJlZ3JvZW4vVk1zL1ZWVi93d3cvd29yZHByZXNzLWRlZmF1bHQvcHVibGljX2h0bWwvd3AtY29udGVudC9wbHVnaW5zL3dvcmRwcmVzcy1zZW8vbm9kZV9tb2R1bGVzL2xvZGFzaC9pc1VuZGVmaW5lZC5qcz9jOWRiIl0sInNvdXJjZXNDb250ZW50IjpbIi8qKlxuICogQ2hlY2tzIGlmIGB2YWx1ZWAgaXMgYHVuZGVmaW5lZGAuXG4gKlxuICogQHN0YXRpY1xuICogQHNpbmNlIDAuMS4wXG4gKiBAbWVtYmVyT2YgX1xuICogQGNhdGVnb3J5IExhbmdcbiAqIEBwYXJhbSB7Kn0gdmFsdWUgVGhlIHZhbHVlIHRvIGNoZWNrLlxuICogQHJldHVybnMge2Jvb2xlYW59IFJldHVybnMgYHRydWVgIGlmIGB2YWx1ZWAgaXMgYHVuZGVmaW5lZGAsIGVsc2UgYGZhbHNlYC5cbiAqIEBleGFtcGxlXG4gKlxuICogXy5pc1VuZGVmaW5lZCh2b2lkIDApO1xuICogLy8gPT4gdHJ1ZVxuICpcbiAqIF8uaXNVbmRlZmluZWQobnVsbCk7XG4gKiAvLyA9PiBmYWxzZVxuICovXG5mdW5jdGlvbiBpc1VuZGVmaW5lZCh2YWx1ZSkge1xuICByZXR1cm4gdmFsdWUgPT09IHVuZGVmaW5lZDtcbn1cblxubW9kdWxlLmV4cG9ydHMgPSBpc1VuZGVmaW5lZDtcblxuXG5cbi8vLy8vLy8vLy8vLy8vLy8vL1xuLy8gV0VCUEFDSyBGT09URVJcbi8vIC9Vc2Vycy9oZXJyZWdyb2VuL1ZNcy9WVlYvd3d3L3dvcmRwcmVzcy1kZWZhdWx0L3B1YmxpY19odG1sL3dwLWNvbnRlbnQvcGx1Z2lucy93b3JkcHJlc3Mtc2VvL25vZGVfbW9kdWxlcy9sb2Rhc2gvaXNVbmRlZmluZWQuanNcbi8vIG1vZHVsZSBpZCA9IDYwXG4vLyBtb2R1bGUgY2h1bmtzID0gMCAxIDIgMyA3IDggMTEiXSwibWFwcGluZ3MiOiJBQUFBO0FBQ0E7QUFDQTtBQUNBO0FBQ0E7QUFDQTtBQUNBO0FBQ0E7QUFDQTtBQUNBO0FBQ0E7QUFDQTtBQUNBO0FBQ0E7QUFDQTtBQUNBO0FBQ0E7QUFDQTtBQUNBO0FBQ0E7QUFDQTtBQUNBOyIsInNvdXJjZVJvb3QiOiIifQ==\n//# sourceURL=webpack-internal:///60\n");

/***/ }),

/***/ 95:
/***/ (function(module, exports, __webpack_require__) {

"use strict";
<<<<<<< HEAD
eval("\n\n// The babel polyfill sets the _babelPolyfill to true. So only load it ourselves if the variable is undefined or false.\nif (typeof window._babelPolyfill === \"undefined\" || !window._babelPolyfill) {\n\t// eslint-disable-next-line global-require\n\t__webpack_require__(237);\n}//# sourceURL=[module]\n//# sourceMappingURL=data:application/json;charset=utf-8;base64,eyJ2ZXJzaW9uIjozLCJmaWxlIjoiOTQuanMiLCJzb3VyY2VzIjpbIndlYnBhY2s6Ly8vanMvc3JjL2hlbHBlcnMvYmFiZWwtcG9seWZpbGwuanM/MTdiOSJdLCJzb3VyY2VzQ29udGVudCI6WyIvLyBUaGUgYmFiZWwgcG9seWZpbGwgc2V0cyB0aGUgX2JhYmVsUG9seWZpbGwgdG8gdHJ1ZS4gU28gb25seSBsb2FkIGl0IG91cnNlbHZlcyBpZiB0aGUgdmFyaWFibGUgaXMgdW5kZWZpbmVkIG9yIGZhbHNlLlxuaWYgKCB0eXBlb2Ygd2luZG93Ll9iYWJlbFBvbHlmaWxsID09PSBcInVuZGVmaW5lZFwiIHx8ICEgd2luZG93Ll9iYWJlbFBvbHlmaWxsICkge1xuXHQvLyBlc2xpbnQtZGlzYWJsZS1uZXh0LWxpbmUgZ2xvYmFsLXJlcXVpcmVcblx0cmVxdWlyZSggXCJiYWJlbC1wb2x5ZmlsbFwiICk7XG59XG5cblxuXG4vLyBXRUJQQUNLIEZPT1RFUiAvL1xuLy8ganMvc3JjL2hlbHBlcnMvYmFiZWwtcG9seWZpbGwuanMiXSwibWFwcGluZ3MiOiI7O0FBQUE7QUFDQTtBQUNBO0FBQ0E7QUFDQSIsInNvdXJjZVJvb3QiOiIifQ==\n//# sourceURL=webpack-internal:///94\n");

/***/ })

},[2067]);
=======
eval("\n\n// The babel polyfill sets the _babelPolyfill to true. So only load it ourselves if the variable is undefined or false.\nif (typeof window._babelPolyfill === \"undefined\" || !window._babelPolyfill) {\n\t// eslint-disable-next-line global-require\n\t__webpack_require__(238);\n}//# sourceURL=[module]\n//# sourceMappingURL=data:application/json;charset=utf-8;base64,eyJ2ZXJzaW9uIjozLCJmaWxlIjoiOTUuanMiLCJzb3VyY2VzIjpbIndlYnBhY2s6Ly8vanMvc3JjL2hlbHBlcnMvYmFiZWwtcG9seWZpbGwuanM/MTdiOSJdLCJzb3VyY2VzQ29udGVudCI6WyIvLyBUaGUgYmFiZWwgcG9seWZpbGwgc2V0cyB0aGUgX2JhYmVsUG9seWZpbGwgdG8gdHJ1ZS4gU28gb25seSBsb2FkIGl0IG91cnNlbHZlcyBpZiB0aGUgdmFyaWFibGUgaXMgdW5kZWZpbmVkIG9yIGZhbHNlLlxuaWYgKCB0eXBlb2Ygd2luZG93Ll9iYWJlbFBvbHlmaWxsID09PSBcInVuZGVmaW5lZFwiIHx8ICEgd2luZG93Ll9iYWJlbFBvbHlmaWxsICkge1xuXHQvLyBlc2xpbnQtZGlzYWJsZS1uZXh0LWxpbmUgZ2xvYmFsLXJlcXVpcmVcblx0cmVxdWlyZSggXCJiYWJlbC1wb2x5ZmlsbFwiICk7XG59XG5cblxuXG4vLyBXRUJQQUNLIEZPT1RFUiAvL1xuLy8ganMvc3JjL2hlbHBlcnMvYmFiZWwtcG9seWZpbGwuanMiXSwibWFwcGluZ3MiOiI7O0FBQUE7QUFDQTtBQUNBO0FBQ0E7QUFDQSIsInNvdXJjZVJvb3QiOiIifQ==\n//# sourceURL=webpack-internal:///95\n");

/***/ })

},[2080]);
>>>>>>> 86028206
<|MERGE_RESOLUTION|>--- conflicted
+++ resolved
@@ -1,17 +1,44 @@
-yoastWebpackJsonp([11],{
-
-<<<<<<< HEAD
+yoastWebpackJsonp([9],{
+
 /***/ 1136:
 /***/ (function(module, exports) {
 
-eval("module.exports = function isBuffer(arg) {\n  return arg && typeof arg === 'object'\n    && typeof arg.copy === 'function'\n    && typeof arg.fill === 'function'\n    && typeof arg.readUInt8 === 'function';\n}//# sourceURL=[module]\n//# sourceMappingURL=data:application/json;charset=utf-8;base64,eyJ2ZXJzaW9uIjozLCJmaWxlIjoiMTEzNi5qcyIsInNvdXJjZXMiOlsid2VicGFjazovLy8vVXNlcnMvaGVycmVncm9lbi9WTXMvVlZWL3d3dy93b3JkcHJlc3MtZGVmYXVsdC9wdWJsaWNfaHRtbC93cC1jb250ZW50L3BsdWdpbnMvd29yZHByZXNzLXNlby9ub2RlX21vZHVsZXMvdXRpbC9zdXBwb3J0L2lzQnVmZmVyQnJvd3Nlci5qcz8xZDU4Il0sInNvdXJjZXNDb250ZW50IjpbIm1vZHVsZS5leHBvcnRzID0gZnVuY3Rpb24gaXNCdWZmZXIoYXJnKSB7XG4gIHJldHVybiBhcmcgJiYgdHlwZW9mIGFyZyA9PT0gJ29iamVjdCdcbiAgICAmJiB0eXBlb2YgYXJnLmNvcHkgPT09ICdmdW5jdGlvbidcbiAgICAmJiB0eXBlb2YgYXJnLmZpbGwgPT09ICdmdW5jdGlvbidcbiAgICAmJiB0eXBlb2YgYXJnLnJlYWRVSW50OCA9PT0gJ2Z1bmN0aW9uJztcbn1cblxuXG4vLy8vLy8vLy8vLy8vLy8vLy9cbi8vIFdFQlBBQ0sgRk9PVEVSXG4vLyAvVXNlcnMvaGVycmVncm9lbi9WTXMvVlZWL3d3dy93b3JkcHJlc3MtZGVmYXVsdC9wdWJsaWNfaHRtbC93cC1jb250ZW50L3BsdWdpbnMvd29yZHByZXNzLXNlby9ub2RlX21vZHVsZXMvdXRpbC9zdXBwb3J0L2lzQnVmZmVyQnJvd3Nlci5qc1xuLy8gbW9kdWxlIGlkID0gMTEzNlxuLy8gbW9kdWxlIGNodW5rcyA9IDAgNCAxMSJdLCJtYXBwaW5ncyI6IkFBQUE7QUFDQTtBQUNBO0FBQ0E7QUFDQTtBQUNBIiwic291cmNlUm9vdCI6IiJ9\n//# sourceURL=webpack-internal:///1136\n");
+module.exports = function isBuffer(arg) {
+  return arg && typeof arg === 'object'
+    && typeof arg.copy === 'function'
+    && typeof arg.fill === 'function'
+    && typeof arg.readUInt8 === 'function';
+}
 
 /***/ }),
 
 /***/ 1137:
 /***/ (function(module, exports) {
 
-eval("if (typeof Object.create === 'function') {\n  // implementation from standard node.js 'util' module\n  module.exports = function inherits(ctor, superCtor) {\n    ctor.super_ = superCtor\n    ctor.prototype = Object.create(superCtor.prototype, {\n      constructor: {\n        value: ctor,\n        enumerable: false,\n        writable: true,\n        configurable: true\n      }\n    });\n  };\n} else {\n  // old school shim for old browsers\n  module.exports = function inherits(ctor, superCtor) {\n    ctor.super_ = superCtor\n    var TempCtor = function () {}\n    TempCtor.prototype = superCtor.prototype\n    ctor.prototype = new TempCtor()\n    ctor.prototype.constructor = ctor\n  }\n}\n//# sourceURL=[module]\n//# sourceMappingURL=data:application/json;charset=utf-8;base64,eyJ2ZXJzaW9uIjozLCJmaWxlIjoiMTEzNy5qcyIsInNvdXJjZXMiOlsid2VicGFjazovLy8vVXNlcnMvaGVycmVncm9lbi9WTXMvVlZWL3d3dy93b3JkcHJlc3MtZGVmYXVsdC9wdWJsaWNfaHRtbC93cC1jb250ZW50L3BsdWdpbnMvd29yZHByZXNzLXNlby9ub2RlX21vZHVsZXMvdXRpbC9ub2RlX21vZHVsZXMvaW5oZXJpdHMvaW5oZXJpdHNfYnJvd3Nlci5qcz8xOTlkIl0sInNvdXJjZXNDb250ZW50IjpbImlmICh0eXBlb2YgT2JqZWN0LmNyZWF0ZSA9PT0gJ2Z1bmN0aW9uJykge1xuICAvLyBpbXBsZW1lbnRhdGlvbiBmcm9tIHN0YW5kYXJkIG5vZGUuanMgJ3V0aWwnIG1vZHVsZVxuICBtb2R1bGUuZXhwb3J0cyA9IGZ1bmN0aW9uIGluaGVyaXRzKGN0b3IsIHN1cGVyQ3Rvcikge1xuICAgIGN0b3Iuc3VwZXJfID0gc3VwZXJDdG9yXG4gICAgY3Rvci5wcm90b3R5cGUgPSBPYmplY3QuY3JlYXRlKHN1cGVyQ3Rvci5wcm90b3R5cGUsIHtcbiAgICAgIGNvbnN0cnVjdG9yOiB7XG4gICAgICAgIHZhbHVlOiBjdG9yLFxuICAgICAgICBlbnVtZXJhYmxlOiBmYWxzZSxcbiAgICAgICAgd3JpdGFibGU6IHRydWUsXG4gICAgICAgIGNvbmZpZ3VyYWJsZTogdHJ1ZVxuICAgICAgfVxuICAgIH0pO1xuICB9O1xufSBlbHNlIHtcbiAgLy8gb2xkIHNjaG9vbCBzaGltIGZvciBvbGQgYnJvd3NlcnNcbiAgbW9kdWxlLmV4cG9ydHMgPSBmdW5jdGlvbiBpbmhlcml0cyhjdG9yLCBzdXBlckN0b3IpIHtcbiAgICBjdG9yLnN1cGVyXyA9IHN1cGVyQ3RvclxuICAgIHZhciBUZW1wQ3RvciA9IGZ1bmN0aW9uICgpIHt9XG4gICAgVGVtcEN0b3IucHJvdG90eXBlID0gc3VwZXJDdG9yLnByb3RvdHlwZVxuICAgIGN0b3IucHJvdG90eXBlID0gbmV3IFRlbXBDdG9yKClcbiAgICBjdG9yLnByb3RvdHlwZS5jb25zdHJ1Y3RvciA9IGN0b3JcbiAgfVxufVxuXG5cblxuLy8vLy8vLy8vLy8vLy8vLy8vXG4vLyBXRUJQQUNLIEZPT1RFUlxuLy8gL1VzZXJzL2hlcnJlZ3JvZW4vVk1zL1ZWVi93d3cvd29yZHByZXNzLWRlZmF1bHQvcHVibGljX2h0bWwvd3AtY29udGVudC9wbHVnaW5zL3dvcmRwcmVzcy1zZW8vbm9kZV9tb2R1bGVzL3V0aWwvbm9kZV9tb2R1bGVzL2luaGVyaXRzL2luaGVyaXRzX2Jyb3dzZXIuanNcbi8vIG1vZHVsZSBpZCA9IDExMzdcbi8vIG1vZHVsZSBjaHVua3MgPSAwIDQgMTEiXSwibWFwcGluZ3MiOiJBQUFBO0FBQ0E7QUFDQTtBQUNBO0FBQ0E7QUFDQTtBQUNBO0FBQ0E7QUFDQTtBQUNBO0FBQ0E7QUFDQTtBQUNBO0FBQ0E7QUFDQTtBQUNBO0FBQ0E7QUFDQTtBQUNBO0FBQ0E7QUFDQTtBQUNBO0FBQ0E7Iiwic291cmNlUm9vdCI6IiJ9\n//# sourceURL=webpack-internal:///1137\n");
+if (typeof Object.create === 'function') {
+  // implementation from standard node.js 'util' module
+  module.exports = function inherits(ctor, superCtor) {
+    ctor.super_ = superCtor
+    ctor.prototype = Object.create(superCtor.prototype, {
+      constructor: {
+        value: ctor,
+        enumerable: false,
+        writable: true,
+        configurable: true
+      }
+    });
+  };
+} else {
+  // old school shim for old browsers
+  module.exports = function inherits(ctor, superCtor) {
+    ctor.super_ = superCtor
+    var TempCtor = function () {}
+    TempCtor.prototype = superCtor.prototype
+    ctor.prototype = new TempCtor()
+    ctor.prototype.constructor = ctor
+  }
+}
+
 
 /***/ }),
 
@@ -19,93 +46,2023 @@
 /***/ (function(module, exports, __webpack_require__) {
 
 "use strict";
-eval("\n\nvar _yoastseo = __webpack_require__(172);\n\nvar _assessments$seo = _yoastseo.assessments.seo,\n    IntroductionKeywordAssessment = _assessments$seo.IntroductionKeywordAssessment,\n    KeyphraseLengthAssessment = _assessments$seo.KeyphraseLengthAssessment,\n    KeywordDensityAssessment = _assessments$seo.KeywordDensityAssessment,\n    KeywordStopWordsAssessment = _assessments$seo.KeywordStopWordsAssessment,\n    MetaDescriptionKeywordAssessment = _assessments$seo.MetaDescriptionKeywordAssessment,\n    MetaDescriptionLengthAssessment = _assessments$seo.MetaDescriptionLengthAssessment,\n    TitleKeywordAssessment = _assessments$seo.TitleKeywordAssessment,\n    PageTitleWidthAssessment = _assessments$seo.PageTitleWidthAssessment,\n    UrlKeywordAssessment = _assessments$seo.UrlKeywordAssessment,\n    UrlLengthAssessment = _assessments$seo.UrlLengthAssessment,\n    UrlStopWordsAssessment = _assessments$seo.UrlStopWordsAssessment,\n    TaxonomyTextLengthAssessment = _assessments$seo.TaxonomyTextLengthAssessment;\n\n/**\n * Creates the Assessor\n *\n * @param {object} i18n The i18n object used for translations.\n * @constructor\n */\n\nvar TaxonomyAssessor = function TaxonomyAssessor(i18n) {\n\t_yoastseo.Assessor.call(this, i18n);\n\n\tthis._assessments = [new IntroductionKeywordAssessment(), new KeyphraseLengthAssessment(), new KeywordDensityAssessment(), KeywordStopWordsAssessment, new MetaDescriptionKeywordAssessment(), new MetaDescriptionLengthAssessment(), TaxonomyTextLengthAssessment, new TitleKeywordAssessment(), new PageTitleWidthAssessment(), new UrlKeywordAssessment(), new UrlLengthAssessment(), UrlStopWordsAssessment];\n};\n\nmodule.exports = TaxonomyAssessor;\n\n__webpack_require__(178).inherits(module.exports, _yoastseo.Assessor);//# sourceURL=[module]\n//# sourceMappingURL=data:application/json;charset=utf-8;base64,eyJ2ZXJzaW9uIjozLCJmaWxlIjoiMTI1Ny5qcyIsInNvdXJjZXMiOlsid2VicGFjazovLy9qcy9zcmMvYXNzZXNzb3JzL3RheG9ub215QXNzZXNzb3IuanM/MTVmNSJdLCJzb3VyY2VzQ29udGVudCI6WyJpbXBvcnQge1xuXHRBc3Nlc3Nvcixcblx0YXNzZXNzbWVudHMsXG59IGZyb20gXCJ5b2FzdHNlb1wiO1xuXG5jb25zdCB7XG5cdEludHJvZHVjdGlvbktleXdvcmRBc3Nlc3NtZW50LFxuXHRLZXlwaHJhc2VMZW5ndGhBc3Nlc3NtZW50LFxuXHRLZXl3b3JkRGVuc2l0eUFzc2Vzc21lbnQsXG5cdEtleXdvcmRTdG9wV29yZHNBc3Nlc3NtZW50LFxuXHRNZXRhRGVzY3JpcHRpb25LZXl3b3JkQXNzZXNzbWVudCxcblx0TWV0YURlc2NyaXB0aW9uTGVuZ3RoQXNzZXNzbWVudCxcblx0VGl0bGVLZXl3b3JkQXNzZXNzbWVudCxcblx0UGFnZVRpdGxlV2lkdGhBc3Nlc3NtZW50LFxuXHRVcmxLZXl3b3JkQXNzZXNzbWVudCxcblx0VXJsTGVuZ3RoQXNzZXNzbWVudCxcblx0VXJsU3RvcFdvcmRzQXNzZXNzbWVudCxcblx0VGF4b25vbXlUZXh0TGVuZ3RoQXNzZXNzbWVudCxcbn0gPSBhc3Nlc3NtZW50cy5zZW87XG5cbi8qKlxuICogQ3JlYXRlcyB0aGUgQXNzZXNzb3JcbiAqXG4gKiBAcGFyYW0ge29iamVjdH0gaTE4biBUaGUgaTE4biBvYmplY3QgdXNlZCBmb3IgdHJhbnNsYXRpb25zLlxuICogQGNvbnN0cnVjdG9yXG4gKi9cbnZhciBUYXhvbm9teUFzc2Vzc29yID0gZnVuY3Rpb24oIGkxOG4gKSB7XG5cdEFzc2Vzc29yLmNhbGwoIHRoaXMsIGkxOG4gKTtcblxuXHR0aGlzLl9hc3Nlc3NtZW50cyA9IFtcblx0XHRuZXcgSW50cm9kdWN0aW9uS2V5d29yZEFzc2Vzc21lbnQoKSxcblx0XHRuZXcgS2V5cGhyYXNlTGVuZ3RoQXNzZXNzbWVudCgpLFxuXHRcdG5ldyBLZXl3b3JkRGVuc2l0eUFzc2Vzc21lbnQoKSxcblx0XHRLZXl3b3JkU3RvcFdvcmRzQXNzZXNzbWVudCxcblx0XHRuZXcgTWV0YURlc2NyaXB0aW9uS2V5d29yZEFzc2Vzc21lbnQoKSxcblx0XHRuZXcgTWV0YURlc2NyaXB0aW9uTGVuZ3RoQXNzZXNzbWVudCgpLFxuXHRcdFRheG9ub215VGV4dExlbmd0aEFzc2Vzc21lbnQsXG5cdFx0bmV3IFRpdGxlS2V5d29yZEFzc2Vzc21lbnQoKSxcblx0XHRuZXcgUGFnZVRpdGxlV2lkdGhBc3Nlc3NtZW50KCksXG5cdFx0bmV3IFVybEtleXdvcmRBc3Nlc3NtZW50KCksXG5cdFx0bmV3IFVybExlbmd0aEFzc2Vzc21lbnQoKSxcblx0XHRVcmxTdG9wV29yZHNBc3Nlc3NtZW50LFxuXHRdO1xufTtcblxubW9kdWxlLmV4cG9ydHMgPSBUYXhvbm9teUFzc2Vzc29yO1xuXG5yZXF1aXJlKCBcInV0aWxcIiApLmluaGVyaXRzKCBtb2R1bGUuZXhwb3J0cywgQXNzZXNzb3IgKTtcblxuXG5cbi8vIFdFQlBBQ0sgRk9PVEVSIC8vXG4vLyBqcy9zcmMvYXNzZXNzb3JzL3RheG9ub215QXNzZXNzb3IuanMiXSwibWFwcGluZ3MiOiI7O0FBQUE7QUFDQTtBQWlCQTtBQVpBO0FBQ0E7QUFDQTtBQUNBO0FBQ0E7QUFDQTtBQUNBO0FBQ0E7QUFDQTtBQUNBO0FBQ0E7QUFDQTtBQUNBO0FBRUE7Ozs7Ozs7QUFNQTtBQUNBO0FBQ0E7QUFDQTtBQWNBO0FBQ0E7QUFDQTtBQUNBO0FBQ0EiLCJzb3VyY2VSb290IjoiIn0=\n//# sourceURL=webpack-internal:///1257\n");
-=======
-/***/ 1144:
+
+
+var _yoastseo = __webpack_require__(148);
+
+var _assessments$seo = _yoastseo.assessments.seo,
+    IntroductionKeywordAssessment = _assessments$seo.IntroductionKeywordAssessment,
+    KeyphraseLengthAssessment = _assessments$seo.KeyphraseLengthAssessment,
+    KeywordDensityAssessment = _assessments$seo.KeywordDensityAssessment,
+    KeywordStopWordsAssessment = _assessments$seo.KeywordStopWordsAssessment,
+    MetaDescriptionKeywordAssessment = _assessments$seo.MetaDescriptionKeywordAssessment,
+    MetaDescriptionLengthAssessment = _assessments$seo.MetaDescriptionLengthAssessment,
+    TitleKeywordAssessment = _assessments$seo.TitleKeywordAssessment,
+    PageTitleWidthAssessment = _assessments$seo.PageTitleWidthAssessment,
+    UrlKeywordAssessment = _assessments$seo.UrlKeywordAssessment,
+    UrlLengthAssessment = _assessments$seo.UrlLengthAssessment,
+    UrlStopWordsAssessment = _assessments$seo.UrlStopWordsAssessment,
+    TaxonomyTextLengthAssessment = _assessments$seo.TaxonomyTextLengthAssessment;
+
+/**
+ * Creates the Assessor
+ *
+ * @param {object} i18n The i18n object used for translations.
+ * @constructor
+ */
+
+var TaxonomyAssessor = function TaxonomyAssessor(i18n) {
+	_yoastseo.Assessor.call(this, i18n);
+
+	this._assessments = [new IntroductionKeywordAssessment(), new KeyphraseLengthAssessment(), new KeywordDensityAssessment(), KeywordStopWordsAssessment, new MetaDescriptionKeywordAssessment(), new MetaDescriptionLengthAssessment(), TaxonomyTextLengthAssessment, new TitleKeywordAssessment(), new PageTitleWidthAssessment(), new UrlKeywordAssessment(), new UrlLengthAssessment(), UrlStopWordsAssessment];
+};
+
+module.exports = TaxonomyAssessor;
+
+__webpack_require__(155).inherits(module.exports, _yoastseo.Assessor);
+
+/***/ }),
+
+/***/ 140:
+/***/ (function(module, exports, __webpack_require__) {
+
+/**
+ * @preserve jed.js https://github.com/SlexAxton/Jed
+ */
+/*
+-----------
+A gettext compatible i18n library for modern JavaScript Applications
+
+by Alex Sexton - AlexSexton [at] gmail - @SlexAxton
+
+MIT License
+
+A jQuery Foundation project - requires CLA to contribute -
+https://contribute.jquery.org/CLA/
+
+
+
+Jed offers the entire applicable GNU gettext spec'd set of
+functions, but also offers some nicer wrappers around them.
+The api for gettext was written for a language with no function
+overloading, so Jed allows a little more of that.
+
+Many thanks to Joshua I. Miller - unrtst@cpan.org - who wrote
+gettext.js back in 2008. I was able to vet a lot of my ideas
+against his. I also made sure Jed passed against his tests
+in order to offer easy upgrades -- jsgettext.berlios.de
+*/
+(function (root, undef) {
+
+  // Set up some underscore-style functions, if you already have
+  // underscore, feel free to delete this section, and use it
+  // directly, however, the amount of functions used doesn't
+  // warrant having underscore as a full dependency.
+  // Underscore 1.3.0 was used to port and is licensed
+  // under the MIT License by Jeremy Ashkenas.
+  var ArrayProto    = Array.prototype,
+      ObjProto      = Object.prototype,
+      slice         = ArrayProto.slice,
+      hasOwnProp    = ObjProto.hasOwnProperty,
+      nativeForEach = ArrayProto.forEach,
+      breaker       = {};
+
+  // We're not using the OOP style _ so we don't need the
+  // extra level of indirection. This still means that you
+  // sub out for real `_` though.
+  var _ = {
+    forEach : function( obj, iterator, context ) {
+      var i, l, key;
+      if ( obj === null ) {
+        return;
+      }
+
+      if ( nativeForEach && obj.forEach === nativeForEach ) {
+        obj.forEach( iterator, context );
+      }
+      else if ( obj.length === +obj.length ) {
+        for ( i = 0, l = obj.length; i < l; i++ ) {
+          if ( i in obj && iterator.call( context, obj[i], i, obj ) === breaker ) {
+            return;
+          }
+        }
+      }
+      else {
+        for ( key in obj) {
+          if ( hasOwnProp.call( obj, key ) ) {
+            if ( iterator.call (context, obj[key], key, obj ) === breaker ) {
+              return;
+            }
+          }
+        }
+      }
+    },
+    extend : function( obj ) {
+      this.forEach( slice.call( arguments, 1 ), function ( source ) {
+        for ( var prop in source ) {
+          obj[prop] = source[prop];
+        }
+      });
+      return obj;
+    }
+  };
+  // END Miniature underscore impl
+
+  // Jed is a constructor function
+  var Jed = function ( options ) {
+    // Some minimal defaults
+    this.defaults = {
+      "locale_data" : {
+        "messages" : {
+          "" : {
+            "domain"       : "messages",
+            "lang"         : "en",
+            "plural_forms" : "nplurals=2; plural=(n != 1);"
+          }
+          // There are no default keys, though
+        }
+      },
+      // The default domain if one is missing
+      "domain" : "messages",
+      // enable debug mode to log untranslated strings to the console
+      "debug" : false
+    };
+
+    // Mix in the sent options with the default options
+    this.options = _.extend( {}, this.defaults, options );
+    this.textdomain( this.options.domain );
+
+    if ( options.domain && ! this.options.locale_data[ this.options.domain ] ) {
+      throw new Error('Text domain set to non-existent domain: `' + options.domain + '`');
+    }
+  };
+
+  // The gettext spec sets this character as the default
+  // delimiter for context lookups.
+  // e.g.: context\u0004key
+  // If your translation company uses something different,
+  // just change this at any time and it will use that instead.
+  Jed.context_delimiter = String.fromCharCode( 4 );
+
+  function getPluralFormFunc ( plural_form_string ) {
+    return Jed.PF.compile( plural_form_string || "nplurals=2; plural=(n != 1);");
+  }
+
+  function Chain( key, i18n ){
+    this._key = key;
+    this._i18n = i18n;
+  }
+
+  // Create a chainable api for adding args prettily
+  _.extend( Chain.prototype, {
+    onDomain : function ( domain ) {
+      this._domain = domain;
+      return this;
+    },
+    withContext : function ( context ) {
+      this._context = context;
+      return this;
+    },
+    ifPlural : function ( num, pkey ) {
+      this._val = num;
+      this._pkey = pkey;
+      return this;
+    },
+    fetch : function ( sArr ) {
+      if ( {}.toString.call( sArr ) != '[object Array]' ) {
+        sArr = [].slice.call(arguments, 0);
+      }
+      return ( sArr && sArr.length ? Jed.sprintf : function(x){ return x; } )(
+        this._i18n.dcnpgettext(this._domain, this._context, this._key, this._pkey, this._val),
+        sArr
+      );
+    }
+  });
+
+  // Add functions to the Jed prototype.
+  // These will be the functions on the object that's returned
+  // from creating a `new Jed()`
+  // These seem redundant, but they gzip pretty well.
+  _.extend( Jed.prototype, {
+    // The sexier api start point
+    translate : function ( key ) {
+      return new Chain( key, this );
+    },
+
+    textdomain : function ( domain ) {
+      if ( ! domain ) {
+        return this._textdomain;
+      }
+      this._textdomain = domain;
+    },
+
+    gettext : function ( key ) {
+      return this.dcnpgettext.call( this, undef, undef, key );
+    },
+
+    dgettext : function ( domain, key ) {
+     return this.dcnpgettext.call( this, domain, undef, key );
+    },
+
+    dcgettext : function ( domain , key /*, category */ ) {
+      // Ignores the category anyways
+      return this.dcnpgettext.call( this, domain, undef, key );
+    },
+
+    ngettext : function ( skey, pkey, val ) {
+      return this.dcnpgettext.call( this, undef, undef, skey, pkey, val );
+    },
+
+    dngettext : function ( domain, skey, pkey, val ) {
+      return this.dcnpgettext.call( this, domain, undef, skey, pkey, val );
+    },
+
+    dcngettext : function ( domain, skey, pkey, val/*, category */) {
+      return this.dcnpgettext.call( this, domain, undef, skey, pkey, val );
+    },
+
+    pgettext : function ( context, key ) {
+      return this.dcnpgettext.call( this, undef, context, key );
+    },
+
+    dpgettext : function ( domain, context, key ) {
+      return this.dcnpgettext.call( this, domain, context, key );
+    },
+
+    dcpgettext : function ( domain, context, key/*, category */) {
+      return this.dcnpgettext.call( this, domain, context, key );
+    },
+
+    npgettext : function ( context, skey, pkey, val ) {
+      return this.dcnpgettext.call( this, undef, context, skey, pkey, val );
+    },
+
+    dnpgettext : function ( domain, context, skey, pkey, val ) {
+      return this.dcnpgettext.call( this, domain, context, skey, pkey, val );
+    },
+
+    // The most fully qualified gettext function. It has every option.
+    // Since it has every option, we can use it from every other method.
+    // This is the bread and butter.
+    // Technically there should be one more argument in this function for 'Category',
+    // but since we never use it, we might as well not waste the bytes to define it.
+    dcnpgettext : function ( domain, context, singular_key, plural_key, val ) {
+      // Set some defaults
+
+      plural_key = plural_key || singular_key;
+
+      // Use the global domain default if one
+      // isn't explicitly passed in
+      domain = domain || this._textdomain;
+
+      var fallback;
+
+      // Handle special cases
+
+      // No options found
+      if ( ! this.options ) {
+        // There's likely something wrong, but we'll return the correct key for english
+        // We do this by instantiating a brand new Jed instance with the default set
+        // for everything that could be broken.
+        fallback = new Jed();
+        return fallback.dcnpgettext.call( fallback, undefined, undefined, singular_key, plural_key, val );
+      }
+
+      // No translation data provided
+      if ( ! this.options.locale_data ) {
+        throw new Error('No locale data provided.');
+      }
+
+      if ( ! this.options.locale_data[ domain ] ) {
+        throw new Error('Domain `' + domain + '` was not found.');
+      }
+
+      if ( ! this.options.locale_data[ domain ][ "" ] ) {
+        throw new Error('No locale meta information provided.');
+      }
+
+      // Make sure we have a truthy key. Otherwise we might start looking
+      // into the empty string key, which is the options for the locale
+      // data.
+      if ( ! singular_key ) {
+        throw new Error('No translation key found.');
+      }
+
+      var key  = context ? context + Jed.context_delimiter + singular_key : singular_key,
+          locale_data = this.options.locale_data,
+          dict = locale_data[ domain ],
+          defaultConf = (locale_data.messages || this.defaults.locale_data.messages)[""],
+          pluralForms = dict[""].plural_forms || dict[""]["Plural-Forms"] || dict[""]["plural-forms"] || defaultConf.plural_forms || defaultConf["Plural-Forms"] || defaultConf["plural-forms"],
+          val_list,
+          res;
+
+      var val_idx;
+      if (val === undefined) {
+        // No value passed in; assume singular key lookup.
+        val_idx = 0;
+
+      } else {
+        // Value has been passed in; use plural-forms calculations.
+
+        // Handle invalid numbers, but try casting strings for good measure
+        if ( typeof val != 'number' ) {
+          val = parseInt( val, 10 );
+
+          if ( isNaN( val ) ) {
+            throw new Error('The number that was passed in is not a number.');
+          }
+        }
+
+        val_idx = getPluralFormFunc(pluralForms)(val);
+      }
+
+      // Throw an error if a domain isn't found
+      if ( ! dict ) {
+        throw new Error('No domain named `' + domain + '` could be found.');
+      }
+
+      val_list = dict[ key ];
+
+      // If there is no match, then revert back to
+      // english style singular/plural with the keys passed in.
+      if ( ! val_list || val_idx > val_list.length ) {
+        if (this.options.missing_key_callback) {
+          this.options.missing_key_callback(key, domain);
+        }
+        res = [ singular_key, plural_key ];
+
+        // collect untranslated strings
+        if (this.options.debug===true) {
+          console.log(res[ getPluralFormFunc(pluralForms)( val ) ]);
+        }
+        return res[ getPluralFormFunc()( val ) ];
+      }
+
+      res = val_list[ val_idx ];
+
+      // This includes empty strings on purpose
+      if ( ! res  ) {
+        res = [ singular_key, plural_key ];
+        return res[ getPluralFormFunc()( val ) ];
+      }
+      return res;
+    }
+  });
+
+
+  // We add in sprintf capabilities for post translation value interolation
+  // This is not internally used, so you can remove it if you have this
+  // available somewhere else, or want to use a different system.
+
+  // We _slightly_ modify the normal sprintf behavior to more gracefully handle
+  // undefined values.
+
+  /**
+   sprintf() for JavaScript 0.7-beta1
+   http://www.diveintojavascript.com/projects/javascript-sprintf
+
+   Copyright (c) Alexandru Marasteanu <alexaholic [at) gmail (dot] com>
+   All rights reserved.
+
+   Redistribution and use in source and binary forms, with or without
+   modification, are permitted provided that the following conditions are met:
+       * Redistributions of source code must retain the above copyright
+         notice, this list of conditions and the following disclaimer.
+       * Redistributions in binary form must reproduce the above copyright
+         notice, this list of conditions and the following disclaimer in the
+         documentation and/or other materials provided with the distribution.
+       * Neither the name of sprintf() for JavaScript nor the
+         names of its contributors may be used to endorse or promote products
+         derived from this software without specific prior written permission.
+
+   THIS SOFTWARE IS PROVIDED BY THE COPYRIGHT HOLDERS AND CONTRIBUTORS "AS IS" AND
+   ANY EXPRESS OR IMPLIED WARRANTIES, INCLUDING, BUT NOT LIMITED TO, THE IMPLIED
+   WARRANTIES OF MERCHANTABILITY AND FITNESS FOR A PARTICULAR PURPOSE ARE
+   DISCLAIMED. IN NO EVENT SHALL Alexandru Marasteanu BE LIABLE FOR ANY
+   DIRECT, INDIRECT, INCIDENTAL, SPECIAL, EXEMPLARY, OR CONSEQUENTIAL DAMAGES
+   (INCLUDING, BUT NOT LIMITED TO, PROCUREMENT OF SUBSTITUTE GOODS OR SERVICES;
+   LOSS OF USE, DATA, OR PROFITS; OR BUSINESS INTERRUPTION) HOWEVER CAUSED AND
+   ON ANY THEORY OF LIABILITY, WHETHER IN CONTRACT, STRICT LIABILITY, OR TORT
+   (INCLUDING NEGLIGENCE OR OTHERWISE) ARISING IN ANY WAY OUT OF THE USE OF THIS
+   SOFTWARE, EVEN IF ADVISED OF THE POSSIBILITY OF SUCH DAMAGE.
+  */
+  var sprintf = (function() {
+    function get_type(variable) {
+      return Object.prototype.toString.call(variable).slice(8, -1).toLowerCase();
+    }
+    function str_repeat(input, multiplier) {
+      for (var output = []; multiplier > 0; output[--multiplier] = input) {/* do nothing */}
+      return output.join('');
+    }
+
+    var str_format = function() {
+      if (!str_format.cache.hasOwnProperty(arguments[0])) {
+        str_format.cache[arguments[0]] = str_format.parse(arguments[0]);
+      }
+      return str_format.format.call(null, str_format.cache[arguments[0]], arguments);
+    };
+
+    str_format.format = function(parse_tree, argv) {
+      var cursor = 1, tree_length = parse_tree.length, node_type = '', arg, output = [], i, k, match, pad, pad_character, pad_length;
+      for (i = 0; i < tree_length; i++) {
+        node_type = get_type(parse_tree[i]);
+        if (node_type === 'string') {
+          output.push(parse_tree[i]);
+        }
+        else if (node_type === 'array') {
+          match = parse_tree[i]; // convenience purposes only
+          if (match[2]) { // keyword argument
+            arg = argv[cursor];
+            for (k = 0; k < match[2].length; k++) {
+              if (!arg.hasOwnProperty(match[2][k])) {
+                throw(sprintf('[sprintf] property "%s" does not exist', match[2][k]));
+              }
+              arg = arg[match[2][k]];
+            }
+          }
+          else if (match[1]) { // positional argument (explicit)
+            arg = argv[match[1]];
+          }
+          else { // positional argument (implicit)
+            arg = argv[cursor++];
+          }
+
+          if (/[^s]/.test(match[8]) && (get_type(arg) != 'number')) {
+            throw(sprintf('[sprintf] expecting number but found %s', get_type(arg)));
+          }
+
+          // Jed EDIT
+          if ( typeof arg == 'undefined' || arg === null ) {
+            arg = '';
+          }
+          // Jed EDIT
+
+          switch (match[8]) {
+            case 'b': arg = arg.toString(2); break;
+            case 'c': arg = String.fromCharCode(arg); break;
+            case 'd': arg = parseInt(arg, 10); break;
+            case 'e': arg = match[7] ? arg.toExponential(match[7]) : arg.toExponential(); break;
+            case 'f': arg = match[7] ? parseFloat(arg).toFixed(match[7]) : parseFloat(arg); break;
+            case 'o': arg = arg.toString(8); break;
+            case 's': arg = ((arg = String(arg)) && match[7] ? arg.substring(0, match[7]) : arg); break;
+            case 'u': arg = Math.abs(arg); break;
+            case 'x': arg = arg.toString(16); break;
+            case 'X': arg = arg.toString(16).toUpperCase(); break;
+          }
+          arg = (/[def]/.test(match[8]) && match[3] && arg >= 0 ? '+'+ arg : arg);
+          pad_character = match[4] ? match[4] == '0' ? '0' : match[4].charAt(1) : ' ';
+          pad_length = match[6] - String(arg).length;
+          pad = match[6] ? str_repeat(pad_character, pad_length) : '';
+          output.push(match[5] ? arg + pad : pad + arg);
+        }
+      }
+      return output.join('');
+    };
+
+    str_format.cache = {};
+
+    str_format.parse = function(fmt) {
+      var _fmt = fmt, match = [], parse_tree = [], arg_names = 0;
+      while (_fmt) {
+        if ((match = /^[^\x25]+/.exec(_fmt)) !== null) {
+          parse_tree.push(match[0]);
+        }
+        else if ((match = /^\x25{2}/.exec(_fmt)) !== null) {
+          parse_tree.push('%');
+        }
+        else if ((match = /^\x25(?:([1-9]\d*)\$|\(([^\)]+)\))?(\+)?(0|'[^$])?(-)?(\d+)?(?:\.(\d+))?([b-fosuxX])/.exec(_fmt)) !== null) {
+          if (match[2]) {
+            arg_names |= 1;
+            var field_list = [], replacement_field = match[2], field_match = [];
+            if ((field_match = /^([a-z_][a-z_\d]*)/i.exec(replacement_field)) !== null) {
+              field_list.push(field_match[1]);
+              while ((replacement_field = replacement_field.substring(field_match[0].length)) !== '') {
+                if ((field_match = /^\.([a-z_][a-z_\d]*)/i.exec(replacement_field)) !== null) {
+                  field_list.push(field_match[1]);
+                }
+                else if ((field_match = /^\[(\d+)\]/.exec(replacement_field)) !== null) {
+                  field_list.push(field_match[1]);
+                }
+                else {
+                  throw('[sprintf] huh?');
+                }
+              }
+            }
+            else {
+              throw('[sprintf] huh?');
+            }
+            match[2] = field_list;
+          }
+          else {
+            arg_names |= 2;
+          }
+          if (arg_names === 3) {
+            throw('[sprintf] mixing positional and named placeholders is not (yet) supported');
+          }
+          parse_tree.push(match);
+        }
+        else {
+          throw('[sprintf] huh?');
+        }
+        _fmt = _fmt.substring(match[0].length);
+      }
+      return parse_tree;
+    };
+
+    return str_format;
+  })();
+
+  var vsprintf = function(fmt, argv) {
+    argv.unshift(fmt);
+    return sprintf.apply(null, argv);
+  };
+
+  Jed.parse_plural = function ( plural_forms, n ) {
+    plural_forms = plural_forms.replace(/n/g, n);
+    return Jed.parse_expression(plural_forms);
+  };
+
+  Jed.sprintf = function ( fmt, args ) {
+    if ( {}.toString.call( args ) == '[object Array]' ) {
+      return vsprintf( fmt, [].slice.call(args) );
+    }
+    return sprintf.apply(this, [].slice.call(arguments) );
+  };
+
+  Jed.prototype.sprintf = function () {
+    return Jed.sprintf.apply(this, arguments);
+  };
+  // END sprintf Implementation
+
+  // Start the Plural forms section
+  // This is a full plural form expression parser. It is used to avoid
+  // running 'eval' or 'new Function' directly against the plural
+  // forms.
+  //
+  // This can be important if you get translations done through a 3rd
+  // party vendor. I encourage you to use this instead, however, I
+  // also will provide a 'precompiler' that you can use at build time
+  // to output valid/safe function representations of the plural form
+  // expressions. This means you can build this code out for the most
+  // part.
+  Jed.PF = {};
+
+  Jed.PF.parse = function ( p ) {
+    var plural_str = Jed.PF.extractPluralExpr( p );
+    return Jed.PF.parser.parse.call(Jed.PF.parser, plural_str);
+  };
+
+  Jed.PF.compile = function ( p ) {
+    // Handle trues and falses as 0 and 1
+    function imply( val ) {
+      return (val === true ? 1 : val ? val : 0);
+    }
+
+    var ast = Jed.PF.parse( p );
+    return function ( n ) {
+      return imply( Jed.PF.interpreter( ast )( n ) );
+    };
+  };
+
+  Jed.PF.interpreter = function ( ast ) {
+    return function ( n ) {
+      var res;
+      switch ( ast.type ) {
+        case 'GROUP':
+          return Jed.PF.interpreter( ast.expr )( n );
+        case 'TERNARY':
+          if ( Jed.PF.interpreter( ast.expr )( n ) ) {
+            return Jed.PF.interpreter( ast.truthy )( n );
+          }
+          return Jed.PF.interpreter( ast.falsey )( n );
+        case 'OR':
+          return Jed.PF.interpreter( ast.left )( n ) || Jed.PF.interpreter( ast.right )( n );
+        case 'AND':
+          return Jed.PF.interpreter( ast.left )( n ) && Jed.PF.interpreter( ast.right )( n );
+        case 'LT':
+          return Jed.PF.interpreter( ast.left )( n ) < Jed.PF.interpreter( ast.right )( n );
+        case 'GT':
+          return Jed.PF.interpreter( ast.left )( n ) > Jed.PF.interpreter( ast.right )( n );
+        case 'LTE':
+          return Jed.PF.interpreter( ast.left )( n ) <= Jed.PF.interpreter( ast.right )( n );
+        case 'GTE':
+          return Jed.PF.interpreter( ast.left )( n ) >= Jed.PF.interpreter( ast.right )( n );
+        case 'EQ':
+          return Jed.PF.interpreter( ast.left )( n ) == Jed.PF.interpreter( ast.right )( n );
+        case 'NEQ':
+          return Jed.PF.interpreter( ast.left )( n ) != Jed.PF.interpreter( ast.right )( n );
+        case 'MOD':
+          return Jed.PF.interpreter( ast.left )( n ) % Jed.PF.interpreter( ast.right )( n );
+        case 'VAR':
+          return n;
+        case 'NUM':
+          return ast.val;
+        default:
+          throw new Error("Invalid Token found.");
+      }
+    };
+  };
+
+  Jed.PF.extractPluralExpr = function ( p ) {
+    // trim first
+    p = p.replace(/^\s\s*/, '').replace(/\s\s*$/, '');
+
+    if (! /;\s*$/.test(p)) {
+      p = p.concat(';');
+    }
+
+    var nplurals_re = /nplurals\=(\d+);/,
+        plural_re = /plural\=(.*);/,
+        nplurals_matches = p.match( nplurals_re ),
+        res = {},
+        plural_matches;
+
+    // Find the nplurals number
+    if ( nplurals_matches.length > 1 ) {
+      res.nplurals = nplurals_matches[1];
+    }
+    else {
+      throw new Error('nplurals not found in plural_forms string: ' + p );
+    }
+
+    // remove that data to get to the formula
+    p = p.replace( nplurals_re, "" );
+    plural_matches = p.match( plural_re );
+
+    if (!( plural_matches && plural_matches.length > 1 ) ) {
+      throw new Error('`plural` expression not found: ' + p);
+    }
+    return plural_matches[ 1 ];
+  };
+
+  /* Jison generated parser */
+  Jed.PF.parser = (function(){
+
+var parser = {trace: function trace() { },
+yy: {},
+symbols_: {"error":2,"expressions":3,"e":4,"EOF":5,"?":6,":":7,"||":8,"&&":9,"<":10,"<=":11,">":12,">=":13,"!=":14,"==":15,"%":16,"(":17,")":18,"n":19,"NUMBER":20,"$accept":0,"$end":1},
+terminals_: {2:"error",5:"EOF",6:"?",7:":",8:"||",9:"&&",10:"<",11:"<=",12:">",13:">=",14:"!=",15:"==",16:"%",17:"(",18:")",19:"n",20:"NUMBER"},
+productions_: [0,[3,2],[4,5],[4,3],[4,3],[4,3],[4,3],[4,3],[4,3],[4,3],[4,3],[4,3],[4,3],[4,1],[4,1]],
+performAction: function anonymous(yytext,yyleng,yylineno,yy,yystate,$$,_$) {
+
+var $0 = $$.length - 1;
+switch (yystate) {
+case 1: return { type : 'GROUP', expr: $$[$0-1] };
+break;
+case 2:this.$ = { type: 'TERNARY', expr: $$[$0-4], truthy : $$[$0-2], falsey: $$[$0] };
+break;
+case 3:this.$ = { type: "OR", left: $$[$0-2], right: $$[$0] };
+break;
+case 4:this.$ = { type: "AND", left: $$[$0-2], right: $$[$0] };
+break;
+case 5:this.$ = { type: 'LT', left: $$[$0-2], right: $$[$0] };
+break;
+case 6:this.$ = { type: 'LTE', left: $$[$0-2], right: $$[$0] };
+break;
+case 7:this.$ = { type: 'GT', left: $$[$0-2], right: $$[$0] };
+break;
+case 8:this.$ = { type: 'GTE', left: $$[$0-2], right: $$[$0] };
+break;
+case 9:this.$ = { type: 'NEQ', left: $$[$0-2], right: $$[$0] };
+break;
+case 10:this.$ = { type: 'EQ', left: $$[$0-2], right: $$[$0] };
+break;
+case 11:this.$ = { type: 'MOD', left: $$[$0-2], right: $$[$0] };
+break;
+case 12:this.$ = { type: 'GROUP', expr: $$[$0-1] };
+break;
+case 13:this.$ = { type: 'VAR' };
+break;
+case 14:this.$ = { type: 'NUM', val: Number(yytext) };
+break;
+}
+},
+table: [{3:1,4:2,17:[1,3],19:[1,4],20:[1,5]},{1:[3]},{5:[1,6],6:[1,7],8:[1,8],9:[1,9],10:[1,10],11:[1,11],12:[1,12],13:[1,13],14:[1,14],15:[1,15],16:[1,16]},{4:17,17:[1,3],19:[1,4],20:[1,5]},{5:[2,13],6:[2,13],7:[2,13],8:[2,13],9:[2,13],10:[2,13],11:[2,13],12:[2,13],13:[2,13],14:[2,13],15:[2,13],16:[2,13],18:[2,13]},{5:[2,14],6:[2,14],7:[2,14],8:[2,14],9:[2,14],10:[2,14],11:[2,14],12:[2,14],13:[2,14],14:[2,14],15:[2,14],16:[2,14],18:[2,14]},{1:[2,1]},{4:18,17:[1,3],19:[1,4],20:[1,5]},{4:19,17:[1,3],19:[1,4],20:[1,5]},{4:20,17:[1,3],19:[1,4],20:[1,5]},{4:21,17:[1,3],19:[1,4],20:[1,5]},{4:22,17:[1,3],19:[1,4],20:[1,5]},{4:23,17:[1,3],19:[1,4],20:[1,5]},{4:24,17:[1,3],19:[1,4],20:[1,5]},{4:25,17:[1,3],19:[1,4],20:[1,5]},{4:26,17:[1,3],19:[1,4],20:[1,5]},{4:27,17:[1,3],19:[1,4],20:[1,5]},{6:[1,7],8:[1,8],9:[1,9],10:[1,10],11:[1,11],12:[1,12],13:[1,13],14:[1,14],15:[1,15],16:[1,16],18:[1,28]},{6:[1,7],7:[1,29],8:[1,8],9:[1,9],10:[1,10],11:[1,11],12:[1,12],13:[1,13],14:[1,14],15:[1,15],16:[1,16]},{5:[2,3],6:[2,3],7:[2,3],8:[2,3],9:[1,9],10:[1,10],11:[1,11],12:[1,12],13:[1,13],14:[1,14],15:[1,15],16:[1,16],18:[2,3]},{5:[2,4],6:[2,4],7:[2,4],8:[2,4],9:[2,4],10:[1,10],11:[1,11],12:[1,12],13:[1,13],14:[1,14],15:[1,15],16:[1,16],18:[2,4]},{5:[2,5],6:[2,5],7:[2,5],8:[2,5],9:[2,5],10:[2,5],11:[2,5],12:[2,5],13:[2,5],14:[2,5],15:[2,5],16:[1,16],18:[2,5]},{5:[2,6],6:[2,6],7:[2,6],8:[2,6],9:[2,6],10:[2,6],11:[2,6],12:[2,6],13:[2,6],14:[2,6],15:[2,6],16:[1,16],18:[2,6]},{5:[2,7],6:[2,7],7:[2,7],8:[2,7],9:[2,7],10:[2,7],11:[2,7],12:[2,7],13:[2,7],14:[2,7],15:[2,7],16:[1,16],18:[2,7]},{5:[2,8],6:[2,8],7:[2,8],8:[2,8],9:[2,8],10:[2,8],11:[2,8],12:[2,8],13:[2,8],14:[2,8],15:[2,8],16:[1,16],18:[2,8]},{5:[2,9],6:[2,9],7:[2,9],8:[2,9],9:[2,9],10:[2,9],11:[2,9],12:[2,9],13:[2,9],14:[2,9],15:[2,9],16:[1,16],18:[2,9]},{5:[2,10],6:[2,10],7:[2,10],8:[2,10],9:[2,10],10:[2,10],11:[2,10],12:[2,10],13:[2,10],14:[2,10],15:[2,10],16:[1,16],18:[2,10]},{5:[2,11],6:[2,11],7:[2,11],8:[2,11],9:[2,11],10:[2,11],11:[2,11],12:[2,11],13:[2,11],14:[2,11],15:[2,11],16:[2,11],18:[2,11]},{5:[2,12],6:[2,12],7:[2,12],8:[2,12],9:[2,12],10:[2,12],11:[2,12],12:[2,12],13:[2,12],14:[2,12],15:[2,12],16:[2,12],18:[2,12]},{4:30,17:[1,3],19:[1,4],20:[1,5]},{5:[2,2],6:[1,7],7:[2,2],8:[1,8],9:[1,9],10:[1,10],11:[1,11],12:[1,12],13:[1,13],14:[1,14],15:[1,15],16:[1,16],18:[2,2]}],
+defaultActions: {6:[2,1]},
+parseError: function parseError(str, hash) {
+    throw new Error(str);
+},
+parse: function parse(input) {
+    var self = this,
+        stack = [0],
+        vstack = [null], // semantic value stack
+        lstack = [], // location stack
+        table = this.table,
+        yytext = '',
+        yylineno = 0,
+        yyleng = 0,
+        recovering = 0,
+        TERROR = 2,
+        EOF = 1;
+
+    //this.reductionCount = this.shiftCount = 0;
+
+    this.lexer.setInput(input);
+    this.lexer.yy = this.yy;
+    this.yy.lexer = this.lexer;
+    if (typeof this.lexer.yylloc == 'undefined')
+        this.lexer.yylloc = {};
+    var yyloc = this.lexer.yylloc;
+    lstack.push(yyloc);
+
+    if (typeof this.yy.parseError === 'function')
+        this.parseError = this.yy.parseError;
+
+    function popStack (n) {
+        stack.length = stack.length - 2*n;
+        vstack.length = vstack.length - n;
+        lstack.length = lstack.length - n;
+    }
+
+    function lex() {
+        var token;
+        token = self.lexer.lex() || 1; // $end = 1
+        // if token isn't its numeric value, convert
+        if (typeof token !== 'number') {
+            token = self.symbols_[token] || token;
+        }
+        return token;
+    }
+
+    var symbol, preErrorSymbol, state, action, a, r, yyval={},p,len,newState, expected;
+    while (true) {
+        // retreive state number from top of stack
+        state = stack[stack.length-1];
+
+        // use default actions if available
+        if (this.defaultActions[state]) {
+            action = this.defaultActions[state];
+        } else {
+            if (symbol == null)
+                symbol = lex();
+            // read action for current state and first input
+            action = table[state] && table[state][symbol];
+        }
+
+        // handle parse error
+        _handle_error:
+        if (typeof action === 'undefined' || !action.length || !action[0]) {
+
+            if (!recovering) {
+                // Report error
+                expected = [];
+                for (p in table[state]) if (this.terminals_[p] && p > 2) {
+                    expected.push("'"+this.terminals_[p]+"'");
+                }
+                var errStr = '';
+                if (this.lexer.showPosition) {
+                    errStr = 'Parse error on line '+(yylineno+1)+":\n"+this.lexer.showPosition()+"\nExpecting "+expected.join(', ') + ", got '" + this.terminals_[symbol]+ "'";
+                } else {
+                    errStr = 'Parse error on line '+(yylineno+1)+": Unexpected " +
+                                  (symbol == 1 /*EOF*/ ? "end of input" :
+                                              ("'"+(this.terminals_[symbol] || symbol)+"'"));
+                }
+                this.parseError(errStr,
+                    {text: this.lexer.match, token: this.terminals_[symbol] || symbol, line: this.lexer.yylineno, loc: yyloc, expected: expected});
+            }
+
+            // just recovered from another error
+            if (recovering == 3) {
+                if (symbol == EOF) {
+                    throw new Error(errStr || 'Parsing halted.');
+                }
+
+                // discard current lookahead and grab another
+                yyleng = this.lexer.yyleng;
+                yytext = this.lexer.yytext;
+                yylineno = this.lexer.yylineno;
+                yyloc = this.lexer.yylloc;
+                symbol = lex();
+            }
+
+            // try to recover from error
+            while (1) {
+                // check for error recovery rule in this state
+                if ((TERROR.toString()) in table[state]) {
+                    break;
+                }
+                if (state == 0) {
+                    throw new Error(errStr || 'Parsing halted.');
+                }
+                popStack(1);
+                state = stack[stack.length-1];
+            }
+
+            preErrorSymbol = symbol; // save the lookahead token
+            symbol = TERROR;         // insert generic error symbol as new lookahead
+            state = stack[stack.length-1];
+            action = table[state] && table[state][TERROR];
+            recovering = 3; // allow 3 real symbols to be shifted before reporting a new error
+        }
+
+        // this shouldn't happen, unless resolve defaults are off
+        if (action[0] instanceof Array && action.length > 1) {
+            throw new Error('Parse Error: multiple actions possible at state: '+state+', token: '+symbol);
+        }
+
+        switch (action[0]) {
+
+            case 1: // shift
+                //this.shiftCount++;
+
+                stack.push(symbol);
+                vstack.push(this.lexer.yytext);
+                lstack.push(this.lexer.yylloc);
+                stack.push(action[1]); // push state
+                symbol = null;
+                if (!preErrorSymbol) { // normal execution/no error
+                    yyleng = this.lexer.yyleng;
+                    yytext = this.lexer.yytext;
+                    yylineno = this.lexer.yylineno;
+                    yyloc = this.lexer.yylloc;
+                    if (recovering > 0)
+                        recovering--;
+                } else { // error just occurred, resume old lookahead f/ before error
+                    symbol = preErrorSymbol;
+                    preErrorSymbol = null;
+                }
+                break;
+
+            case 2: // reduce
+                //this.reductionCount++;
+
+                len = this.productions_[action[1]][1];
+
+                // perform semantic action
+                yyval.$ = vstack[vstack.length-len]; // default to $$ = $1
+                // default location, uses first token for firsts, last for lasts
+                yyval._$ = {
+                    first_line: lstack[lstack.length-(len||1)].first_line,
+                    last_line: lstack[lstack.length-1].last_line,
+                    first_column: lstack[lstack.length-(len||1)].first_column,
+                    last_column: lstack[lstack.length-1].last_column
+                };
+                r = this.performAction.call(yyval, yytext, yyleng, yylineno, this.yy, action[1], vstack, lstack);
+
+                if (typeof r !== 'undefined') {
+                    return r;
+                }
+
+                // pop off stack
+                if (len) {
+                    stack = stack.slice(0,-1*len*2);
+                    vstack = vstack.slice(0, -1*len);
+                    lstack = lstack.slice(0, -1*len);
+                }
+
+                stack.push(this.productions_[action[1]][0]);    // push nonterminal (reduce)
+                vstack.push(yyval.$);
+                lstack.push(yyval._$);
+                // goto new state = table[STATE][NONTERMINAL]
+                newState = table[stack[stack.length-2]][stack[stack.length-1]];
+                stack.push(newState);
+                break;
+
+            case 3: // accept
+                return true;
+        }
+
+    }
+
+    return true;
+}};/* Jison generated lexer */
+var lexer = (function(){
+
+var lexer = ({EOF:1,
+parseError:function parseError(str, hash) {
+        if (this.yy.parseError) {
+            this.yy.parseError(str, hash);
+        } else {
+            throw new Error(str);
+        }
+    },
+setInput:function (input) {
+        this._input = input;
+        this._more = this._less = this.done = false;
+        this.yylineno = this.yyleng = 0;
+        this.yytext = this.matched = this.match = '';
+        this.conditionStack = ['INITIAL'];
+        this.yylloc = {first_line:1,first_column:0,last_line:1,last_column:0};
+        return this;
+    },
+input:function () {
+        var ch = this._input[0];
+        this.yytext+=ch;
+        this.yyleng++;
+        this.match+=ch;
+        this.matched+=ch;
+        var lines = ch.match(/\n/);
+        if (lines) this.yylineno++;
+        this._input = this._input.slice(1);
+        return ch;
+    },
+unput:function (ch) {
+        this._input = ch + this._input;
+        return this;
+    },
+more:function () {
+        this._more = true;
+        return this;
+    },
+pastInput:function () {
+        var past = this.matched.substr(0, this.matched.length - this.match.length);
+        return (past.length > 20 ? '...':'') + past.substr(-20).replace(/\n/g, "");
+    },
+upcomingInput:function () {
+        var next = this.match;
+        if (next.length < 20) {
+            next += this._input.substr(0, 20-next.length);
+        }
+        return (next.substr(0,20)+(next.length > 20 ? '...':'')).replace(/\n/g, "");
+    },
+showPosition:function () {
+        var pre = this.pastInput();
+        var c = new Array(pre.length + 1).join("-");
+        return pre + this.upcomingInput() + "\n" + c+"^";
+    },
+next:function () {
+        if (this.done) {
+            return this.EOF;
+        }
+        if (!this._input) this.done = true;
+
+        var token,
+            match,
+            col,
+            lines;
+        if (!this._more) {
+            this.yytext = '';
+            this.match = '';
+        }
+        var rules = this._currentRules();
+        for (var i=0;i < rules.length; i++) {
+            match = this._input.match(this.rules[rules[i]]);
+            if (match) {
+                lines = match[0].match(/\n.*/g);
+                if (lines) this.yylineno += lines.length;
+                this.yylloc = {first_line: this.yylloc.last_line,
+                               last_line: this.yylineno+1,
+                               first_column: this.yylloc.last_column,
+                               last_column: lines ? lines[lines.length-1].length-1 : this.yylloc.last_column + match[0].length}
+                this.yytext += match[0];
+                this.match += match[0];
+                this.matches = match;
+                this.yyleng = this.yytext.length;
+                this._more = false;
+                this._input = this._input.slice(match[0].length);
+                this.matched += match[0];
+                token = this.performAction.call(this, this.yy, this, rules[i],this.conditionStack[this.conditionStack.length-1]);
+                if (token) return token;
+                else return;
+            }
+        }
+        if (this._input === "") {
+            return this.EOF;
+        } else {
+            this.parseError('Lexical error on line '+(this.yylineno+1)+'. Unrecognized text.\n'+this.showPosition(),
+                    {text: "", token: null, line: this.yylineno});
+        }
+    },
+lex:function lex() {
+        var r = this.next();
+        if (typeof r !== 'undefined') {
+            return r;
+        } else {
+            return this.lex();
+        }
+    },
+begin:function begin(condition) {
+        this.conditionStack.push(condition);
+    },
+popState:function popState() {
+        return this.conditionStack.pop();
+    },
+_currentRules:function _currentRules() {
+        return this.conditions[this.conditionStack[this.conditionStack.length-1]].rules;
+    },
+topState:function () {
+        return this.conditionStack[this.conditionStack.length-2];
+    },
+pushState:function begin(condition) {
+        this.begin(condition);
+    }});
+lexer.performAction = function anonymous(yy,yy_,$avoiding_name_collisions,YY_START) {
+
+var YYSTATE=YY_START;
+switch($avoiding_name_collisions) {
+case 0:/* skip whitespace */
+break;
+case 1:return 20
+break;
+case 2:return 19
+break;
+case 3:return 8
+break;
+case 4:return 9
+break;
+case 5:return 6
+break;
+case 6:return 7
+break;
+case 7:return 11
+break;
+case 8:return 13
+break;
+case 9:return 10
+break;
+case 10:return 12
+break;
+case 11:return 14
+break;
+case 12:return 15
+break;
+case 13:return 16
+break;
+case 14:return 17
+break;
+case 15:return 18
+break;
+case 16:return 5
+break;
+case 17:return 'INVALID'
+break;
+}
+};
+lexer.rules = [/^\s+/,/^[0-9]+(\.[0-9]+)?\b/,/^n\b/,/^\|\|/,/^&&/,/^\?/,/^:/,/^<=/,/^>=/,/^</,/^>/,/^!=/,/^==/,/^%/,/^\(/,/^\)/,/^$/,/^./];
+lexer.conditions = {"INITIAL":{"rules":[0,1,2,3,4,5,6,7,8,9,10,11,12,13,14,15,16,17],"inclusive":true}};return lexer;})()
+parser.lexer = lexer;
+return parser;
+})();
+// End parser
+
+  // Handle node, amd, and global systems
+  if (true) {
+    if (typeof module !== 'undefined' && module.exports) {
+      exports = module.exports = Jed;
+    }
+    exports.Jed = Jed;
+  }
+  else {
+    if (typeof define === 'function' && define.amd) {
+      define(function() {
+        return Jed;
+      });
+    }
+    // Leak a global regardless of module system
+    root['Jed'] = Jed;
+  }
+
+})(this);
+
+
+/***/ }),
+
+/***/ 148:
 /***/ (function(module, exports) {
 
-eval("module.exports = function isBuffer(arg) {\n  return arg && typeof arg === 'object'\n    && typeof arg.copy === 'function'\n    && typeof arg.fill === 'function'\n    && typeof arg.readUInt8 === 'function';\n}//# sourceURL=[module]\n//# sourceMappingURL=data:application/json;charset=utf-8;base64,eyJ2ZXJzaW9uIjozLCJmaWxlIjoiMTE0NC5qcyIsInNvdXJjZXMiOlsid2VicGFjazovLy8vVXNlcnMvb21hcnJlaXNzL3dwL1ZWVi93d3cvd29yZHByZXNzLWRlZmF1bHQvcHVibGljX2h0bWwvd3AtY29udGVudC9wbHVnaW5zL3dvcmRwcmVzcy1zZW8vbm9kZV9tb2R1bGVzL3V0aWwvc3VwcG9ydC9pc0J1ZmZlckJyb3dzZXIuanM/NzAyOSJdLCJzb3VyY2VzQ29udGVudCI6WyJtb2R1bGUuZXhwb3J0cyA9IGZ1bmN0aW9uIGlzQnVmZmVyKGFyZykge1xuICByZXR1cm4gYXJnICYmIHR5cGVvZiBhcmcgPT09ICdvYmplY3QnXG4gICAgJiYgdHlwZW9mIGFyZy5jb3B5ID09PSAnZnVuY3Rpb24nXG4gICAgJiYgdHlwZW9mIGFyZy5maWxsID09PSAnZnVuY3Rpb24nXG4gICAgJiYgdHlwZW9mIGFyZy5yZWFkVUludDggPT09ICdmdW5jdGlvbic7XG59XG5cblxuLy8vLy8vLy8vLy8vLy8vLy8vXG4vLyBXRUJQQUNLIEZPT1RFUlxuLy8gL1VzZXJzL29tYXJyZWlzcy93cC9WVlYvd3d3L3dvcmRwcmVzcy1kZWZhdWx0L3B1YmxpY19odG1sL3dwLWNvbnRlbnQvcGx1Z2lucy93b3JkcHJlc3Mtc2VvL25vZGVfbW9kdWxlcy91dGlsL3N1cHBvcnQvaXNCdWZmZXJCcm93c2VyLmpzXG4vLyBtb2R1bGUgaWQgPSAxMTQ0XG4vLyBtb2R1bGUgY2h1bmtzID0gMCA0IDEwIl0sIm1hcHBpbmdzIjoiQUFBQTtBQUNBO0FBQ0E7QUFDQTtBQUNBO0FBQ0EiLCJzb3VyY2VSb290IjoiIn0=\n//# sourceURL=webpack-internal:///1144\n");
+module.exports = window.yoast.analysis;
 
 /***/ }),
 
-/***/ 1145:
+/***/ 155:
+/***/ (function(module, exports, __webpack_require__) {
+
+/* WEBPACK VAR INJECTION */(function(global, process) {// Copyright Joyent, Inc. and other Node contributors.
+//
+// Permission is hereby granted, free of charge, to any person obtaining a
+// copy of this software and associated documentation files (the
+// "Software"), to deal in the Software without restriction, including
+// without limitation the rights to use, copy, modify, merge, publish,
+// distribute, sublicense, and/or sell copies of the Software, and to permit
+// persons to whom the Software is furnished to do so, subject to the
+// following conditions:
+//
+// The above copyright notice and this permission notice shall be included
+// in all copies or substantial portions of the Software.
+//
+// THE SOFTWARE IS PROVIDED "AS IS", WITHOUT WARRANTY OF ANY KIND, EXPRESS
+// OR IMPLIED, INCLUDING BUT NOT LIMITED TO THE WARRANTIES OF
+// MERCHANTABILITY, FITNESS FOR A PARTICULAR PURPOSE AND NONINFRINGEMENT. IN
+// NO EVENT SHALL THE AUTHORS OR COPYRIGHT HOLDERS BE LIABLE FOR ANY CLAIM,
+// DAMAGES OR OTHER LIABILITY, WHETHER IN AN ACTION OF CONTRACT, TORT OR
+// OTHERWISE, ARISING FROM, OUT OF OR IN CONNECTION WITH THE SOFTWARE OR THE
+// USE OR OTHER DEALINGS IN THE SOFTWARE.
+
+var formatRegExp = /%[sdj%]/g;
+exports.format = function(f) {
+  if (!isString(f)) {
+    var objects = [];
+    for (var i = 0; i < arguments.length; i++) {
+      objects.push(inspect(arguments[i]));
+    }
+    return objects.join(' ');
+  }
+
+  var i = 1;
+  var args = arguments;
+  var len = args.length;
+  var str = String(f).replace(formatRegExp, function(x) {
+    if (x === '%%') return '%';
+    if (i >= len) return x;
+    switch (x) {
+      case '%s': return String(args[i++]);
+      case '%d': return Number(args[i++]);
+      case '%j':
+        try {
+          return JSON.stringify(args[i++]);
+        } catch (_) {
+          return '[Circular]';
+        }
+      default:
+        return x;
+    }
+  });
+  for (var x = args[i]; i < len; x = args[++i]) {
+    if (isNull(x) || !isObject(x)) {
+      str += ' ' + x;
+    } else {
+      str += ' ' + inspect(x);
+    }
+  }
+  return str;
+};
+
+
+// Mark that a method should not be used.
+// Returns a modified function which warns once by default.
+// If --no-deprecation is set, then it is a no-op.
+exports.deprecate = function(fn, msg) {
+  // Allow for deprecating things in the process of starting up.
+  if (isUndefined(global.process)) {
+    return function() {
+      return exports.deprecate(fn, msg).apply(this, arguments);
+    };
+  }
+
+  if (process.noDeprecation === true) {
+    return fn;
+  }
+
+  var warned = false;
+  function deprecated() {
+    if (!warned) {
+      if (process.throwDeprecation) {
+        throw new Error(msg);
+      } else if (process.traceDeprecation) {
+        console.trace(msg);
+      } else {
+        console.error(msg);
+      }
+      warned = true;
+    }
+    return fn.apply(this, arguments);
+  }
+
+  return deprecated;
+};
+
+
+var debugs = {};
+var debugEnviron;
+exports.debuglog = function(set) {
+  if (isUndefined(debugEnviron))
+    debugEnviron = Object({"NODE_ENV":"production"}).NODE_DEBUG || '';
+  set = set.toUpperCase();
+  if (!debugs[set]) {
+    if (new RegExp('\\b' + set + '\\b', 'i').test(debugEnviron)) {
+      var pid = process.pid;
+      debugs[set] = function() {
+        var msg = exports.format.apply(exports, arguments);
+        console.error('%s %d: %s', set, pid, msg);
+      };
+    } else {
+      debugs[set] = function() {};
+    }
+  }
+  return debugs[set];
+};
+
+
+/**
+ * Echos the value of a value. Trys to print the value out
+ * in the best way possible given the different types.
+ *
+ * @param {Object} obj The object to print out.
+ * @param {Object} opts Optional options object that alters the output.
+ */
+/* legacy: obj, showHidden, depth, colors*/
+function inspect(obj, opts) {
+  // default options
+  var ctx = {
+    seen: [],
+    stylize: stylizeNoColor
+  };
+  // legacy...
+  if (arguments.length >= 3) ctx.depth = arguments[2];
+  if (arguments.length >= 4) ctx.colors = arguments[3];
+  if (isBoolean(opts)) {
+    // legacy...
+    ctx.showHidden = opts;
+  } else if (opts) {
+    // got an "options" object
+    exports._extend(ctx, opts);
+  }
+  // set default options
+  if (isUndefined(ctx.showHidden)) ctx.showHidden = false;
+  if (isUndefined(ctx.depth)) ctx.depth = 2;
+  if (isUndefined(ctx.colors)) ctx.colors = false;
+  if (isUndefined(ctx.customInspect)) ctx.customInspect = true;
+  if (ctx.colors) ctx.stylize = stylizeWithColor;
+  return formatValue(ctx, obj, ctx.depth);
+}
+exports.inspect = inspect;
+
+
+// http://en.wikipedia.org/wiki/ANSI_escape_code#graphics
+inspect.colors = {
+  'bold' : [1, 22],
+  'italic' : [3, 23],
+  'underline' : [4, 24],
+  'inverse' : [7, 27],
+  'white' : [37, 39],
+  'grey' : [90, 39],
+  'black' : [30, 39],
+  'blue' : [34, 39],
+  'cyan' : [36, 39],
+  'green' : [32, 39],
+  'magenta' : [35, 39],
+  'red' : [31, 39],
+  'yellow' : [33, 39]
+};
+
+// Don't use 'blue' not visible on cmd.exe
+inspect.styles = {
+  'special': 'cyan',
+  'number': 'yellow',
+  'boolean': 'yellow',
+  'undefined': 'grey',
+  'null': 'bold',
+  'string': 'green',
+  'date': 'magenta',
+  // "name": intentionally not styling
+  'regexp': 'red'
+};
+
+
+function stylizeWithColor(str, styleType) {
+  var style = inspect.styles[styleType];
+
+  if (style) {
+    return '\u001b[' + inspect.colors[style][0] + 'm' + str +
+           '\u001b[' + inspect.colors[style][1] + 'm';
+  } else {
+    return str;
+  }
+}
+
+
+function stylizeNoColor(str, styleType) {
+  return str;
+}
+
+
+function arrayToHash(array) {
+  var hash = {};
+
+  array.forEach(function(val, idx) {
+    hash[val] = true;
+  });
+
+  return hash;
+}
+
+
+function formatValue(ctx, value, recurseTimes) {
+  // Provide a hook for user-specified inspect functions.
+  // Check that value is an object with an inspect function on it
+  if (ctx.customInspect &&
+      value &&
+      isFunction(value.inspect) &&
+      // Filter out the util module, it's inspect function is special
+      value.inspect !== exports.inspect &&
+      // Also filter out any prototype objects using the circular check.
+      !(value.constructor && value.constructor.prototype === value)) {
+    var ret = value.inspect(recurseTimes, ctx);
+    if (!isString(ret)) {
+      ret = formatValue(ctx, ret, recurseTimes);
+    }
+    return ret;
+  }
+
+  // Primitive types cannot have properties
+  var primitive = formatPrimitive(ctx, value);
+  if (primitive) {
+    return primitive;
+  }
+
+  // Look up the keys of the object.
+  var keys = Object.keys(value);
+  var visibleKeys = arrayToHash(keys);
+
+  if (ctx.showHidden) {
+    keys = Object.getOwnPropertyNames(value);
+  }
+
+  // IE doesn't make error fields non-enumerable
+  // http://msdn.microsoft.com/en-us/library/ie/dww52sbt(v=vs.94).aspx
+  if (isError(value)
+      && (keys.indexOf('message') >= 0 || keys.indexOf('description') >= 0)) {
+    return formatError(value);
+  }
+
+  // Some type of object without properties can be shortcutted.
+  if (keys.length === 0) {
+    if (isFunction(value)) {
+      var name = value.name ? ': ' + value.name : '';
+      return ctx.stylize('[Function' + name + ']', 'special');
+    }
+    if (isRegExp(value)) {
+      return ctx.stylize(RegExp.prototype.toString.call(value), 'regexp');
+    }
+    if (isDate(value)) {
+      return ctx.stylize(Date.prototype.toString.call(value), 'date');
+    }
+    if (isError(value)) {
+      return formatError(value);
+    }
+  }
+
+  var base = '', array = false, braces = ['{', '}'];
+
+  // Make Array say that they are Array
+  if (isArray(value)) {
+    array = true;
+    braces = ['[', ']'];
+  }
+
+  // Make functions say that they are functions
+  if (isFunction(value)) {
+    var n = value.name ? ': ' + value.name : '';
+    base = ' [Function' + n + ']';
+  }
+
+  // Make RegExps say that they are RegExps
+  if (isRegExp(value)) {
+    base = ' ' + RegExp.prototype.toString.call(value);
+  }
+
+  // Make dates with properties first say the date
+  if (isDate(value)) {
+    base = ' ' + Date.prototype.toUTCString.call(value);
+  }
+
+  // Make error with message first say the error
+  if (isError(value)) {
+    base = ' ' + formatError(value);
+  }
+
+  if (keys.length === 0 && (!array || value.length == 0)) {
+    return braces[0] + base + braces[1];
+  }
+
+  if (recurseTimes < 0) {
+    if (isRegExp(value)) {
+      return ctx.stylize(RegExp.prototype.toString.call(value), 'regexp');
+    } else {
+      return ctx.stylize('[Object]', 'special');
+    }
+  }
+
+  ctx.seen.push(value);
+
+  var output;
+  if (array) {
+    output = formatArray(ctx, value, recurseTimes, visibleKeys, keys);
+  } else {
+    output = keys.map(function(key) {
+      return formatProperty(ctx, value, recurseTimes, visibleKeys, key, array);
+    });
+  }
+
+  ctx.seen.pop();
+
+  return reduceToSingleString(output, base, braces);
+}
+
+
+function formatPrimitive(ctx, value) {
+  if (isUndefined(value))
+    return ctx.stylize('undefined', 'undefined');
+  if (isString(value)) {
+    var simple = '\'' + JSON.stringify(value).replace(/^"|"$/g, '')
+                                             .replace(/'/g, "\\'")
+                                             .replace(/\\"/g, '"') + '\'';
+    return ctx.stylize(simple, 'string');
+  }
+  if (isNumber(value))
+    return ctx.stylize('' + value, 'number');
+  if (isBoolean(value))
+    return ctx.stylize('' + value, 'boolean');
+  // For some reason typeof null is "object", so special case here.
+  if (isNull(value))
+    return ctx.stylize('null', 'null');
+}
+
+
+function formatError(value) {
+  return '[' + Error.prototype.toString.call(value) + ']';
+}
+
+
+function formatArray(ctx, value, recurseTimes, visibleKeys, keys) {
+  var output = [];
+  for (var i = 0, l = value.length; i < l; ++i) {
+    if (hasOwnProperty(value, String(i))) {
+      output.push(formatProperty(ctx, value, recurseTimes, visibleKeys,
+          String(i), true));
+    } else {
+      output.push('');
+    }
+  }
+  keys.forEach(function(key) {
+    if (!key.match(/^\d+$/)) {
+      output.push(formatProperty(ctx, value, recurseTimes, visibleKeys,
+          key, true));
+    }
+  });
+  return output;
+}
+
+
+function formatProperty(ctx, value, recurseTimes, visibleKeys, key, array) {
+  var name, str, desc;
+  desc = Object.getOwnPropertyDescriptor(value, key) || { value: value[key] };
+  if (desc.get) {
+    if (desc.set) {
+      str = ctx.stylize('[Getter/Setter]', 'special');
+    } else {
+      str = ctx.stylize('[Getter]', 'special');
+    }
+  } else {
+    if (desc.set) {
+      str = ctx.stylize('[Setter]', 'special');
+    }
+  }
+  if (!hasOwnProperty(visibleKeys, key)) {
+    name = '[' + key + ']';
+  }
+  if (!str) {
+    if (ctx.seen.indexOf(desc.value) < 0) {
+      if (isNull(recurseTimes)) {
+        str = formatValue(ctx, desc.value, null);
+      } else {
+        str = formatValue(ctx, desc.value, recurseTimes - 1);
+      }
+      if (str.indexOf('\n') > -1) {
+        if (array) {
+          str = str.split('\n').map(function(line) {
+            return '  ' + line;
+          }).join('\n').substr(2);
+        } else {
+          str = '\n' + str.split('\n').map(function(line) {
+            return '   ' + line;
+          }).join('\n');
+        }
+      }
+    } else {
+      str = ctx.stylize('[Circular]', 'special');
+    }
+  }
+  if (isUndefined(name)) {
+    if (array && key.match(/^\d+$/)) {
+      return str;
+    }
+    name = JSON.stringify('' + key);
+    if (name.match(/^"([a-zA-Z_][a-zA-Z_0-9]*)"$/)) {
+      name = name.substr(1, name.length - 2);
+      name = ctx.stylize(name, 'name');
+    } else {
+      name = name.replace(/'/g, "\\'")
+                 .replace(/\\"/g, '"')
+                 .replace(/(^"|"$)/g, "'");
+      name = ctx.stylize(name, 'string');
+    }
+  }
+
+  return name + ': ' + str;
+}
+
+
+function reduceToSingleString(output, base, braces) {
+  var numLinesEst = 0;
+  var length = output.reduce(function(prev, cur) {
+    numLinesEst++;
+    if (cur.indexOf('\n') >= 0) numLinesEst++;
+    return prev + cur.replace(/\u001b\[\d\d?m/g, '').length + 1;
+  }, 0);
+
+  if (length > 60) {
+    return braces[0] +
+           (base === '' ? '' : base + '\n ') +
+           ' ' +
+           output.join(',\n  ') +
+           ' ' +
+           braces[1];
+  }
+
+  return braces[0] + base + ' ' + output.join(', ') + ' ' + braces[1];
+}
+
+
+// NOTE: These type checking functions intentionally don't use `instanceof`
+// because it is fragile and can be easily faked with `Object.create()`.
+function isArray(ar) {
+  return Array.isArray(ar);
+}
+exports.isArray = isArray;
+
+function isBoolean(arg) {
+  return typeof arg === 'boolean';
+}
+exports.isBoolean = isBoolean;
+
+function isNull(arg) {
+  return arg === null;
+}
+exports.isNull = isNull;
+
+function isNullOrUndefined(arg) {
+  return arg == null;
+}
+exports.isNullOrUndefined = isNullOrUndefined;
+
+function isNumber(arg) {
+  return typeof arg === 'number';
+}
+exports.isNumber = isNumber;
+
+function isString(arg) {
+  return typeof arg === 'string';
+}
+exports.isString = isString;
+
+function isSymbol(arg) {
+  return typeof arg === 'symbol';
+}
+exports.isSymbol = isSymbol;
+
+function isUndefined(arg) {
+  return arg === void 0;
+}
+exports.isUndefined = isUndefined;
+
+function isRegExp(re) {
+  return isObject(re) && objectToString(re) === '[object RegExp]';
+}
+exports.isRegExp = isRegExp;
+
+function isObject(arg) {
+  return typeof arg === 'object' && arg !== null;
+}
+exports.isObject = isObject;
+
+function isDate(d) {
+  return isObject(d) && objectToString(d) === '[object Date]';
+}
+exports.isDate = isDate;
+
+function isError(e) {
+  return isObject(e) &&
+      (objectToString(e) === '[object Error]' || e instanceof Error);
+}
+exports.isError = isError;
+
+function isFunction(arg) {
+  return typeof arg === 'function';
+}
+exports.isFunction = isFunction;
+
+function isPrimitive(arg) {
+  return arg === null ||
+         typeof arg === 'boolean' ||
+         typeof arg === 'number' ||
+         typeof arg === 'string' ||
+         typeof arg === 'symbol' ||  // ES6 symbol
+         typeof arg === 'undefined';
+}
+exports.isPrimitive = isPrimitive;
+
+exports.isBuffer = __webpack_require__(1136);
+
+function objectToString(o) {
+  return Object.prototype.toString.call(o);
+}
+
+
+function pad(n) {
+  return n < 10 ? '0' + n.toString(10) : n.toString(10);
+}
+
+
+var months = ['Jan', 'Feb', 'Mar', 'Apr', 'May', 'Jun', 'Jul', 'Aug', 'Sep',
+              'Oct', 'Nov', 'Dec'];
+
+// 26 Feb 16:19:34
+function timestamp() {
+  var d = new Date();
+  var time = [pad(d.getHours()),
+              pad(d.getMinutes()),
+              pad(d.getSeconds())].join(':');
+  return [d.getDate(), months[d.getMonth()], time].join(' ');
+}
+
+
+// log is just a thin wrapper to console.log that prepends a timestamp
+exports.log = function() {
+  console.log('%s - %s', timestamp(), exports.format.apply(exports, arguments));
+};
+
+
+/**
+ * Inherit the prototype methods from one constructor into another.
+ *
+ * The Function.prototype.inherits from lang.js rewritten as a standalone
+ * function (not on Function.prototype). NOTE: If this file is to be loaded
+ * during bootstrapping this function needs to be rewritten using some native
+ * functions as prototype setup using normal JavaScript does not work as
+ * expected during bootstrapping (see mirror.js in r114903).
+ *
+ * @param {function} ctor Constructor function which needs to inherit the
+ *     prototype.
+ * @param {function} superCtor Constructor function to inherit prototype from.
+ */
+exports.inherits = __webpack_require__(1137);
+
+exports._extend = function(origin, add) {
+  // Don't do anything if add isn't an object
+  if (!add || !isObject(add)) return origin;
+
+  var keys = Object.keys(add);
+  var i = keys.length;
+  while (i--) {
+    origin[keys[i]] = add[keys[i]];
+  }
+  return origin;
+};
+
+function hasOwnProperty(obj, prop) {
+  return Object.prototype.hasOwnProperty.call(obj, prop);
+}
+
+/* WEBPACK VAR INJECTION */}.call(exports, __webpack_require__(11), __webpack_require__(149)))
+
+/***/ }),
+
+/***/ 1981:
+/***/ (function(module, exports, __webpack_require__) {
+
+"use strict";
+
+
+__webpack_require__(85);
+
+var _yoastseo = __webpack_require__(148);
+
+var Jed = __webpack_require__(140); /* global wpseoAdminL10n */
+/* global ajaxurl */
+/* global require */
+
+var TaxonomyAssessor = __webpack_require__(1257);
+var isUndefined = __webpack_require__(48);
+
+(function ($) {
+	var i18n = new Jed({
+		domain: "js-text-analysis",
+		locale_data: {
+			"js-text-analysis": {
+				"": {}
+			}
+		}
+	});
+
+	/**
+  * Constructs the recalculate score.
+  *
+  * @param {int} totalCount The total amount of items to calculate.
+  *
+  * @constructor
+  */
+	var YoastRecalculateScore = function YoastRecalculateScore(totalCount) {
+		// Sets the total count
+		this.totalCount = totalCount;
+		this.oncomplete = false;
+
+		this.setupAssessors();
+
+		$("#wpseo_count_total").html(totalCount);
+
+		jQuery("#wpseo_progressbar").progressbar({ value: 0 });
+	};
+
+	/**
+  * Sets up the Assessors needed for the recalculation.
+  *
+  * @returns {void}
+  */
+	YoastRecalculateScore.prototype.setupAssessors = function () {
+		var postAssessor = new _yoastseo.SEOAssessor(i18n);
+		var taxonomyAssessor = new TaxonomyAssessor(i18n);
+
+		this.validAssessors = {
+			post: postAssessor,
+			term: taxonomyAssessor
+		};
+	};
+
+	/**
+  * Starts the recalculation
+  *
+  * @param {int} itemsToFetch     The amount of items to fetch.
+  * @param {string} fetchType      The fetch type.
+  * @param {string} idField        The ID field to extract from each item.
+  * @param {Function|bool} callback Callback when calculating has been completed.
+  *
+  * @returns {void}
+  */
+	YoastRecalculateScore.prototype.start = function (itemsToFetch, fetchType, idField, callback) {
+		if (!this.validAssessors.hasOwnProperty(fetchType)) {
+			throw new Error("Unknown fetch type of " + fetchType + " given.");
+		}
+
+		this.fetchType = fetchType;
+		this.itemsToFetch = itemsToFetch;
+		this.idField = idField;
+		this.oncomplete = callback;
+
+		this.assessor = this.validAssessors[fetchType];
+
+		this.getItemsToRecalculate(1);
+	};
+
+	/**
+  * Updates the progressbar
+  *
+  * @param {int} totalPosts Total amount of posts.
+  *
+  * @returns {void}
+  */
+	YoastRecalculateScore.prototype.updateProgressBar = function (totalPosts) {
+		var currentValue = jQuery("#wpseo_count").text();
+		var newValue = parseInt(currentValue, 10) + totalPosts;
+		var newWidth = newValue * (100 / this.totalCount);
+
+		jQuery("#wpseo_progressbar").progressbar("value", newWidth);
+
+		this.updateCountElement(newValue);
+	};
+
+	/**
+  * Updates the element with the new count value
+  *
+  * @param {int} newValue The new value for count element.
+  *
+  * @returns {void}
+  */
+	YoastRecalculateScore.prototype.updateCountElement = function (newValue) {
+		jQuery("#wpseo_count").html(newValue);
+	};
+
+	/**
+  * Calculate the scores
+  *
+  * @param {int}   totalItems Total amount of items.
+  * @param {array} items       The items to calculate the score for.
+  *
+  * @returns {array} The calculated scores
+  */
+	YoastRecalculateScore.prototype.calculateScores = function (totalItems, items) {
+		var scores = [];
+		for (var i = 0; i < totalItems; i++) {
+			scores.push(this.getScore(items[i]));
+		}
+
+		return scores;
+	};
+
+	/**
+  * Returns the score
+  *
+  * @param {json} item Item to get te score for.
+  *
+  * @returns {{item_id: int, score}} Object with score for item.
+  */
+	YoastRecalculateScore.prototype.getScore = function (item) {
+		return {
+			item_id: this.getItemID(item),
+			taxonomy: item.taxonomy ? item.taxonomy : "",
+			score: this.calculateItemScore(item)
+		};
+	};
+
+	/**
+  * Returns the item id
+  *
+  * @param {json} item Item to get the id from.
+  *
+  * @returns {int} The id from the item.
+  */
+	YoastRecalculateScore.prototype.getItemID = function (item) {
+		this.itemsToFetch--;
+
+		return item[this.idField];
+	};
+
+	/**
+  * Pass the post to the analyzer to calculates it's core
+  *
+  * @param {Object} item Item to calculate the score for.
+  *
+  * @returns {void}
+  */
+	YoastRecalculateScore.prototype.calculateItemScore = function (item) {
+		var tempPaper = new _yoastseo.Paper(item.text, {
+			keyword: item.keyword,
+			url: item.url,
+			locale: wpseoAdminL10n.contentLocale,
+			description: item.meta,
+			title: item.pageTitle
+		});
+
+		var tempAssessor = this.assessor;
+
+		tempAssessor.assess(tempPaper);
+
+		return tempAssessor.calculateOverallScore();
+	};
+
+	/**
+  * Parse the response given by request in getItemsToRecalculate.
+  *
+  * @param {Object} response Response to parse.
+  *
+  * @returns {void}
+  */
+	YoastRecalculateScore.prototype.parseResponse = function (response) {
+		if (response !== "" && response !== null) {
+			if (!isUndefined(response.total_items)) {
+				var scores = this.calculateScores(response.total_items, response.items);
+
+				this.sendScores(scores);
+
+				this.updateProgressBar(response.total_items);
+			}
+
+			if (isUndefined(response.next_page)) {
+				this.onCompleteRequest();
+			} else {
+				this.getItemsToRecalculate(response.next_page);
+			}
+
+			return true;
+		}
+
+		this.onCompleteRequest();
+	};
+
+	/**
+  * Run the oncomplete method when the process is done..
+  *
+  * @returns {void}
+  */
+	YoastRecalculateScore.prototype.onCompleteRequest = function () {
+		// When there is nothing to do.
+		if (this.oncomplete !== false) {
+			this.oncomplete();
+			this.oncomplete = false;
+		}
+	};
+
+	/**
+  * Sends the scores to the backend
+  *
+  * @param {array} scores Scores to send.
+  *
+  * @returns {void}
+  */
+	YoastRecalculateScore.prototype.sendScores = function (scores) {
+		jQuery.post(ajaxurl, {
+			action: "wpseo_update_score",
+			nonce: jQuery("#wpseo_recalculate_nonce").val(),
+			scores: scores,
+			type: this.fetchType
+		});
+	};
+
+	/**
+  * Get the posts which have to be recalculated.
+  *
+  * @param {int} currentPage The current page.
+  *
+  * @returns {void}
+  */
+	YoastRecalculateScore.prototype.getItemsToRecalculate = function (currentPage) {
+		jQuery.post(ajaxurl, {
+			action: "wpseo_recalculate_scores",
+			nonce: jQuery("#wpseo_recalculate_nonce").val(),
+			paged: currentPage,
+			type: this.fetchType
+		}, this.parseResponse.bind(this), "json");
+	};
+
+	/**
+  * Starting the recalculation process
+  *
+  * @param {object} response The response.
+  *
+  * @returns {void}
+  */
+	function startRecalculate(response) {
+		var PostsToFetch = parseInt(response.posts, 10);
+		var TermsToFetch = parseInt(response.terms, 10);
+
+		var RecalculateScore = new YoastRecalculateScore(PostsToFetch + TermsToFetch);
+
+		RecalculateScore.start(PostsToFetch, "post", "post_id", function () {
+			RecalculateScore.start(TermsToFetch, "term", "term_id", false);
+		});
+	}
+
+	/**
+  * Initializes the event handler for the recalculate button.
+  *
+  * @returns {void}
+  */
+	function init() {
+		var recalculateLink = jQuery("#wpseo_recalculate_link");
+
+		if (!isUndefined(recalculateLink)) {
+			recalculateLink.click(function () {
+				// Reset the count element and the progressbar
+				jQuery("#wpseo_count").text(0);
+
+				$.post(ajaxurl, {
+					action: "wpseo_recalculate_total",
+					nonce: jQuery("#wpseo_recalculate_nonce").val()
+				}, startRecalculate, "json");
+			});
+
+			if (recalculateLink.data("open")) {
+				recalculateLink.trigger("click");
+			}
+		}
+	}
+
+	$(init);
+})(jQuery);
+
+/***/ }),
+
+/***/ 48:
 /***/ (function(module, exports) {
 
-eval("if (typeof Object.create === 'function') {\n  // implementation from standard node.js 'util' module\n  module.exports = function inherits(ctor, superCtor) {\n    ctor.super_ = superCtor\n    ctor.prototype = Object.create(superCtor.prototype, {\n      constructor: {\n        value: ctor,\n        enumerable: false,\n        writable: true,\n        configurable: true\n      }\n    });\n  };\n} else {\n  // old school shim for old browsers\n  module.exports = function inherits(ctor, superCtor) {\n    ctor.super_ = superCtor\n    var TempCtor = function () {}\n    TempCtor.prototype = superCtor.prototype\n    ctor.prototype = new TempCtor()\n    ctor.prototype.constructor = ctor\n  }\n}\n//# sourceURL=[module]\n//# sourceMappingURL=data:application/json;charset=utf-8;base64,eyJ2ZXJzaW9uIjozLCJmaWxlIjoiMTE0NS5qcyIsInNvdXJjZXMiOlsid2VicGFjazovLy8vVXNlcnMvb21hcnJlaXNzL3dwL1ZWVi93d3cvd29yZHByZXNzLWRlZmF1bHQvcHVibGljX2h0bWwvd3AtY29udGVudC9wbHVnaW5zL3dvcmRwcmVzcy1zZW8vbm9kZV9tb2R1bGVzL3V0aWwvbm9kZV9tb2R1bGVzL2luaGVyaXRzL2luaGVyaXRzX2Jyb3dzZXIuanM/MzdkYiJdLCJzb3VyY2VzQ29udGVudCI6WyJpZiAodHlwZW9mIE9iamVjdC5jcmVhdGUgPT09ICdmdW5jdGlvbicpIHtcbiAgLy8gaW1wbGVtZW50YXRpb24gZnJvbSBzdGFuZGFyZCBub2RlLmpzICd1dGlsJyBtb2R1bGVcbiAgbW9kdWxlLmV4cG9ydHMgPSBmdW5jdGlvbiBpbmhlcml0cyhjdG9yLCBzdXBlckN0b3IpIHtcbiAgICBjdG9yLnN1cGVyXyA9IHN1cGVyQ3RvclxuICAgIGN0b3IucHJvdG90eXBlID0gT2JqZWN0LmNyZWF0ZShzdXBlckN0b3IucHJvdG90eXBlLCB7XG4gICAgICBjb25zdHJ1Y3Rvcjoge1xuICAgICAgICB2YWx1ZTogY3RvcixcbiAgICAgICAgZW51bWVyYWJsZTogZmFsc2UsXG4gICAgICAgIHdyaXRhYmxlOiB0cnVlLFxuICAgICAgICBjb25maWd1cmFibGU6IHRydWVcbiAgICAgIH1cbiAgICB9KTtcbiAgfTtcbn0gZWxzZSB7XG4gIC8vIG9sZCBzY2hvb2wgc2hpbSBmb3Igb2xkIGJyb3dzZXJzXG4gIG1vZHVsZS5leHBvcnRzID0gZnVuY3Rpb24gaW5oZXJpdHMoY3Rvciwgc3VwZXJDdG9yKSB7XG4gICAgY3Rvci5zdXBlcl8gPSBzdXBlckN0b3JcbiAgICB2YXIgVGVtcEN0b3IgPSBmdW5jdGlvbiAoKSB7fVxuICAgIFRlbXBDdG9yLnByb3RvdHlwZSA9IHN1cGVyQ3Rvci5wcm90b3R5cGVcbiAgICBjdG9yLnByb3RvdHlwZSA9IG5ldyBUZW1wQ3RvcigpXG4gICAgY3Rvci5wcm90b3R5cGUuY29uc3RydWN0b3IgPSBjdG9yXG4gIH1cbn1cblxuXG5cbi8vLy8vLy8vLy8vLy8vLy8vL1xuLy8gV0VCUEFDSyBGT09URVJcbi8vIC9Vc2Vycy9vbWFycmVpc3Mvd3AvVlZWL3d3dy93b3JkcHJlc3MtZGVmYXVsdC9wdWJsaWNfaHRtbC93cC1jb250ZW50L3BsdWdpbnMvd29yZHByZXNzLXNlby9ub2RlX21vZHVsZXMvdXRpbC9ub2RlX21vZHVsZXMvaW5oZXJpdHMvaW5oZXJpdHNfYnJvd3Nlci5qc1xuLy8gbW9kdWxlIGlkID0gMTE0NVxuLy8gbW9kdWxlIGNodW5rcyA9IDAgNCAxMCJdLCJtYXBwaW5ncyI6IkFBQUE7QUFDQTtBQUNBO0FBQ0E7QUFDQTtBQUNBO0FBQ0E7QUFDQTtBQUNBO0FBQ0E7QUFDQTtBQUNBO0FBQ0E7QUFDQTtBQUNBO0FBQ0E7QUFDQTtBQUNBO0FBQ0E7QUFDQTtBQUNBO0FBQ0E7QUFDQTsiLCJzb3VyY2VSb290IjoiIn0=\n//# sourceURL=webpack-internal:///1145\n");
+/**
+ * Checks if `value` is `undefined`.
+ *
+ * @static
+ * @since 0.1.0
+ * @memberOf _
+ * @category Lang
+ * @param {*} value The value to check.
+ * @returns {boolean} Returns `true` if `value` is `undefined`, else `false`.
+ * @example
+ *
+ * _.isUndefined(void 0);
+ * // => true
+ *
+ * _.isUndefined(null);
+ * // => false
+ */
+function isUndefined(value) {
+  return value === undefined;
+}
+
+module.exports = isUndefined;
+
 
 /***/ }),
 
-/***/ 1265:
+/***/ 85:
 /***/ (function(module, exports, __webpack_require__) {
 
 "use strict";
-eval("\n\nvar _yoastseo = __webpack_require__(172);\n\nvar _assessments$seo = _yoastseo.assessments.seo,\n    IntroductionKeywordAssessment = _assessments$seo.IntroductionKeywordAssessment,\n    KeyphraseLengthAssessment = _assessments$seo.KeyphraseLengthAssessment,\n    KeywordDensityAssessment = _assessments$seo.KeywordDensityAssessment,\n    KeywordStopWordsAssessment = _assessments$seo.KeywordStopWordsAssessment,\n    MetaDescriptionKeywordAssessment = _assessments$seo.MetaDescriptionKeywordAssessment,\n    MetaDescriptionLengthAssessment = _assessments$seo.MetaDescriptionLengthAssessment,\n    TitleKeywordAssessment = _assessments$seo.TitleKeywordAssessment,\n    PageTitleWidthAssessment = _assessments$seo.PageTitleWidthAssessment,\n    UrlKeywordAssessment = _assessments$seo.UrlKeywordAssessment,\n    UrlLengthAssessment = _assessments$seo.UrlLengthAssessment,\n    UrlStopWordsAssessment = _assessments$seo.UrlStopWordsAssessment,\n    TaxonomyTextLengthAssessment = _assessments$seo.TaxonomyTextLengthAssessment;\n\n/**\n * Creates the Assessor\n *\n * @param {object} i18n The i18n object used for translations.\n * @constructor\n */\n\nvar TaxonomyAssessor = function TaxonomyAssessor(i18n) {\n\t_yoastseo.Assessor.call(this, i18n);\n\n\tthis._assessments = [new IntroductionKeywordAssessment(), new KeyphraseLengthAssessment(), new KeywordDensityAssessment(), KeywordStopWordsAssessment, new MetaDescriptionKeywordAssessment(), new MetaDescriptionLengthAssessment(), TaxonomyTextLengthAssessment, new TitleKeywordAssessment(), new PageTitleWidthAssessment(), new UrlKeywordAssessment(), new UrlLengthAssessment(), UrlStopWordsAssessment];\n};\n\nmodule.exports = TaxonomyAssessor;\n\n__webpack_require__(178).inherits(module.exports, _yoastseo.Assessor);//# sourceURL=[module]\n//# sourceMappingURL=data:application/json;charset=utf-8;base64,eyJ2ZXJzaW9uIjozLCJmaWxlIjoiMTI2NS5qcyIsInNvdXJjZXMiOlsid2VicGFjazovLy9qcy9zcmMvYXNzZXNzb3JzL3RheG9ub215QXNzZXNzb3IuanM/MTVmNSJdLCJzb3VyY2VzQ29udGVudCI6WyJpbXBvcnQge1xuXHRBc3Nlc3Nvcixcblx0YXNzZXNzbWVudHMsXG59IGZyb20gXCJ5b2FzdHNlb1wiO1xuXG5jb25zdCB7XG5cdEludHJvZHVjdGlvbktleXdvcmRBc3Nlc3NtZW50LFxuXHRLZXlwaHJhc2VMZW5ndGhBc3Nlc3NtZW50LFxuXHRLZXl3b3JkRGVuc2l0eUFzc2Vzc21lbnQsXG5cdEtleXdvcmRTdG9wV29yZHNBc3Nlc3NtZW50LFxuXHRNZXRhRGVzY3JpcHRpb25LZXl3b3JkQXNzZXNzbWVudCxcblx0TWV0YURlc2NyaXB0aW9uTGVuZ3RoQXNzZXNzbWVudCxcblx0VGl0bGVLZXl3b3JkQXNzZXNzbWVudCxcblx0UGFnZVRpdGxlV2lkdGhBc3Nlc3NtZW50LFxuXHRVcmxLZXl3b3JkQXNzZXNzbWVudCxcblx0VXJsTGVuZ3RoQXNzZXNzbWVudCxcblx0VXJsU3RvcFdvcmRzQXNzZXNzbWVudCxcblx0VGF4b25vbXlUZXh0TGVuZ3RoQXNzZXNzbWVudCxcbn0gPSBhc3Nlc3NtZW50cy5zZW87XG5cbi8qKlxuICogQ3JlYXRlcyB0aGUgQXNzZXNzb3JcbiAqXG4gKiBAcGFyYW0ge29iamVjdH0gaTE4biBUaGUgaTE4biBvYmplY3QgdXNlZCBmb3IgdHJhbnNsYXRpb25zLlxuICogQGNvbnN0cnVjdG9yXG4gKi9cbnZhciBUYXhvbm9teUFzc2Vzc29yID0gZnVuY3Rpb24oIGkxOG4gKSB7XG5cdEFzc2Vzc29yLmNhbGwoIHRoaXMsIGkxOG4gKTtcblxuXHR0aGlzLl9hc3Nlc3NtZW50cyA9IFtcblx0XHRuZXcgSW50cm9kdWN0aW9uS2V5d29yZEFzc2Vzc21lbnQoKSxcblx0XHRuZXcgS2V5cGhyYXNlTGVuZ3RoQXNzZXNzbWVudCgpLFxuXHRcdG5ldyBLZXl3b3JkRGVuc2l0eUFzc2Vzc21lbnQoKSxcblx0XHRLZXl3b3JkU3RvcFdvcmRzQXNzZXNzbWVudCxcblx0XHRuZXcgTWV0YURlc2NyaXB0aW9uS2V5d29yZEFzc2Vzc21lbnQoKSxcblx0XHRuZXcgTWV0YURlc2NyaXB0aW9uTGVuZ3RoQXNzZXNzbWVudCgpLFxuXHRcdFRheG9ub215VGV4dExlbmd0aEFzc2Vzc21lbnQsXG5cdFx0bmV3IFRpdGxlS2V5d29yZEFzc2Vzc21lbnQoKSxcblx0XHRuZXcgUGFnZVRpdGxlV2lkdGhBc3Nlc3NtZW50KCksXG5cdFx0bmV3IFVybEtleXdvcmRBc3Nlc3NtZW50KCksXG5cdFx0bmV3IFVybExlbmd0aEFzc2Vzc21lbnQoKSxcblx0XHRVcmxTdG9wV29yZHNBc3Nlc3NtZW50LFxuXHRdO1xufTtcblxubW9kdWxlLmV4cG9ydHMgPSBUYXhvbm9teUFzc2Vzc29yO1xuXG5yZXF1aXJlKCBcInV0aWxcIiApLmluaGVyaXRzKCBtb2R1bGUuZXhwb3J0cywgQXNzZXNzb3IgKTtcblxuXG5cbi8vIFdFQlBBQ0sgRk9PVEVSIC8vXG4vLyBqcy9zcmMvYXNzZXNzb3JzL3RheG9ub215QXNzZXNzb3IuanMiXSwibWFwcGluZ3MiOiI7O0FBQUE7QUFDQTtBQWlCQTtBQVpBO0FBQ0E7QUFDQTtBQUNBO0FBQ0E7QUFDQTtBQUNBO0FBQ0E7QUFDQTtBQUNBO0FBQ0E7QUFDQTtBQUNBO0FBRUE7Ozs7Ozs7QUFNQTtBQUNBO0FBQ0E7QUFDQTtBQWNBO0FBQ0E7QUFDQTtBQUNBO0FBQ0EiLCJzb3VyY2VSb290IjoiIn0=\n//# sourceURL=webpack-internal:///1265\n");
->>>>>>> 86028206
-
-/***/ }),
-
-/***/ 161:
-/***/ (function(module, exports, __webpack_require__) {
-
-eval("/**\n * @preserve jed.js https://github.com/SlexAxton/Jed\n */\n/*\n-----------\nA gettext compatible i18n library for modern JavaScript Applications\n\nby Alex Sexton - AlexSexton [at] gmail - @SlexAxton\n\nMIT License\n\nA jQuery Foundation project - requires CLA to contribute -\nhttps://contribute.jquery.org/CLA/\n\n\n\nJed offers the entire applicable GNU gettext spec'd set of\nfunctions, but also offers some nicer wrappers around them.\nThe api for gettext was written for a language with no function\noverloading, so Jed allows a little more of that.\n\nMany thanks to Joshua I. Miller - unrtst@cpan.org - who wrote\ngettext.js back in 2008. I was able to vet a lot of my ideas\nagainst his. I also made sure Jed passed against his tests\nin order to offer easy upgrades -- jsgettext.berlios.de\n*/\n(function (root, undef) {\n\n  // Set up some underscore-style functions, if you already have\n  // underscore, feel free to delete this section, and use it\n  // directly, however, the amount of functions used doesn't\n  // warrant having underscore as a full dependency.\n  // Underscore 1.3.0 was used to port and is licensed\n  // under the MIT License by Jeremy Ashkenas.\n  var ArrayProto    = Array.prototype,\n      ObjProto      = Object.prototype,\n      slice         = ArrayProto.slice,\n      hasOwnProp    = ObjProto.hasOwnProperty,\n      nativeForEach = ArrayProto.forEach,\n      breaker       = {};\n\n  // We're not using the OOP style _ so we don't need the\n  // extra level of indirection. This still means that you\n  // sub out for real `_` though.\n  var _ = {\n    forEach : function( obj, iterator, context ) {\n      var i, l, key;\n      if ( obj === null ) {\n        return;\n      }\n\n      if ( nativeForEach && obj.forEach === nativeForEach ) {\n        obj.forEach( iterator, context );\n      }\n      else if ( obj.length === +obj.length ) {\n        for ( i = 0, l = obj.length; i < l; i++ ) {\n          if ( i in obj && iterator.call( context, obj[i], i, obj ) === breaker ) {\n            return;\n          }\n        }\n      }\n      else {\n        for ( key in obj) {\n          if ( hasOwnProp.call( obj, key ) ) {\n            if ( iterator.call (context, obj[key], key, obj ) === breaker ) {\n              return;\n            }\n          }\n        }\n      }\n    },\n    extend : function( obj ) {\n      this.forEach( slice.call( arguments, 1 ), function ( source ) {\n        for ( var prop in source ) {\n          obj[prop] = source[prop];\n        }\n      });\n      return obj;\n    }\n  };\n  // END Miniature underscore impl\n\n  // Jed is a constructor function\n  var Jed = function ( options ) {\n    // Some minimal defaults\n    this.defaults = {\n      \"locale_data\" : {\n        \"messages\" : {\n          \"\" : {\n            \"domain\"       : \"messages\",\n            \"lang\"         : \"en\",\n            \"plural_forms\" : \"nplurals=2; plural=(n != 1);\"\n          }\n          // There are no default keys, though\n        }\n      },\n      // The default domain if one is missing\n      \"domain\" : \"messages\",\n      // enable debug mode to log untranslated strings to the console\n      \"debug\" : false\n    };\n\n    // Mix in the sent options with the default options\n    this.options = _.extend( {}, this.defaults, options );\n    this.textdomain( this.options.domain );\n\n    if ( options.domain && ! this.options.locale_data[ this.options.domain ] ) {\n      throw new Error('Text domain set to non-existent domain: `' + options.domain + '`');\n    }\n  };\n\n  // The gettext spec sets this character as the default\n  // delimiter for context lookups.\n  // e.g.: context\\u0004key\n  // If your translation company uses something different,\n  // just change this at any time and it will use that instead.\n  Jed.context_delimiter = String.fromCharCode( 4 );\n\n  function getPluralFormFunc ( plural_form_string ) {\n    return Jed.PF.compile( plural_form_string || \"nplurals=2; plural=(n != 1);\");\n  }\n\n  function Chain( key, i18n ){\n    this._key = key;\n    this._i18n = i18n;\n  }\n\n  // Create a chainable api for adding args prettily\n  _.extend( Chain.prototype, {\n    onDomain : function ( domain ) {\n      this._domain = domain;\n      return this;\n    },\n    withContext : function ( context ) {\n      this._context = context;\n      return this;\n    },\n    ifPlural : function ( num, pkey ) {\n      this._val = num;\n      this._pkey = pkey;\n      return this;\n    },\n    fetch : function ( sArr ) {\n      if ( {}.toString.call( sArr ) != '[object Array]' ) {\n        sArr = [].slice.call(arguments, 0);\n      }\n      return ( sArr && sArr.length ? Jed.sprintf : function(x){ return x; } )(\n        this._i18n.dcnpgettext(this._domain, this._context, this._key, this._pkey, this._val),\n        sArr\n      );\n    }\n  });\n\n  // Add functions to the Jed prototype.\n  // These will be the functions on the object that's returned\n  // from creating a `new Jed()`\n  // These seem redundant, but they gzip pretty well.\n  _.extend( Jed.prototype, {\n    // The sexier api start point\n    translate : function ( key ) {\n      return new Chain( key, this );\n    },\n\n    textdomain : function ( domain ) {\n      if ( ! domain ) {\n        return this._textdomain;\n      }\n      this._textdomain = domain;\n    },\n\n    gettext : function ( key ) {\n      return this.dcnpgettext.call( this, undef, undef, key );\n    },\n\n    dgettext : function ( domain, key ) {\n     return this.dcnpgettext.call( this, domain, undef, key );\n    },\n\n    dcgettext : function ( domain , key /*, category */ ) {\n      // Ignores the category anyways\n      return this.dcnpgettext.call( this, domain, undef, key );\n    },\n\n    ngettext : function ( skey, pkey, val ) {\n      return this.dcnpgettext.call( this, undef, undef, skey, pkey, val );\n    },\n\n    dngettext : function ( domain, skey, pkey, val ) {\n      return this.dcnpgettext.call( this, domain, undef, skey, pkey, val );\n    },\n\n    dcngettext : function ( domain, skey, pkey, val/*, category */) {\n      return this.dcnpgettext.call( this, domain, undef, skey, pkey, val );\n    },\n\n    pgettext : function ( context, key ) {\n      return this.dcnpgettext.call( this, undef, context, key );\n    },\n\n    dpgettext : function ( domain, context, key ) {\n      return this.dcnpgettext.call( this, domain, context, key );\n    },\n\n    dcpgettext : function ( domain, context, key/*, category */) {\n      return this.dcnpgettext.call( this, domain, context, key );\n    },\n\n    npgettext : function ( context, skey, pkey, val ) {\n      return this.dcnpgettext.call( this, undef, context, skey, pkey, val );\n    },\n\n    dnpgettext : function ( domain, context, skey, pkey, val ) {\n      return this.dcnpgettext.call( this, domain, context, skey, pkey, val );\n    },\n\n    // The most fully qualified gettext function. It has every option.\n    // Since it has every option, we can use it from every other method.\n    // This is the bread and butter.\n    // Technically there should be one more argument in this function for 'Category',\n    // but since we never use it, we might as well not waste the bytes to define it.\n    dcnpgettext : function ( domain, context, singular_key, plural_key, val ) {\n      // Set some defaults\n\n      plural_key = plural_key || singular_key;\n\n      // Use the global domain default if one\n      // isn't explicitly passed in\n      domain = domain || this._textdomain;\n\n      var fallback;\n\n      // Handle special cases\n\n      // No options found\n      if ( ! this.options ) {\n        // There's likely something wrong, but we'll return the correct key for english\n        // We do this by instantiating a brand new Jed instance with the default set\n        // for everything that could be broken.\n        fallback = new Jed();\n        return fallback.dcnpgettext.call( fallback, undefined, undefined, singular_key, plural_key, val );\n      }\n\n      // No translation data provided\n      if ( ! this.options.locale_data ) {\n        throw new Error('No locale data provided.');\n      }\n\n      if ( ! this.options.locale_data[ domain ] ) {\n        throw new Error('Domain `' + domain + '` was not found.');\n      }\n\n      if ( ! this.options.locale_data[ domain ][ \"\" ] ) {\n        throw new Error('No locale meta information provided.');\n      }\n\n      // Make sure we have a truthy key. Otherwise we might start looking\n      // into the empty string key, which is the options for the locale\n      // data.\n      if ( ! singular_key ) {\n        throw new Error('No translation key found.');\n      }\n\n      var key  = context ? context + Jed.context_delimiter + singular_key : singular_key,\n          locale_data = this.options.locale_data,\n          dict = locale_data[ domain ],\n          defaultConf = (locale_data.messages || this.defaults.locale_data.messages)[\"\"],\n          pluralForms = dict[\"\"].plural_forms || dict[\"\"][\"Plural-Forms\"] || dict[\"\"][\"plural-forms\"] || defaultConf.plural_forms || defaultConf[\"Plural-Forms\"] || defaultConf[\"plural-forms\"],\n          val_list,\n          res;\n\n      var val_idx;\n      if (val === undefined) {\n        // No value passed in; assume singular key lookup.\n        val_idx = 0;\n\n      } else {\n        // Value has been passed in; use plural-forms calculations.\n\n        // Handle invalid numbers, but try casting strings for good measure\n        if ( typeof val != 'number' ) {\n          val = parseInt( val, 10 );\n\n          if ( isNaN( val ) ) {\n            throw new Error('The number that was passed in is not a number.');\n          }\n        }\n\n        val_idx = getPluralFormFunc(pluralForms)(val);\n      }\n\n      // Throw an error if a domain isn't found\n      if ( ! dict ) {\n        throw new Error('No domain named `' + domain + '` could be found.');\n      }\n\n      val_list = dict[ key ];\n\n      // If there is no match, then revert back to\n      // english style singular/plural with the keys passed in.\n      if ( ! val_list || val_idx > val_list.length ) {\n        if (this.options.missing_key_callback) {\n          this.options.missing_key_callback(key, domain);\n        }\n        res = [ singular_key, plural_key ];\n\n        // collect untranslated strings\n        if (this.options.debug===true) {\n          console.log(res[ getPluralFormFunc(pluralForms)( val ) ]);\n        }\n        return res[ getPluralFormFunc()( val ) ];\n      }\n\n      res = val_list[ val_idx ];\n\n      // This includes empty strings on purpose\n      if ( ! res  ) {\n        res = [ singular_key, plural_key ];\n        return res[ getPluralFormFunc()( val ) ];\n      }\n      return res;\n    }\n  });\n\n\n  // We add in sprintf capabilities for post translation value interolation\n  // This is not internally used, so you can remove it if you have this\n  // available somewhere else, or want to use a different system.\n\n  // We _slightly_ modify the normal sprintf behavior to more gracefully handle\n  // undefined values.\n\n  /**\n   sprintf() for JavaScript 0.7-beta1\n   http://www.diveintojavascript.com/projects/javascript-sprintf\n\n   Copyright (c) Alexandru Marasteanu <alexaholic [at) gmail (dot] com>\n   All rights reserved.\n\n   Redistribution and use in source and binary forms, with or without\n   modification, are permitted provided that the following conditions are met:\n       * Redistributions of source code must retain the above copyright\n         notice, this list of conditions and the following disclaimer.\n       * Redistributions in binary form must reproduce the above copyright\n         notice, this list of conditions and the following disclaimer in the\n         documentation and/or other materials provided with the distribution.\n       * Neither the name of sprintf() for JavaScript nor the\n         names of its contributors may be used to endorse or promote products\n         derived from this software without specific prior written permission.\n\n   THIS SOFTWARE IS PROVIDED BY THE COPYRIGHT HOLDERS AND CONTRIBUTORS \"AS IS\" AND\n   ANY EXPRESS OR IMPLIED WARRANTIES, INCLUDING, BUT NOT LIMITED TO, THE IMPLIED\n   WARRANTIES OF MERCHANTABILITY AND FITNESS FOR A PARTICULAR PURPOSE ARE\n   DISCLAIMED. IN NO EVENT SHALL Alexandru Marasteanu BE LIABLE FOR ANY\n   DIRECT, INDIRECT, INCIDENTAL, SPECIAL, EXEMPLARY, OR CONSEQUENTIAL DAMAGES\n   (INCLUDING, BUT NOT LIMITED TO, PROCUREMENT OF SUBSTITUTE GOODS OR SERVICES;\n   LOSS OF USE, DATA, OR PROFITS; OR BUSINESS INTERRUPTION) HOWEVER CAUSED AND\n   ON ANY THEORY OF LIABILITY, WHETHER IN CONTRACT, STRICT LIABILITY, OR TORT\n   (INCLUDING NEGLIGENCE OR OTHERWISE) ARISING IN ANY WAY OUT OF THE USE OF THIS\n   SOFTWARE, EVEN IF ADVISED OF THE POSSIBILITY OF SUCH DAMAGE.\n  */\n  var sprintf = (function() {\n    function get_type(variable) {\n      return Object.prototype.toString.call(variable).slice(8, -1).toLowerCase();\n    }\n    function str_repeat(input, multiplier) {\n      for (var output = []; multiplier > 0; output[--multiplier] = input) {/* do nothing */}\n      return output.join('');\n    }\n\n    var str_format = function() {\n      if (!str_format.cache.hasOwnProperty(arguments[0])) {\n        str_format.cache[arguments[0]] = str_format.parse(arguments[0]);\n      }\n      return str_format.format.call(null, str_format.cache[arguments[0]], arguments);\n    };\n\n    str_format.format = function(parse_tree, argv) {\n      var cursor = 1, tree_length = parse_tree.length, node_type = '', arg, output = [], i, k, match, pad, pad_character, pad_length;\n      for (i = 0; i < tree_length; i++) {\n        node_type = get_type(parse_tree[i]);\n        if (node_type === 'string') {\n          output.push(parse_tree[i]);\n        }\n        else if (node_type === 'array') {\n          match = parse_tree[i]; // convenience purposes only\n          if (match[2]) { // keyword argument\n            arg = argv[cursor];\n            for (k = 0; k < match[2].length; k++) {\n              if (!arg.hasOwnProperty(match[2][k])) {\n                throw(sprintf('[sprintf] property \"%s\" does not exist', match[2][k]));\n              }\n              arg = arg[match[2][k]];\n            }\n          }\n          else if (match[1]) { // positional argument (explicit)\n            arg = argv[match[1]];\n          }\n          else { // positional argument (implicit)\n            arg = argv[cursor++];\n          }\n\n          if (/[^s]/.test(match[8]) && (get_type(arg) != 'number')) {\n            throw(sprintf('[sprintf] expecting number but found %s', get_type(arg)));\n          }\n\n          // Jed EDIT\n          if ( typeof arg == 'undefined' || arg === null ) {\n            arg = '';\n          }\n          // Jed EDIT\n\n          switch (match[8]) {\n            case 'b': arg = arg.toString(2); break;\n            case 'c': arg = String.fromCharCode(arg); break;\n            case 'd': arg = parseInt(arg, 10); break;\n            case 'e': arg = match[7] ? arg.toExponential(match[7]) : arg.toExponential(); break;\n            case 'f': arg = match[7] ? parseFloat(arg).toFixed(match[7]) : parseFloat(arg); break;\n            case 'o': arg = arg.toString(8); break;\n            case 's': arg = ((arg = String(arg)) && match[7] ? arg.substring(0, match[7]) : arg); break;\n            case 'u': arg = Math.abs(arg); break;\n            case 'x': arg = arg.toString(16); break;\n            case 'X': arg = arg.toString(16).toUpperCase(); break;\n          }\n          arg = (/[def]/.test(match[8]) && match[3] && arg >= 0 ? '+'+ arg : arg);\n          pad_character = match[4] ? match[4] == '0' ? '0' : match[4].charAt(1) : ' ';\n          pad_length = match[6] - String(arg).length;\n          pad = match[6] ? str_repeat(pad_character, pad_length) : '';\n          output.push(match[5] ? arg + pad : pad + arg);\n        }\n      }\n      return output.join('');\n    };\n\n    str_format.cache = {};\n\n    str_format.parse = function(fmt) {\n      var _fmt = fmt, match = [], parse_tree = [], arg_names = 0;\n      while (_fmt) {\n        if ((match = /^[^\\x25]+/.exec(_fmt)) !== null) {\n          parse_tree.push(match[0]);\n        }\n        else if ((match = /^\\x25{2}/.exec(_fmt)) !== null) {\n          parse_tree.push('%');\n        }\n        else if ((match = /^\\x25(?:([1-9]\\d*)\\$|\\(([^\\)]+)\\))?(\\+)?(0|'[^$])?(-)?(\\d+)?(?:\\.(\\d+))?([b-fosuxX])/.exec(_fmt)) !== null) {\n          if (match[2]) {\n            arg_names |= 1;\n            var field_list = [], replacement_field = match[2], field_match = [];\n            if ((field_match = /^([a-z_][a-z_\\d]*)/i.exec(replacement_field)) !== null) {\n              field_list.push(field_match[1]);\n              while ((replacement_field = replacement_field.substring(field_match[0].length)) !== '') {\n                if ((field_match = /^\\.([a-z_][a-z_\\d]*)/i.exec(replacement_field)) !== null) {\n                  field_list.push(field_match[1]);\n                }\n                else if ((field_match = /^\\[(\\d+)\\]/.exec(replacement_field)) !== null) {\n                  field_list.push(field_match[1]);\n                }\n                else {\n                  throw('[sprintf] huh?');\n                }\n              }\n            }\n            else {\n              throw('[sprintf] huh?');\n            }\n            match[2] = field_list;\n          }\n          else {\n            arg_names |= 2;\n          }\n          if (arg_names === 3) {\n            throw('[sprintf] mixing positional and named placeholders is not (yet) supported');\n          }\n          parse_tree.push(match);\n        }\n        else {\n          throw('[sprintf] huh?');\n        }\n        _fmt = _fmt.substring(match[0].length);\n      }\n      return parse_tree;\n    };\n\n    return str_format;\n  })();\n\n  var vsprintf = function(fmt, argv) {\n    argv.unshift(fmt);\n    return sprintf.apply(null, argv);\n  };\n\n  Jed.parse_plural = function ( plural_forms, n ) {\n    plural_forms = plural_forms.replace(/n/g, n);\n    return Jed.parse_expression(plural_forms);\n  };\n\n  Jed.sprintf = function ( fmt, args ) {\n    if ( {}.toString.call( args ) == '[object Array]' ) {\n      return vsprintf( fmt, [].slice.call(args) );\n    }\n    return sprintf.apply(this, [].slice.call(arguments) );\n  };\n\n  Jed.prototype.sprintf = function () {\n    return Jed.sprintf.apply(this, arguments);\n  };\n  // END sprintf Implementation\n\n  // Start the Plural forms section\n  // This is a full plural form expression parser. It is used to avoid\n  // running 'eval' or 'new Function' directly against the plural\n  // forms.\n  //\n  // This can be important if you get translations done through a 3rd\n  // party vendor. I encourage you to use this instead, however, I\n  // also will provide a 'precompiler' that you can use at build time\n  // to output valid/safe function representations of the plural form\n  // expressions. This means you can build this code out for the most\n  // part.\n  Jed.PF = {};\n\n  Jed.PF.parse = function ( p ) {\n    var plural_str = Jed.PF.extractPluralExpr( p );\n    return Jed.PF.parser.parse.call(Jed.PF.parser, plural_str);\n  };\n\n  Jed.PF.compile = function ( p ) {\n    // Handle trues and falses as 0 and 1\n    function imply( val ) {\n      return (val === true ? 1 : val ? val : 0);\n    }\n\n    var ast = Jed.PF.parse( p );\n    return function ( n ) {\n      return imply( Jed.PF.interpreter( ast )( n ) );\n    };\n  };\n\n  Jed.PF.interpreter = function ( ast ) {\n    return function ( n ) {\n      var res;\n      switch ( ast.type ) {\n        case 'GROUP':\n          return Jed.PF.interpreter( ast.expr )( n );\n        case 'TERNARY':\n          if ( Jed.PF.interpreter( ast.expr )( n ) ) {\n            return Jed.PF.interpreter( ast.truthy )( n );\n          }\n          return Jed.PF.interpreter( ast.falsey )( n );\n        case 'OR':\n          return Jed.PF.interpreter( ast.left )( n ) || Jed.PF.interpreter( ast.right )( n );\n        case 'AND':\n          return Jed.PF.interpreter( ast.left )( n ) && Jed.PF.interpreter( ast.right )( n );\n        case 'LT':\n          return Jed.PF.interpreter( ast.left )( n ) < Jed.PF.interpreter( ast.right )( n );\n        case 'GT':\n          return Jed.PF.interpreter( ast.left )( n ) > Jed.PF.interpreter( ast.right )( n );\n        case 'LTE':\n          return Jed.PF.interpreter( ast.left )( n ) <= Jed.PF.interpreter( ast.right )( n );\n        case 'GTE':\n          return Jed.PF.interpreter( ast.left )( n ) >= Jed.PF.interpreter( ast.right )( n );\n        case 'EQ':\n          return Jed.PF.interpreter( ast.left )( n ) == Jed.PF.interpreter( ast.right )( n );\n        case 'NEQ':\n          return Jed.PF.interpreter( ast.left )( n ) != Jed.PF.interpreter( ast.right )( n );\n        case 'MOD':\n          return Jed.PF.interpreter( ast.left )( n ) % Jed.PF.interpreter( ast.right )( n );\n        case 'VAR':\n          return n;\n        case 'NUM':\n          return ast.val;\n        default:\n          throw new Error(\"Invalid Token found.\");\n      }\n    };\n  };\n\n  Jed.PF.extractPluralExpr = function ( p ) {\n    // trim first\n    p = p.replace(/^\\s\\s*/, '').replace(/\\s\\s*$/, '');\n\n    if (! /;\\s*$/.test(p)) {\n      p = p.concat(';');\n    }\n\n    var nplurals_re = /nplurals\\=(\\d+);/,\n        plural_re = /plural\\=(.*);/,\n        nplurals_matches = p.match( nplurals_re ),\n        res = {},\n        plural_matches;\n\n    // Find the nplurals number\n    if ( nplurals_matches.length > 1 ) {\n      res.nplurals = nplurals_matches[1];\n    }\n    else {\n      throw new Error('nplurals not found in plural_forms string: ' + p );\n    }\n\n    // remove that data to get to the formula\n    p = p.replace( nplurals_re, \"\" );\n    plural_matches = p.match( plural_re );\n\n    if (!( plural_matches && plural_matches.length > 1 ) ) {\n      throw new Error('`plural` expression not found: ' + p);\n    }\n    return plural_matches[ 1 ];\n  };\n\n  /* Jison generated parser */\n  Jed.PF.parser = (function(){\n\nvar parser = {trace: function trace() { },\nyy: {},\nsymbols_: {\"error\":2,\"expressions\":3,\"e\":4,\"EOF\":5,\"?\":6,\":\":7,\"||\":8,\"&&\":9,\"<\":10,\"<=\":11,\">\":12,\">=\":13,\"!=\":14,\"==\":15,\"%\":16,\"(\":17,\")\":18,\"n\":19,\"NUMBER\":20,\"$accept\":0,\"$end\":1},\nterminals_: {2:\"error\",5:\"EOF\",6:\"?\",7:\":\",8:\"||\",9:\"&&\",10:\"<\",11:\"<=\",12:\">\",13:\">=\",14:\"!=\",15:\"==\",16:\"%\",17:\"(\",18:\")\",19:\"n\",20:\"NUMBER\"},\nproductions_: [0,[3,2],[4,5],[4,3],[4,3],[4,3],[4,3],[4,3],[4,3],[4,3],[4,3],[4,3],[4,3],[4,1],[4,1]],\nperformAction: function anonymous(yytext,yyleng,yylineno,yy,yystate,$$,_$) {\n\nvar $0 = $$.length - 1;\nswitch (yystate) {\ncase 1: return { type : 'GROUP', expr: $$[$0-1] };\nbreak;\ncase 2:this.$ = { type: 'TERNARY', expr: $$[$0-4], truthy : $$[$0-2], falsey: $$[$0] };\nbreak;\ncase 3:this.$ = { type: \"OR\", left: $$[$0-2], right: $$[$0] };\nbreak;\ncase 4:this.$ = { type: \"AND\", left: $$[$0-2], right: $$[$0] };\nbreak;\ncase 5:this.$ = { type: 'LT', left: $$[$0-2], right: $$[$0] };\nbreak;\ncase 6:this.$ = { type: 'LTE', left: $$[$0-2], right: $$[$0] };\nbreak;\ncase 7:this.$ = { type: 'GT', left: $$[$0-2], right: $$[$0] };\nbreak;\ncase 8:this.$ = { type: 'GTE', left: $$[$0-2], right: $$[$0] };\nbreak;\ncase 9:this.$ = { type: 'NEQ', left: $$[$0-2], right: $$[$0] };\nbreak;\ncase 10:this.$ = { type: 'EQ', left: $$[$0-2], right: $$[$0] };\nbreak;\ncase 11:this.$ = { type: 'MOD', left: $$[$0-2], right: $$[$0] };\nbreak;\ncase 12:this.$ = { type: 'GROUP', expr: $$[$0-1] };\nbreak;\ncase 13:this.$ = { type: 'VAR' };\nbreak;\ncase 14:this.$ = { type: 'NUM', val: Number(yytext) };\nbreak;\n}\n},\ntable: [{3:1,4:2,17:[1,3],19:[1,4],20:[1,5]},{1:[3]},{5:[1,6],6:[1,7],8:[1,8],9:[1,9],10:[1,10],11:[1,11],12:[1,12],13:[1,13],14:[1,14],15:[1,15],16:[1,16]},{4:17,17:[1,3],19:[1,4],20:[1,5]},{5:[2,13],6:[2,13],7:[2,13],8:[2,13],9:[2,13],10:[2,13],11:[2,13],12:[2,13],13:[2,13],14:[2,13],15:[2,13],16:[2,13],18:[2,13]},{5:[2,14],6:[2,14],7:[2,14],8:[2,14],9:[2,14],10:[2,14],11:[2,14],12:[2,14],13:[2,14],14:[2,14],15:[2,14],16:[2,14],18:[2,14]},{1:[2,1]},{4:18,17:[1,3],19:[1,4],20:[1,5]},{4:19,17:[1,3],19:[1,4],20:[1,5]},{4:20,17:[1,3],19:[1,4],20:[1,5]},{4:21,17:[1,3],19:[1,4],20:[1,5]},{4:22,17:[1,3],19:[1,4],20:[1,5]},{4:23,17:[1,3],19:[1,4],20:[1,5]},{4:24,17:[1,3],19:[1,4],20:[1,5]},{4:25,17:[1,3],19:[1,4],20:[1,5]},{4:26,17:[1,3],19:[1,4],20:[1,5]},{4:27,17:[1,3],19:[1,4],20:[1,5]},{6:[1,7],8:[1,8],9:[1,9],10:[1,10],11:[1,11],12:[1,12],13:[1,13],14:[1,14],15:[1,15],16:[1,16],18:[1,28]},{6:[1,7],7:[1,29],8:[1,8],9:[1,9],10:[1,10],11:[1,11],12:[1,12],13:[1,13],14:[1,14],15:[1,15],16:[1,16]},{5:[2,3],6:[2,3],7:[2,3],8:[2,3],9:[1,9],10:[1,10],11:[1,11],12:[1,12],13:[1,13],14:[1,14],15:[1,15],16:[1,16],18:[2,3]},{5:[2,4],6:[2,4],7:[2,4],8:[2,4],9:[2,4],10:[1,10],11:[1,11],12:[1,12],13:[1,13],14:[1,14],15:[1,15],16:[1,16],18:[2,4]},{5:[2,5],6:[2,5],7:[2,5],8:[2,5],9:[2,5],10:[2,5],11:[2,5],12:[2,5],13:[2,5],14:[2,5],15:[2,5],16:[1,16],18:[2,5]},{5:[2,6],6:[2,6],7:[2,6],8:[2,6],9:[2,6],10:[2,6],11:[2,6],12:[2,6],13:[2,6],14:[2,6],15:[2,6],16:[1,16],18:[2,6]},{5:[2,7],6:[2,7],7:[2,7],8:[2,7],9:[2,7],10:[2,7],11:[2,7],12:[2,7],13:[2,7],14:[2,7],15:[2,7],16:[1,16],18:[2,7]},{5:[2,8],6:[2,8],7:[2,8],8:[2,8],9:[2,8],10:[2,8],11:[2,8],12:[2,8],13:[2,8],14:[2,8],15:[2,8],16:[1,16],18:[2,8]},{5:[2,9],6:[2,9],7:[2,9],8:[2,9],9:[2,9],10:[2,9],11:[2,9],12:[2,9],13:[2,9],14:[2,9],15:[2,9],16:[1,16],18:[2,9]},{5:[2,10],6:[2,10],7:[2,10],8:[2,10],9:[2,10],10:[2,10],11:[2,10],12:[2,10],13:[2,10],14:[2,10],15:[2,10],16:[1,16],18:[2,10]},{5:[2,11],6:[2,11],7:[2,11],8:[2,11],9:[2,11],10:[2,11],11:[2,11],12:[2,11],13:[2,11],14:[2,11],15:[2,11],16:[2,11],18:[2,11]},{5:[2,12],6:[2,12],7:[2,12],8:[2,12],9:[2,12],10:[2,12],11:[2,12],12:[2,12],13:[2,12],14:[2,12],15:[2,12],16:[2,12],18:[2,12]},{4:30,17:[1,3],19:[1,4],20:[1,5]},{5:[2,2],6:[1,7],7:[2,2],8:[1,8],9:[1,9],10:[1,10],11:[1,11],12:[1,12],13:[1,13],14:[1,14],15:[1,15],16:[1,16],18:[2,2]}],\ndefaultActions: {6:[2,1]},\nparseError: function parseError(str, hash) {\n    throw new Error(str);\n},\nparse: function parse(input) {\n    var self = this,\n        stack = [0],\n        vstack = [null], // semantic value stack\n        lstack = [], // location stack\n        table = this.table,\n        yytext = '',\n        yylineno = 0,\n        yyleng = 0,\n        recovering = 0,\n        TERROR = 2,\n        EOF = 1;\n\n    //this.reductionCount = this.shiftCount = 0;\n\n    this.lexer.setInput(input);\n    this.lexer.yy = this.yy;\n    this.yy.lexer = this.lexer;\n    if (typeof this.lexer.yylloc == 'undefined')\n        this.lexer.yylloc = {};\n    var yyloc = this.lexer.yylloc;\n    lstack.push(yyloc);\n\n    if (typeof this.yy.parseError === 'function')\n        this.parseError = this.yy.parseError;\n\n    function popStack (n) {\n        stack.length = stack.length - 2*n;\n        vstack.length = vstack.length - n;\n        lstack.length = lstack.length - n;\n    }\n\n    function lex() {\n        var token;\n        token = self.lexer.lex() || 1; // $end = 1\n        // if token isn't its numeric value, convert\n        if (typeof token !== 'number') {\n            token = self.symbols_[token] || token;\n        }\n        return token;\n    }\n\n    var symbol, preErrorSymbol, state, action, a, r, yyval={},p,len,newState, expected;\n    while (true) {\n        // retreive state number from top of stack\n        state = stack[stack.length-1];\n\n        // use default actions if available\n        if (this.defaultActions[state]) {\n            action = this.defaultActions[state];\n        } else {\n            if (symbol == null)\n                symbol = lex();\n            // read action for current state and first input\n            action = table[state] && table[state][symbol];\n        }\n\n        // handle parse error\n        _handle_error:\n        if (typeof action === 'undefined' || !action.length || !action[0]) {\n\n            if (!recovering) {\n                // Report error\n                expected = [];\n                for (p in table[state]) if (this.terminals_[p] && p > 2) {\n                    expected.push(\"'\"+this.terminals_[p]+\"'\");\n                }\n                var errStr = '';\n                if (this.lexer.showPosition) {\n                    errStr = 'Parse error on line '+(yylineno+1)+\":\\n\"+this.lexer.showPosition()+\"\\nExpecting \"+expected.join(', ') + \", got '\" + this.terminals_[symbol]+ \"'\";\n                } else {\n                    errStr = 'Parse error on line '+(yylineno+1)+\": Unexpected \" +\n                                  (symbol == 1 /*EOF*/ ? \"end of input\" :\n                                              (\"'\"+(this.terminals_[symbol] || symbol)+\"'\"));\n                }\n                this.parseError(errStr,\n                    {text: this.lexer.match, token: this.terminals_[symbol] || symbol, line: this.lexer.yylineno, loc: yyloc, expected: expected});\n            }\n\n            // just recovered from another error\n            if (recovering == 3) {\n                if (symbol == EOF) {\n                    throw new Error(errStr || 'Parsing halted.');\n                }\n\n                // discard current lookahead and grab another\n                yyleng = this.lexer.yyleng;\n                yytext = this.lexer.yytext;\n                yylineno = this.lexer.yylineno;\n                yyloc = this.lexer.yylloc;\n                symbol = lex();\n            }\n\n            // try to recover from error\n            while (1) {\n                // check for error recovery rule in this state\n                if ((TERROR.toString()) in table[state]) {\n                    break;\n                }\n                if (state == 0) {\n                    throw new Error(errStr || 'Parsing halted.');\n                }\n                popStack(1);\n                state = stack[stack.length-1];\n            }\n\n            preErrorSymbol = symbol; // save the lookahead token\n            symbol = TERROR;         // insert generic error symbol as new lookahead\n            state = stack[stack.length-1];\n            action = table[state] && table[state][TERROR];\n            recovering = 3; // allow 3 real symbols to be shifted before reporting a new error\n        }\n\n        // this shouldn't happen, unless resolve defaults are off\n        if (action[0] instanceof Array && action.length > 1) {\n            throw new Error('Parse Error: multiple actions possible at state: '+state+', token: '+symbol);\n        }\n\n        switch (action[0]) {\n\n            case 1: // shift\n                //this.shiftCount++;\n\n                stack.push(symbol);\n                vstack.push(this.lexer.yytext);\n                lstack.push(this.lexer.yylloc);\n                stack.push(action[1]); // push state\n                symbol = null;\n                if (!preErrorSymbol) { // normal execution/no error\n                    yyleng = this.lexer.yyleng;\n                    yytext = this.lexer.yytext;\n                    yylineno = this.lexer.yylineno;\n                    yyloc = this.lexer.yylloc;\n                    if (recovering > 0)\n                        recovering--;\n                } else { // error just occurred, resume old lookahead f/ before error\n                    symbol = preErrorSymbol;\n                    preErrorSymbol = null;\n                }\n                break;\n\n            case 2: // reduce\n                //this.reductionCount++;\n\n                len = this.productions_[action[1]][1];\n\n                // perform semantic action\n                yyval.$ = vstack[vstack.length-len]; // default to $$ = $1\n                // default location, uses first token for firsts, last for lasts\n                yyval._$ = {\n                    first_line: lstack[lstack.length-(len||1)].first_line,\n                    last_line: lstack[lstack.length-1].last_line,\n                    first_column: lstack[lstack.length-(len||1)].first_column,\n                    last_column: lstack[lstack.length-1].last_column\n                };\n                r = this.performAction.call(yyval, yytext, yyleng, yylineno, this.yy, action[1], vstack, lstack);\n\n                if (typeof r !== 'undefined') {\n                    return r;\n                }\n\n                // pop off stack\n                if (len) {\n                    stack = stack.slice(0,-1*len*2);\n                    vstack = vstack.slice(0, -1*len);\n                    lstack = lstack.slice(0, -1*len);\n                }\n\n                stack.push(this.productions_[action[1]][0]);    // push nonterminal (reduce)\n                vstack.push(yyval.$);\n                lstack.push(yyval._$);\n                // goto new state = table[STATE][NONTERMINAL]\n                newState = table[stack[stack.length-2]][stack[stack.length-1]];\n                stack.push(newState);\n                break;\n\n            case 3: // accept\n                return true;\n        }\n\n    }\n\n    return true;\n}};/* Jison generated lexer */\nvar lexer = (function(){\n\nvar lexer = ({EOF:1,\nparseError:function parseError(str, hash) {\n        if (this.yy.parseError) {\n            this.yy.parseError(str, hash);\n        } else {\n            throw new Error(str);\n        }\n    },\nsetInput:function (input) {\n        this._input = input;\n        this._more = this._less = this.done = false;\n        this.yylineno = this.yyleng = 0;\n        this.yytext = this.matched = this.match = '';\n        this.conditionStack = ['INITIAL'];\n        this.yylloc = {first_line:1,first_column:0,last_line:1,last_column:0};\n        return this;\n    },\ninput:function () {\n        var ch = this._input[0];\n        this.yytext+=ch;\n        this.yyleng++;\n        this.match+=ch;\n        this.matched+=ch;\n        var lines = ch.match(/\\n/);\n        if (lines) this.yylineno++;\n        this._input = this._input.slice(1);\n        return ch;\n    },\nunput:function (ch) {\n        this._input = ch + this._input;\n        return this;\n    },\nmore:function () {\n        this._more = true;\n        return this;\n    },\npastInput:function () {\n        var past = this.matched.substr(0, this.matched.length - this.match.length);\n        return (past.length > 20 ? '...':'') + past.substr(-20).replace(/\\n/g, \"\");\n    },\nupcomingInput:function () {\n        var next = this.match;\n        if (next.length < 20) {\n            next += this._input.substr(0, 20-next.length);\n        }\n        return (next.substr(0,20)+(next.length > 20 ? '...':'')).replace(/\\n/g, \"\");\n    },\nshowPosition:function () {\n        var pre = this.pastInput();\n        var c = new Array(pre.length + 1).join(\"-\");\n        return pre + this.upcomingInput() + \"\\n\" + c+\"^\";\n    },\nnext:function () {\n        if (this.done) {\n            return this.EOF;\n        }\n        if (!this._input) this.done = true;\n\n        var token,\n            match,\n            col,\n            lines;\n        if (!this._more) {\n            this.yytext = '';\n            this.match = '';\n        }\n        var rules = this._currentRules();\n        for (var i=0;i < rules.length; i++) {\n            match = this._input.match(this.rules[rules[i]]);\n            if (match) {\n                lines = match[0].match(/\\n.*/g);\n                if (lines) this.yylineno += lines.length;\n                this.yylloc = {first_line: this.yylloc.last_line,\n                               last_line: this.yylineno+1,\n                               first_column: this.yylloc.last_column,\n                               last_column: lines ? lines[lines.length-1].length-1 : this.yylloc.last_column + match[0].length}\n                this.yytext += match[0];\n                this.match += match[0];\n                this.matches = match;\n                this.yyleng = this.yytext.length;\n                this._more = false;\n                this._input = this._input.slice(match[0].length);\n                this.matched += match[0];\n                token = this.performAction.call(this, this.yy, this, rules[i],this.conditionStack[this.conditionStack.length-1]);\n                if (token) return token;\n                else return;\n            }\n        }\n        if (this._input === \"\") {\n            return this.EOF;\n        } else {\n            this.parseError('Lexical error on line '+(this.yylineno+1)+'. Unrecognized text.\\n'+this.showPosition(),\n                    {text: \"\", token: null, line: this.yylineno});\n        }\n    },\nlex:function lex() {\n        var r = this.next();\n        if (typeof r !== 'undefined') {\n            return r;\n        } else {\n            return this.lex();\n        }\n    },\nbegin:function begin(condition) {\n        this.conditionStack.push(condition);\n    },\npopState:function popState() {\n        return this.conditionStack.pop();\n    },\n_currentRules:function _currentRules() {\n        return this.conditions[this.conditionStack[this.conditionStack.length-1]].rules;\n    },\ntopState:function () {\n        return this.conditionStack[this.conditionStack.length-2];\n    },\npushState:function begin(condition) {\n        this.begin(condition);\n    }});\nlexer.performAction = function anonymous(yy,yy_,$avoiding_name_collisions,YY_START) {\n\nvar YYSTATE=YY_START;\nswitch($avoiding_name_collisions) {\ncase 0:/* skip whitespace */\nbreak;\ncase 1:return 20\nbreak;\ncase 2:return 19\nbreak;\ncase 3:return 8\nbreak;\ncase 4:return 9\nbreak;\ncase 5:return 6\nbreak;\ncase 6:return 7\nbreak;\ncase 7:return 11\nbreak;\ncase 8:return 13\nbreak;\ncase 9:return 10\nbreak;\ncase 10:return 12\nbreak;\ncase 11:return 14\nbreak;\ncase 12:return 15\nbreak;\ncase 13:return 16\nbreak;\ncase 14:return 17\nbreak;\ncase 15:return 18\nbreak;\ncase 16:return 5\nbreak;\ncase 17:return 'INVALID'\nbreak;\n}\n};\nlexer.rules = [/^\\s+/,/^[0-9]+(\\.[0-9]+)?\\b/,/^n\\b/,/^\\|\\|/,/^&&/,/^\\?/,/^:/,/^<=/,/^>=/,/^</,/^>/,/^!=/,/^==/,/^%/,/^\\(/,/^\\)/,/^$/,/^./];\nlexer.conditions = {\"INITIAL\":{\"rules\":[0,1,2,3,4,5,6,7,8,9,10,11,12,13,14,15,16,17],\"inclusive\":true}};return lexer;})()\nparser.lexer = lexer;\nreturn parser;\n})();\n// End parser\n\n  // Handle node, amd, and global systems\n  if (true) {\n    if (typeof module !== 'undefined' && module.exports) {\n      exports = module.exports = Jed;\n    }\n    exports.Jed = Jed;\n  }\n  else {\n    if (typeof define === 'function' && define.amd) {\n      define(function() {\n        return Jed;\n      });\n    }\n    // Leak a global regardless of module system\n    root['Jed'] = Jed;\n  }\n\n})(this);\n//# sourceURL=[module]\n//# sourceMappingURL=data:application/json;charset=utf-8;base64,eyJ2ZXJzaW9uIjozLCJmaWxlIjoiMTYxLmpzIiwic291cmNlcyI6WyJ3ZWJwYWNrOi8vLy9Vc2Vycy9oZXJyZWdyb2VuL1ZNcy9WVlYvd3d3L3dvcmRwcmVzcy1kZWZhdWx0L3B1YmxpY19odG1sL3dwLWNvbnRlbnQvcGx1Z2lucy93b3JkcHJlc3Mtc2VvL25vZGVfbW9kdWxlcy9qZWQvamVkLmpzPzUyZjUiXSwic291cmNlc0NvbnRlbnQiOlsiLyoqXG4gKiBAcHJlc2VydmUgamVkLmpzIGh0dHBzOi8vZ2l0aHViLmNvbS9TbGV4QXh0b24vSmVkXG4gKi9cbi8qXG4tLS0tLS0tLS0tLVxuQSBnZXR0ZXh0IGNvbXBhdGlibGUgaTE4biBsaWJyYXJ5IGZvciBtb2Rlcm4gSmF2YVNjcmlwdCBBcHBsaWNhdGlvbnNcblxuYnkgQWxleCBTZXh0b24gLSBBbGV4U2V4dG9uIFthdF0gZ21haWwgLSBAU2xleEF4dG9uXG5cbk1JVCBMaWNlbnNlXG5cbkEgalF1ZXJ5IEZvdW5kYXRpb24gcHJvamVjdCAtIHJlcXVpcmVzIENMQSB0byBjb250cmlidXRlIC1cbmh0dHBzOi8vY29udHJpYnV0ZS5qcXVlcnkub3JnL0NMQS9cblxuXG5cbkplZCBvZmZlcnMgdGhlIGVudGlyZSBhcHBsaWNhYmxlIEdOVSBnZXR0ZXh0IHNwZWMnZCBzZXQgb2ZcbmZ1bmN0aW9ucywgYnV0IGFsc28gb2ZmZXJzIHNvbWUgbmljZXIgd3JhcHBlcnMgYXJvdW5kIHRoZW0uXG5UaGUgYXBpIGZvciBnZXR0ZXh0IHdhcyB3cml0dGVuIGZvciBhIGxhbmd1YWdlIHdpdGggbm8gZnVuY3Rpb25cbm92ZXJsb2FkaW5nLCBzbyBKZWQgYWxsb3dzIGEgbGl0dGxlIG1vcmUgb2YgdGhhdC5cblxuTWFueSB0aGFua3MgdG8gSm9zaHVhIEkuIE1pbGxlciAtIHVucnRzdEBjcGFuLm9yZyAtIHdobyB3cm90ZVxuZ2V0dGV4dC5qcyBiYWNrIGluIDIwMDguIEkgd2FzIGFibGUgdG8gdmV0IGEgbG90IG9mIG15IGlkZWFzXG5hZ2FpbnN0IGhpcy4gSSBhbHNvIG1hZGUgc3VyZSBKZWQgcGFzc2VkIGFnYWluc3QgaGlzIHRlc3RzXG5pbiBvcmRlciB0byBvZmZlciBlYXN5IHVwZ3JhZGVzIC0tIGpzZ2V0dGV4dC5iZXJsaW9zLmRlXG4qL1xuKGZ1bmN0aW9uIChyb290LCB1bmRlZikge1xuXG4gIC8vIFNldCB1cCBzb21lIHVuZGVyc2NvcmUtc3R5bGUgZnVuY3Rpb25zLCBpZiB5b3UgYWxyZWFkeSBoYXZlXG4gIC8vIHVuZGVyc2NvcmUsIGZlZWwgZnJlZSB0byBkZWxldGUgdGhpcyBzZWN0aW9uLCBhbmQgdXNlIGl0XG4gIC8vIGRpcmVjdGx5LCBob3dldmVyLCB0aGUgYW1vdW50IG9mIGZ1bmN0aW9ucyB1c2VkIGRvZXNuJ3RcbiAgLy8gd2FycmFudCBoYXZpbmcgdW5kZXJzY29yZSBhcyBhIGZ1bGwgZGVwZW5kZW5jeS5cbiAgLy8gVW5kZXJzY29yZSAxLjMuMCB3YXMgdXNlZCB0byBwb3J0IGFuZCBpcyBsaWNlbnNlZFxuICAvLyB1bmRlciB0aGUgTUlUIExpY2Vuc2UgYnkgSmVyZW15IEFzaGtlbmFzLlxuICB2YXIgQXJyYXlQcm90byAgICA9IEFycmF5LnByb3RvdHlwZSxcbiAgICAgIE9ialByb3RvICAgICAgPSBPYmplY3QucHJvdG90eXBlLFxuICAgICAgc2xpY2UgICAgICAgICA9IEFycmF5UHJvdG8uc2xpY2UsXG4gICAgICBoYXNPd25Qcm9wICAgID0gT2JqUHJvdG8uaGFzT3duUHJvcGVydHksXG4gICAgICBuYXRpdmVGb3JFYWNoID0gQXJyYXlQcm90by5mb3JFYWNoLFxuICAgICAgYnJlYWtlciAgICAgICA9IHt9O1xuXG4gIC8vIFdlJ3JlIG5vdCB1c2luZyB0aGUgT09QIHN0eWxlIF8gc28gd2UgZG9uJ3QgbmVlZCB0aGVcbiAgLy8gZXh0cmEgbGV2ZWwgb2YgaW5kaXJlY3Rpb24uIFRoaXMgc3RpbGwgbWVhbnMgdGhhdCB5b3VcbiAgLy8gc3ViIG91dCBmb3IgcmVhbCBgX2AgdGhvdWdoLlxuICB2YXIgXyA9IHtcbiAgICBmb3JFYWNoIDogZnVuY3Rpb24oIG9iaiwgaXRlcmF0b3IsIGNvbnRleHQgKSB7XG4gICAgICB2YXIgaSwgbCwga2V5O1xuICAgICAgaWYgKCBvYmogPT09IG51bGwgKSB7XG4gICAgICAgIHJldHVybjtcbiAgICAgIH1cblxuICAgICAgaWYgKCBuYXRpdmVGb3JFYWNoICYmIG9iai5mb3JFYWNoID09PSBuYXRpdmVGb3JFYWNoICkge1xuICAgICAgICBvYmouZm9yRWFjaCggaXRlcmF0b3IsIGNvbnRleHQgKTtcbiAgICAgIH1cbiAgICAgIGVsc2UgaWYgKCBvYmoubGVuZ3RoID09PSArb2JqLmxlbmd0aCApIHtcbiAgICAgICAgZm9yICggaSA9IDAsIGwgPSBvYmoubGVuZ3RoOyBpIDwgbDsgaSsrICkge1xuICAgICAgICAgIGlmICggaSBpbiBvYmogJiYgaXRlcmF0b3IuY2FsbCggY29udGV4dCwgb2JqW2ldLCBpLCBvYmogKSA9PT0gYnJlYWtlciApIHtcbiAgICAgICAgICAgIHJldHVybjtcbiAgICAgICAgICB9XG4gICAgICAgIH1cbiAgICAgIH1cbiAgICAgIGVsc2Uge1xuICAgICAgICBmb3IgKCBrZXkgaW4gb2JqKSB7XG4gICAgICAgICAgaWYgKCBoYXNPd25Qcm9wLmNhbGwoIG9iaiwga2V5ICkgKSB7XG4gICAgICAgICAgICBpZiAoIGl0ZXJhdG9yLmNhbGwgKGNvbnRleHQsIG9ialtrZXldLCBrZXksIG9iaiApID09PSBicmVha2VyICkge1xuICAgICAgICAgICAgICByZXR1cm47XG4gICAgICAgICAgICB9XG4gICAgICAgICAgfVxuICAgICAgICB9XG4gICAgICB9XG4gICAgfSxcbiAgICBleHRlbmQgOiBmdW5jdGlvbiggb2JqICkge1xuICAgICAgdGhpcy5mb3JFYWNoKCBzbGljZS5jYWxsKCBhcmd1bWVudHMsIDEgKSwgZnVuY3Rpb24gKCBzb3VyY2UgKSB7XG4gICAgICAgIGZvciAoIHZhciBwcm9wIGluIHNvdXJjZSApIHtcbiAgICAgICAgICBvYmpbcHJvcF0gPSBzb3VyY2VbcHJvcF07XG4gICAgICAgIH1cbiAgICAgIH0pO1xuICAgICAgcmV0dXJuIG9iajtcbiAgICB9XG4gIH07XG4gIC8vIEVORCBNaW5pYXR1cmUgdW5kZXJzY29yZSBpbXBsXG5cbiAgLy8gSmVkIGlzIGEgY29uc3RydWN0b3IgZnVuY3Rpb25cbiAgdmFyIEplZCA9IGZ1bmN0aW9uICggb3B0aW9ucyApIHtcbiAgICAvLyBTb21lIG1pbmltYWwgZGVmYXVsdHNcbiAgICB0aGlzLmRlZmF1bHRzID0ge1xuICAgICAgXCJsb2NhbGVfZGF0YVwiIDoge1xuICAgICAgICBcIm1lc3NhZ2VzXCIgOiB7XG4gICAgICAgICAgXCJcIiA6IHtcbiAgICAgICAgICAgIFwiZG9tYWluXCIgICAgICAgOiBcIm1lc3NhZ2VzXCIsXG4gICAgICAgICAgICBcImxhbmdcIiAgICAgICAgIDogXCJlblwiLFxuICAgICAgICAgICAgXCJwbHVyYWxfZm9ybXNcIiA6IFwibnBsdXJhbHM9MjsgcGx1cmFsPShuICE9IDEpO1wiXG4gICAgICAgICAgfVxuICAgICAgICAgIC8vIFRoZXJlIGFyZSBubyBkZWZhdWx0IGtleXMsIHRob3VnaFxuICAgICAgICB9XG4gICAgICB9LFxuICAgICAgLy8gVGhlIGRlZmF1bHQgZG9tYWluIGlmIG9uZSBpcyBtaXNzaW5nXG4gICAgICBcImRvbWFpblwiIDogXCJtZXNzYWdlc1wiLFxuICAgICAgLy8gZW5hYmxlIGRlYnVnIG1vZGUgdG8gbG9nIHVudHJhbnNsYXRlZCBzdHJpbmdzIHRvIHRoZSBjb25zb2xlXG4gICAgICBcImRlYnVnXCIgOiBmYWxzZVxuICAgIH07XG5cbiAgICAvLyBNaXggaW4gdGhlIHNlbnQgb3B0aW9ucyB3aXRoIHRoZSBkZWZhdWx0IG9wdGlvbnNcbiAgICB0aGlzLm9wdGlvbnMgPSBfLmV4dGVuZCgge30sIHRoaXMuZGVmYXVsdHMsIG9wdGlvbnMgKTtcbiAgICB0aGlzLnRleHRkb21haW4oIHRoaXMub3B0aW9ucy5kb21haW4gKTtcblxuICAgIGlmICggb3B0aW9ucy5kb21haW4gJiYgISB0aGlzLm9wdGlvbnMubG9jYWxlX2RhdGFbIHRoaXMub3B0aW9ucy5kb21haW4gXSApIHtcbiAgICAgIHRocm93IG5ldyBFcnJvcignVGV4dCBkb21haW4gc2V0IHRvIG5vbi1leGlzdGVudCBkb21haW46IGAnICsgb3B0aW9ucy5kb21haW4gKyAnYCcpO1xuICAgIH1cbiAgfTtcblxuICAvLyBUaGUgZ2V0dGV4dCBzcGVjIHNldHMgdGhpcyBjaGFyYWN0ZXIgYXMgdGhlIGRlZmF1bHRcbiAgLy8gZGVsaW1pdGVyIGZvciBjb250ZXh0IGxvb2t1cHMuXG4gIC8vIGUuZy46IGNvbnRleHRcXHUwMDA0a2V5XG4gIC8vIElmIHlvdXIgdHJhbnNsYXRpb24gY29tcGFueSB1c2VzIHNvbWV0aGluZyBkaWZmZXJlbnQsXG4gIC8vIGp1c3QgY2hhbmdlIHRoaXMgYXQgYW55IHRpbWUgYW5kIGl0IHdpbGwgdXNlIHRoYXQgaW5zdGVhZC5cbiAgSmVkLmNvbnRleHRfZGVsaW1pdGVyID0gU3RyaW5nLmZyb21DaGFyQ29kZSggNCApO1xuXG4gIGZ1bmN0aW9uIGdldFBsdXJhbEZvcm1GdW5jICggcGx1cmFsX2Zvcm1fc3RyaW5nICkge1xuICAgIHJldHVybiBKZWQuUEYuY29tcGlsZSggcGx1cmFsX2Zvcm1fc3RyaW5nIHx8IFwibnBsdXJhbHM9MjsgcGx1cmFsPShuICE9IDEpO1wiKTtcbiAgfVxuXG4gIGZ1bmN0aW9uIENoYWluKCBrZXksIGkxOG4gKXtcbiAgICB0aGlzLl9rZXkgPSBrZXk7XG4gICAgdGhpcy5faTE4biA9IGkxOG47XG4gIH1cblxuICAvLyBDcmVhdGUgYSBjaGFpbmFibGUgYXBpIGZvciBhZGRpbmcgYXJncyBwcmV0dGlseVxuICBfLmV4dGVuZCggQ2hhaW4ucHJvdG90eXBlLCB7XG4gICAgb25Eb21haW4gOiBmdW5jdGlvbiAoIGRvbWFpbiApIHtcbiAgICAgIHRoaXMuX2RvbWFpbiA9IGRvbWFpbjtcbiAgICAgIHJldHVybiB0aGlzO1xuICAgIH0sXG4gICAgd2l0aENvbnRleHQgOiBmdW5jdGlvbiAoIGNvbnRleHQgKSB7XG4gICAgICB0aGlzLl9jb250ZXh0ID0gY29udGV4dDtcbiAgICAgIHJldHVybiB0aGlzO1xuICAgIH0sXG4gICAgaWZQbHVyYWwgOiBmdW5jdGlvbiAoIG51bSwgcGtleSApIHtcbiAgICAgIHRoaXMuX3ZhbCA9IG51bTtcbiAgICAgIHRoaXMuX3BrZXkgPSBwa2V5O1xuICAgICAgcmV0dXJuIHRoaXM7XG4gICAgfSxcbiAgICBmZXRjaCA6IGZ1bmN0aW9uICggc0FyciApIHtcbiAgICAgIGlmICgge30udG9TdHJpbmcuY2FsbCggc0FyciApICE9ICdbb2JqZWN0IEFycmF5XScgKSB7XG4gICAgICAgIHNBcnIgPSBbXS5zbGljZS5jYWxsKGFyZ3VtZW50cywgMCk7XG4gICAgICB9XG4gICAgICByZXR1cm4gKCBzQXJyICYmIHNBcnIubGVuZ3RoID8gSmVkLnNwcmludGYgOiBmdW5jdGlvbih4KXsgcmV0dXJuIHg7IH0gKShcbiAgICAgICAgdGhpcy5faTE4bi5kY25wZ2V0dGV4dCh0aGlzLl9kb21haW4sIHRoaXMuX2NvbnRleHQsIHRoaXMuX2tleSwgdGhpcy5fcGtleSwgdGhpcy5fdmFsKSxcbiAgICAgICAgc0FyclxuICAgICAgKTtcbiAgICB9XG4gIH0pO1xuXG4gIC8vIEFkZCBmdW5jdGlvbnMgdG8gdGhlIEplZCBwcm90b3R5cGUuXG4gIC8vIFRoZXNlIHdpbGwgYmUgdGhlIGZ1bmN0aW9ucyBvbiB0aGUgb2JqZWN0IHRoYXQncyByZXR1cm5lZFxuICAvLyBmcm9tIGNyZWF0aW5nIGEgYG5ldyBKZWQoKWBcbiAgLy8gVGhlc2Ugc2VlbSByZWR1bmRhbnQsIGJ1dCB0aGV5IGd6aXAgcHJldHR5IHdlbGwuXG4gIF8uZXh0ZW5kKCBKZWQucHJvdG90eXBlLCB7XG4gICAgLy8gVGhlIHNleGllciBhcGkgc3RhcnQgcG9pbnRcbiAgICB0cmFuc2xhdGUgOiBmdW5jdGlvbiAoIGtleSApIHtcbiAgICAgIHJldHVybiBuZXcgQ2hhaW4oIGtleSwgdGhpcyApO1xuICAgIH0sXG5cbiAgICB0ZXh0ZG9tYWluIDogZnVuY3Rpb24gKCBkb21haW4gKSB7XG4gICAgICBpZiAoICEgZG9tYWluICkge1xuICAgICAgICByZXR1cm4gdGhpcy5fdGV4dGRvbWFpbjtcbiAgICAgIH1cbiAgICAgIHRoaXMuX3RleHRkb21haW4gPSBkb21haW47XG4gICAgfSxcblxuICAgIGdldHRleHQgOiBmdW5jdGlvbiAoIGtleSApIHtcbiAgICAgIHJldHVybiB0aGlzLmRjbnBnZXR0ZXh0LmNhbGwoIHRoaXMsIHVuZGVmLCB1bmRlZiwga2V5ICk7XG4gICAgfSxcblxuICAgIGRnZXR0ZXh0IDogZnVuY3Rpb24gKCBkb21haW4sIGtleSApIHtcbiAgICAgcmV0dXJuIHRoaXMuZGNucGdldHRleHQuY2FsbCggdGhpcywgZG9tYWluLCB1bmRlZiwga2V5ICk7XG4gICAgfSxcblxuICAgIGRjZ2V0dGV4dCA6IGZ1bmN0aW9uICggZG9tYWluICwga2V5IC8qLCBjYXRlZ29yeSAqLyApIHtcbiAgICAgIC8vIElnbm9yZXMgdGhlIGNhdGVnb3J5IGFueXdheXNcbiAgICAgIHJldHVybiB0aGlzLmRjbnBnZXR0ZXh0LmNhbGwoIHRoaXMsIGRvbWFpbiwgdW5kZWYsIGtleSApO1xuICAgIH0sXG5cbiAgICBuZ2V0dGV4dCA6IGZ1bmN0aW9uICggc2tleSwgcGtleSwgdmFsICkge1xuICAgICAgcmV0dXJuIHRoaXMuZGNucGdldHRleHQuY2FsbCggdGhpcywgdW5kZWYsIHVuZGVmLCBza2V5LCBwa2V5LCB2YWwgKTtcbiAgICB9LFxuXG4gICAgZG5nZXR0ZXh0IDogZnVuY3Rpb24gKCBkb21haW4sIHNrZXksIHBrZXksIHZhbCApIHtcbiAgICAgIHJldHVybiB0aGlzLmRjbnBnZXR0ZXh0LmNhbGwoIHRoaXMsIGRvbWFpbiwgdW5kZWYsIHNrZXksIHBrZXksIHZhbCApO1xuICAgIH0sXG5cbiAgICBkY25nZXR0ZXh0IDogZnVuY3Rpb24gKCBkb21haW4sIHNrZXksIHBrZXksIHZhbC8qLCBjYXRlZ29yeSAqLykge1xuICAgICAgcmV0dXJuIHRoaXMuZGNucGdldHRleHQuY2FsbCggdGhpcywgZG9tYWluLCB1bmRlZiwgc2tleSwgcGtleSwgdmFsICk7XG4gICAgfSxcblxuICAgIHBnZXR0ZXh0IDogZnVuY3Rpb24gKCBjb250ZXh0LCBrZXkgKSB7XG4gICAgICByZXR1cm4gdGhpcy5kY25wZ2V0dGV4dC5jYWxsKCB0aGlzLCB1bmRlZiwgY29udGV4dCwga2V5ICk7XG4gICAgfSxcblxuICAgIGRwZ2V0dGV4dCA6IGZ1bmN0aW9uICggZG9tYWluLCBjb250ZXh0LCBrZXkgKSB7XG4gICAgICByZXR1cm4gdGhpcy5kY25wZ2V0dGV4dC5jYWxsKCB0aGlzLCBkb21haW4sIGNvbnRleHQsIGtleSApO1xuICAgIH0sXG5cbiAgICBkY3BnZXR0ZXh0IDogZnVuY3Rpb24gKCBkb21haW4sIGNvbnRleHQsIGtleS8qLCBjYXRlZ29yeSAqLykge1xuICAgICAgcmV0dXJuIHRoaXMuZGNucGdldHRleHQuY2FsbCggdGhpcywgZG9tYWluLCBjb250ZXh0LCBrZXkgKTtcbiAgICB9LFxuXG4gICAgbnBnZXR0ZXh0IDogZnVuY3Rpb24gKCBjb250ZXh0LCBza2V5LCBwa2V5LCB2YWwgKSB7XG4gICAgICByZXR1cm4gdGhpcy5kY25wZ2V0dGV4dC5jYWxsKCB0aGlzLCB1bmRlZiwgY29udGV4dCwgc2tleSwgcGtleSwgdmFsICk7XG4gICAgfSxcblxuICAgIGRucGdldHRleHQgOiBmdW5jdGlvbiAoIGRvbWFpbiwgY29udGV4dCwgc2tleSwgcGtleSwgdmFsICkge1xuICAgICAgcmV0dXJuIHRoaXMuZGNucGdldHRleHQuY2FsbCggdGhpcywgZG9tYWluLCBjb250ZXh0LCBza2V5LCBwa2V5LCB2YWwgKTtcbiAgICB9LFxuXG4gICAgLy8gVGhlIG1vc3QgZnVsbHkgcXVhbGlmaWVkIGdldHRleHQgZnVuY3Rpb24uIEl0IGhhcyBldmVyeSBvcHRpb24uXG4gICAgLy8gU2luY2UgaXQgaGFzIGV2ZXJ5IG9wdGlvbiwgd2UgY2FuIHVzZSBpdCBmcm9tIGV2ZXJ5IG90aGVyIG1ldGhvZC5cbiAgICAvLyBUaGlzIGlzIHRoZSBicmVhZCBhbmQgYnV0dGVyLlxuICAgIC8vIFRlY2huaWNhbGx5IHRoZXJlIHNob3VsZCBiZSBvbmUgbW9yZSBhcmd1bWVudCBpbiB0aGlzIGZ1bmN0aW9uIGZvciAnQ2F0ZWdvcnknLFxuICAgIC8vIGJ1dCBzaW5jZSB3ZSBuZXZlciB1c2UgaXQsIHdlIG1pZ2h0IGFzIHdlbGwgbm90IHdhc3RlIHRoZSBieXRlcyB0byBkZWZpbmUgaXQuXG4gICAgZGNucGdldHRleHQgOiBmdW5jdGlvbiAoIGRvbWFpbiwgY29udGV4dCwgc2luZ3VsYXJfa2V5LCBwbHVyYWxfa2V5LCB2YWwgKSB7XG4gICAgICAvLyBTZXQgc29tZSBkZWZhdWx0c1xuXG4gICAgICBwbHVyYWxfa2V5ID0gcGx1cmFsX2tleSB8fCBzaW5ndWxhcl9rZXk7XG5cbiAgICAgIC8vIFVzZSB0aGUgZ2xvYmFsIGRvbWFpbiBkZWZhdWx0IGlmIG9uZVxuICAgICAgLy8gaXNuJ3QgZXhwbGljaXRseSBwYXNzZWQgaW5cbiAgICAgIGRvbWFpbiA9IGRvbWFpbiB8fCB0aGlzLl90ZXh0ZG9tYWluO1xuXG4gICAgICB2YXIgZmFsbGJhY2s7XG5cbiAgICAgIC8vIEhhbmRsZSBzcGVjaWFsIGNhc2VzXG5cbiAgICAgIC8vIE5vIG9wdGlvbnMgZm91bmRcbiAgICAgIGlmICggISB0aGlzLm9wdGlvbnMgKSB7XG4gICAgICAgIC8vIFRoZXJlJ3MgbGlrZWx5IHNvbWV0aGluZyB3cm9uZywgYnV0IHdlJ2xsIHJldHVybiB0aGUgY29ycmVjdCBrZXkgZm9yIGVuZ2xpc2hcbiAgICAgICAgLy8gV2UgZG8gdGhpcyBieSBpbnN0YW50aWF0aW5nIGEgYnJhbmQgbmV3IEplZCBpbnN0YW5jZSB3aXRoIHRoZSBkZWZhdWx0IHNldFxuICAgICAgICAvLyBmb3IgZXZlcnl0aGluZyB0aGF0IGNvdWxkIGJlIGJyb2tlbi5cbiAgICAgICAgZmFsbGJhY2sgPSBuZXcgSmVkKCk7XG4gICAgICAgIHJldHVybiBmYWxsYmFjay5kY25wZ2V0dGV4dC5jYWxsKCBmYWxsYmFjaywgdW5kZWZpbmVkLCB1bmRlZmluZWQsIHNpbmd1bGFyX2tleSwgcGx1cmFsX2tleSwgdmFsICk7XG4gICAgICB9XG5cbiAgICAgIC8vIE5vIHRyYW5zbGF0aW9uIGRhdGEgcHJvdmlkZWRcbiAgICAgIGlmICggISB0aGlzLm9wdGlvbnMubG9jYWxlX2RhdGEgKSB7XG4gICAgICAgIHRocm93IG5ldyBFcnJvcignTm8gbG9jYWxlIGRhdGEgcHJvdmlkZWQuJyk7XG4gICAgICB9XG5cbiAgICAgIGlmICggISB0aGlzLm9wdGlvbnMubG9jYWxlX2RhdGFbIGRvbWFpbiBdICkge1xuICAgICAgICB0aHJvdyBuZXcgRXJyb3IoJ0RvbWFpbiBgJyArIGRvbWFpbiArICdgIHdhcyBub3QgZm91bmQuJyk7XG4gICAgICB9XG5cbiAgICAgIGlmICggISB0aGlzLm9wdGlvbnMubG9jYWxlX2RhdGFbIGRvbWFpbiBdWyBcIlwiIF0gKSB7XG4gICAgICAgIHRocm93IG5ldyBFcnJvcignTm8gbG9jYWxlIG1ldGEgaW5mb3JtYXRpb24gcHJvdmlkZWQuJyk7XG4gICAgICB9XG5cbiAgICAgIC8vIE1ha2Ugc3VyZSB3ZSBoYXZlIGEgdHJ1dGh5IGtleS4gT3RoZXJ3aXNlIHdlIG1pZ2h0IHN0YXJ0IGxvb2tpbmdcbiAgICAgIC8vIGludG8gdGhlIGVtcHR5IHN0cmluZyBrZXksIHdoaWNoIGlzIHRoZSBvcHRpb25zIGZvciB0aGUgbG9jYWxlXG4gICAgICAvLyBkYXRhLlxuICAgICAgaWYgKCAhIHNpbmd1bGFyX2tleSApIHtcbiAgICAgICAgdGhyb3cgbmV3IEVycm9yKCdObyB0cmFuc2xhdGlvbiBrZXkgZm91bmQuJyk7XG4gICAgICB9XG5cbiAgICAgIHZhciBrZXkgID0gY29udGV4dCA/IGNvbnRleHQgKyBKZWQuY29udGV4dF9kZWxpbWl0ZXIgKyBzaW5ndWxhcl9rZXkgOiBzaW5ndWxhcl9rZXksXG4gICAgICAgICAgbG9jYWxlX2RhdGEgPSB0aGlzLm9wdGlvbnMubG9jYWxlX2RhdGEsXG4gICAgICAgICAgZGljdCA9IGxvY2FsZV9kYXRhWyBkb21haW4gXSxcbiAgICAgICAgICBkZWZhdWx0Q29uZiA9IChsb2NhbGVfZGF0YS5tZXNzYWdlcyB8fCB0aGlzLmRlZmF1bHRzLmxvY2FsZV9kYXRhLm1lc3NhZ2VzKVtcIlwiXSxcbiAgICAgICAgICBwbHVyYWxGb3JtcyA9IGRpY3RbXCJcIl0ucGx1cmFsX2Zvcm1zIHx8IGRpY3RbXCJcIl1bXCJQbHVyYWwtRm9ybXNcIl0gfHwgZGljdFtcIlwiXVtcInBsdXJhbC1mb3Jtc1wiXSB8fCBkZWZhdWx0Q29uZi5wbHVyYWxfZm9ybXMgfHwgZGVmYXVsdENvbmZbXCJQbHVyYWwtRm9ybXNcIl0gfHwgZGVmYXVsdENvbmZbXCJwbHVyYWwtZm9ybXNcIl0sXG4gICAgICAgICAgdmFsX2xpc3QsXG4gICAgICAgICAgcmVzO1xuXG4gICAgICB2YXIgdmFsX2lkeDtcbiAgICAgIGlmICh2YWwgPT09IHVuZGVmaW5lZCkge1xuICAgICAgICAvLyBObyB2YWx1ZSBwYXNzZWQgaW47IGFzc3VtZSBzaW5ndWxhciBrZXkgbG9va3VwLlxuICAgICAgICB2YWxfaWR4ID0gMDtcblxuICAgICAgfSBlbHNlIHtcbiAgICAgICAgLy8gVmFsdWUgaGFzIGJlZW4gcGFzc2VkIGluOyB1c2UgcGx1cmFsLWZvcm1zIGNhbGN1bGF0aW9ucy5cblxuICAgICAgICAvLyBIYW5kbGUgaW52YWxpZCBudW1iZXJzLCBidXQgdHJ5IGNhc3Rpbmcgc3RyaW5ncyBmb3IgZ29vZCBtZWFzdXJlXG4gICAgICAgIGlmICggdHlwZW9mIHZhbCAhPSAnbnVtYmVyJyApIHtcbiAgICAgICAgICB2YWwgPSBwYXJzZUludCggdmFsLCAxMCApO1xuXG4gICAgICAgICAgaWYgKCBpc05hTiggdmFsICkgKSB7XG4gICAgICAgICAgICB0aHJvdyBuZXcgRXJyb3IoJ1RoZSBudW1iZXIgdGhhdCB3YXMgcGFzc2VkIGluIGlzIG5vdCBhIG51bWJlci4nKTtcbiAgICAgICAgICB9XG4gICAgICAgIH1cblxuICAgICAgICB2YWxfaWR4ID0gZ2V0UGx1cmFsRm9ybUZ1bmMocGx1cmFsRm9ybXMpKHZhbCk7XG4gICAgICB9XG5cbiAgICAgIC8vIFRocm93IGFuIGVycm9yIGlmIGEgZG9tYWluIGlzbid0IGZvdW5kXG4gICAgICBpZiAoICEgZGljdCApIHtcbiAgICAgICAgdGhyb3cgbmV3IEVycm9yKCdObyBkb21haW4gbmFtZWQgYCcgKyBkb21haW4gKyAnYCBjb3VsZCBiZSBmb3VuZC4nKTtcbiAgICAgIH1cblxuICAgICAgdmFsX2xpc3QgPSBkaWN0WyBrZXkgXTtcblxuICAgICAgLy8gSWYgdGhlcmUgaXMgbm8gbWF0Y2gsIHRoZW4gcmV2ZXJ0IGJhY2sgdG9cbiAgICAgIC8vIGVuZ2xpc2ggc3R5bGUgc2luZ3VsYXIvcGx1cmFsIHdpdGggdGhlIGtleXMgcGFzc2VkIGluLlxuICAgICAgaWYgKCAhIHZhbF9saXN0IHx8IHZhbF9pZHggPiB2YWxfbGlzdC5sZW5ndGggKSB7XG4gICAgICAgIGlmICh0aGlzLm9wdGlvbnMubWlzc2luZ19rZXlfY2FsbGJhY2spIHtcbiAgICAgICAgICB0aGlzLm9wdGlvbnMubWlzc2luZ19rZXlfY2FsbGJhY2soa2V5LCBkb21haW4pO1xuICAgICAgICB9XG4gICAgICAgIHJlcyA9IFsgc2luZ3VsYXJfa2V5LCBwbHVyYWxfa2V5IF07XG5cbiAgICAgICAgLy8gY29sbGVjdCB1bnRyYW5zbGF0ZWQgc3RyaW5nc1xuICAgICAgICBpZiAodGhpcy5vcHRpb25zLmRlYnVnPT09dHJ1ZSkge1xuICAgICAgICAgIGNvbnNvbGUubG9nKHJlc1sgZ2V0UGx1cmFsRm9ybUZ1bmMocGx1cmFsRm9ybXMpKCB2YWwgKSBdKTtcbiAgICAgICAgfVxuICAgICAgICByZXR1cm4gcmVzWyBnZXRQbHVyYWxGb3JtRnVuYygpKCB2YWwgKSBdO1xuICAgICAgfVxuXG4gICAgICByZXMgPSB2YWxfbGlzdFsgdmFsX2lkeCBdO1xuXG4gICAgICAvLyBUaGlzIGluY2x1ZGVzIGVtcHR5IHN0cmluZ3Mgb24gcHVycG9zZVxuICAgICAgaWYgKCAhIHJlcyAgKSB7XG4gICAgICAgIHJlcyA9IFsgc2luZ3VsYXJfa2V5LCBwbHVyYWxfa2V5IF07XG4gICAgICAgIHJldHVybiByZXNbIGdldFBsdXJhbEZvcm1GdW5jKCkoIHZhbCApIF07XG4gICAgICB9XG4gICAgICByZXR1cm4gcmVzO1xuICAgIH1cbiAgfSk7XG5cblxuICAvLyBXZSBhZGQgaW4gc3ByaW50ZiBjYXBhYmlsaXRpZXMgZm9yIHBvc3QgdHJhbnNsYXRpb24gdmFsdWUgaW50ZXJvbGF0aW9uXG4gIC8vIFRoaXMgaXMgbm90IGludGVybmFsbHkgdXNlZCwgc28geW91IGNhbiByZW1vdmUgaXQgaWYgeW91IGhhdmUgdGhpc1xuICAvLyBhdmFpbGFibGUgc29tZXdoZXJlIGVsc2UsIG9yIHdhbnQgdG8gdXNlIGEgZGlmZmVyZW50IHN5c3RlbS5cblxuICAvLyBXZSBfc2xpZ2h0bHlfIG1vZGlmeSB0aGUgbm9ybWFsIHNwcmludGYgYmVoYXZpb3IgdG8gbW9yZSBncmFjZWZ1bGx5IGhhbmRsZVxuICAvLyB1bmRlZmluZWQgdmFsdWVzLlxuXG4gIC8qKlxuICAgc3ByaW50ZigpIGZvciBKYXZhU2NyaXB0IDAuNy1iZXRhMVxuICAgaHR0cDovL3d3dy5kaXZlaW50b2phdmFzY3JpcHQuY29tL3Byb2plY3RzL2phdmFzY3JpcHQtc3ByaW50ZlxuXG4gICBDb3B5cmlnaHQgKGMpIEFsZXhhbmRydSBNYXJhc3RlYW51IDxhbGV4YWhvbGljIFthdCkgZ21haWwgKGRvdF0gY29tPlxuICAgQWxsIHJpZ2h0cyByZXNlcnZlZC5cblxuICAgUmVkaXN0cmlidXRpb24gYW5kIHVzZSBpbiBzb3VyY2UgYW5kIGJpbmFyeSBmb3Jtcywgd2l0aCBvciB3aXRob3V0XG4gICBtb2RpZmljYXRpb24sIGFyZSBwZXJtaXR0ZWQgcHJvdmlkZWQgdGhhdCB0aGUgZm9sbG93aW5nIGNvbmRpdGlvbnMgYXJlIG1ldDpcbiAgICAgICAqIFJlZGlzdHJpYnV0aW9ucyBvZiBzb3VyY2UgY29kZSBtdXN0IHJldGFpbiB0aGUgYWJvdmUgY29weXJpZ2h0XG4gICAgICAgICBub3RpY2UsIHRoaXMgbGlzdCBvZiBjb25kaXRpb25zIGFuZCB0aGUgZm9sbG93aW5nIGRpc2NsYWltZXIuXG4gICAgICAgKiBSZWRpc3RyaWJ1dGlvbnMgaW4gYmluYXJ5IGZvcm0gbXVzdCByZXByb2R1Y2UgdGhlIGFib3ZlIGNvcHlyaWdodFxuICAgICAgICAgbm90aWNlLCB0aGlzIGxpc3Qgb2YgY29uZGl0aW9ucyBhbmQgdGhlIGZvbGxvd2luZyBkaXNjbGFpbWVyIGluIHRoZVxuICAgICAgICAgZG9jdW1lbnRhdGlvbiBhbmQvb3Igb3RoZXIgbWF0ZXJpYWxzIHByb3ZpZGVkIHdpdGggdGhlIGRpc3RyaWJ1dGlvbi5cbiAgICAgICAqIE5laXRoZXIgdGhlIG5hbWUgb2Ygc3ByaW50ZigpIGZvciBKYXZhU2NyaXB0IG5vciB0aGVcbiAgICAgICAgIG5hbWVzIG9mIGl0cyBjb250cmlidXRvcnMgbWF5IGJlIHVzZWQgdG8gZW5kb3JzZSBvciBwcm9tb3RlIHByb2R1Y3RzXG4gICAgICAgICBkZXJpdmVkIGZyb20gdGhpcyBzb2Z0d2FyZSB3aXRob3V0IHNwZWNpZmljIHByaW9yIHdyaXR0ZW4gcGVybWlzc2lvbi5cblxuICAgVEhJUyBTT0ZUV0FSRSBJUyBQUk9WSURFRCBCWSBUSEUgQ09QWVJJR0hUIEhPTERFUlMgQU5EIENPTlRSSUJVVE9SUyBcIkFTIElTXCIgQU5EXG4gICBBTlkgRVhQUkVTUyBPUiBJTVBMSUVEIFdBUlJBTlRJRVMsIElOQ0xVRElORywgQlVUIE5PVCBMSU1JVEVEIFRPLCBUSEUgSU1QTElFRFxuICAgV0FSUkFOVElFUyBPRiBNRVJDSEFOVEFCSUxJVFkgQU5EIEZJVE5FU1MgRk9SIEEgUEFSVElDVUxBUiBQVVJQT1NFIEFSRVxuICAgRElTQ0xBSU1FRC4gSU4gTk8gRVZFTlQgU0hBTEwgQWxleGFuZHJ1IE1hcmFzdGVhbnUgQkUgTElBQkxFIEZPUiBBTllcbiAgIERJUkVDVCwgSU5ESVJFQ1QsIElOQ0lERU5UQUwsIFNQRUNJQUwsIEVYRU1QTEFSWSwgT1IgQ09OU0VRVUVOVElBTCBEQU1BR0VTXG4gICAoSU5DTFVESU5HLCBCVVQgTk9UIExJTUlURUQgVE8sIFBST0NVUkVNRU5UIE9GIFNVQlNUSVRVVEUgR09PRFMgT1IgU0VSVklDRVM7XG4gICBMT1NTIE9GIFVTRSwgREFUQSwgT1IgUFJPRklUUzsgT1IgQlVTSU5FU1MgSU5URVJSVVBUSU9OKSBIT1dFVkVSIENBVVNFRCBBTkRcbiAgIE9OIEFOWSBUSEVPUlkgT0YgTElBQklMSVRZLCBXSEVUSEVSIElOIENPTlRSQUNULCBTVFJJQ1QgTElBQklMSVRZLCBPUiBUT1JUXG4gICAoSU5DTFVESU5HIE5FR0xJR0VOQ0UgT1IgT1RIRVJXSVNFKSBBUklTSU5HIElOIEFOWSBXQVkgT1VUIE9GIFRIRSBVU0UgT0YgVEhJU1xuICAgU09GVFdBUkUsIEVWRU4gSUYgQURWSVNFRCBPRiBUSEUgUE9TU0lCSUxJVFkgT0YgU1VDSCBEQU1BR0UuXG4gICovXG4gIHZhciBzcHJpbnRmID0gKGZ1bmN0aW9uKCkge1xuICAgIGZ1bmN0aW9uIGdldF90eXBlKHZhcmlhYmxlKSB7XG4gICAgICByZXR1cm4gT2JqZWN0LnByb3RvdHlwZS50b1N0cmluZy5jYWxsKHZhcmlhYmxlKS5zbGljZSg4LCAtMSkudG9Mb3dlckNhc2UoKTtcbiAgICB9XG4gICAgZnVuY3Rpb24gc3RyX3JlcGVhdChpbnB1dCwgbXVsdGlwbGllcikge1xuICAgICAgZm9yICh2YXIgb3V0cHV0ID0gW107IG11bHRpcGxpZXIgPiAwOyBvdXRwdXRbLS1tdWx0aXBsaWVyXSA9IGlucHV0KSB7LyogZG8gbm90aGluZyAqL31cbiAgICAgIHJldHVybiBvdXRwdXQuam9pbignJyk7XG4gICAgfVxuXG4gICAgdmFyIHN0cl9mb3JtYXQgPSBmdW5jdGlvbigpIHtcbiAgICAgIGlmICghc3RyX2Zvcm1hdC5jYWNoZS5oYXNPd25Qcm9wZXJ0eShhcmd1bWVudHNbMF0pKSB7XG4gICAgICAgIHN0cl9mb3JtYXQuY2FjaGVbYXJndW1lbnRzWzBdXSA9IHN0cl9mb3JtYXQucGFyc2UoYXJndW1lbnRzWzBdKTtcbiAgICAgIH1cbiAgICAgIHJldHVybiBzdHJfZm9ybWF0LmZvcm1hdC5jYWxsKG51bGwsIHN0cl9mb3JtYXQuY2FjaGVbYXJndW1lbnRzWzBdXSwgYXJndW1lbnRzKTtcbiAgICB9O1xuXG4gICAgc3RyX2Zvcm1hdC5mb3JtYXQgPSBmdW5jdGlvbihwYXJzZV90cmVlLCBhcmd2KSB7XG4gICAgICB2YXIgY3Vyc29yID0gMSwgdHJlZV9sZW5ndGggPSBwYXJzZV90cmVlLmxlbmd0aCwgbm9kZV90eXBlID0gJycsIGFyZywgb3V0cHV0ID0gW10sIGksIGssIG1hdGNoLCBwYWQsIHBhZF9jaGFyYWN0ZXIsIHBhZF9sZW5ndGg7XG4gICAgICBmb3IgKGkgPSAwOyBpIDwgdHJlZV9sZW5ndGg7IGkrKykge1xuICAgICAgICBub2RlX3R5cGUgPSBnZXRfdHlwZShwYXJzZV90cmVlW2ldKTtcbiAgICAgICAgaWYgKG5vZGVfdHlwZSA9PT0gJ3N0cmluZycpIHtcbiAgICAgICAgICBvdXRwdXQucHVzaChwYXJzZV90cmVlW2ldKTtcbiAgICAgICAgfVxuICAgICAgICBlbHNlIGlmIChub2RlX3R5cGUgPT09ICdhcnJheScpIHtcbiAgICAgICAgICBtYXRjaCA9IHBhcnNlX3RyZWVbaV07IC8vIGNvbnZlbmllbmNlIHB1cnBvc2VzIG9ubHlcbiAgICAgICAgICBpZiAobWF0Y2hbMl0pIHsgLy8ga2V5d29yZCBhcmd1bWVudFxuICAgICAgICAgICAgYXJnID0gYXJndltjdXJzb3JdO1xuICAgICAgICAgICAgZm9yIChrID0gMDsgayA8IG1hdGNoWzJdLmxlbmd0aDsgaysrKSB7XG4gICAgICAgICAgICAgIGlmICghYXJnLmhhc093blByb3BlcnR5KG1hdGNoWzJdW2tdKSkge1xuICAgICAgICAgICAgICAgIHRocm93KHNwcmludGYoJ1tzcHJpbnRmXSBwcm9wZXJ0eSBcIiVzXCIgZG9lcyBub3QgZXhpc3QnLCBtYXRjaFsyXVtrXSkpO1xuICAgICAgICAgICAgICB9XG4gICAgICAgICAgICAgIGFyZyA9IGFyZ1ttYXRjaFsyXVtrXV07XG4gICAgICAgICAgICB9XG4gICAgICAgICAgfVxuICAgICAgICAgIGVsc2UgaWYgKG1hdGNoWzFdKSB7IC8vIHBvc2l0aW9uYWwgYXJndW1lbnQgKGV4cGxpY2l0KVxuICAgICAgICAgICAgYXJnID0gYXJndlttYXRjaFsxXV07XG4gICAgICAgICAgfVxuICAgICAgICAgIGVsc2UgeyAvLyBwb3NpdGlvbmFsIGFyZ3VtZW50IChpbXBsaWNpdClcbiAgICAgICAgICAgIGFyZyA9IGFyZ3ZbY3Vyc29yKytdO1xuICAgICAgICAgIH1cblxuICAgICAgICAgIGlmICgvW15zXS8udGVzdChtYXRjaFs4XSkgJiYgKGdldF90eXBlKGFyZykgIT0gJ251bWJlcicpKSB7XG4gICAgICAgICAgICB0aHJvdyhzcHJpbnRmKCdbc3ByaW50Zl0gZXhwZWN0aW5nIG51bWJlciBidXQgZm91bmQgJXMnLCBnZXRfdHlwZShhcmcpKSk7XG4gICAgICAgICAgfVxuXG4gICAgICAgICAgLy8gSmVkIEVESVRcbiAgICAgICAgICBpZiAoIHR5cGVvZiBhcmcgPT0gJ3VuZGVmaW5lZCcgfHwgYXJnID09PSBudWxsICkge1xuICAgICAgICAgICAgYXJnID0gJyc7XG4gICAgICAgICAgfVxuICAgICAgICAgIC8vIEplZCBFRElUXG5cbiAgICAgICAgICBzd2l0Y2ggKG1hdGNoWzhdKSB7XG4gICAgICAgICAgICBjYXNlICdiJzogYXJnID0gYXJnLnRvU3RyaW5nKDIpOyBicmVhaztcbiAgICAgICAgICAgIGNhc2UgJ2MnOiBhcmcgPSBTdHJpbmcuZnJvbUNoYXJDb2RlKGFyZyk7IGJyZWFrO1xuICAgICAgICAgICAgY2FzZSAnZCc6IGFyZyA9IHBhcnNlSW50KGFyZywgMTApOyBicmVhaztcbiAgICAgICAgICAgIGNhc2UgJ2UnOiBhcmcgPSBtYXRjaFs3XSA/IGFyZy50b0V4cG9uZW50aWFsKG1hdGNoWzddKSA6IGFyZy50b0V4cG9uZW50aWFsKCk7IGJyZWFrO1xuICAgICAgICAgICAgY2FzZSAnZic6IGFyZyA9IG1hdGNoWzddID8gcGFyc2VGbG9hdChhcmcpLnRvRml4ZWQobWF0Y2hbN10pIDogcGFyc2VGbG9hdChhcmcpOyBicmVhaztcbiAgICAgICAgICAgIGNhc2UgJ28nOiBhcmcgPSBhcmcudG9TdHJpbmcoOCk7IGJyZWFrO1xuICAgICAgICAgICAgY2FzZSAncyc6IGFyZyA9ICgoYXJnID0gU3RyaW5nKGFyZykpICYmIG1hdGNoWzddID8gYXJnLnN1YnN0cmluZygwLCBtYXRjaFs3XSkgOiBhcmcpOyBicmVhaztcbiAgICAgICAgICAgIGNhc2UgJ3UnOiBhcmcgPSBNYXRoLmFicyhhcmcpOyBicmVhaztcbiAgICAgICAgICAgIGNhc2UgJ3gnOiBhcmcgPSBhcmcudG9TdHJpbmcoMTYpOyBicmVhaztcbiAgICAgICAgICAgIGNhc2UgJ1gnOiBhcmcgPSBhcmcudG9TdHJpbmcoMTYpLnRvVXBwZXJDYXNlKCk7IGJyZWFrO1xuICAgICAgICAgIH1cbiAgICAgICAgICBhcmcgPSAoL1tkZWZdLy50ZXN0KG1hdGNoWzhdKSAmJiBtYXRjaFszXSAmJiBhcmcgPj0gMCA/ICcrJysgYXJnIDogYXJnKTtcbiAgICAgICAgICBwYWRfY2hhcmFjdGVyID0gbWF0Y2hbNF0gPyBtYXRjaFs0XSA9PSAnMCcgPyAnMCcgOiBtYXRjaFs0XS5jaGFyQXQoMSkgOiAnICc7XG4gICAgICAgICAgcGFkX2xlbmd0aCA9IG1hdGNoWzZdIC0gU3RyaW5nKGFyZykubGVuZ3RoO1xuICAgICAgICAgIHBhZCA9IG1hdGNoWzZdID8gc3RyX3JlcGVhdChwYWRfY2hhcmFjdGVyLCBwYWRfbGVuZ3RoKSA6ICcnO1xuICAgICAgICAgIG91dHB1dC5wdXNoKG1hdGNoWzVdID8gYXJnICsgcGFkIDogcGFkICsgYXJnKTtcbiAgICAgICAgfVxuICAgICAgfVxuICAgICAgcmV0dXJuIG91dHB1dC5qb2luKCcnKTtcbiAgICB9O1xuXG4gICAgc3RyX2Zvcm1hdC5jYWNoZSA9IHt9O1xuXG4gICAgc3RyX2Zvcm1hdC5wYXJzZSA9IGZ1bmN0aW9uKGZtdCkge1xuICAgICAgdmFyIF9mbXQgPSBmbXQsIG1hdGNoID0gW10sIHBhcnNlX3RyZWUgPSBbXSwgYXJnX25hbWVzID0gMDtcbiAgICAgIHdoaWxlIChfZm10KSB7XG4gICAgICAgIGlmICgobWF0Y2ggPSAvXlteXFx4MjVdKy8uZXhlYyhfZm10KSkgIT09IG51bGwpIHtcbiAgICAgICAgICBwYXJzZV90cmVlLnB1c2gobWF0Y2hbMF0pO1xuICAgICAgICB9XG4gICAgICAgIGVsc2UgaWYgKChtYXRjaCA9IC9eXFx4MjV7Mn0vLmV4ZWMoX2ZtdCkpICE9PSBudWxsKSB7XG4gICAgICAgICAgcGFyc2VfdHJlZS5wdXNoKCclJyk7XG4gICAgICAgIH1cbiAgICAgICAgZWxzZSBpZiAoKG1hdGNoID0gL15cXHgyNSg/OihbMS05XVxcZCopXFwkfFxcKChbXlxcKV0rKVxcKSk/KFxcKyk/KDB8J1teJF0pPygtKT8oXFxkKyk/KD86XFwuKFxcZCspKT8oW2ItZm9zdXhYXSkvLmV4ZWMoX2ZtdCkpICE9PSBudWxsKSB7XG4gICAgICAgICAgaWYgKG1hdGNoWzJdKSB7XG4gICAgICAgICAgICBhcmdfbmFtZXMgfD0gMTtcbiAgICAgICAgICAgIHZhciBmaWVsZF9saXN0ID0gW10sIHJlcGxhY2VtZW50X2ZpZWxkID0gbWF0Y2hbMl0sIGZpZWxkX21hdGNoID0gW107XG4gICAgICAgICAgICBpZiAoKGZpZWxkX21hdGNoID0gL14oW2Etel9dW2Etel9cXGRdKikvaS5leGVjKHJlcGxhY2VtZW50X2ZpZWxkKSkgIT09IG51bGwpIHtcbiAgICAgICAgICAgICAgZmllbGRfbGlzdC5wdXNoKGZpZWxkX21hdGNoWzFdKTtcbiAgICAgICAgICAgICAgd2hpbGUgKChyZXBsYWNlbWVudF9maWVsZCA9IHJlcGxhY2VtZW50X2ZpZWxkLnN1YnN0cmluZyhmaWVsZF9tYXRjaFswXS5sZW5ndGgpKSAhPT0gJycpIHtcbiAgICAgICAgICAgICAgICBpZiAoKGZpZWxkX21hdGNoID0gL15cXC4oW2Etel9dW2Etel9cXGRdKikvaS5leGVjKHJlcGxhY2VtZW50X2ZpZWxkKSkgIT09IG51bGwpIHtcbiAgICAgICAgICAgICAgICAgIGZpZWxkX2xpc3QucHVzaChmaWVsZF9tYXRjaFsxXSk7XG4gICAgICAgICAgICAgICAgfVxuICAgICAgICAgICAgICAgIGVsc2UgaWYgKChmaWVsZF9tYXRjaCA9IC9eXFxbKFxcZCspXFxdLy5leGVjKHJlcGxhY2VtZW50X2ZpZWxkKSkgIT09IG51bGwpIHtcbiAgICAgICAgICAgICAgICAgIGZpZWxkX2xpc3QucHVzaChmaWVsZF9tYXRjaFsxXSk7XG4gICAgICAgICAgICAgICAgfVxuICAgICAgICAgICAgICAgIGVsc2Uge1xuICAgICAgICAgICAgICAgICAgdGhyb3coJ1tzcHJpbnRmXSBodWg/Jyk7XG4gICAgICAgICAgICAgICAgfVxuICAgICAgICAgICAgICB9XG4gICAgICAgICAgICB9XG4gICAgICAgICAgICBlbHNlIHtcbiAgICAgICAgICAgICAgdGhyb3coJ1tzcHJpbnRmXSBodWg/Jyk7XG4gICAgICAgICAgICB9XG4gICAgICAgICAgICBtYXRjaFsyXSA9IGZpZWxkX2xpc3Q7XG4gICAgICAgICAgfVxuICAgICAgICAgIGVsc2Uge1xuICAgICAgICAgICAgYXJnX25hbWVzIHw9IDI7XG4gICAgICAgICAgfVxuICAgICAgICAgIGlmIChhcmdfbmFtZXMgPT09IDMpIHtcbiAgICAgICAgICAgIHRocm93KCdbc3ByaW50Zl0gbWl4aW5nIHBvc2l0aW9uYWwgYW5kIG5hbWVkIHBsYWNlaG9sZGVycyBpcyBub3QgKHlldCkgc3VwcG9ydGVkJyk7XG4gICAgICAgICAgfVxuICAgICAgICAgIHBhcnNlX3RyZWUucHVzaChtYXRjaCk7XG4gICAgICAgIH1cbiAgICAgICAgZWxzZSB7XG4gICAgICAgICAgdGhyb3coJ1tzcHJpbnRmXSBodWg/Jyk7XG4gICAgICAgIH1cbiAgICAgICAgX2ZtdCA9IF9mbXQuc3Vic3RyaW5nKG1hdGNoWzBdLmxlbmd0aCk7XG4gICAgICB9XG4gICAgICByZXR1cm4gcGFyc2VfdHJlZTtcbiAgICB9O1xuXG4gICAgcmV0dXJuIHN0cl9mb3JtYXQ7XG4gIH0pKCk7XG5cbiAgdmFyIHZzcHJpbnRmID0gZnVuY3Rpb24oZm10LCBhcmd2KSB7XG4gICAgYXJndi51bnNoaWZ0KGZtdCk7XG4gICAgcmV0dXJuIHNwcmludGYuYXBwbHkobnVsbCwgYXJndik7XG4gIH07XG5cbiAgSmVkLnBhcnNlX3BsdXJhbCA9IGZ1bmN0aW9uICggcGx1cmFsX2Zvcm1zLCBuICkge1xuICAgIHBsdXJhbF9mb3JtcyA9IHBsdXJhbF9mb3Jtcy5yZXBsYWNlKC9uL2csIG4pO1xuICAgIHJldHVybiBKZWQucGFyc2VfZXhwcmVzc2lvbihwbHVyYWxfZm9ybXMpO1xuICB9O1xuXG4gIEplZC5zcHJpbnRmID0gZnVuY3Rpb24gKCBmbXQsIGFyZ3MgKSB7XG4gICAgaWYgKCB7fS50b1N0cmluZy5jYWxsKCBhcmdzICkgPT0gJ1tvYmplY3QgQXJyYXldJyApIHtcbiAgICAgIHJldHVybiB2c3ByaW50ZiggZm10LCBbXS5zbGljZS5jYWxsKGFyZ3MpICk7XG4gICAgfVxuICAgIHJldHVybiBzcHJpbnRmLmFwcGx5KHRoaXMsIFtdLnNsaWNlLmNhbGwoYXJndW1lbnRzKSApO1xuICB9O1xuXG4gIEplZC5wcm90b3R5cGUuc3ByaW50ZiA9IGZ1bmN0aW9uICgpIHtcbiAgICByZXR1cm4gSmVkLnNwcmludGYuYXBwbHkodGhpcywgYXJndW1lbnRzKTtcbiAgfTtcbiAgLy8gRU5EIHNwcmludGYgSW1wbGVtZW50YXRpb25cblxuICAvLyBTdGFydCB0aGUgUGx1cmFsIGZvcm1zIHNlY3Rpb25cbiAgLy8gVGhpcyBpcyBhIGZ1bGwgcGx1cmFsIGZvcm0gZXhwcmVzc2lvbiBwYXJzZXIuIEl0IGlzIHVzZWQgdG8gYXZvaWRcbiAgLy8gcnVubmluZyAnZXZhbCcgb3IgJ25ldyBGdW5jdGlvbicgZGlyZWN0bHkgYWdhaW5zdCB0aGUgcGx1cmFsXG4gIC8vIGZvcm1zLlxuICAvL1xuICAvLyBUaGlzIGNhbiBiZSBpbXBvcnRhbnQgaWYgeW91IGdldCB0cmFuc2xhdGlvbnMgZG9uZSB0aHJvdWdoIGEgM3JkXG4gIC8vIHBhcnR5IHZlbmRvci4gSSBlbmNvdXJhZ2UgeW91IHRvIHVzZSB0aGlzIGluc3RlYWQsIGhvd2V2ZXIsIElcbiAgLy8gYWxzbyB3aWxsIHByb3ZpZGUgYSAncHJlY29tcGlsZXInIHRoYXQgeW91IGNhbiB1c2UgYXQgYnVpbGQgdGltZVxuICAvLyB0byBvdXRwdXQgdmFsaWQvc2FmZSBmdW5jdGlvbiByZXByZXNlbnRhdGlvbnMgb2YgdGhlIHBsdXJhbCBmb3JtXG4gIC8vIGV4cHJlc3Npb25zLiBUaGlzIG1lYW5zIHlvdSBjYW4gYnVpbGQgdGhpcyBjb2RlIG91dCBmb3IgdGhlIG1vc3RcbiAgLy8gcGFydC5cbiAgSmVkLlBGID0ge307XG5cbiAgSmVkLlBGLnBhcnNlID0gZnVuY3Rpb24gKCBwICkge1xuICAgIHZhciBwbHVyYWxfc3RyID0gSmVkLlBGLmV4dHJhY3RQbHVyYWxFeHByKCBwICk7XG4gICAgcmV0dXJuIEplZC5QRi5wYXJzZXIucGFyc2UuY2FsbChKZWQuUEYucGFyc2VyLCBwbHVyYWxfc3RyKTtcbiAgfTtcblxuICBKZWQuUEYuY29tcGlsZSA9IGZ1bmN0aW9uICggcCApIHtcbiAgICAvLyBIYW5kbGUgdHJ1ZXMgYW5kIGZhbHNlcyBhcyAwIGFuZCAxXG4gICAgZnVuY3Rpb24gaW1wbHkoIHZhbCApIHtcbiAgICAgIHJldHVybiAodmFsID09PSB0cnVlID8gMSA6IHZhbCA/IHZhbCA6IDApO1xuICAgIH1cblxuICAgIHZhciBhc3QgPSBKZWQuUEYucGFyc2UoIHAgKTtcbiAgICByZXR1cm4gZnVuY3Rpb24gKCBuICkge1xuICAgICAgcmV0dXJuIGltcGx5KCBKZWQuUEYuaW50ZXJwcmV0ZXIoIGFzdCApKCBuICkgKTtcbiAgICB9O1xuICB9O1xuXG4gIEplZC5QRi5pbnRlcnByZXRlciA9IGZ1bmN0aW9uICggYXN0ICkge1xuICAgIHJldHVybiBmdW5jdGlvbiAoIG4gKSB7XG4gICAgICB2YXIgcmVzO1xuICAgICAgc3dpdGNoICggYXN0LnR5cGUgKSB7XG4gICAgICAgIGNhc2UgJ0dST1VQJzpcbiAgICAgICAgICByZXR1cm4gSmVkLlBGLmludGVycHJldGVyKCBhc3QuZXhwciApKCBuICk7XG4gICAgICAgIGNhc2UgJ1RFUk5BUlknOlxuICAgICAgICAgIGlmICggSmVkLlBGLmludGVycHJldGVyKCBhc3QuZXhwciApKCBuICkgKSB7XG4gICAgICAgICAgICByZXR1cm4gSmVkLlBGLmludGVycHJldGVyKCBhc3QudHJ1dGh5ICkoIG4gKTtcbiAgICAgICAgICB9XG4gICAgICAgICAgcmV0dXJuIEplZC5QRi5pbnRlcnByZXRlciggYXN0LmZhbHNleSApKCBuICk7XG4gICAgICAgIGNhc2UgJ09SJzpcbiAgICAgICAgICByZXR1cm4gSmVkLlBGLmludGVycHJldGVyKCBhc3QubGVmdCApKCBuICkgfHwgSmVkLlBGLmludGVycHJldGVyKCBhc3QucmlnaHQgKSggbiApO1xuICAgICAgICBjYXNlICdBTkQnOlxuICAgICAgICAgIHJldHVybiBKZWQuUEYuaW50ZXJwcmV0ZXIoIGFzdC5sZWZ0ICkoIG4gKSAmJiBKZWQuUEYuaW50ZXJwcmV0ZXIoIGFzdC5yaWdodCApKCBuICk7XG4gICAgICAgIGNhc2UgJ0xUJzpcbiAgICAgICAgICByZXR1cm4gSmVkLlBGLmludGVycHJldGVyKCBhc3QubGVmdCApKCBuICkgPCBKZWQuUEYuaW50ZXJwcmV0ZXIoIGFzdC5yaWdodCApKCBuICk7XG4gICAgICAgIGNhc2UgJ0dUJzpcbiAgICAgICAgICByZXR1cm4gSmVkLlBGLmludGVycHJldGVyKCBhc3QubGVmdCApKCBuICkgPiBKZWQuUEYuaW50ZXJwcmV0ZXIoIGFzdC5yaWdodCApKCBuICk7XG4gICAgICAgIGNhc2UgJ0xURSc6XG4gICAgICAgICAgcmV0dXJuIEplZC5QRi5pbnRlcnByZXRlciggYXN0LmxlZnQgKSggbiApIDw9IEplZC5QRi5pbnRlcnByZXRlciggYXN0LnJpZ2h0ICkoIG4gKTtcbiAgICAgICAgY2FzZSAnR1RFJzpcbiAgICAgICAgICByZXR1cm4gSmVkLlBGLmludGVycHJldGVyKCBhc3QubGVmdCApKCBuICkgPj0gSmVkLlBGLmludGVycHJldGVyKCBhc3QucmlnaHQgKSggbiApO1xuICAgICAgICBjYXNlICdFUSc6XG4gICAgICAgICAgcmV0dXJuIEplZC5QRi5pbnRlcnByZXRlciggYXN0LmxlZnQgKSggbiApID09IEplZC5QRi5pbnRlcnByZXRlciggYXN0LnJpZ2h0ICkoIG4gKTtcbiAgICAgICAgY2FzZSAnTkVRJzpcbiAgICAgICAgICByZXR1cm4gSmVkLlBGLmludGVycHJldGVyKCBhc3QubGVmdCApKCBuICkgIT0gSmVkLlBGLmludGVycHJldGVyKCBhc3QucmlnaHQgKSggbiApO1xuICAgICAgICBjYXNlICdNT0QnOlxuICAgICAgICAgIHJldHVybiBKZWQuUEYuaW50ZXJwcmV0ZXIoIGFzdC5sZWZ0ICkoIG4gKSAlIEplZC5QRi5pbnRlcnByZXRlciggYXN0LnJpZ2h0ICkoIG4gKTtcbiAgICAgICAgY2FzZSAnVkFSJzpcbiAgICAgICAgICByZXR1cm4gbjtcbiAgICAgICAgY2FzZSAnTlVNJzpcbiAgICAgICAgICByZXR1cm4gYXN0LnZhbDtcbiAgICAgICAgZGVmYXVsdDpcbiAgICAgICAgICB0aHJvdyBuZXcgRXJyb3IoXCJJbnZhbGlkIFRva2VuIGZvdW5kLlwiKTtcbiAgICAgIH1cbiAgICB9O1xuICB9O1xuXG4gIEplZC5QRi5leHRyYWN0UGx1cmFsRXhwciA9IGZ1bmN0aW9uICggcCApIHtcbiAgICAvLyB0cmltIGZpcnN0XG4gICAgcCA9IHAucmVwbGFjZSgvXlxcc1xccyovLCAnJykucmVwbGFjZSgvXFxzXFxzKiQvLCAnJyk7XG5cbiAgICBpZiAoISAvO1xccyokLy50ZXN0KHApKSB7XG4gICAgICBwID0gcC5jb25jYXQoJzsnKTtcbiAgICB9XG5cbiAgICB2YXIgbnBsdXJhbHNfcmUgPSAvbnBsdXJhbHNcXD0oXFxkKyk7LyxcbiAgICAgICAgcGx1cmFsX3JlID0gL3BsdXJhbFxcPSguKik7LyxcbiAgICAgICAgbnBsdXJhbHNfbWF0Y2hlcyA9IHAubWF0Y2goIG5wbHVyYWxzX3JlICksXG4gICAgICAgIHJlcyA9IHt9LFxuICAgICAgICBwbHVyYWxfbWF0Y2hlcztcblxuICAgIC8vIEZpbmQgdGhlIG5wbHVyYWxzIG51bWJlclxuICAgIGlmICggbnBsdXJhbHNfbWF0Y2hlcy5sZW5ndGggPiAxICkge1xuICAgICAgcmVzLm5wbHVyYWxzID0gbnBsdXJhbHNfbWF0Y2hlc1sxXTtcbiAgICB9XG4gICAgZWxzZSB7XG4gICAgICB0aHJvdyBuZXcgRXJyb3IoJ25wbHVyYWxzIG5vdCBmb3VuZCBpbiBwbHVyYWxfZm9ybXMgc3RyaW5nOiAnICsgcCApO1xuICAgIH1cblxuICAgIC8vIHJlbW92ZSB0aGF0IGRhdGEgdG8gZ2V0IHRvIHRoZSBmb3JtdWxhXG4gICAgcCA9IHAucmVwbGFjZSggbnBsdXJhbHNfcmUsIFwiXCIgKTtcbiAgICBwbHVyYWxfbWF0Y2hlcyA9IHAubWF0Y2goIHBsdXJhbF9yZSApO1xuXG4gICAgaWYgKCEoIHBsdXJhbF9tYXRjaGVzICYmIHBsdXJhbF9tYXRjaGVzLmxlbmd0aCA+IDEgKSApIHtcbiAgICAgIHRocm93IG5ldyBFcnJvcignYHBsdXJhbGAgZXhwcmVzc2lvbiBub3QgZm91bmQ6ICcgKyBwKTtcbiAgICB9XG4gICAgcmV0dXJuIHBsdXJhbF9tYXRjaGVzWyAxIF07XG4gIH07XG5cbiAgLyogSmlzb24gZ2VuZXJhdGVkIHBhcnNlciAqL1xuICBKZWQuUEYucGFyc2VyID0gKGZ1bmN0aW9uKCl7XG5cbnZhciBwYXJzZXIgPSB7dHJhY2U6IGZ1bmN0aW9uIHRyYWNlKCkgeyB9LFxueXk6IHt9LFxuc3ltYm9sc186IHtcImVycm9yXCI6MixcImV4cHJlc3Npb25zXCI6MyxcImVcIjo0LFwiRU9GXCI6NSxcIj9cIjo2LFwiOlwiOjcsXCJ8fFwiOjgsXCImJlwiOjksXCI8XCI6MTAsXCI8PVwiOjExLFwiPlwiOjEyLFwiPj1cIjoxMyxcIiE9XCI6MTQsXCI9PVwiOjE1LFwiJVwiOjE2LFwiKFwiOjE3LFwiKVwiOjE4LFwiblwiOjE5LFwiTlVNQkVSXCI6MjAsXCIkYWNjZXB0XCI6MCxcIiRlbmRcIjoxfSxcbnRlcm1pbmFsc186IHsyOlwiZXJyb3JcIiw1OlwiRU9GXCIsNjpcIj9cIiw3OlwiOlwiLDg6XCJ8fFwiLDk6XCImJlwiLDEwOlwiPFwiLDExOlwiPD1cIiwxMjpcIj5cIiwxMzpcIj49XCIsMTQ6XCIhPVwiLDE1OlwiPT1cIiwxNjpcIiVcIiwxNzpcIihcIiwxODpcIilcIiwxOTpcIm5cIiwyMDpcIk5VTUJFUlwifSxcbnByb2R1Y3Rpb25zXzogWzAsWzMsMl0sWzQsNV0sWzQsM10sWzQsM10sWzQsM10sWzQsM10sWzQsM10sWzQsM10sWzQsM10sWzQsM10sWzQsM10sWzQsM10sWzQsMV0sWzQsMV1dLFxucGVyZm9ybUFjdGlvbjogZnVuY3Rpb24gYW5vbnltb3VzKHl5dGV4dCx5eWxlbmcseXlsaW5lbm8seXkseXlzdGF0ZSwkJCxfJCkge1xuXG52YXIgJDAgPSAkJC5sZW5ndGggLSAxO1xuc3dpdGNoICh5eXN0YXRlKSB7XG5jYXNlIDE6IHJldHVybiB7IHR5cGUgOiAnR1JPVVAnLCBleHByOiAkJFskMC0xXSB9O1xuYnJlYWs7XG5jYXNlIDI6dGhpcy4kID0geyB0eXBlOiAnVEVSTkFSWScsIGV4cHI6ICQkWyQwLTRdLCB0cnV0aHkgOiAkJFskMC0yXSwgZmFsc2V5OiAkJFskMF0gfTtcbmJyZWFrO1xuY2FzZSAzOnRoaXMuJCA9IHsgdHlwZTogXCJPUlwiLCBsZWZ0OiAkJFskMC0yXSwgcmlnaHQ6ICQkWyQwXSB9O1xuYnJlYWs7XG5jYXNlIDQ6dGhpcy4kID0geyB0eXBlOiBcIkFORFwiLCBsZWZ0OiAkJFskMC0yXSwgcmlnaHQ6ICQkWyQwXSB9O1xuYnJlYWs7XG5jYXNlIDU6dGhpcy4kID0geyB0eXBlOiAnTFQnLCBsZWZ0OiAkJFskMC0yXSwgcmlnaHQ6ICQkWyQwXSB9O1xuYnJlYWs7XG5jYXNlIDY6dGhpcy4kID0geyB0eXBlOiAnTFRFJywgbGVmdDogJCRbJDAtMl0sIHJpZ2h0OiAkJFskMF0gfTtcbmJyZWFrO1xuY2FzZSA3OnRoaXMuJCA9IHsgdHlwZTogJ0dUJywgbGVmdDogJCRbJDAtMl0sIHJpZ2h0OiAkJFskMF0gfTtcbmJyZWFrO1xuY2FzZSA4OnRoaXMuJCA9IHsgdHlwZTogJ0dURScsIGxlZnQ6ICQkWyQwLTJdLCByaWdodDogJCRbJDBdIH07XG5icmVhaztcbmNhc2UgOTp0aGlzLiQgPSB7IHR5cGU6ICdORVEnLCBsZWZ0OiAkJFskMC0yXSwgcmlnaHQ6ICQkWyQwXSB9O1xuYnJlYWs7XG5jYXNlIDEwOnRoaXMuJCA9IHsgdHlwZTogJ0VRJywgbGVmdDogJCRbJDAtMl0sIHJpZ2h0OiAkJFskMF0gfTtcbmJyZWFrO1xuY2FzZSAxMTp0aGlzLiQgPSB7IHR5cGU6ICdNT0QnLCBsZWZ0OiAkJFskMC0yXSwgcmlnaHQ6ICQkWyQwXSB9O1xuYnJlYWs7XG5jYXNlIDEyOnRoaXMuJCA9IHsgdHlwZTogJ0dST1VQJywgZXhwcjogJCRbJDAtMV0gfTtcbmJyZWFrO1xuY2FzZSAxMzp0aGlzLiQgPSB7IHR5cGU6ICdWQVInIH07XG5icmVhaztcbmNhc2UgMTQ6dGhpcy4kID0geyB0eXBlOiAnTlVNJywgdmFsOiBOdW1iZXIoeXl0ZXh0KSB9O1xuYnJlYWs7XG59XG59LFxudGFibGU6IFt7MzoxLDQ6MiwxNzpbMSwzXSwxOTpbMSw0XSwyMDpbMSw1XX0sezE6WzNdfSx7NTpbMSw2XSw2OlsxLDddLDg6WzEsOF0sOTpbMSw5XSwxMDpbMSwxMF0sMTE6WzEsMTFdLDEyOlsxLDEyXSwxMzpbMSwxM10sMTQ6WzEsMTRdLDE1OlsxLDE1XSwxNjpbMSwxNl19LHs0OjE3LDE3OlsxLDNdLDE5OlsxLDRdLDIwOlsxLDVdfSx7NTpbMiwxM10sNjpbMiwxM10sNzpbMiwxM10sODpbMiwxM10sOTpbMiwxM10sMTA6WzIsMTNdLDExOlsyLDEzXSwxMjpbMiwxM10sMTM6WzIsMTNdLDE0OlsyLDEzXSwxNTpbMiwxM10sMTY6WzIsMTNdLDE4OlsyLDEzXX0sezU6WzIsMTRdLDY6WzIsMTRdLDc6WzIsMTRdLDg6WzIsMTRdLDk6WzIsMTRdLDEwOlsyLDE0XSwxMTpbMiwxNF0sMTI6WzIsMTRdLDEzOlsyLDE0XSwxNDpbMiwxNF0sMTU6WzIsMTRdLDE2OlsyLDE0XSwxODpbMiwxNF19LHsxOlsyLDFdfSx7NDoxOCwxNzpbMSwzXSwxOTpbMSw0XSwyMDpbMSw1XX0sezQ6MTksMTc6WzEsM10sMTk6WzEsNF0sMjA6WzEsNV19LHs0OjIwLDE3OlsxLDNdLDE5OlsxLDRdLDIwOlsxLDVdfSx7NDoyMSwxNzpbMSwzXSwxOTpbMSw0XSwyMDpbMSw1XX0sezQ6MjIsMTc6WzEsM10sMTk6WzEsNF0sMjA6WzEsNV19LHs0OjIzLDE3OlsxLDNdLDE5OlsxLDRdLDIwOlsxLDVdfSx7NDoyNCwxNzpbMSwzXSwxOTpbMSw0XSwyMDpbMSw1XX0sezQ6MjUsMTc6WzEsM10sMTk6WzEsNF0sMjA6WzEsNV19LHs0OjI2LDE3OlsxLDNdLDE5OlsxLDRdLDIwOlsxLDVdfSx7NDoyNywxNzpbMSwzXSwxOTpbMSw0XSwyMDpbMSw1XX0sezY6WzEsN10sODpbMSw4XSw5OlsxLDldLDEwOlsxLDEwXSwxMTpbMSwxMV0sMTI6WzEsMTJdLDEzOlsxLDEzXSwxNDpbMSwxNF0sMTU6WzEsMTVdLDE2OlsxLDE2XSwxODpbMSwyOF19LHs2OlsxLDddLDc6WzEsMjldLDg6WzEsOF0sOTpbMSw5XSwxMDpbMSwxMF0sMTE6WzEsMTFdLDEyOlsxLDEyXSwxMzpbMSwxM10sMTQ6WzEsMTRdLDE1OlsxLDE1XSwxNjpbMSwxNl19LHs1OlsyLDNdLDY6WzIsM10sNzpbMiwzXSw4OlsyLDNdLDk6WzEsOV0sMTA6WzEsMTBdLDExOlsxLDExXSwxMjpbMSwxMl0sMTM6WzEsMTNdLDE0OlsxLDE0XSwxNTpbMSwxNV0sMTY6WzEsMTZdLDE4OlsyLDNdfSx7NTpbMiw0XSw2OlsyLDRdLDc6WzIsNF0sODpbMiw0XSw5OlsyLDRdLDEwOlsxLDEwXSwxMTpbMSwxMV0sMTI6WzEsMTJdLDEzOlsxLDEzXSwxNDpbMSwxNF0sMTU6WzEsMTVdLDE2OlsxLDE2XSwxODpbMiw0XX0sezU6WzIsNV0sNjpbMiw1XSw3OlsyLDVdLDg6WzIsNV0sOTpbMiw1XSwxMDpbMiw1XSwxMTpbMiw1XSwxMjpbMiw1XSwxMzpbMiw1XSwxNDpbMiw1XSwxNTpbMiw1XSwxNjpbMSwxNl0sMTg6WzIsNV19LHs1OlsyLDZdLDY6WzIsNl0sNzpbMiw2XSw4OlsyLDZdLDk6WzIsNl0sMTA6WzIsNl0sMTE6WzIsNl0sMTI6WzIsNl0sMTM6WzIsNl0sMTQ6WzIsNl0sMTU6WzIsNl0sMTY6WzEsMTZdLDE4OlsyLDZdfSx7NTpbMiw3XSw2OlsyLDddLDc6WzIsN10sODpbMiw3XSw5OlsyLDddLDEwOlsyLDddLDExOlsyLDddLDEyOlsyLDddLDEzOlsyLDddLDE0OlsyLDddLDE1OlsyLDddLDE2OlsxLDE2XSwxODpbMiw3XX0sezU6WzIsOF0sNjpbMiw4XSw3OlsyLDhdLDg6WzIsOF0sOTpbMiw4XSwxMDpbMiw4XSwxMTpbMiw4XSwxMjpbMiw4XSwxMzpbMiw4XSwxNDpbMiw4XSwxNTpbMiw4XSwxNjpbMSwxNl0sMTg6WzIsOF19LHs1OlsyLDldLDY6WzIsOV0sNzpbMiw5XSw4OlsyLDldLDk6WzIsOV0sMTA6WzIsOV0sMTE6WzIsOV0sMTI6WzIsOV0sMTM6WzIsOV0sMTQ6WzIsOV0sMTU6WzIsOV0sMTY6WzEsMTZdLDE4OlsyLDldfSx7NTpbMiwxMF0sNjpbMiwxMF0sNzpbMiwxMF0sODpbMiwxMF0sOTpbMiwxMF0sMTA6WzIsMTBdLDExOlsyLDEwXSwxMjpbMiwxMF0sMTM6WzIsMTBdLDE0OlsyLDEwXSwxNTpbMiwxMF0sMTY6WzEsMTZdLDE4OlsyLDEwXX0sezU6WzIsMTFdLDY6WzIsMTFdLDc6WzIsMTFdLDg6WzIsMTFdLDk6WzIsMTFdLDEwOlsyLDExXSwxMTpbMiwxMV0sMTI6WzIsMTFdLDEzOlsyLDExXSwxNDpbMiwxMV0sMTU6WzIsMTFdLDE2OlsyLDExXSwxODpbMiwxMV19LHs1OlsyLDEyXSw2OlsyLDEyXSw3OlsyLDEyXSw4OlsyLDEyXSw5OlsyLDEyXSwxMDpbMiwxMl0sMTE6WzIsMTJdLDEyOlsyLDEyXSwxMzpbMiwxMl0sMTQ6WzIsMTJdLDE1OlsyLDEyXSwxNjpbMiwxMl0sMTg6WzIsMTJdfSx7NDozMCwxNzpbMSwzXSwxOTpbMSw0XSwyMDpbMSw1XX0sezU6WzIsMl0sNjpbMSw3XSw3OlsyLDJdLDg6WzEsOF0sOTpbMSw5XSwxMDpbMSwxMF0sMTE6WzEsMTFdLDEyOlsxLDEyXSwxMzpbMSwxM10sMTQ6WzEsMTRdLDE1OlsxLDE1XSwxNjpbMSwxNl0sMTg6WzIsMl19XSxcbmRlZmF1bHRBY3Rpb25zOiB7NjpbMiwxXX0sXG5wYXJzZUVycm9yOiBmdW5jdGlvbiBwYXJzZUVycm9yKHN0ciwgaGFzaCkge1xuICAgIHRocm93IG5ldyBFcnJvcihzdHIpO1xufSxcbnBhcnNlOiBmdW5jdGlvbiBwYXJzZShpbnB1dCkge1xuICAgIHZhciBzZWxmID0gdGhpcyxcbiAgICAgICAgc3RhY2sgPSBbMF0sXG4gICAgICAgIHZzdGFjayA9IFtudWxsXSwgLy8gc2VtYW50aWMgdmFsdWUgc3RhY2tcbiAgICAgICAgbHN0YWNrID0gW10sIC8vIGxvY2F0aW9uIHN0YWNrXG4gICAgICAgIHRhYmxlID0gdGhpcy50YWJsZSxcbiAgICAgICAgeXl0ZXh0ID0gJycsXG4gICAgICAgIHl5bGluZW5vID0gMCxcbiAgICAgICAgeXlsZW5nID0gMCxcbiAgICAgICAgcmVjb3ZlcmluZyA9IDAsXG4gICAgICAgIFRFUlJPUiA9IDIsXG4gICAgICAgIEVPRiA9IDE7XG5cbiAgICAvL3RoaXMucmVkdWN0aW9uQ291bnQgPSB0aGlzLnNoaWZ0Q291bnQgPSAwO1xuXG4gICAgdGhpcy5sZXhlci5zZXRJbnB1dChpbnB1dCk7XG4gICAgdGhpcy5sZXhlci55eSA9IHRoaXMueXk7XG4gICAgdGhpcy55eS5sZXhlciA9IHRoaXMubGV4ZXI7XG4gICAgaWYgKHR5cGVvZiB0aGlzLmxleGVyLnl5bGxvYyA9PSAndW5kZWZpbmVkJylcbiAgICAgICAgdGhpcy5sZXhlci55eWxsb2MgPSB7fTtcbiAgICB2YXIgeXlsb2MgPSB0aGlzLmxleGVyLnl5bGxvYztcbiAgICBsc3RhY2sucHVzaCh5eWxvYyk7XG5cbiAgICBpZiAodHlwZW9mIHRoaXMueXkucGFyc2VFcnJvciA9PT0gJ2Z1bmN0aW9uJylcbiAgICAgICAgdGhpcy5wYXJzZUVycm9yID0gdGhpcy55eS5wYXJzZUVycm9yO1xuXG4gICAgZnVuY3Rpb24gcG9wU3RhY2sgKG4pIHtcbiAgICAgICAgc3RhY2subGVuZ3RoID0gc3RhY2subGVuZ3RoIC0gMipuO1xuICAgICAgICB2c3RhY2subGVuZ3RoID0gdnN0YWNrLmxlbmd0aCAtIG47XG4gICAgICAgIGxzdGFjay5sZW5ndGggPSBsc3RhY2subGVuZ3RoIC0gbjtcbiAgICB9XG5cbiAgICBmdW5jdGlvbiBsZXgoKSB7XG4gICAgICAgIHZhciB0b2tlbjtcbiAgICAgICAgdG9rZW4gPSBzZWxmLmxleGVyLmxleCgpIHx8IDE7IC8vICRlbmQgPSAxXG4gICAgICAgIC8vIGlmIHRva2VuIGlzbid0IGl0cyBudW1lcmljIHZhbHVlLCBjb252ZXJ0XG4gICAgICAgIGlmICh0eXBlb2YgdG9rZW4gIT09ICdudW1iZXInKSB7XG4gICAgICAgICAgICB0b2tlbiA9IHNlbGYuc3ltYm9sc19bdG9rZW5dIHx8IHRva2VuO1xuICAgICAgICB9XG4gICAgICAgIHJldHVybiB0b2tlbjtcbiAgICB9XG5cbiAgICB2YXIgc3ltYm9sLCBwcmVFcnJvclN5bWJvbCwgc3RhdGUsIGFjdGlvbiwgYSwgciwgeXl2YWw9e30scCxsZW4sbmV3U3RhdGUsIGV4cGVjdGVkO1xuICAgIHdoaWxlICh0cnVlKSB7XG4gICAgICAgIC8vIHJldHJlaXZlIHN0YXRlIG51bWJlciBmcm9tIHRvcCBvZiBzdGFja1xuICAgICAgICBzdGF0ZSA9IHN0YWNrW3N0YWNrLmxlbmd0aC0xXTtcblxuICAgICAgICAvLyB1c2UgZGVmYXVsdCBhY3Rpb25zIGlmIGF2YWlsYWJsZVxuICAgICAgICBpZiAodGhpcy5kZWZhdWx0QWN0aW9uc1tzdGF0ZV0pIHtcbiAgICAgICAgICAgIGFjdGlvbiA9IHRoaXMuZGVmYXVsdEFjdGlvbnNbc3RhdGVdO1xuICAgICAgICB9IGVsc2Uge1xuICAgICAgICAgICAgaWYgKHN5bWJvbCA9PSBudWxsKVxuICAgICAgICAgICAgICAgIHN5bWJvbCA9IGxleCgpO1xuICAgICAgICAgICAgLy8gcmVhZCBhY3Rpb24gZm9yIGN1cnJlbnQgc3RhdGUgYW5kIGZpcnN0IGlucHV0XG4gICAgICAgICAgICBhY3Rpb24gPSB0YWJsZVtzdGF0ZV0gJiYgdGFibGVbc3RhdGVdW3N5bWJvbF07XG4gICAgICAgIH1cblxuICAgICAgICAvLyBoYW5kbGUgcGFyc2UgZXJyb3JcbiAgICAgICAgX2hhbmRsZV9lcnJvcjpcbiAgICAgICAgaWYgKHR5cGVvZiBhY3Rpb24gPT09ICd1bmRlZmluZWQnIHx8ICFhY3Rpb24ubGVuZ3RoIHx8ICFhY3Rpb25bMF0pIHtcblxuICAgICAgICAgICAgaWYgKCFyZWNvdmVyaW5nKSB7XG4gICAgICAgICAgICAgICAgLy8gUmVwb3J0IGVycm9yXG4gICAgICAgICAgICAgICAgZXhwZWN0ZWQgPSBbXTtcbiAgICAgICAgICAgICAgICBmb3IgKHAgaW4gdGFibGVbc3RhdGVdKSBpZiAodGhpcy50ZXJtaW5hbHNfW3BdICYmIHAgPiAyKSB7XG4gICAgICAgICAgICAgICAgICAgIGV4cGVjdGVkLnB1c2goXCInXCIrdGhpcy50ZXJtaW5hbHNfW3BdK1wiJ1wiKTtcbiAgICAgICAgICAgICAgICB9XG4gICAgICAgICAgICAgICAgdmFyIGVyclN0ciA9ICcnO1xuICAgICAgICAgICAgICAgIGlmICh0aGlzLmxleGVyLnNob3dQb3NpdGlvbikge1xuICAgICAgICAgICAgICAgICAgICBlcnJTdHIgPSAnUGFyc2UgZXJyb3Igb24gbGluZSAnKyh5eWxpbmVubysxKStcIjpcXG5cIit0aGlzLmxleGVyLnNob3dQb3NpdGlvbigpK1wiXFxuRXhwZWN0aW5nIFwiK2V4cGVjdGVkLmpvaW4oJywgJykgKyBcIiwgZ290ICdcIiArIHRoaXMudGVybWluYWxzX1tzeW1ib2xdKyBcIidcIjtcbiAgICAgICAgICAgICAgICB9IGVsc2Uge1xuICAgICAgICAgICAgICAgICAgICBlcnJTdHIgPSAnUGFyc2UgZXJyb3Igb24gbGluZSAnKyh5eWxpbmVubysxKStcIjogVW5leHBlY3RlZCBcIiArXG4gICAgICAgICAgICAgICAgICAgICAgICAgICAgICAgICAgKHN5bWJvbCA9PSAxIC8qRU9GKi8gPyBcImVuZCBvZiBpbnB1dFwiIDpcbiAgICAgICAgICAgICAgICAgICAgICAgICAgICAgICAgICAgICAgICAgICAgICAoXCInXCIrKHRoaXMudGVybWluYWxzX1tzeW1ib2xdIHx8IHN5bWJvbCkrXCInXCIpKTtcbiAgICAgICAgICAgICAgICB9XG4gICAgICAgICAgICAgICAgdGhpcy5wYXJzZUVycm9yKGVyclN0cixcbiAgICAgICAgICAgICAgICAgICAge3RleHQ6IHRoaXMubGV4ZXIubWF0Y2gsIHRva2VuOiB0aGlzLnRlcm1pbmFsc19bc3ltYm9sXSB8fCBzeW1ib2wsIGxpbmU6IHRoaXMubGV4ZXIueXlsaW5lbm8sIGxvYzogeXlsb2MsIGV4cGVjdGVkOiBleHBlY3RlZH0pO1xuICAgICAgICAgICAgfVxuXG4gICAgICAgICAgICAvLyBqdXN0IHJlY292ZXJlZCBmcm9tIGFub3RoZXIgZXJyb3JcbiAgICAgICAgICAgIGlmIChyZWNvdmVyaW5nID09IDMpIHtcbiAgICAgICAgICAgICAgICBpZiAoc3ltYm9sID09IEVPRikge1xuICAgICAgICAgICAgICAgICAgICB0aHJvdyBuZXcgRXJyb3IoZXJyU3RyIHx8ICdQYXJzaW5nIGhhbHRlZC4nKTtcbiAgICAgICAgICAgICAgICB9XG5cbiAgICAgICAgICAgICAgICAvLyBkaXNjYXJkIGN1cnJlbnQgbG9va2FoZWFkIGFuZCBncmFiIGFub3RoZXJcbiAgICAgICAgICAgICAgICB5eWxlbmcgPSB0aGlzLmxleGVyLnl5bGVuZztcbiAgICAgICAgICAgICAgICB5eXRleHQgPSB0aGlzLmxleGVyLnl5dGV4dDtcbiAgICAgICAgICAgICAgICB5eWxpbmVubyA9IHRoaXMubGV4ZXIueXlsaW5lbm87XG4gICAgICAgICAgICAgICAgeXlsb2MgPSB0aGlzLmxleGVyLnl5bGxvYztcbiAgICAgICAgICAgICAgICBzeW1ib2wgPSBsZXgoKTtcbiAgICAgICAgICAgIH1cblxuICAgICAgICAgICAgLy8gdHJ5IHRvIHJlY292ZXIgZnJvbSBlcnJvclxuICAgICAgICAgICAgd2hpbGUgKDEpIHtcbiAgICAgICAgICAgICAgICAvLyBjaGVjayBmb3IgZXJyb3IgcmVjb3ZlcnkgcnVsZSBpbiB0aGlzIHN0YXRlXG4gICAgICAgICAgICAgICAgaWYgKChURVJST1IudG9TdHJpbmcoKSkgaW4gdGFibGVbc3RhdGVdKSB7XG4gICAgICAgICAgICAgICAgICAgIGJyZWFrO1xuICAgICAgICAgICAgICAgIH1cbiAgICAgICAgICAgICAgICBpZiAoc3RhdGUgPT0gMCkge1xuICAgICAgICAgICAgICAgICAgICB0aHJvdyBuZXcgRXJyb3IoZXJyU3RyIHx8ICdQYXJzaW5nIGhhbHRlZC4nKTtcbiAgICAgICAgICAgICAgICB9XG4gICAgICAgICAgICAgICAgcG9wU3RhY2soMSk7XG4gICAgICAgICAgICAgICAgc3RhdGUgPSBzdGFja1tzdGFjay5sZW5ndGgtMV07XG4gICAgICAgICAgICB9XG5cbiAgICAgICAgICAgIHByZUVycm9yU3ltYm9sID0gc3ltYm9sOyAvLyBzYXZlIHRoZSBsb29rYWhlYWQgdG9rZW5cbiAgICAgICAgICAgIHN5bWJvbCA9IFRFUlJPUjsgICAgICAgICAvLyBpbnNlcnQgZ2VuZXJpYyBlcnJvciBzeW1ib2wgYXMgbmV3IGxvb2thaGVhZFxuICAgICAgICAgICAgc3RhdGUgPSBzdGFja1tzdGFjay5sZW5ndGgtMV07XG4gICAgICAgICAgICBhY3Rpb24gPSB0YWJsZVtzdGF0ZV0gJiYgdGFibGVbc3RhdGVdW1RFUlJPUl07XG4gICAgICAgICAgICByZWNvdmVyaW5nID0gMzsgLy8gYWxsb3cgMyByZWFsIHN5bWJvbHMgdG8gYmUgc2hpZnRlZCBiZWZvcmUgcmVwb3J0aW5nIGEgbmV3IGVycm9yXG4gICAgICAgIH1cblxuICAgICAgICAvLyB0aGlzIHNob3VsZG4ndCBoYXBwZW4sIHVubGVzcyByZXNvbHZlIGRlZmF1bHRzIGFyZSBvZmZcbiAgICAgICAgaWYgKGFjdGlvblswXSBpbnN0YW5jZW9mIEFycmF5ICYmIGFjdGlvbi5sZW5ndGggPiAxKSB7XG4gICAgICAgICAgICB0aHJvdyBuZXcgRXJyb3IoJ1BhcnNlIEVycm9yOiBtdWx0aXBsZSBhY3Rpb25zIHBvc3NpYmxlIGF0IHN0YXRlOiAnK3N0YXRlKycsIHRva2VuOiAnK3N5bWJvbCk7XG4gICAgICAgIH1cblxuICAgICAgICBzd2l0Y2ggKGFjdGlvblswXSkge1xuXG4gICAgICAgICAgICBjYXNlIDE6IC8vIHNoaWZ0XG4gICAgICAgICAgICAgICAgLy90aGlzLnNoaWZ0Q291bnQrKztcblxuICAgICAgICAgICAgICAgIHN0YWNrLnB1c2goc3ltYm9sKTtcbiAgICAgICAgICAgICAgICB2c3RhY2sucHVzaCh0aGlzLmxleGVyLnl5dGV4dCk7XG4gICAgICAgICAgICAgICAgbHN0YWNrLnB1c2godGhpcy5sZXhlci55eWxsb2MpO1xuICAgICAgICAgICAgICAgIHN0YWNrLnB1c2goYWN0aW9uWzFdKTsgLy8gcHVzaCBzdGF0ZVxuICAgICAgICAgICAgICAgIHN5bWJvbCA9IG51bGw7XG4gICAgICAgICAgICAgICAgaWYgKCFwcmVFcnJvclN5bWJvbCkgeyAvLyBub3JtYWwgZXhlY3V0aW9uL25vIGVycm9yXG4gICAgICAgICAgICAgICAgICAgIHl5bGVuZyA9IHRoaXMubGV4ZXIueXlsZW5nO1xuICAgICAgICAgICAgICAgICAgICB5eXRleHQgPSB0aGlzLmxleGVyLnl5dGV4dDtcbiAgICAgICAgICAgICAgICAgICAgeXlsaW5lbm8gPSB0aGlzLmxleGVyLnl5bGluZW5vO1xuICAgICAgICAgICAgICAgICAgICB5eWxvYyA9IHRoaXMubGV4ZXIueXlsbG9jO1xuICAgICAgICAgICAgICAgICAgICBpZiAocmVjb3ZlcmluZyA+IDApXG4gICAgICAgICAgICAgICAgICAgICAgICByZWNvdmVyaW5nLS07XG4gICAgICAgICAgICAgICAgfSBlbHNlIHsgLy8gZXJyb3IganVzdCBvY2N1cnJlZCwgcmVzdW1lIG9sZCBsb29rYWhlYWQgZi8gYmVmb3JlIGVycm9yXG4gICAgICAgICAgICAgICAgICAgIHN5bWJvbCA9IHByZUVycm9yU3ltYm9sO1xuICAgICAgICAgICAgICAgICAgICBwcmVFcnJvclN5bWJvbCA9IG51bGw7XG4gICAgICAgICAgICAgICAgfVxuICAgICAgICAgICAgICAgIGJyZWFrO1xuXG4gICAgICAgICAgICBjYXNlIDI6IC8vIHJlZHVjZVxuICAgICAgICAgICAgICAgIC8vdGhpcy5yZWR1Y3Rpb25Db3VudCsrO1xuXG4gICAgICAgICAgICAgICAgbGVuID0gdGhpcy5wcm9kdWN0aW9uc19bYWN0aW9uWzFdXVsxXTtcblxuICAgICAgICAgICAgICAgIC8vIHBlcmZvcm0gc2VtYW50aWMgYWN0aW9uXG4gICAgICAgICAgICAgICAgeXl2YWwuJCA9IHZzdGFja1t2c3RhY2subGVuZ3RoLWxlbl07IC8vIGRlZmF1bHQgdG8gJCQgPSAkMVxuICAgICAgICAgICAgICAgIC8vIGRlZmF1bHQgbG9jYXRpb24sIHVzZXMgZmlyc3QgdG9rZW4gZm9yIGZpcnN0cywgbGFzdCBmb3IgbGFzdHNcbiAgICAgICAgICAgICAgICB5eXZhbC5fJCA9IHtcbiAgICAgICAgICAgICAgICAgICAgZmlyc3RfbGluZTogbHN0YWNrW2xzdGFjay5sZW5ndGgtKGxlbnx8MSldLmZpcnN0X2xpbmUsXG4gICAgICAgICAgICAgICAgICAgIGxhc3RfbGluZTogbHN0YWNrW2xzdGFjay5sZW5ndGgtMV0ubGFzdF9saW5lLFxuICAgICAgICAgICAgICAgICAgICBmaXJzdF9jb2x1bW46IGxzdGFja1tsc3RhY2subGVuZ3RoLShsZW58fDEpXS5maXJzdF9jb2x1bW4sXG4gICAgICAgICAgICAgICAgICAgIGxhc3RfY29sdW1uOiBsc3RhY2tbbHN0YWNrLmxlbmd0aC0xXS5sYXN0X2NvbHVtblxuICAgICAgICAgICAgICAgIH07XG4gICAgICAgICAgICAgICAgciA9IHRoaXMucGVyZm9ybUFjdGlvbi5jYWxsKHl5dmFsLCB5eXRleHQsIHl5bGVuZywgeXlsaW5lbm8sIHRoaXMueXksIGFjdGlvblsxXSwgdnN0YWNrLCBsc3RhY2spO1xuXG4gICAgICAgICAgICAgICAgaWYgKHR5cGVvZiByICE9PSAndW5kZWZpbmVkJykge1xuICAgICAgICAgICAgICAgICAgICByZXR1cm4gcjtcbiAgICAgICAgICAgICAgICB9XG5cbiAgICAgICAgICAgICAgICAvLyBwb3Agb2ZmIHN0YWNrXG4gICAgICAgICAgICAgICAgaWYgKGxlbikge1xuICAgICAgICAgICAgICAgICAgICBzdGFjayA9IHN0YWNrLnNsaWNlKDAsLTEqbGVuKjIpO1xuICAgICAgICAgICAgICAgICAgICB2c3RhY2sgPSB2c3RhY2suc2xpY2UoMCwgLTEqbGVuKTtcbiAgICAgICAgICAgICAgICAgICAgbHN0YWNrID0gbHN0YWNrLnNsaWNlKDAsIC0xKmxlbik7XG4gICAgICAgICAgICAgICAgfVxuXG4gICAgICAgICAgICAgICAgc3RhY2sucHVzaCh0aGlzLnByb2R1Y3Rpb25zX1thY3Rpb25bMV1dWzBdKTsgICAgLy8gcHVzaCBub250ZXJtaW5hbCAocmVkdWNlKVxuICAgICAgICAgICAgICAgIHZzdGFjay5wdXNoKHl5dmFsLiQpO1xuICAgICAgICAgICAgICAgIGxzdGFjay5wdXNoKHl5dmFsLl8kKTtcbiAgICAgICAgICAgICAgICAvLyBnb3RvIG5ldyBzdGF0ZSA9IHRhYmxlW1NUQVRFXVtOT05URVJNSU5BTF1cbiAgICAgICAgICAgICAgICBuZXdTdGF0ZSA9IHRhYmxlW3N0YWNrW3N0YWNrLmxlbmd0aC0yXV1bc3RhY2tbc3RhY2subGVuZ3RoLTFdXTtcbiAgICAgICAgICAgICAgICBzdGFjay5wdXNoKG5ld1N0YXRlKTtcbiAgICAgICAgICAgICAgICBicmVhaztcblxuICAgICAgICAgICAgY2FzZSAzOiAvLyBhY2NlcHRcbiAgICAgICAgICAgICAgICByZXR1cm4gdHJ1ZTtcbiAgICAgICAgfVxuXG4gICAgfVxuXG4gICAgcmV0dXJuIHRydWU7XG59fTsvKiBKaXNvbiBnZW5lcmF0ZWQgbGV4ZXIgKi9cbnZhciBsZXhlciA9IChmdW5jdGlvbigpe1xuXG52YXIgbGV4ZXIgPSAoe0VPRjoxLFxucGFyc2VFcnJvcjpmdW5jdGlvbiBwYXJzZUVycm9yKHN0ciwgaGFzaCkge1xuICAgICAgICBpZiAodGhpcy55eS5wYXJzZUVycm9yKSB7XG4gICAgICAgICAgICB0aGlzLnl5LnBhcnNlRXJyb3Ioc3RyLCBoYXNoKTtcbiAgICAgICAgfSBlbHNlIHtcbiAgICAgICAgICAgIHRocm93IG5ldyBFcnJvcihzdHIpO1xuICAgICAgICB9XG4gICAgfSxcbnNldElucHV0OmZ1bmN0aW9uIChpbnB1dCkge1xuICAgICAgICB0aGlzLl9pbnB1dCA9IGlucHV0O1xuICAgICAgICB0aGlzLl9tb3JlID0gdGhpcy5fbGVzcyA9IHRoaXMuZG9uZSA9IGZhbHNlO1xuICAgICAgICB0aGlzLnl5bGluZW5vID0gdGhpcy55eWxlbmcgPSAwO1xuICAgICAgICB0aGlzLnl5dGV4dCA9IHRoaXMubWF0Y2hlZCA9IHRoaXMubWF0Y2ggPSAnJztcbiAgICAgICAgdGhpcy5jb25kaXRpb25TdGFjayA9IFsnSU5JVElBTCddO1xuICAgICAgICB0aGlzLnl5bGxvYyA9IHtmaXJzdF9saW5lOjEsZmlyc3RfY29sdW1uOjAsbGFzdF9saW5lOjEsbGFzdF9jb2x1bW46MH07XG4gICAgICAgIHJldHVybiB0aGlzO1xuICAgIH0sXG5pbnB1dDpmdW5jdGlvbiAoKSB7XG4gICAgICAgIHZhciBjaCA9IHRoaXMuX2lucHV0WzBdO1xuICAgICAgICB0aGlzLnl5dGV4dCs9Y2g7XG4gICAgICAgIHRoaXMueXlsZW5nKys7XG4gICAgICAgIHRoaXMubWF0Y2grPWNoO1xuICAgICAgICB0aGlzLm1hdGNoZWQrPWNoO1xuICAgICAgICB2YXIgbGluZXMgPSBjaC5tYXRjaCgvXFxuLyk7XG4gICAgICAgIGlmIChsaW5lcykgdGhpcy55eWxpbmVubysrO1xuICAgICAgICB0aGlzLl9pbnB1dCA9IHRoaXMuX2lucHV0LnNsaWNlKDEpO1xuICAgICAgICByZXR1cm4gY2g7XG4gICAgfSxcbnVucHV0OmZ1bmN0aW9uIChjaCkge1xuICAgICAgICB0aGlzLl9pbnB1dCA9IGNoICsgdGhpcy5faW5wdXQ7XG4gICAgICAgIHJldHVybiB0aGlzO1xuICAgIH0sXG5tb3JlOmZ1bmN0aW9uICgpIHtcbiAgICAgICAgdGhpcy5fbW9yZSA9IHRydWU7XG4gICAgICAgIHJldHVybiB0aGlzO1xuICAgIH0sXG5wYXN0SW5wdXQ6ZnVuY3Rpb24gKCkge1xuICAgICAgICB2YXIgcGFzdCA9IHRoaXMubWF0Y2hlZC5zdWJzdHIoMCwgdGhpcy5tYXRjaGVkLmxlbmd0aCAtIHRoaXMubWF0Y2gubGVuZ3RoKTtcbiAgICAgICAgcmV0dXJuIChwYXN0Lmxlbmd0aCA+IDIwID8gJy4uLic6JycpICsgcGFzdC5zdWJzdHIoLTIwKS5yZXBsYWNlKC9cXG4vZywgXCJcIik7XG4gICAgfSxcbnVwY29taW5nSW5wdXQ6ZnVuY3Rpb24gKCkge1xuICAgICAgICB2YXIgbmV4dCA9IHRoaXMubWF0Y2g7XG4gICAgICAgIGlmIChuZXh0Lmxlbmd0aCA8IDIwKSB7XG4gICAgICAgICAgICBuZXh0ICs9IHRoaXMuX2lucHV0LnN1YnN0cigwLCAyMC1uZXh0Lmxlbmd0aCk7XG4gICAgICAgIH1cbiAgICAgICAgcmV0dXJuIChuZXh0LnN1YnN0cigwLDIwKSsobmV4dC5sZW5ndGggPiAyMCA/ICcuLi4nOicnKSkucmVwbGFjZSgvXFxuL2csIFwiXCIpO1xuICAgIH0sXG5zaG93UG9zaXRpb246ZnVuY3Rpb24gKCkge1xuICAgICAgICB2YXIgcHJlID0gdGhpcy5wYXN0SW5wdXQoKTtcbiAgICAgICAgdmFyIGMgPSBuZXcgQXJyYXkocHJlLmxlbmd0aCArIDEpLmpvaW4oXCItXCIpO1xuICAgICAgICByZXR1cm4gcHJlICsgdGhpcy51cGNvbWluZ0lucHV0KCkgKyBcIlxcblwiICsgYytcIl5cIjtcbiAgICB9LFxubmV4dDpmdW5jdGlvbiAoKSB7XG4gICAgICAgIGlmICh0aGlzLmRvbmUpIHtcbiAgICAgICAgICAgIHJldHVybiB0aGlzLkVPRjtcbiAgICAgICAgfVxuICAgICAgICBpZiAoIXRoaXMuX2lucHV0KSB0aGlzLmRvbmUgPSB0cnVlO1xuXG4gICAgICAgIHZhciB0b2tlbixcbiAgICAgICAgICAgIG1hdGNoLFxuICAgICAgICAgICAgY29sLFxuICAgICAgICAgICAgbGluZXM7XG4gICAgICAgIGlmICghdGhpcy5fbW9yZSkge1xuICAgICAgICAgICAgdGhpcy55eXRleHQgPSAnJztcbiAgICAgICAgICAgIHRoaXMubWF0Y2ggPSAnJztcbiAgICAgICAgfVxuICAgICAgICB2YXIgcnVsZXMgPSB0aGlzLl9jdXJyZW50UnVsZXMoKTtcbiAgICAgICAgZm9yICh2YXIgaT0wO2kgPCBydWxlcy5sZW5ndGg7IGkrKykge1xuICAgICAgICAgICAgbWF0Y2ggPSB0aGlzLl9pbnB1dC5tYXRjaCh0aGlzLnJ1bGVzW3J1bGVzW2ldXSk7XG4gICAgICAgICAgICBpZiAobWF0Y2gpIHtcbiAgICAgICAgICAgICAgICBsaW5lcyA9IG1hdGNoWzBdLm1hdGNoKC9cXG4uKi9nKTtcbiAgICAgICAgICAgICAgICBpZiAobGluZXMpIHRoaXMueXlsaW5lbm8gKz0gbGluZXMubGVuZ3RoO1xuICAgICAgICAgICAgICAgIHRoaXMueXlsbG9jID0ge2ZpcnN0X2xpbmU6IHRoaXMueXlsbG9jLmxhc3RfbGluZSxcbiAgICAgICAgICAgICAgICAgICAgICAgICAgICAgICBsYXN0X2xpbmU6IHRoaXMueXlsaW5lbm8rMSxcbiAgICAgICAgICAgICAgICAgICAgICAgICAgICAgICBmaXJzdF9jb2x1bW46IHRoaXMueXlsbG9jLmxhc3RfY29sdW1uLFxuICAgICAgICAgICAgICAgICAgICAgICAgICAgICAgIGxhc3RfY29sdW1uOiBsaW5lcyA/IGxpbmVzW2xpbmVzLmxlbmd0aC0xXS5sZW5ndGgtMSA6IHRoaXMueXlsbG9jLmxhc3RfY29sdW1uICsgbWF0Y2hbMF0ubGVuZ3RofVxuICAgICAgICAgICAgICAgIHRoaXMueXl0ZXh0ICs9IG1hdGNoWzBdO1xuICAgICAgICAgICAgICAgIHRoaXMubWF0Y2ggKz0gbWF0Y2hbMF07XG4gICAgICAgICAgICAgICAgdGhpcy5tYXRjaGVzID0gbWF0Y2g7XG4gICAgICAgICAgICAgICAgdGhpcy55eWxlbmcgPSB0aGlzLnl5dGV4dC5sZW5ndGg7XG4gICAgICAgICAgICAgICAgdGhpcy5fbW9yZSA9IGZhbHNlO1xuICAgICAgICAgICAgICAgIHRoaXMuX2lucHV0ID0gdGhpcy5faW5wdXQuc2xpY2UobWF0Y2hbMF0ubGVuZ3RoKTtcbiAgICAgICAgICAgICAgICB0aGlzLm1hdGNoZWQgKz0gbWF0Y2hbMF07XG4gICAgICAgICAgICAgICAgdG9rZW4gPSB0aGlzLnBlcmZvcm1BY3Rpb24uY2FsbCh0aGlzLCB0aGlzLnl5LCB0aGlzLCBydWxlc1tpXSx0aGlzLmNvbmRpdGlvblN0YWNrW3RoaXMuY29uZGl0aW9uU3RhY2subGVuZ3RoLTFdKTtcbiAgICAgICAgICAgICAgICBpZiAodG9rZW4pIHJldHVybiB0b2tlbjtcbiAgICAgICAgICAgICAgICBlbHNlIHJldHVybjtcbiAgICAgICAgICAgIH1cbiAgICAgICAgfVxuICAgICAgICBpZiAodGhpcy5faW5wdXQgPT09IFwiXCIpIHtcbiAgICAgICAgICAgIHJldHVybiB0aGlzLkVPRjtcbiAgICAgICAgfSBlbHNlIHtcbiAgICAgICAgICAgIHRoaXMucGFyc2VFcnJvcignTGV4aWNhbCBlcnJvciBvbiBsaW5lICcrKHRoaXMueXlsaW5lbm8rMSkrJy4gVW5yZWNvZ25pemVkIHRleHQuXFxuJyt0aGlzLnNob3dQb3NpdGlvbigpLFxuICAgICAgICAgICAgICAgICAgICB7dGV4dDogXCJcIiwgdG9rZW46IG51bGwsIGxpbmU6IHRoaXMueXlsaW5lbm99KTtcbiAgICAgICAgfVxuICAgIH0sXG5sZXg6ZnVuY3Rpb24gbGV4KCkge1xuICAgICAgICB2YXIgciA9IHRoaXMubmV4dCgpO1xuICAgICAgICBpZiAodHlwZW9mIHIgIT09ICd1bmRlZmluZWQnKSB7XG4gICAgICAgICAgICByZXR1cm4gcjtcbiAgICAgICAgfSBlbHNlIHtcbiAgICAgICAgICAgIHJldHVybiB0aGlzLmxleCgpO1xuICAgICAgICB9XG4gICAgfSxcbmJlZ2luOmZ1bmN0aW9uIGJlZ2luKGNvbmRpdGlvbikge1xuICAgICAgICB0aGlzLmNvbmRpdGlvblN0YWNrLnB1c2goY29uZGl0aW9uKTtcbiAgICB9LFxucG9wU3RhdGU6ZnVuY3Rpb24gcG9wU3RhdGUoKSB7XG4gICAgICAgIHJldHVybiB0aGlzLmNvbmRpdGlvblN0YWNrLnBvcCgpO1xuICAgIH0sXG5fY3VycmVudFJ1bGVzOmZ1bmN0aW9uIF9jdXJyZW50UnVsZXMoKSB7XG4gICAgICAgIHJldHVybiB0aGlzLmNvbmRpdGlvbnNbdGhpcy5jb25kaXRpb25TdGFja1t0aGlzLmNvbmRpdGlvblN0YWNrLmxlbmd0aC0xXV0ucnVsZXM7XG4gICAgfSxcbnRvcFN0YXRlOmZ1bmN0aW9uICgpIHtcbiAgICAgICAgcmV0dXJuIHRoaXMuY29uZGl0aW9uU3RhY2tbdGhpcy5jb25kaXRpb25TdGFjay5sZW5ndGgtMl07XG4gICAgfSxcbnB1c2hTdGF0ZTpmdW5jdGlvbiBiZWdpbihjb25kaXRpb24pIHtcbiAgICAgICAgdGhpcy5iZWdpbihjb25kaXRpb24pO1xuICAgIH19KTtcbmxleGVyLnBlcmZvcm1BY3Rpb24gPSBmdW5jdGlvbiBhbm9ueW1vdXMoeXkseXlfLCRhdm9pZGluZ19uYW1lX2NvbGxpc2lvbnMsWVlfU1RBUlQpIHtcblxudmFyIFlZU1RBVEU9WVlfU1RBUlQ7XG5zd2l0Y2goJGF2b2lkaW5nX25hbWVfY29sbGlzaW9ucykge1xuY2FzZSAwOi8qIHNraXAgd2hpdGVzcGFjZSAqL1xuYnJlYWs7XG5jYXNlIDE6cmV0dXJuIDIwXG5icmVhaztcbmNhc2UgMjpyZXR1cm4gMTlcbmJyZWFrO1xuY2FzZSAzOnJldHVybiA4XG5icmVhaztcbmNhc2UgNDpyZXR1cm4gOVxuYnJlYWs7XG5jYXNlIDU6cmV0dXJuIDZcbmJyZWFrO1xuY2FzZSA2OnJldHVybiA3XG5icmVhaztcbmNhc2UgNzpyZXR1cm4gMTFcbmJyZWFrO1xuY2FzZSA4OnJldHVybiAxM1xuYnJlYWs7XG5jYXNlIDk6cmV0dXJuIDEwXG5icmVhaztcbmNhc2UgMTA6cmV0dXJuIDEyXG5icmVhaztcbmNhc2UgMTE6cmV0dXJuIDE0XG5icmVhaztcbmNhc2UgMTI6cmV0dXJuIDE1XG5icmVhaztcbmNhc2UgMTM6cmV0dXJuIDE2XG5icmVhaztcbmNhc2UgMTQ6cmV0dXJuIDE3XG5icmVhaztcbmNhc2UgMTU6cmV0dXJuIDE4XG5icmVhaztcbmNhc2UgMTY6cmV0dXJuIDVcbmJyZWFrO1xuY2FzZSAxNzpyZXR1cm4gJ0lOVkFMSUQnXG5icmVhaztcbn1cbn07XG5sZXhlci5ydWxlcyA9IFsvXlxccysvLC9eWzAtOV0rKFxcLlswLTldKyk/XFxiLywvXm5cXGIvLC9eXFx8XFx8LywvXiYmLywvXlxcPy8sL146LywvXjw9LywvXj49LywvXjwvLC9ePi8sL14hPS8sL149PS8sL14lLywvXlxcKC8sL15cXCkvLC9eJC8sL14uL107XG5sZXhlci5jb25kaXRpb25zID0ge1wiSU5JVElBTFwiOntcInJ1bGVzXCI6WzAsMSwyLDMsNCw1LDYsNyw4LDksMTAsMTEsMTIsMTMsMTQsMTUsMTYsMTddLFwiaW5jbHVzaXZlXCI6dHJ1ZX19O3JldHVybiBsZXhlcjt9KSgpXG5wYXJzZXIubGV4ZXIgPSBsZXhlcjtcbnJldHVybiBwYXJzZXI7XG59KSgpO1xuLy8gRW5kIHBhcnNlclxuXG4gIC8vIEhhbmRsZSBub2RlLCBhbWQsIGFuZCBnbG9iYWwgc3lzdGVtc1xuICBpZiAodHlwZW9mIGV4cG9ydHMgIT09ICd1bmRlZmluZWQnKSB7XG4gICAgaWYgKHR5cGVvZiBtb2R1bGUgIT09ICd1bmRlZmluZWQnICYmIG1vZHVsZS5leHBvcnRzKSB7XG4gICAgICBleHBvcnRzID0gbW9kdWxlLmV4cG9ydHMgPSBKZWQ7XG4gICAgfVxuICAgIGV4cG9ydHMuSmVkID0gSmVkO1xuICB9XG4gIGVsc2Uge1xuICAgIGlmICh0eXBlb2YgZGVmaW5lID09PSAnZnVuY3Rpb24nICYmIGRlZmluZS5hbWQpIHtcbiAgICAgIGRlZmluZShmdW5jdGlvbigpIHtcbiAgICAgICAgcmV0dXJuIEplZDtcbiAgICAgIH0pO1xuICAgIH1cbiAgICAvLyBMZWFrIGEgZ2xvYmFsIHJlZ2FyZGxlc3Mgb2YgbW9kdWxlIHN5c3RlbVxuICAgIHJvb3RbJ0plZCddID0gSmVkO1xuICB9XG5cbn0pKHRoaXMpO1xuXG5cblxuLy8vLy8vLy8vLy8vLy8vLy8vXG4vLyBXRUJQQUNLIEZPT1RFUlxuLy8gL1VzZXJzL2hlcnJlZ3JvZW4vVk1zL1ZWVi93d3cvd29yZHByZXNzLWRlZmF1bHQvcHVibGljX2h0bWwvd3AtY29udGVudC9wbHVnaW5zL3dvcmRwcmVzcy1zZW8vbm9kZV9tb2R1bGVzL2plZC9qZWQuanNcbi8vIG1vZHVsZSBpZCA9IDE2MVxuLy8gbW9kdWxlIGNodW5rcyA9IDAgMSAyIDMgNCA2IDcgOSAxMSJdLCJtYXBwaW5ncyI6IkFBQUE7QUFDQTtBQUNBO0FBQ0E7QUFDQTtBQUNBO0FBQ0E7QUFDQTtBQUNBO0FBQ0E7QUFDQTtBQUNBO0FBQ0E7QUFDQTtBQUNBO0FBQ0E7QUFDQTtBQUNBO0FBQ0E7QUFDQTtBQUNBO0FBQ0E7QUFDQTtBQUNBO0FBQ0E7QUFDQTtBQUNBO0FBQ0E7QUFDQTtBQUNBO0FBQ0E7QUFDQTtBQUNBO0FBQ0E7QUFDQTtBQUNBO0FBQ0E7QUFDQTtBQUNBO0FBQ0E7QUFDQTtBQUNBO0FBQ0E7QUFDQTtBQUNBO0FBQ0E7QUFDQTtBQUNBO0FBQ0E7QUFDQTtBQUNBO0FBQ0E7QUFDQTtBQUNBO0FBQ0E7QUFDQTtBQUNBO0FBQ0E7QUFDQTtBQUNBO0FBQ0E7QUFDQTtBQUNBO0FBQ0E7QUFDQTtBQUNBO0FBQ0E7QUFDQTtBQUNBO0FBQ0E7QUFDQTtBQUNBO0FBQ0E7QUFDQTtBQUNBO0FBQ0E7QUFDQTtBQUNBO0FBQ0E7QUFDQTtBQUNBO0FBQ0E7QUFDQTtBQUNBO0FBQ0E7QUFDQTtBQUNBO0FBQ0E7QUFDQTtBQUNBO0FBQ0E7QUFDQTtBQUNBO0FBQ0E7QUFDQTtBQUNBO0FBQ0E7QUFDQTtBQUNBO0FBQ0E7QUFDQTtBQUNBO0FBQ0E7QUFDQTtBQUNBO0FBQ0E7QUFDQTtBQUNBO0FBQ0E7QUFDQTtBQUNBO0FBQ0E7QUFDQTtBQUNBO0FBQ0E7QUFDQTtBQUNBO0FBQ0E7QUFDQTtBQUNBO0FBQ0E7QUFDQTtBQUNBO0FBQ0E7QUFDQTtBQUNBO0FBQ0E7QUFDQTtBQUNBO0FBQ0E7QUFDQTtBQUNBO0FBQ0E7QUFDQTtBQUNBO0FBQ0E7QUFDQTtBQUNBO0FBQ0E7QUFDQTtBQUNBO0FBQ0E7QUFDQTtBQUNBO0FBQ0E7QUFDQTtBQUNBO0FBQ0E7QUFDQTtBQUNBO0FBQ0E7QUFDQTtBQUNBO0FBQ0E7QUFDQTtBQUNBO0FBQ0E7QUFDQTtBQUNBO0FBQ0E7QUFDQTtBQUNBO0FBQ0E7QUFDQTtBQUNBO0FBQ0E7QUFDQTtBQUNBO0FBQ0E7QUFDQTtBQUNBO0FBQ0E7QUFDQTtBQUNBO0FBQ0E7QUFDQTtBQUNBO0FBQ0E7QUFDQTtBQUNBO0FBQ0E7QUFDQTtBQUNBO0FBQ0E7QUFDQTtBQUNBO0FBQ0E7QUFDQTtBQUNBO0FBQ0E7QUFDQTtBQUNBO0FBQ0E7QUFDQTtBQUNBO0FBQ0E7QUFDQTtBQUNBO0FBQ0E7QUFDQTtBQUNBO0FBQ0E7QUFDQTtBQUNBO0FBQ0E7QUFDQTtBQUNBO0FBQ0E7QUFDQTtBQUNBO0FBQ0E7QUFDQTtBQUNBO0FBQ0E7QUFDQTtBQUNBO0FBQ0E7QUFDQTtBQUNBO0FBQ0E7QUFDQTtBQUNBO0FBQ0E7QUFDQTtBQUNBO0FBQ0E7QUFDQTtBQUNBO0FBQ0E7QUFDQTtBQUNBO0FBQ0E7QUFDQTtBQUNBO0FBQ0E7QUFDQTtBQUNBO0FBQ0E7QUFDQTtBQUNBO0FBQ0E7QUFDQTtBQUNBO0FBQ0E7QUFDQTtBQUNBO0FBQ0E7QUFDQTtBQUNBO0FBQ0E7QUFDQTtBQUNBO0FBQ0E7QUFDQTtBQUNBO0FBQ0E7QUFDQTtBQUNBO0FBQ0E7QUFDQTtBQUNBO0FBQ0E7QUFDQTtBQUNBO0FBQ0E7QUFDQTtBQUNBO0FBQ0E7QUFDQTtBQUNBO0FBQ0E7QUFDQTtBQUNBO0FBQ0E7QUFDQTtBQUNBO0FBQ0E7QUFDQTtBQUNBO0FBQ0E7QUFDQTtBQUNBO0FBQ0E7QUFDQTtBQUNBO0FBQ0E7QUFDQTtBQUNBO0FBQ0E7QUFDQTtBQUNBO0FBQ0E7QUFDQTtBQUNBO0FBQ0E7QUFDQTtBQUNBO0FBQ0E7QUFDQTtBQUNBO0FBQ0E7QUFDQTtBQUNBO0FBQ0E7QUFDQTtBQUNBO0FBQ0E7QUFDQTtBQUNBO0FBQ0E7QUFDQTtBQUNBO0FBQ0E7QUFDQTtBQUNBO0FBQ0E7QUFDQTtBQUNBO0FBQ0E7QUFDQTtBQUNBO0FBQ0E7QUFDQTtBQUNBO0FBQ0E7QUFDQTtBQUNBO0FBQ0E7QUFDQTtBQUNBO0FBQ0E7QUFDQTtBQUNBO0FBQ0E7QUFDQTtBQUNBO0FBQ0E7QUFDQTtBQUNBO0FBQ0E7QUFDQTtBQUNBO0FBQ0E7QUFDQTtBQUNBO0FBQ0E7QUFDQTtBQUNBO0FBQ0E7QUFDQTtBQUNBO0FBQ0E7QUFDQTtBQUNBO0FBQ0E7QUFDQTtBQUNBO0FBQ0E7QUFDQTtBQUNBO0FBQ0E7QUFDQTtBQUNBO0FBQ0E7QUFDQTtBQUNBO0FBQ0E7QUFDQTtBQUNBO0FBQ0E7QUFDQTtBQUNBO0FBQ0E7QUFDQTtBQUNBO0FBQ0E7QUFDQTtBQUNBO0FBQ0E7QUFDQTtBQUNBO0FBQ0E7QUFDQTtBQUNBO0FBQ0E7QUFDQTtBQUNBO0FBQ0E7QUFDQTtBQUNBO0FBQ0E7QUFDQTtBQUNBO0FBQ0E7QUFDQTtBQUNBO0FBQ0E7QUFDQTtBQUNBO0FBQ0E7QUFDQTtBQUNBO0FBQ0E7QUFDQTtBQUNBO0FBQ0E7QUFDQTtBQUNBO0FBQ0E7QUFDQTtBQUNBO0FBQ0E7QUFDQTtBQUNBO0FBQ0E7QUFDQTtBQUNBO0FBQ0E7QUFDQTtBQUNBO0FBQ0E7QUFDQTtBQUNBO0FBQ0E7QUFDQTtBQUNBO0FBQ0E7QUFDQTtBQUNBO0FBQ0E7QUFDQTtBQUNBO0FBQ0E7QUFDQTtBQUNBO0FBQ0E7QUFDQTtBQUNBO0FBQ0E7QUFDQTtBQUNBO0FBQ0E7QUFDQTtBQUNBO0FBQ0E7QUFDQTtBQUNBO0FBQ0E7QUFDQTtBQUNBO0FBQ0E7QUFDQTtBQUNBO0FBQ0E7QUFDQTtBQUNBO0FBQ0E7QUFDQTtBQUNBO0FBQ0E7QUFDQTtBQUNBO0FBQ0E7QUFDQTtBQUNBO0FBQ0E7QUFDQTtBQUNBO0FBQ0E7QUFDQTtBQUNBO0FBQ0E7QUFDQTtBQUNBO0FBQ0E7QUFDQTtBQUNBO0FBQ0E7QUFDQTtBQUNBO0FBQ0E7QUFDQTtBQUNBO0FBQ0E7QUFDQTtBQUNBO0FBQ0E7QUFDQTtBQUNBO0FBQ0E7QUFDQTtBQUNBO0FBQ0E7QUFDQTtBQUNBO0FBQ0E7QUFDQTtBQUNBO0FBQ0E7QUFDQTtBQUNBO0FBQ0E7QUFDQTtBQUNBO0FBQ0E7QUFDQTtBQUNBO0FBQ0E7QUFDQTtBQUNBO0FBQ0E7QUFDQTtBQUNBO0FBQ0E7QUFDQTtBQUNBO0FBQ0E7QUFDQTtBQUNBO0FBQ0E7QUFDQTtBQUNBO0FBQ0E7QUFDQTtBQUNBO0FBQ0E7QUFDQTtBQUNBO0FBQ0E7QUFDQTtBQUNBO0FBQ0E7QUFDQTtBQUNBO0FBQ0E7QUFDQTtBQUNBO0FBQ0E7QUFDQTtBQUNBO0FBQ0E7QUFDQTtBQUNBO0FBQ0E7QUFDQTtBQUNBO0FBQ0E7QUFDQTtBQUNBO0FBQ0E7QUFDQTtBQUNBO0FBQ0E7QUFDQTtBQUNBO0FBQ0E7QUFDQTtBQUNBO0FBQ0E7QUFDQTtBQUNBO0FBQ0E7QUFDQTtBQUNBO0FBQ0E7QUFDQTtBQUNBO0FBQ0E7QUFDQTtBQUNBO0FBQ0E7QUFDQTtBQUNBO0FBQ0E7QUFDQTtBQUNBO0FBQ0E7QUFDQTtBQUNBO0FBQ0E7QUFDQTtBQUNBO0FBQ0E7QUFDQTtBQUNBO0FBQ0E7QUFDQTtBQUNBO0FBQ0E7QUFDQTtBQUNBO0FBQ0E7QUFDQTtBQUNBO0FBQ0E7QUFDQTtBQUNBO0FBQ0E7QUFDQTtBQUNBO0FBQ0E7QUFDQTtBQUNBO0FBQ0E7QUFDQTtBQUNBO0FBQ0E7QUFDQTtBQUNBO0FBQ0E7QUFDQTtBQUNBO0FBQ0E7QUFDQTtBQUNBO0FBQ0E7QUFDQTtBQUNBO0FBQ0E7QUFDQTtBQUNBO0FBQ0E7QUFDQTtBQUNBO0FBQ0E7QUFDQTtBQUNBO0FBQ0E7QUFDQTtBQUNBO0FBQ0E7QUFDQTtBQUNBO0FBQ0E7QUFDQTtBQUNBO0FBQ0E7QUFDQTtBQUNBO0FBQ0E7QUFDQTtBQUNBO0FBQ0E7QUFDQTtBQUNBO0FBQ0E7QUFDQTtBQUNBO0FBQ0E7QUFDQTtBQUNBO0FBQ0E7QUFDQTtBQUNBO0FBQ0E7QUFDQTtBQUNBO0FBQ0E7QUFDQTtBQUNBO0FBQ0E7QUFDQTtBQUNBO0FBQ0E7QUFDQTtBQUNBO0FBQ0E7QUFDQTtBQUNBO0FBQ0E7QUFDQTtBQUNBO0FBQ0E7QUFDQTtBQUNBO0FBQ0E7QUFDQTtBQUNBO0FBQ0E7QUFDQTtBQUNBO0FBQ0E7QUFDQTtBQUNBO0FBQ0E7QUFDQTtBQUNBO0FBQ0E7QUFDQTtBQUNBO0FBQ0E7QUFDQTtBQUNBO0FBQ0E7QUFDQTtBQUNBO0FBQ0E7QUFDQTtBQUNBO0FBQ0E7QUFDQTtBQUNBO0FBQ0E7QUFDQTtBQUNBO0FBQ0E7QUFDQTtBQUNBO0FBQ0E7QUFDQTtBQUNBO0FBQ0E7QUFDQTtBQUNBO0FBQ0E7QUFDQTtBQUNBO0FBQ0E7QUFDQTtBQUNBO0FBQ0E7QUFDQTtBQUNBO0FBQ0E7QUFDQTtBQUNBO0FBQ0E7QUFDQTtBQUNBO0FBQ0E7QUFDQTtBQUNBO0FBQ0E7QUFDQTtBQUNBO0FBQ0E7QUFDQTtBQUNBO0FBQ0E7QUFDQTtBQUNBO0FBQ0E7QUFDQTtBQUNBO0FBQ0E7QUFDQTtBQUNBO0FBQ0E7QUFDQTtBQUNBO0FBQ0E7QUFDQTtBQUNBO0FBQ0E7QUFDQTtBQUNBO0FBQ0E7QUFDQTtBQUNBO0FBQ0E7QUFDQTtBQUNBO0FBQ0E7QUFDQTtBQUNBO0FBQ0E7QUFDQTtBQUNBO0FBQ0E7QUFDQTtBQUNBO0FBQ0E7QUFDQTtBQUNBO0FBQ0E7QUFDQTtBQUNBO0FBQ0E7QUFDQTtBQUNBO0FBQ0E7QUFDQTtBQUNBO0FBQ0E7QUFDQTtBQUNBO0FBQ0E7QUFDQTtBQUNBO0FBQ0E7QUFDQTtBQUNBO0FBQ0E7QUFDQTtBQUNBO0FBQ0E7QUFDQTtBQUNBO0FBQ0E7QUFDQTtBQUNBO0FBQ0E7QUFDQTtBQUNBO0FBQ0E7QUFDQTtBQUNBO0FBQ0E7QUFDQTtBQUNBO0FBQ0E7QUFDQTtBQUNBO0FBQ0E7QUFDQTtBQUNBO0FBQ0E7QUFDQTtBQUNBO0FBQ0E7QUFDQTtBQUNBO0FBQ0E7QUFDQTtBQUNBO0FBQ0E7QUFDQTtBQUNBO0FBQ0E7QUFDQTtBQUNBO0FBQ0E7QUFDQTtBQUNBO0FBQ0E7QUFDQTtBQUNBO0FBQ0E7QUFDQTtBQUNBO0FBQ0E7QUFDQTtBQUNBO0FBQ0E7QUFDQTtBQUNBO0FBQ0E7QUFDQTtBQUNBO0FBQ0E7QUFDQTtBQUNBO0FBQ0E7QUFDQTtBQUNBO0FBQ0E7QUFDQTtBQUNBO0FBQ0E7QUFDQTtBQUNBO0FBQ0E7QUFDQTtBQUNBO0FBQ0E7QUFDQTtBQUNBO0FBQ0E7QUFDQTtBQUNBO0FBQ0E7QUFDQTtBQUNBO0FBQ0E7QUFDQTtBQUNBO0FBQ0E7QUFDQTtBQUNBO0FBQ0E7QUFDQTtBQUNBO0FBQ0E7QUFDQTtBQUNBO0FBQ0E7QUFDQTtBQUNBO0FBQ0E7QUFDQTtBQUNBO0FBQ0E7QUFDQTtBQUNBO0FBQ0E7QUFDQTtBQUNBO0FBQ0E7QUFDQTtBQUNBO0FBQ0E7QUFDQTtBQUNBO0FBQ0E7QUFDQTtBQUNBO0FBQ0E7QUFDQTtBQUNBO0FBQ0E7QUFDQTtBQUNBO0FBQ0E7QUFDQTtBQUNBO0FBQ0E7QUFDQTtBQUNBO0FBQ0E7QUFDQTtBQUNBO0FBQ0E7QUFDQTtBQUNBO0FBQ0E7QUFDQTtBQUNBO0FBQ0E7QUFDQTtBQUNBO0FBQ0E7QUFDQTtBQUNBO0FBQ0E7QUFDQTtBQUNBO0FBQ0E7QUFDQTtBQUNBO0FBQ0E7QUFDQTtBQUNBO0FBQ0E7QUFDQTtBQUNBO0FBQ0E7QUFDQTtBQUNBO0FBQ0E7QUFDQTtBQUNBO0FBQ0E7QUFDQTtBQUNBO0FBQ0E7QUFDQTtBQUNBO0FBQ0E7QUFDQTtBQUNBO0FBQ0E7QUFDQTtBQUNBO0FBQ0E7QUFDQTtBQUNBO0FBQ0E7QUFDQTtBQUNBO0FBQ0E7QUFDQTtBQUNBO0FBQ0E7QUFDQTtBQUNBO0FBQ0E7QUFDQTtBQUNBO0FBQ0E7QUFDQTtBQUNBO0FBQ0E7QUFDQTtBQUNBO0FBQ0E7QUFDQTtBQUNBO0FBQ0E7QUFDQTtBQUNBO0FBQ0E7QUFDQTtBQUNBO0FBQ0E7QUFDQTtBQUNBO0FBQ0E7QUFDQTtBQUNBO0FBQ0E7QUFDQTtBQUNBO0FBQ0E7QUFDQTtBQUNBO0FBQ0E7QUFDQTtBQUNBO0FBQ0E7QUFDQTtBQUNBO0FBQ0E7QUFDQTtBQUNBO0FBQ0E7QUFDQTtBQUNBO0FBQ0E7QUFDQTtBQUNBO0FBQ0E7QUFDQTtBQUNBO0FBQ0E7QUFDQTtBQUNBO0FBQ0E7Iiwic291cmNlUm9vdCI6IiJ9\n//# sourceURL=webpack-internal:///161\n");
-
-/***/ }),
-
-/***/ 172:
-/***/ (function(module, exports) {
-
-eval("module.exports = window.yoast.analysis;//# sourceURL=[module]\n//# sourceMappingURL=data:application/json;charset=utf-8;base64,eyJ2ZXJzaW9uIjozLCJmaWxlIjoiMTcyLmpzIiwic291cmNlcyI6WyJ3ZWJwYWNrOi8vL2V4dGVybmFsIFwid2luZG93LnlvYXN0LmFuYWx5c2lzXCI/OTRhNyJdLCJzb3VyY2VzQ29udGVudCI6WyJtb2R1bGUuZXhwb3J0cyA9IHdpbmRvdy55b2FzdC5hbmFseXNpcztcblxuXG4vLy8vLy8vLy8vLy8vLy8vLy9cbi8vIFdFQlBBQ0sgRk9PVEVSXG4vLyBleHRlcm5hbCBcIndpbmRvdy55b2FzdC5hbmFseXNpc1wiXG4vLyBtb2R1bGUgaWQgPSAxNzJcbi8vIG1vZHVsZSBjaHVua3MgPSAwIDEgMTEiXSwibWFwcGluZ3MiOiJBQUFBIiwic291cmNlUm9vdCI6IiJ9\n//# sourceURL=webpack-internal:///172\n");
-
-/***/ }),
-
-/***/ 178:
-/***/ (function(module, exports, __webpack_require__) {
-
-<<<<<<< HEAD
-eval("/* WEBPACK VAR INJECTION */(function(global, process) {// Copyright Joyent, Inc. and other Node contributors.\n//\n// Permission is hereby granted, free of charge, to any person obtaining a\n// copy of this software and associated documentation files (the\n// \"Software\"), to deal in the Software without restriction, including\n// without limitation the rights to use, copy, modify, merge, publish,\n// distribute, sublicense, and/or sell copies of the Software, and to permit\n// persons to whom the Software is furnished to do so, subject to the\n// following conditions:\n//\n// The above copyright notice and this permission notice shall be included\n// in all copies or substantial portions of the Software.\n//\n// THE SOFTWARE IS PROVIDED \"AS IS\", WITHOUT WARRANTY OF ANY KIND, EXPRESS\n// OR IMPLIED, INCLUDING BUT NOT LIMITED TO THE WARRANTIES OF\n// MERCHANTABILITY, FITNESS FOR A PARTICULAR PURPOSE AND NONINFRINGEMENT. IN\n// NO EVENT SHALL THE AUTHORS OR COPYRIGHT HOLDERS BE LIABLE FOR ANY CLAIM,\n// DAMAGES OR OTHER LIABILITY, WHETHER IN AN ACTION OF CONTRACT, TORT OR\n// OTHERWISE, ARISING FROM, OUT OF OR IN CONNECTION WITH THE SOFTWARE OR THE\n// USE OR OTHER DEALINGS IN THE SOFTWARE.\n\nvar formatRegExp = /%[sdj%]/g;\nexports.format = function(f) {\n  if (!isString(f)) {\n    var objects = [];\n    for (var i = 0; i < arguments.length; i++) {\n      objects.push(inspect(arguments[i]));\n    }\n    return objects.join(' ');\n  }\n\n  var i = 1;\n  var args = arguments;\n  var len = args.length;\n  var str = String(f).replace(formatRegExp, function(x) {\n    if (x === '%%') return '%';\n    if (i >= len) return x;\n    switch (x) {\n      case '%s': return String(args[i++]);\n      case '%d': return Number(args[i++]);\n      case '%j':\n        try {\n          return JSON.stringify(args[i++]);\n        } catch (_) {\n          return '[Circular]';\n        }\n      default:\n        return x;\n    }\n  });\n  for (var x = args[i]; i < len; x = args[++i]) {\n    if (isNull(x) || !isObject(x)) {\n      str += ' ' + x;\n    } else {\n      str += ' ' + inspect(x);\n    }\n  }\n  return str;\n};\n\n\n// Mark that a method should not be used.\n// Returns a modified function which warns once by default.\n// If --no-deprecation is set, then it is a no-op.\nexports.deprecate = function(fn, msg) {\n  // Allow for deprecating things in the process of starting up.\n  if (isUndefined(global.process)) {\n    return function() {\n      return exports.deprecate(fn, msg).apply(this, arguments);\n    };\n  }\n\n  if (process.noDeprecation === true) {\n    return fn;\n  }\n\n  var warned = false;\n  function deprecated() {\n    if (!warned) {\n      if (process.throwDeprecation) {\n        throw new Error(msg);\n      } else if (process.traceDeprecation) {\n        console.trace(msg);\n      } else {\n        console.error(msg);\n      }\n      warned = true;\n    }\n    return fn.apply(this, arguments);\n  }\n\n  return deprecated;\n};\n\n\nvar debugs = {};\nvar debugEnviron;\nexports.debuglog = function(set) {\n  if (isUndefined(debugEnviron))\n    debugEnviron = Object({\"NODE_ENV\":\"production\"}).NODE_DEBUG || '';\n  set = set.toUpperCase();\n  if (!debugs[set]) {\n    if (new RegExp('\\\\b' + set + '\\\\b', 'i').test(debugEnviron)) {\n      var pid = process.pid;\n      debugs[set] = function() {\n        var msg = exports.format.apply(exports, arguments);\n        console.error('%s %d: %s', set, pid, msg);\n      };\n    } else {\n      debugs[set] = function() {};\n    }\n  }\n  return debugs[set];\n};\n\n\n/**\n * Echos the value of a value. Trys to print the value out\n * in the best way possible given the different types.\n *\n * @param {Object} obj The object to print out.\n * @param {Object} opts Optional options object that alters the output.\n */\n/* legacy: obj, showHidden, depth, colors*/\nfunction inspect(obj, opts) {\n  // default options\n  var ctx = {\n    seen: [],\n    stylize: stylizeNoColor\n  };\n  // legacy...\n  if (arguments.length >= 3) ctx.depth = arguments[2];\n  if (arguments.length >= 4) ctx.colors = arguments[3];\n  if (isBoolean(opts)) {\n    // legacy...\n    ctx.showHidden = opts;\n  } else if (opts) {\n    // got an \"options\" object\n    exports._extend(ctx, opts);\n  }\n  // set default options\n  if (isUndefined(ctx.showHidden)) ctx.showHidden = false;\n  if (isUndefined(ctx.depth)) ctx.depth = 2;\n  if (isUndefined(ctx.colors)) ctx.colors = false;\n  if (isUndefined(ctx.customInspect)) ctx.customInspect = true;\n  if (ctx.colors) ctx.stylize = stylizeWithColor;\n  return formatValue(ctx, obj, ctx.depth);\n}\nexports.inspect = inspect;\n\n\n// http://en.wikipedia.org/wiki/ANSI_escape_code#graphics\ninspect.colors = {\n  'bold' : [1, 22],\n  'italic' : [3, 23],\n  'underline' : [4, 24],\n  'inverse' : [7, 27],\n  'white' : [37, 39],\n  'grey' : [90, 39],\n  'black' : [30, 39],\n  'blue' : [34, 39],\n  'cyan' : [36, 39],\n  'green' : [32, 39],\n  'magenta' : [35, 39],\n  'red' : [31, 39],\n  'yellow' : [33, 39]\n};\n\n// Don't use 'blue' not visible on cmd.exe\ninspect.styles = {\n  'special': 'cyan',\n  'number': 'yellow',\n  'boolean': 'yellow',\n  'undefined': 'grey',\n  'null': 'bold',\n  'string': 'green',\n  'date': 'magenta',\n  // \"name\": intentionally not styling\n  'regexp': 'red'\n};\n\n\nfunction stylizeWithColor(str, styleType) {\n  var style = inspect.styles[styleType];\n\n  if (style) {\n    return '\\u001b[' + inspect.colors[style][0] + 'm' + str +\n           '\\u001b[' + inspect.colors[style][1] + 'm';\n  } else {\n    return str;\n  }\n}\n\n\nfunction stylizeNoColor(str, styleType) {\n  return str;\n}\n\n\nfunction arrayToHash(array) {\n  var hash = {};\n\n  array.forEach(function(val, idx) {\n    hash[val] = true;\n  });\n\n  return hash;\n}\n\n\nfunction formatValue(ctx, value, recurseTimes) {\n  // Provide a hook for user-specified inspect functions.\n  // Check that value is an object with an inspect function on it\n  if (ctx.customInspect &&\n      value &&\n      isFunction(value.inspect) &&\n      // Filter out the util module, it's inspect function is special\n      value.inspect !== exports.inspect &&\n      // Also filter out any prototype objects using the circular check.\n      !(value.constructor && value.constructor.prototype === value)) {\n    var ret = value.inspect(recurseTimes, ctx);\n    if (!isString(ret)) {\n      ret = formatValue(ctx, ret, recurseTimes);\n    }\n    return ret;\n  }\n\n  // Primitive types cannot have properties\n  var primitive = formatPrimitive(ctx, value);\n  if (primitive) {\n    return primitive;\n  }\n\n  // Look up the keys of the object.\n  var keys = Object.keys(value);\n  var visibleKeys = arrayToHash(keys);\n\n  if (ctx.showHidden) {\n    keys = Object.getOwnPropertyNames(value);\n  }\n\n  // IE doesn't make error fields non-enumerable\n  // http://msdn.microsoft.com/en-us/library/ie/dww52sbt(v=vs.94).aspx\n  if (isError(value)\n      && (keys.indexOf('message') >= 0 || keys.indexOf('description') >= 0)) {\n    return formatError(value);\n  }\n\n  // Some type of object without properties can be shortcutted.\n  if (keys.length === 0) {\n    if (isFunction(value)) {\n      var name = value.name ? ': ' + value.name : '';\n      return ctx.stylize('[Function' + name + ']', 'special');\n    }\n    if (isRegExp(value)) {\n      return ctx.stylize(RegExp.prototype.toString.call(value), 'regexp');\n    }\n    if (isDate(value)) {\n      return ctx.stylize(Date.prototype.toString.call(value), 'date');\n    }\n    if (isError(value)) {\n      return formatError(value);\n    }\n  }\n\n  var base = '', array = false, braces = ['{', '}'];\n\n  // Make Array say that they are Array\n  if (isArray(value)) {\n    array = true;\n    braces = ['[', ']'];\n  }\n\n  // Make functions say that they are functions\n  if (isFunction(value)) {\n    var n = value.name ? ': ' + value.name : '';\n    base = ' [Function' + n + ']';\n  }\n\n  // Make RegExps say that they are RegExps\n  if (isRegExp(value)) {\n    base = ' ' + RegExp.prototype.toString.call(value);\n  }\n\n  // Make dates with properties first say the date\n  if (isDate(value)) {\n    base = ' ' + Date.prototype.toUTCString.call(value);\n  }\n\n  // Make error with message first say the error\n  if (isError(value)) {\n    base = ' ' + formatError(value);\n  }\n\n  if (keys.length === 0 && (!array || value.length == 0)) {\n    return braces[0] + base + braces[1];\n  }\n\n  if (recurseTimes < 0) {\n    if (isRegExp(value)) {\n      return ctx.stylize(RegExp.prototype.toString.call(value), 'regexp');\n    } else {\n      return ctx.stylize('[Object]', 'special');\n    }\n  }\n\n  ctx.seen.push(value);\n\n  var output;\n  if (array) {\n    output = formatArray(ctx, value, recurseTimes, visibleKeys, keys);\n  } else {\n    output = keys.map(function(key) {\n      return formatProperty(ctx, value, recurseTimes, visibleKeys, key, array);\n    });\n  }\n\n  ctx.seen.pop();\n\n  return reduceToSingleString(output, base, braces);\n}\n\n\nfunction formatPrimitive(ctx, value) {\n  if (isUndefined(value))\n    return ctx.stylize('undefined', 'undefined');\n  if (isString(value)) {\n    var simple = '\\'' + JSON.stringify(value).replace(/^\"|\"$/g, '')\n                                             .replace(/'/g, \"\\\\'\")\n                                             .replace(/\\\\\"/g, '\"') + '\\'';\n    return ctx.stylize(simple, 'string');\n  }\n  if (isNumber(value))\n    return ctx.stylize('' + value, 'number');\n  if (isBoolean(value))\n    return ctx.stylize('' + value, 'boolean');\n  // For some reason typeof null is \"object\", so special case here.\n  if (isNull(value))\n    return ctx.stylize('null', 'null');\n}\n\n\nfunction formatError(value) {\n  return '[' + Error.prototype.toString.call(value) + ']';\n}\n\n\nfunction formatArray(ctx, value, recurseTimes, visibleKeys, keys) {\n  var output = [];\n  for (var i = 0, l = value.length; i < l; ++i) {\n    if (hasOwnProperty(value, String(i))) {\n      output.push(formatProperty(ctx, value, recurseTimes, visibleKeys,\n          String(i), true));\n    } else {\n      output.push('');\n    }\n  }\n  keys.forEach(function(key) {\n    if (!key.match(/^\\d+$/)) {\n      output.push(formatProperty(ctx, value, recurseTimes, visibleKeys,\n          key, true));\n    }\n  });\n  return output;\n}\n\n\nfunction formatProperty(ctx, value, recurseTimes, visibleKeys, key, array) {\n  var name, str, desc;\n  desc = Object.getOwnPropertyDescriptor(value, key) || { value: value[key] };\n  if (desc.get) {\n    if (desc.set) {\n      str = ctx.stylize('[Getter/Setter]', 'special');\n    } else {\n      str = ctx.stylize('[Getter]', 'special');\n    }\n  } else {\n    if (desc.set) {\n      str = ctx.stylize('[Setter]', 'special');\n    }\n  }\n  if (!hasOwnProperty(visibleKeys, key)) {\n    name = '[' + key + ']';\n  }\n  if (!str) {\n    if (ctx.seen.indexOf(desc.value) < 0) {\n      if (isNull(recurseTimes)) {\n        str = formatValue(ctx, desc.value, null);\n      } else {\n        str = formatValue(ctx, desc.value, recurseTimes - 1);\n      }\n      if (str.indexOf('\\n') > -1) {\n        if (array) {\n          str = str.split('\\n').map(function(line) {\n            return '  ' + line;\n          }).join('\\n').substr(2);\n        } else {\n          str = '\\n' + str.split('\\n').map(function(line) {\n            return '   ' + line;\n          }).join('\\n');\n        }\n      }\n    } else {\n      str = ctx.stylize('[Circular]', 'special');\n    }\n  }\n  if (isUndefined(name)) {\n    if (array && key.match(/^\\d+$/)) {\n      return str;\n    }\n    name = JSON.stringify('' + key);\n    if (name.match(/^\"([a-zA-Z_][a-zA-Z_0-9]*)\"$/)) {\n      name = name.substr(1, name.length - 2);\n      name = ctx.stylize(name, 'name');\n    } else {\n      name = name.replace(/'/g, \"\\\\'\")\n                 .replace(/\\\\\"/g, '\"')\n                 .replace(/(^\"|\"$)/g, \"'\");\n      name = ctx.stylize(name, 'string');\n    }\n  }\n\n  return name + ': ' + str;\n}\n\n\nfunction reduceToSingleString(output, base, braces) {\n  var numLinesEst = 0;\n  var length = output.reduce(function(prev, cur) {\n    numLinesEst++;\n    if (cur.indexOf('\\n') >= 0) numLinesEst++;\n    return prev + cur.replace(/\\u001b\\[\\d\\d?m/g, '').length + 1;\n  }, 0);\n\n  if (length > 60) {\n    return braces[0] +\n           (base === '' ? '' : base + '\\n ') +\n           ' ' +\n           output.join(',\\n  ') +\n           ' ' +\n           braces[1];\n  }\n\n  return braces[0] + base + ' ' + output.join(', ') + ' ' + braces[1];\n}\n\n\n// NOTE: These type checking functions intentionally don't use `instanceof`\n// because it is fragile and can be easily faked with `Object.create()`.\nfunction isArray(ar) {\n  return Array.isArray(ar);\n}\nexports.isArray = isArray;\n\nfunction isBoolean(arg) {\n  return typeof arg === 'boolean';\n}\nexports.isBoolean = isBoolean;\n\nfunction isNull(arg) {\n  return arg === null;\n}\nexports.isNull = isNull;\n\nfunction isNullOrUndefined(arg) {\n  return arg == null;\n}\nexports.isNullOrUndefined = isNullOrUndefined;\n\nfunction isNumber(arg) {\n  return typeof arg === 'number';\n}\nexports.isNumber = isNumber;\n\nfunction isString(arg) {\n  return typeof arg === 'string';\n}\nexports.isString = isString;\n\nfunction isSymbol(arg) {\n  return typeof arg === 'symbol';\n}\nexports.isSymbol = isSymbol;\n\nfunction isUndefined(arg) {\n  return arg === void 0;\n}\nexports.isUndefined = isUndefined;\n\nfunction isRegExp(re) {\n  return isObject(re) && objectToString(re) === '[object RegExp]';\n}\nexports.isRegExp = isRegExp;\n\nfunction isObject(arg) {\n  return typeof arg === 'object' && arg !== null;\n}\nexports.isObject = isObject;\n\nfunction isDate(d) {\n  return isObject(d) && objectToString(d) === '[object Date]';\n}\nexports.isDate = isDate;\n\nfunction isError(e) {\n  return isObject(e) &&\n      (objectToString(e) === '[object Error]' || e instanceof Error);\n}\nexports.isError = isError;\n\nfunction isFunction(arg) {\n  return typeof arg === 'function';\n}\nexports.isFunction = isFunction;\n\nfunction isPrimitive(arg) {\n  return arg === null ||\n         typeof arg === 'boolean' ||\n         typeof arg === 'number' ||\n         typeof arg === 'string' ||\n         typeof arg === 'symbol' ||  // ES6 symbol\n         typeof arg === 'undefined';\n}\nexports.isPrimitive = isPrimitive;\n\nexports.isBuffer = __webpack_require__(1136);\n\nfunction objectToString(o) {\n  return Object.prototype.toString.call(o);\n}\n\n\nfunction pad(n) {\n  return n < 10 ? '0' + n.toString(10) : n.toString(10);\n}\n\n\nvar months = ['Jan', 'Feb', 'Mar', 'Apr', 'May', 'Jun', 'Jul', 'Aug', 'Sep',\n              'Oct', 'Nov', 'Dec'];\n\n// 26 Feb 16:19:34\nfunction timestamp() {\n  var d = new Date();\n  var time = [pad(d.getHours()),\n              pad(d.getMinutes()),\n              pad(d.getSeconds())].join(':');\n  return [d.getDate(), months[d.getMonth()], time].join(' ');\n}\n\n\n// log is just a thin wrapper to console.log that prepends a timestamp\nexports.log = function() {\n  console.log('%s - %s', timestamp(), exports.format.apply(exports, arguments));\n};\n\n\n/**\n * Inherit the prototype methods from one constructor into another.\n *\n * The Function.prototype.inherits from lang.js rewritten as a standalone\n * function (not on Function.prototype). NOTE: If this file is to be loaded\n * during bootstrapping this function needs to be rewritten using some native\n * functions as prototype setup using normal JavaScript does not work as\n * expected during bootstrapping (see mirror.js in r114903).\n *\n * @param {function} ctor Constructor function which needs to inherit the\n *     prototype.\n * @param {function} superCtor Constructor function to inherit prototype from.\n */\nexports.inherits = __webpack_require__(1137);\n\nexports._extend = function(origin, add) {\n  // Don't do anything if add isn't an object\n  if (!add || !isObject(add)) return origin;\n\n  var keys = Object.keys(add);\n  var i = keys.length;\n  while (i--) {\n    origin[keys[i]] = add[keys[i]];\n  }\n  return origin;\n};\n\nfunction hasOwnProperty(obj, prop) {\n  return Object.prototype.hasOwnProperty.call(obj, prop);\n}\n\n/* WEBPACK VAR INJECTION */}.call(exports, __webpack_require__(10), __webpack_require__(173)))//# sourceURL=[module]\n//# sourceMappingURL=data:application/json;charset=utf-8;base64,eyJ2ZXJzaW9uIjozLCJmaWxlIjoiMTc4LmpzIiwic291cmNlcyI6WyJ3ZWJwYWNrOi8vLy9Vc2Vycy9oZXJyZWdyb2VuL1ZNcy9WVlYvd3d3L3dvcmRwcmVzcy1kZWZhdWx0L3B1YmxpY19odG1sL3dwLWNvbnRlbnQvcGx1Z2lucy93b3JkcHJlc3Mtc2VvL25vZGVfbW9kdWxlcy91dGlsL3V0aWwuanM/NDQ3YyJdLCJzb3VyY2VzQ29udGVudCI6WyIvLyBDb3B5cmlnaHQgSm95ZW50LCBJbmMuIGFuZCBvdGhlciBOb2RlIGNvbnRyaWJ1dG9ycy5cbi8vXG4vLyBQZXJtaXNzaW9uIGlzIGhlcmVieSBncmFudGVkLCBmcmVlIG9mIGNoYXJnZSwgdG8gYW55IHBlcnNvbiBvYnRhaW5pbmcgYVxuLy8gY29weSBvZiB0aGlzIHNvZnR3YXJlIGFuZCBhc3NvY2lhdGVkIGRvY3VtZW50YXRpb24gZmlsZXMgKHRoZVxuLy8gXCJTb2Z0d2FyZVwiKSwgdG8gZGVhbCBpbiB0aGUgU29mdHdhcmUgd2l0aG91dCByZXN0cmljdGlvbiwgaW5jbHVkaW5nXG4vLyB3aXRob3V0IGxpbWl0YXRpb24gdGhlIHJpZ2h0cyB0byB1c2UsIGNvcHksIG1vZGlmeSwgbWVyZ2UsIHB1Ymxpc2gsXG4vLyBkaXN0cmlidXRlLCBzdWJsaWNlbnNlLCBhbmQvb3Igc2VsbCBjb3BpZXMgb2YgdGhlIFNvZnR3YXJlLCBhbmQgdG8gcGVybWl0XG4vLyBwZXJzb25zIHRvIHdob20gdGhlIFNvZnR3YXJlIGlzIGZ1cm5pc2hlZCB0byBkbyBzbywgc3ViamVjdCB0byB0aGVcbi8vIGZvbGxvd2luZyBjb25kaXRpb25zOlxuLy9cbi8vIFRoZSBhYm92ZSBjb3B5cmlnaHQgbm90aWNlIGFuZCB0aGlzIHBlcm1pc3Npb24gbm90aWNlIHNoYWxsIGJlIGluY2x1ZGVkXG4vLyBpbiBhbGwgY29waWVzIG9yIHN1YnN0YW50aWFsIHBvcnRpb25zIG9mIHRoZSBTb2Z0d2FyZS5cbi8vXG4vLyBUSEUgU09GVFdBUkUgSVMgUFJPVklERUQgXCJBUyBJU1wiLCBXSVRIT1VUIFdBUlJBTlRZIE9GIEFOWSBLSU5ELCBFWFBSRVNTXG4vLyBPUiBJTVBMSUVELCBJTkNMVURJTkcgQlVUIE5PVCBMSU1JVEVEIFRPIFRIRSBXQVJSQU5USUVTIE9GXG4vLyBNRVJDSEFOVEFCSUxJVFksIEZJVE5FU1MgRk9SIEEgUEFSVElDVUxBUiBQVVJQT1NFIEFORCBOT05JTkZSSU5HRU1FTlQuIElOXG4vLyBOTyBFVkVOVCBTSEFMTCBUSEUgQVVUSE9SUyBPUiBDT1BZUklHSFQgSE9MREVSUyBCRSBMSUFCTEUgRk9SIEFOWSBDTEFJTSxcbi8vIERBTUFHRVMgT1IgT1RIRVIgTElBQklMSVRZLCBXSEVUSEVSIElOIEFOIEFDVElPTiBPRiBDT05UUkFDVCwgVE9SVCBPUlxuLy8gT1RIRVJXSVNFLCBBUklTSU5HIEZST00sIE9VVCBPRiBPUiBJTiBDT05ORUNUSU9OIFdJVEggVEhFIFNPRlRXQVJFIE9SIFRIRVxuLy8gVVNFIE9SIE9USEVSIERFQUxJTkdTIElOIFRIRSBTT0ZUV0FSRS5cblxudmFyIGZvcm1hdFJlZ0V4cCA9IC8lW3NkaiVdL2c7XG5leHBvcnRzLmZvcm1hdCA9IGZ1bmN0aW9uKGYpIHtcbiAgaWYgKCFpc1N0cmluZyhmKSkge1xuICAgIHZhciBvYmplY3RzID0gW107XG4gICAgZm9yICh2YXIgaSA9IDA7IGkgPCBhcmd1bWVudHMubGVuZ3RoOyBpKyspIHtcbiAgICAgIG9iamVjdHMucHVzaChpbnNwZWN0KGFyZ3VtZW50c1tpXSkpO1xuICAgIH1cbiAgICByZXR1cm4gb2JqZWN0cy5qb2luKCcgJyk7XG4gIH1cblxuICB2YXIgaSA9IDE7XG4gIHZhciBhcmdzID0gYXJndW1lbnRzO1xuICB2YXIgbGVuID0gYXJncy5sZW5ndGg7XG4gIHZhciBzdHIgPSBTdHJpbmcoZikucmVwbGFjZShmb3JtYXRSZWdFeHAsIGZ1bmN0aW9uKHgpIHtcbiAgICBpZiAoeCA9PT0gJyUlJykgcmV0dXJuICclJztcbiAgICBpZiAoaSA+PSBsZW4pIHJldHVybiB4O1xuICAgIHN3aXRjaCAoeCkge1xuICAgICAgY2FzZSAnJXMnOiByZXR1cm4gU3RyaW5nKGFyZ3NbaSsrXSk7XG4gICAgICBjYXNlICclZCc6IHJldHVybiBOdW1iZXIoYXJnc1tpKytdKTtcbiAgICAgIGNhc2UgJyVqJzpcbiAgICAgICAgdHJ5IHtcbiAgICAgICAgICByZXR1cm4gSlNPTi5zdHJpbmdpZnkoYXJnc1tpKytdKTtcbiAgICAgICAgfSBjYXRjaCAoXykge1xuICAgICAgICAgIHJldHVybiAnW0NpcmN1bGFyXSc7XG4gICAgICAgIH1cbiAgICAgIGRlZmF1bHQ6XG4gICAgICAgIHJldHVybiB4O1xuICAgIH1cbiAgfSk7XG4gIGZvciAodmFyIHggPSBhcmdzW2ldOyBpIDwgbGVuOyB4ID0gYXJnc1srK2ldKSB7XG4gICAgaWYgKGlzTnVsbCh4KSB8fCAhaXNPYmplY3QoeCkpIHtcbiAgICAgIHN0ciArPSAnICcgKyB4O1xuICAgIH0gZWxzZSB7XG4gICAgICBzdHIgKz0gJyAnICsgaW5zcGVjdCh4KTtcbiAgICB9XG4gIH1cbiAgcmV0dXJuIHN0cjtcbn07XG5cblxuLy8gTWFyayB0aGF0IGEgbWV0aG9kIHNob3VsZCBub3QgYmUgdXNlZC5cbi8vIFJldHVybnMgYSBtb2RpZmllZCBmdW5jdGlvbiB3aGljaCB3YXJucyBvbmNlIGJ5IGRlZmF1bHQuXG4vLyBJZiAtLW5vLWRlcHJlY2F0aW9uIGlzIHNldCwgdGhlbiBpdCBpcyBhIG5vLW9wLlxuZXhwb3J0cy5kZXByZWNhdGUgPSBmdW5jdGlvbihmbiwgbXNnKSB7XG4gIC8vIEFsbG93IGZvciBkZXByZWNhdGluZyB0aGluZ3MgaW4gdGhlIHByb2Nlc3Mgb2Ygc3RhcnRpbmcgdXAuXG4gIGlmIChpc1VuZGVmaW5lZChnbG9iYWwucHJvY2VzcykpIHtcbiAgICByZXR1cm4gZnVuY3Rpb24oKSB7XG4gICAgICByZXR1cm4gZXhwb3J0cy5kZXByZWNhdGUoZm4sIG1zZykuYXBwbHkodGhpcywgYXJndW1lbnRzKTtcbiAgICB9O1xuICB9XG5cbiAgaWYgKHByb2Nlc3Mubm9EZXByZWNhdGlvbiA9PT0gdHJ1ZSkge1xuICAgIHJldHVybiBmbjtcbiAgfVxuXG4gIHZhciB3YXJuZWQgPSBmYWxzZTtcbiAgZnVuY3Rpb24gZGVwcmVjYXRlZCgpIHtcbiAgICBpZiAoIXdhcm5lZCkge1xuICAgICAgaWYgKHByb2Nlc3MudGhyb3dEZXByZWNhdGlvbikge1xuICAgICAgICB0aHJvdyBuZXcgRXJyb3IobXNnKTtcbiAgICAgIH0gZWxzZSBpZiAocHJvY2Vzcy50cmFjZURlcHJlY2F0aW9uKSB7XG4gICAgICAgIGNvbnNvbGUudHJhY2UobXNnKTtcbiAgICAgIH0gZWxzZSB7XG4gICAgICAgIGNvbnNvbGUuZXJyb3IobXNnKTtcbiAgICAgIH1cbiAgICAgIHdhcm5lZCA9IHRydWU7XG4gICAgfVxuICAgIHJldHVybiBmbi5hcHBseSh0aGlzLCBhcmd1bWVudHMpO1xuICB9XG5cbiAgcmV0dXJuIGRlcHJlY2F0ZWQ7XG59O1xuXG5cbnZhciBkZWJ1Z3MgPSB7fTtcbnZhciBkZWJ1Z0Vudmlyb247XG5leHBvcnRzLmRlYnVnbG9nID0gZnVuY3Rpb24oc2V0KSB7XG4gIGlmIChpc1VuZGVmaW5lZChkZWJ1Z0Vudmlyb24pKVxuICAgIGRlYnVnRW52aXJvbiA9IHByb2Nlc3MuZW52Lk5PREVfREVCVUcgfHwgJyc7XG4gIHNldCA9IHNldC50b1VwcGVyQ2FzZSgpO1xuICBpZiAoIWRlYnVnc1tzZXRdKSB7XG4gICAgaWYgKG5ldyBSZWdFeHAoJ1xcXFxiJyArIHNldCArICdcXFxcYicsICdpJykudGVzdChkZWJ1Z0Vudmlyb24pKSB7XG4gICAgICB2YXIgcGlkID0gcHJvY2Vzcy5waWQ7XG4gICAgICBkZWJ1Z3Nbc2V0XSA9IGZ1bmN0aW9uKCkge1xuICAgICAgICB2YXIgbXNnID0gZXhwb3J0cy5mb3JtYXQuYXBwbHkoZXhwb3J0cywgYXJndW1lbnRzKTtcbiAgICAgICAgY29uc29sZS5lcnJvcignJXMgJWQ6ICVzJywgc2V0LCBwaWQsIG1zZyk7XG4gICAgICB9O1xuICAgIH0gZWxzZSB7XG4gICAgICBkZWJ1Z3Nbc2V0XSA9IGZ1bmN0aW9uKCkge307XG4gICAgfVxuICB9XG4gIHJldHVybiBkZWJ1Z3Nbc2V0XTtcbn07XG5cblxuLyoqXG4gKiBFY2hvcyB0aGUgdmFsdWUgb2YgYSB2YWx1ZS4gVHJ5cyB0byBwcmludCB0aGUgdmFsdWUgb3V0XG4gKiBpbiB0aGUgYmVzdCB3YXkgcG9zc2libGUgZ2l2ZW4gdGhlIGRpZmZlcmVudCB0eXBlcy5cbiAqXG4gKiBAcGFyYW0ge09iamVjdH0gb2JqIFRoZSBvYmplY3QgdG8gcHJpbnQgb3V0LlxuICogQHBhcmFtIHtPYmplY3R9IG9wdHMgT3B0aW9uYWwgb3B0aW9ucyBvYmplY3QgdGhhdCBhbHRlcnMgdGhlIG91dHB1dC5cbiAqL1xuLyogbGVnYWN5OiBvYmosIHNob3dIaWRkZW4sIGRlcHRoLCBjb2xvcnMqL1xuZnVuY3Rpb24gaW5zcGVjdChvYmosIG9wdHMpIHtcbiAgLy8gZGVmYXVsdCBvcHRpb25zXG4gIHZhciBjdHggPSB7XG4gICAgc2VlbjogW10sXG4gICAgc3R5bGl6ZTogc3R5bGl6ZU5vQ29sb3JcbiAgfTtcbiAgLy8gbGVnYWN5Li4uXG4gIGlmIChhcmd1bWVudHMubGVuZ3RoID49IDMpIGN0eC5kZXB0aCA9IGFyZ3VtZW50c1syXTtcbiAgaWYgKGFyZ3VtZW50cy5sZW5ndGggPj0gNCkgY3R4LmNvbG9ycyA9IGFyZ3VtZW50c1szXTtcbiAgaWYgKGlzQm9vbGVhbihvcHRzKSkge1xuICAgIC8vIGxlZ2FjeS4uLlxuICAgIGN0eC5zaG93SGlkZGVuID0gb3B0cztcbiAgfSBlbHNlIGlmIChvcHRzKSB7XG4gICAgLy8gZ290IGFuIFwib3B0aW9uc1wiIG9iamVjdFxuICAgIGV4cG9ydHMuX2V4dGVuZChjdHgsIG9wdHMpO1xuICB9XG4gIC8vIHNldCBkZWZhdWx0IG9wdGlvbnNcbiAgaWYgKGlzVW5kZWZpbmVkKGN0eC5zaG93SGlkZGVuKSkgY3R4LnNob3dIaWRkZW4gPSBmYWxzZTtcbiAgaWYgKGlzVW5kZWZpbmVkKGN0eC5kZXB0aCkpIGN0eC5kZXB0aCA9IDI7XG4gIGlmIChpc1VuZGVmaW5lZChjdHguY29sb3JzKSkgY3R4LmNvbG9ycyA9IGZhbHNlO1xuICBpZiAoaXNVbmRlZmluZWQoY3R4LmN1c3RvbUluc3BlY3QpKSBjdHguY3VzdG9tSW5zcGVjdCA9IHRydWU7XG4gIGlmIChjdHguY29sb3JzKSBjdHguc3R5bGl6ZSA9IHN0eWxpemVXaXRoQ29sb3I7XG4gIHJldHVybiBmb3JtYXRWYWx1ZShjdHgsIG9iaiwgY3R4LmRlcHRoKTtcbn1cbmV4cG9ydHMuaW5zcGVjdCA9IGluc3BlY3Q7XG5cblxuLy8gaHR0cDovL2VuLndpa2lwZWRpYS5vcmcvd2lraS9BTlNJX2VzY2FwZV9jb2RlI2dyYXBoaWNzXG5pbnNwZWN0LmNvbG9ycyA9IHtcbiAgJ2JvbGQnIDogWzEsIDIyXSxcbiAgJ2l0YWxpYycgOiBbMywgMjNdLFxuICAndW5kZXJsaW5lJyA6IFs0LCAyNF0sXG4gICdpbnZlcnNlJyA6IFs3LCAyN10sXG4gICd3aGl0ZScgOiBbMzcsIDM5XSxcbiAgJ2dyZXknIDogWzkwLCAzOV0sXG4gICdibGFjaycgOiBbMzAsIDM5XSxcbiAgJ2JsdWUnIDogWzM0LCAzOV0sXG4gICdjeWFuJyA6IFszNiwgMzldLFxuICAnZ3JlZW4nIDogWzMyLCAzOV0sXG4gICdtYWdlbnRhJyA6IFszNSwgMzldLFxuICAncmVkJyA6IFszMSwgMzldLFxuICAneWVsbG93JyA6IFszMywgMzldXG59O1xuXG4vLyBEb24ndCB1c2UgJ2JsdWUnIG5vdCB2aXNpYmxlIG9uIGNtZC5leGVcbmluc3BlY3Quc3R5bGVzID0ge1xuICAnc3BlY2lhbCc6ICdjeWFuJyxcbiAgJ251bWJlcic6ICd5ZWxsb3cnLFxuICAnYm9vbGVhbic6ICd5ZWxsb3cnLFxuICAndW5kZWZpbmVkJzogJ2dyZXknLFxuICAnbnVsbCc6ICdib2xkJyxcbiAgJ3N0cmluZyc6ICdncmVlbicsXG4gICdkYXRlJzogJ21hZ2VudGEnLFxuICAvLyBcIm5hbWVcIjogaW50ZW50aW9uYWxseSBub3Qgc3R5bGluZ1xuICAncmVnZXhwJzogJ3JlZCdcbn07XG5cblxuZnVuY3Rpb24gc3R5bGl6ZVdpdGhDb2xvcihzdHIsIHN0eWxlVHlwZSkge1xuICB2YXIgc3R5bGUgPSBpbnNwZWN0LnN0eWxlc1tzdHlsZVR5cGVdO1xuXG4gIGlmIChzdHlsZSkge1xuICAgIHJldHVybiAnXFx1MDAxYlsnICsgaW5zcGVjdC5jb2xvcnNbc3R5bGVdWzBdICsgJ20nICsgc3RyICtcbiAgICAgICAgICAgJ1xcdTAwMWJbJyArIGluc3BlY3QuY29sb3JzW3N0eWxlXVsxXSArICdtJztcbiAgfSBlbHNlIHtcbiAgICByZXR1cm4gc3RyO1xuICB9XG59XG5cblxuZnVuY3Rpb24gc3R5bGl6ZU5vQ29sb3Ioc3RyLCBzdHlsZVR5cGUpIHtcbiAgcmV0dXJuIHN0cjtcbn1cblxuXG5mdW5jdGlvbiBhcnJheVRvSGFzaChhcnJheSkge1xuICB2YXIgaGFzaCA9IHt9O1xuXG4gIGFycmF5LmZvckVhY2goZnVuY3Rpb24odmFsLCBpZHgpIHtcbiAgICBoYXNoW3ZhbF0gPSB0cnVlO1xuICB9KTtcblxuICByZXR1cm4gaGFzaDtcbn1cblxuXG5mdW5jdGlvbiBmb3JtYXRWYWx1ZShjdHgsIHZhbHVlLCByZWN1cnNlVGltZXMpIHtcbiAgLy8gUHJvdmlkZSBhIGhvb2sgZm9yIHVzZXItc3BlY2lmaWVkIGluc3BlY3QgZnVuY3Rpb25zLlxuICAvLyBDaGVjayB0aGF0IHZhbHVlIGlzIGFuIG9iamVjdCB3aXRoIGFuIGluc3BlY3QgZnVuY3Rpb24gb24gaXRcbiAgaWYgKGN0eC5jdXN0b21JbnNwZWN0ICYmXG4gICAgICB2YWx1ZSAmJlxuICAgICAgaXNGdW5jdGlvbih2YWx1ZS5pbnNwZWN0KSAmJlxuICAgICAgLy8gRmlsdGVyIG91dCB0aGUgdXRpbCBtb2R1bGUsIGl0J3MgaW5zcGVjdCBmdW5jdGlvbiBpcyBzcGVjaWFsXG4gICAgICB2YWx1ZS5pbnNwZWN0ICE9PSBleHBvcnRzLmluc3BlY3QgJiZcbiAgICAgIC8vIEFsc28gZmlsdGVyIG91dCBhbnkgcHJvdG90eXBlIG9iamVjdHMgdXNpbmcgdGhlIGNpcmN1bGFyIGNoZWNrLlxuICAgICAgISh2YWx1ZS5jb25zdHJ1Y3RvciAmJiB2YWx1ZS5jb25zdHJ1Y3Rvci5wcm90b3R5cGUgPT09IHZhbHVlKSkge1xuICAgIHZhciByZXQgPSB2YWx1ZS5pbnNwZWN0KHJlY3Vyc2VUaW1lcywgY3R4KTtcbiAgICBpZiAoIWlzU3RyaW5nKHJldCkpIHtcbiAgICAgIHJldCA9IGZvcm1hdFZhbHVlKGN0eCwgcmV0LCByZWN1cnNlVGltZXMpO1xuICAgIH1cbiAgICByZXR1cm4gcmV0O1xuICB9XG5cbiAgLy8gUHJpbWl0aXZlIHR5cGVzIGNhbm5vdCBoYXZlIHByb3BlcnRpZXNcbiAgdmFyIHByaW1pdGl2ZSA9IGZvcm1hdFByaW1pdGl2ZShjdHgsIHZhbHVlKTtcbiAgaWYgKHByaW1pdGl2ZSkge1xuICAgIHJldHVybiBwcmltaXRpdmU7XG4gIH1cblxuICAvLyBMb29rIHVwIHRoZSBrZXlzIG9mIHRoZSBvYmplY3QuXG4gIHZhciBrZXlzID0gT2JqZWN0LmtleXModmFsdWUpO1xuICB2YXIgdmlzaWJsZUtleXMgPSBhcnJheVRvSGFzaChrZXlzKTtcblxuICBpZiAoY3R4LnNob3dIaWRkZW4pIHtcbiAgICBrZXlzID0gT2JqZWN0LmdldE93blByb3BlcnR5TmFtZXModmFsdWUpO1xuICB9XG5cbiAgLy8gSUUgZG9lc24ndCBtYWtlIGVycm9yIGZpZWxkcyBub24tZW51bWVyYWJsZVxuICAvLyBodHRwOi8vbXNkbi5taWNyb3NvZnQuY29tL2VuLXVzL2xpYnJhcnkvaWUvZHd3NTJzYnQodj12cy45NCkuYXNweFxuICBpZiAoaXNFcnJvcih2YWx1ZSlcbiAgICAgICYmIChrZXlzLmluZGV4T2YoJ21lc3NhZ2UnKSA+PSAwIHx8IGtleXMuaW5kZXhPZignZGVzY3JpcHRpb24nKSA+PSAwKSkge1xuICAgIHJldHVybiBmb3JtYXRFcnJvcih2YWx1ZSk7XG4gIH1cblxuICAvLyBTb21lIHR5cGUgb2Ygb2JqZWN0IHdpdGhvdXQgcHJvcGVydGllcyBjYW4gYmUgc2hvcnRjdXR0ZWQuXG4gIGlmIChrZXlzLmxlbmd0aCA9PT0gMCkge1xuICAgIGlmIChpc0Z1bmN0aW9uKHZhbHVlKSkge1xuICAgICAgdmFyIG5hbWUgPSB2YWx1ZS5uYW1lID8gJzogJyArIHZhbHVlLm5hbWUgOiAnJztcbiAgICAgIHJldHVybiBjdHguc3R5bGl6ZSgnW0Z1bmN0aW9uJyArIG5hbWUgKyAnXScsICdzcGVjaWFsJyk7XG4gICAgfVxuICAgIGlmIChpc1JlZ0V4cCh2YWx1ZSkpIHtcbiAgICAgIHJldHVybiBjdHguc3R5bGl6ZShSZWdFeHAucHJvdG90eXBlLnRvU3RyaW5nLmNhbGwodmFsdWUpLCAncmVnZXhwJyk7XG4gICAgfVxuICAgIGlmIChpc0RhdGUodmFsdWUpKSB7XG4gICAgICByZXR1cm4gY3R4LnN0eWxpemUoRGF0ZS5wcm90b3R5cGUudG9TdHJpbmcuY2FsbCh2YWx1ZSksICdkYXRlJyk7XG4gICAgfVxuICAgIGlmIChpc0Vycm9yKHZhbHVlKSkge1xuICAgICAgcmV0dXJuIGZvcm1hdEVycm9yKHZhbHVlKTtcbiAgICB9XG4gIH1cblxuICB2YXIgYmFzZSA9ICcnLCBhcnJheSA9IGZhbHNlLCBicmFjZXMgPSBbJ3snLCAnfSddO1xuXG4gIC8vIE1ha2UgQXJyYXkgc2F5IHRoYXQgdGhleSBhcmUgQXJyYXlcbiAgaWYgKGlzQXJyYXkodmFsdWUpKSB7XG4gICAgYXJyYXkgPSB0cnVlO1xuICAgIGJyYWNlcyA9IFsnWycsICddJ107XG4gIH1cblxuICAvLyBNYWtlIGZ1bmN0aW9ucyBzYXkgdGhhdCB0aGV5IGFyZSBmdW5jdGlvbnNcbiAgaWYgKGlzRnVuY3Rpb24odmFsdWUpKSB7XG4gICAgdmFyIG4gPSB2YWx1ZS5uYW1lID8gJzogJyArIHZhbHVlLm5hbWUgOiAnJztcbiAgICBiYXNlID0gJyBbRnVuY3Rpb24nICsgbiArICddJztcbiAgfVxuXG4gIC8vIE1ha2UgUmVnRXhwcyBzYXkgdGhhdCB0aGV5IGFyZSBSZWdFeHBzXG4gIGlmIChpc1JlZ0V4cCh2YWx1ZSkpIHtcbiAgICBiYXNlID0gJyAnICsgUmVnRXhwLnByb3RvdHlwZS50b1N0cmluZy5jYWxsKHZhbHVlKTtcbiAgfVxuXG4gIC8vIE1ha2UgZGF0ZXMgd2l0aCBwcm9wZXJ0aWVzIGZpcnN0IHNheSB0aGUgZGF0ZVxuICBpZiAoaXNEYXRlKHZhbHVlKSkge1xuICAgIGJhc2UgPSAnICcgKyBEYXRlLnByb3RvdHlwZS50b1VUQ1N0cmluZy5jYWxsKHZhbHVlKTtcbiAgfVxuXG4gIC8vIE1ha2UgZXJyb3Igd2l0aCBtZXNzYWdlIGZpcnN0IHNheSB0aGUgZXJyb3JcbiAgaWYgKGlzRXJyb3IodmFsdWUpKSB7XG4gICAgYmFzZSA9ICcgJyArIGZvcm1hdEVycm9yKHZhbHVlKTtcbiAgfVxuXG4gIGlmIChrZXlzLmxlbmd0aCA9PT0gMCAmJiAoIWFycmF5IHx8IHZhbHVlLmxlbmd0aCA9PSAwKSkge1xuICAgIHJldHVybiBicmFjZXNbMF0gKyBiYXNlICsgYnJhY2VzWzFdO1xuICB9XG5cbiAgaWYgKHJlY3Vyc2VUaW1lcyA8IDApIHtcbiAgICBpZiAoaXNSZWdFeHAodmFsdWUpKSB7XG4gICAgICByZXR1cm4gY3R4LnN0eWxpemUoUmVnRXhwLnByb3RvdHlwZS50b1N0cmluZy5jYWxsKHZhbHVlKSwgJ3JlZ2V4cCcpO1xuICAgIH0gZWxzZSB7XG4gICAgICByZXR1cm4gY3R4LnN0eWxpemUoJ1tPYmplY3RdJywgJ3NwZWNpYWwnKTtcbiAgICB9XG4gIH1cblxuICBjdHguc2Vlbi5wdXNoKHZhbHVlKTtcblxuICB2YXIgb3V0cHV0O1xuICBpZiAoYXJyYXkpIHtcbiAgICBvdXRwdXQgPSBmb3JtYXRBcnJheShjdHgsIHZhbHVlLCByZWN1cnNlVGltZXMsIHZpc2libGVLZXlzLCBrZXlzKTtcbiAgfSBlbHNlIHtcbiAgICBvdXRwdXQgPSBrZXlzLm1hcChmdW5jdGlvbihrZXkpIHtcbiAgICAgIHJldHVybiBmb3JtYXRQcm9wZXJ0eShjdHgsIHZhbHVlLCByZWN1cnNlVGltZXMsIHZpc2libGVLZXlzLCBrZXksIGFycmF5KTtcbiAgICB9KTtcbiAgfVxuXG4gIGN0eC5zZWVuLnBvcCgpO1xuXG4gIHJldHVybiByZWR1Y2VUb1NpbmdsZVN0cmluZyhvdXRwdXQsIGJhc2UsIGJyYWNlcyk7XG59XG5cblxuZnVuY3Rpb24gZm9ybWF0UHJpbWl0aXZlKGN0eCwgdmFsdWUpIHtcbiAgaWYgKGlzVW5kZWZpbmVkKHZhbHVlKSlcbiAgICByZXR1cm4gY3R4LnN0eWxpemUoJ3VuZGVmaW5lZCcsICd1bmRlZmluZWQnKTtcbiAgaWYgKGlzU3RyaW5nKHZhbHVlKSkge1xuICAgIHZhciBzaW1wbGUgPSAnXFwnJyArIEpTT04uc3RyaW5naWZ5KHZhbHVlKS5yZXBsYWNlKC9eXCJ8XCIkL2csICcnKVxuICAgICAgICAgICAgICAgICAgICAgICAgICAgICAgICAgICAgICAgICAgICAgLnJlcGxhY2UoLycvZywgXCJcXFxcJ1wiKVxuICAgICAgICAgICAgICAgICAgICAgICAgICAgICAgICAgICAgICAgICAgICAgLnJlcGxhY2UoL1xcXFxcIi9nLCAnXCInKSArICdcXCcnO1xuICAgIHJldHVybiBjdHguc3R5bGl6ZShzaW1wbGUsICdzdHJpbmcnKTtcbiAgfVxuICBpZiAoaXNOdW1iZXIodmFsdWUpKVxuICAgIHJldHVybiBjdHguc3R5bGl6ZSgnJyArIHZhbHVlLCAnbnVtYmVyJyk7XG4gIGlmIChpc0Jvb2xlYW4odmFsdWUpKVxuICAgIHJldHVybiBjdHguc3R5bGl6ZSgnJyArIHZhbHVlLCAnYm9vbGVhbicpO1xuICAvLyBGb3Igc29tZSByZWFzb24gdHlwZW9mIG51bGwgaXMgXCJvYmplY3RcIiwgc28gc3BlY2lhbCBjYXNlIGhlcmUuXG4gIGlmIChpc051bGwodmFsdWUpKVxuICAgIHJldHVybiBjdHguc3R5bGl6ZSgnbnVsbCcsICdudWxsJyk7XG59XG5cblxuZnVuY3Rpb24gZm9ybWF0RXJyb3IodmFsdWUpIHtcbiAgcmV0dXJuICdbJyArIEVycm9yLnByb3RvdHlwZS50b1N0cmluZy5jYWxsKHZhbHVlKSArICddJztcbn1cblxuXG5mdW5jdGlvbiBmb3JtYXRBcnJheShjdHgsIHZhbHVlLCByZWN1cnNlVGltZXMsIHZpc2libGVLZXlzLCBrZXlzKSB7XG4gIHZhciBvdXRwdXQgPSBbXTtcbiAgZm9yICh2YXIgaSA9IDAsIGwgPSB2YWx1ZS5sZW5ndGg7IGkgPCBsOyArK2kpIHtcbiAgICBpZiAoaGFzT3duUHJvcGVydHkodmFsdWUsIFN0cmluZyhpKSkpIHtcbiAgICAgIG91dHB1dC5wdXNoKGZvcm1hdFByb3BlcnR5KGN0eCwgdmFsdWUsIHJlY3Vyc2VUaW1lcywgdmlzaWJsZUtleXMsXG4gICAgICAgICAgU3RyaW5nKGkpLCB0cnVlKSk7XG4gICAgfSBlbHNlIHtcbiAgICAgIG91dHB1dC5wdXNoKCcnKTtcbiAgICB9XG4gIH1cbiAga2V5cy5mb3JFYWNoKGZ1bmN0aW9uKGtleSkge1xuICAgIGlmICgha2V5Lm1hdGNoKC9eXFxkKyQvKSkge1xuICAgICAgb3V0cHV0LnB1c2goZm9ybWF0UHJvcGVydHkoY3R4LCB2YWx1ZSwgcmVjdXJzZVRpbWVzLCB2aXNpYmxlS2V5cyxcbiAgICAgICAgICBrZXksIHRydWUpKTtcbiAgICB9XG4gIH0pO1xuICByZXR1cm4gb3V0cHV0O1xufVxuXG5cbmZ1bmN0aW9uIGZvcm1hdFByb3BlcnR5KGN0eCwgdmFsdWUsIHJlY3Vyc2VUaW1lcywgdmlzaWJsZUtleXMsIGtleSwgYXJyYXkpIHtcbiAgdmFyIG5hbWUsIHN0ciwgZGVzYztcbiAgZGVzYyA9IE9iamVjdC5nZXRPd25Qcm9wZXJ0eURlc2NyaXB0b3IodmFsdWUsIGtleSkgfHwgeyB2YWx1ZTogdmFsdWVba2V5XSB9O1xuICBpZiAoZGVzYy5nZXQpIHtcbiAgICBpZiAoZGVzYy5zZXQpIHtcbiAgICAgIHN0ciA9IGN0eC5zdHlsaXplKCdbR2V0dGVyL1NldHRlcl0nLCAnc3BlY2lhbCcpO1xuICAgIH0gZWxzZSB7XG4gICAgICBzdHIgPSBjdHguc3R5bGl6ZSgnW0dldHRlcl0nLCAnc3BlY2lhbCcpO1xuICAgIH1cbiAgfSBlbHNlIHtcbiAgICBpZiAoZGVzYy5zZXQpIHtcbiAgICAgIHN0ciA9IGN0eC5zdHlsaXplKCdbU2V0dGVyXScsICdzcGVjaWFsJyk7XG4gICAgfVxuICB9XG4gIGlmICghaGFzT3duUHJvcGVydHkodmlzaWJsZUtleXMsIGtleSkpIHtcbiAgICBuYW1lID0gJ1snICsga2V5ICsgJ10nO1xuICB9XG4gIGlmICghc3RyKSB7XG4gICAgaWYgKGN0eC5zZWVuLmluZGV4T2YoZGVzYy52YWx1ZSkgPCAwKSB7XG4gICAgICBpZiAoaXNOdWxsKHJlY3Vyc2VUaW1lcykpIHtcbiAgICAgICAgc3RyID0gZm9ybWF0VmFsdWUoY3R4LCBkZXNjLnZhbHVlLCBudWxsKTtcbiAgICAgIH0gZWxzZSB7XG4gICAgICAgIHN0ciA9IGZvcm1hdFZhbHVlKGN0eCwgZGVzYy52YWx1ZSwgcmVjdXJzZVRpbWVzIC0gMSk7XG4gICAgICB9XG4gICAgICBpZiAoc3RyLmluZGV4T2YoJ1xcbicpID4gLTEpIHtcbiAgICAgICAgaWYgKGFycmF5KSB7XG4gICAgICAgICAgc3RyID0gc3RyLnNwbGl0KCdcXG4nKS5tYXAoZnVuY3Rpb24obGluZSkge1xuICAgICAgICAgICAgcmV0dXJuICcgICcgKyBsaW5lO1xuICAgICAgICAgIH0pLmpvaW4oJ1xcbicpLnN1YnN0cigyKTtcbiAgICAgICAgfSBlbHNlIHtcbiAgICAgICAgICBzdHIgPSAnXFxuJyArIHN0ci5zcGxpdCgnXFxuJykubWFwKGZ1bmN0aW9uKGxpbmUpIHtcbiAgICAgICAgICAgIHJldHVybiAnICAgJyArIGxpbmU7XG4gICAgICAgICAgfSkuam9pbignXFxuJyk7XG4gICAgICAgIH1cbiAgICAgIH1cbiAgICB9IGVsc2Uge1xuICAgICAgc3RyID0gY3R4LnN0eWxpemUoJ1tDaXJjdWxhcl0nLCAnc3BlY2lhbCcpO1xuICAgIH1cbiAgfVxuICBpZiAoaXNVbmRlZmluZWQobmFtZSkpIHtcbiAgICBpZiAoYXJyYXkgJiYga2V5Lm1hdGNoKC9eXFxkKyQvKSkge1xuICAgICAgcmV0dXJuIHN0cjtcbiAgICB9XG4gICAgbmFtZSA9IEpTT04uc3RyaW5naWZ5KCcnICsga2V5KTtcbiAgICBpZiAobmFtZS5tYXRjaCgvXlwiKFthLXpBLVpfXVthLXpBLVpfMC05XSopXCIkLykpIHtcbiAgICAgIG5hbWUgPSBuYW1lLnN1YnN0cigxLCBuYW1lLmxlbmd0aCAtIDIpO1xuICAgICAgbmFtZSA9IGN0eC5zdHlsaXplKG5hbWUsICduYW1lJyk7XG4gICAgfSBlbHNlIHtcbiAgICAgIG5hbWUgPSBuYW1lLnJlcGxhY2UoLycvZywgXCJcXFxcJ1wiKVxuICAgICAgICAgICAgICAgICAucmVwbGFjZSgvXFxcXFwiL2csICdcIicpXG4gICAgICAgICAgICAgICAgIC5yZXBsYWNlKC8oXlwifFwiJCkvZywgXCInXCIpO1xuICAgICAgbmFtZSA9IGN0eC5zdHlsaXplKG5hbWUsICdzdHJpbmcnKTtcbiAgICB9XG4gIH1cblxuICByZXR1cm4gbmFtZSArICc6ICcgKyBzdHI7XG59XG5cblxuZnVuY3Rpb24gcmVkdWNlVG9TaW5nbGVTdHJpbmcob3V0cHV0LCBiYXNlLCBicmFjZXMpIHtcbiAgdmFyIG51bUxpbmVzRXN0ID0gMDtcbiAgdmFyIGxlbmd0aCA9IG91dHB1dC5yZWR1Y2UoZnVuY3Rpb24ocHJldiwgY3VyKSB7XG4gICAgbnVtTGluZXNFc3QrKztcbiAgICBpZiAoY3VyLmluZGV4T2YoJ1xcbicpID49IDApIG51bUxpbmVzRXN0Kys7XG4gICAgcmV0dXJuIHByZXYgKyBjdXIucmVwbGFjZSgvXFx1MDAxYlxcW1xcZFxcZD9tL2csICcnKS5sZW5ndGggKyAxO1xuICB9LCAwKTtcblxuICBpZiAobGVuZ3RoID4gNjApIHtcbiAgICByZXR1cm4gYnJhY2VzWzBdICtcbiAgICAgICAgICAgKGJhc2UgPT09ICcnID8gJycgOiBiYXNlICsgJ1xcbiAnKSArXG4gICAgICAgICAgICcgJyArXG4gICAgICAgICAgIG91dHB1dC5qb2luKCcsXFxuICAnKSArXG4gICAgICAgICAgICcgJyArXG4gICAgICAgICAgIGJyYWNlc1sxXTtcbiAgfVxuXG4gIHJldHVybiBicmFjZXNbMF0gKyBiYXNlICsgJyAnICsgb3V0cHV0LmpvaW4oJywgJykgKyAnICcgKyBicmFjZXNbMV07XG59XG5cblxuLy8gTk9URTogVGhlc2UgdHlwZSBjaGVja2luZyBmdW5jdGlvbnMgaW50ZW50aW9uYWxseSBkb24ndCB1c2UgYGluc3RhbmNlb2ZgXG4vLyBiZWNhdXNlIGl0IGlzIGZyYWdpbGUgYW5kIGNhbiBiZSBlYXNpbHkgZmFrZWQgd2l0aCBgT2JqZWN0LmNyZWF0ZSgpYC5cbmZ1bmN0aW9uIGlzQXJyYXkoYXIpIHtcbiAgcmV0dXJuIEFycmF5LmlzQXJyYXkoYXIpO1xufVxuZXhwb3J0cy5pc0FycmF5ID0gaXNBcnJheTtcblxuZnVuY3Rpb24gaXNCb29sZWFuKGFyZykge1xuICByZXR1cm4gdHlwZW9mIGFyZyA9PT0gJ2Jvb2xlYW4nO1xufVxuZXhwb3J0cy5pc0Jvb2xlYW4gPSBpc0Jvb2xlYW47XG5cbmZ1bmN0aW9uIGlzTnVsbChhcmcpIHtcbiAgcmV0dXJuIGFyZyA9PT0gbnVsbDtcbn1cbmV4cG9ydHMuaXNOdWxsID0gaXNOdWxsO1xuXG5mdW5jdGlvbiBpc051bGxPclVuZGVmaW5lZChhcmcpIHtcbiAgcmV0dXJuIGFyZyA9PSBudWxsO1xufVxuZXhwb3J0cy5pc051bGxPclVuZGVmaW5lZCA9IGlzTnVsbE9yVW5kZWZpbmVkO1xuXG5mdW5jdGlvbiBpc051bWJlcihhcmcpIHtcbiAgcmV0dXJuIHR5cGVvZiBhcmcgPT09ICdudW1iZXInO1xufVxuZXhwb3J0cy5pc051bWJlciA9IGlzTnVtYmVyO1xuXG5mdW5jdGlvbiBpc1N0cmluZyhhcmcpIHtcbiAgcmV0dXJuIHR5cGVvZiBhcmcgPT09ICdzdHJpbmcnO1xufVxuZXhwb3J0cy5pc1N0cmluZyA9IGlzU3RyaW5nO1xuXG5mdW5jdGlvbiBpc1N5bWJvbChhcmcpIHtcbiAgcmV0dXJuIHR5cGVvZiBhcmcgPT09ICdzeW1ib2wnO1xufVxuZXhwb3J0cy5pc1N5bWJvbCA9IGlzU3ltYm9sO1xuXG5mdW5jdGlvbiBpc1VuZGVmaW5lZChhcmcpIHtcbiAgcmV0dXJuIGFyZyA9PT0gdm9pZCAwO1xufVxuZXhwb3J0cy5pc1VuZGVmaW5lZCA9IGlzVW5kZWZpbmVkO1xuXG5mdW5jdGlvbiBpc1JlZ0V4cChyZSkge1xuICByZXR1cm4gaXNPYmplY3QocmUpICYmIG9iamVjdFRvU3RyaW5nKHJlKSA9PT0gJ1tvYmplY3QgUmVnRXhwXSc7XG59XG5leHBvcnRzLmlzUmVnRXhwID0gaXNSZWdFeHA7XG5cbmZ1bmN0aW9uIGlzT2JqZWN0KGFyZykge1xuICByZXR1cm4gdHlwZW9mIGFyZyA9PT0gJ29iamVjdCcgJiYgYXJnICE9PSBudWxsO1xufVxuZXhwb3J0cy5pc09iamVjdCA9IGlzT2JqZWN0O1xuXG5mdW5jdGlvbiBpc0RhdGUoZCkge1xuICByZXR1cm4gaXNPYmplY3QoZCkgJiYgb2JqZWN0VG9TdHJpbmcoZCkgPT09ICdbb2JqZWN0IERhdGVdJztcbn1cbmV4cG9ydHMuaXNEYXRlID0gaXNEYXRlO1xuXG5mdW5jdGlvbiBpc0Vycm9yKGUpIHtcbiAgcmV0dXJuIGlzT2JqZWN0KGUpICYmXG4gICAgICAob2JqZWN0VG9TdHJpbmcoZSkgPT09ICdbb2JqZWN0IEVycm9yXScgfHwgZSBpbnN0YW5jZW9mIEVycm9yKTtcbn1cbmV4cG9ydHMuaXNFcnJvciA9IGlzRXJyb3I7XG5cbmZ1bmN0aW9uIGlzRnVuY3Rpb24oYXJnKSB7XG4gIHJldHVybiB0eXBlb2YgYXJnID09PSAnZnVuY3Rpb24nO1xufVxuZXhwb3J0cy5pc0Z1bmN0aW9uID0gaXNGdW5jdGlvbjtcblxuZnVuY3Rpb24gaXNQcmltaXRpdmUoYXJnKSB7XG4gIHJldHVybiBhcmcgPT09IG51bGwgfHxcbiAgICAgICAgIHR5cGVvZiBhcmcgPT09ICdib29sZWFuJyB8fFxuICAgICAgICAgdHlwZW9mIGFyZyA9PT0gJ251bWJlcicgfHxcbiAgICAgICAgIHR5cGVvZiBhcmcgPT09ICdzdHJpbmcnIHx8XG4gICAgICAgICB0eXBlb2YgYXJnID09PSAnc3ltYm9sJyB8fCAgLy8gRVM2IHN5bWJvbFxuICAgICAgICAgdHlwZW9mIGFyZyA9PT0gJ3VuZGVmaW5lZCc7XG59XG5leHBvcnRzLmlzUHJpbWl0aXZlID0gaXNQcmltaXRpdmU7XG5cbmV4cG9ydHMuaXNCdWZmZXIgPSByZXF1aXJlKCcuL3N1cHBvcnQvaXNCdWZmZXInKTtcblxuZnVuY3Rpb24gb2JqZWN0VG9TdHJpbmcobykge1xuICByZXR1cm4gT2JqZWN0LnByb3RvdHlwZS50b1N0cmluZy5jYWxsKG8pO1xufVxuXG5cbmZ1bmN0aW9uIHBhZChuKSB7XG4gIHJldHVybiBuIDwgMTAgPyAnMCcgKyBuLnRvU3RyaW5nKDEwKSA6IG4udG9TdHJpbmcoMTApO1xufVxuXG5cbnZhciBtb250aHMgPSBbJ0phbicsICdGZWInLCAnTWFyJywgJ0FwcicsICdNYXknLCAnSnVuJywgJ0p1bCcsICdBdWcnLCAnU2VwJyxcbiAgICAgICAgICAgICAgJ09jdCcsICdOb3YnLCAnRGVjJ107XG5cbi8vIDI2IEZlYiAxNjoxOTozNFxuZnVuY3Rpb24gdGltZXN0YW1wKCkge1xuICB2YXIgZCA9IG5ldyBEYXRlKCk7XG4gIHZhciB0aW1lID0gW3BhZChkLmdldEhvdXJzKCkpLFxuICAgICAgICAgICAgICBwYWQoZC5nZXRNaW51dGVzKCkpLFxuICAgICAgICAgICAgICBwYWQoZC5nZXRTZWNvbmRzKCkpXS5qb2luKCc6Jyk7XG4gIHJldHVybiBbZC5nZXREYXRlKCksIG1vbnRoc1tkLmdldE1vbnRoKCldLCB0aW1lXS5qb2luKCcgJyk7XG59XG5cblxuLy8gbG9nIGlzIGp1c3QgYSB0aGluIHdyYXBwZXIgdG8gY29uc29sZS5sb2cgdGhhdCBwcmVwZW5kcyBhIHRpbWVzdGFtcFxuZXhwb3J0cy5sb2cgPSBmdW5jdGlvbigpIHtcbiAgY29uc29sZS5sb2coJyVzIC0gJXMnLCB0aW1lc3RhbXAoKSwgZXhwb3J0cy5mb3JtYXQuYXBwbHkoZXhwb3J0cywgYXJndW1lbnRzKSk7XG59O1xuXG5cbi8qKlxuICogSW5oZXJpdCB0aGUgcHJvdG90eXBlIG1ldGhvZHMgZnJvbSBvbmUgY29uc3RydWN0b3IgaW50byBhbm90aGVyLlxuICpcbiAqIFRoZSBGdW5jdGlvbi5wcm90b3R5cGUuaW5oZXJpdHMgZnJvbSBsYW5nLmpzIHJld3JpdHRlbiBhcyBhIHN0YW5kYWxvbmVcbiAqIGZ1bmN0aW9uIChub3Qgb24gRnVuY3Rpb24ucHJvdG90eXBlKS4gTk9URTogSWYgdGhpcyBmaWxlIGlzIHRvIGJlIGxvYWRlZFxuICogZHVyaW5nIGJvb3RzdHJhcHBpbmcgdGhpcyBmdW5jdGlvbiBuZWVkcyB0byBiZSByZXdyaXR0ZW4gdXNpbmcgc29tZSBuYXRpdmVcbiAqIGZ1bmN0aW9ucyBhcyBwcm90b3R5cGUgc2V0dXAgdXNpbmcgbm9ybWFsIEphdmFTY3JpcHQgZG9lcyBub3Qgd29yayBhc1xuICogZXhwZWN0ZWQgZHVyaW5nIGJvb3RzdHJhcHBpbmcgKHNlZSBtaXJyb3IuanMgaW4gcjExNDkwMykuXG4gKlxuICogQHBhcmFtIHtmdW5jdGlvbn0gY3RvciBDb25zdHJ1Y3RvciBmdW5jdGlvbiB3aGljaCBuZWVkcyB0byBpbmhlcml0IHRoZVxuICogICAgIHByb3RvdHlwZS5cbiAqIEBwYXJhbSB7ZnVuY3Rpb259IHN1cGVyQ3RvciBDb25zdHJ1Y3RvciBmdW5jdGlvbiB0byBpbmhlcml0IHByb3RvdHlwZSBmcm9tLlxuICovXG5leHBvcnRzLmluaGVyaXRzID0gcmVxdWlyZSgnaW5oZXJpdHMnKTtcblxuZXhwb3J0cy5fZXh0ZW5kID0gZnVuY3Rpb24ob3JpZ2luLCBhZGQpIHtcbiAgLy8gRG9uJ3QgZG8gYW55dGhpbmcgaWYgYWRkIGlzbid0IGFuIG9iamVjdFxuICBpZiAoIWFkZCB8fCAhaXNPYmplY3QoYWRkKSkgcmV0dXJuIG9yaWdpbjtcblxuICB2YXIga2V5cyA9IE9iamVjdC5rZXlzKGFkZCk7XG4gIHZhciBpID0ga2V5cy5sZW5ndGg7XG4gIHdoaWxlIChpLS0pIHtcbiAgICBvcmlnaW5ba2V5c1tpXV0gPSBhZGRba2V5c1tpXV07XG4gIH1cbiAgcmV0dXJuIG9yaWdpbjtcbn07XG5cbmZ1bmN0aW9uIGhhc093blByb3BlcnR5KG9iaiwgcHJvcCkge1xuICByZXR1cm4gT2JqZWN0LnByb3RvdHlwZS5oYXNPd25Qcm9wZXJ0eS5jYWxsKG9iaiwgcHJvcCk7XG59XG5cblxuXG4vLy8vLy8vLy8vLy8vLy8vLy9cbi8vIFdFQlBBQ0sgRk9PVEVSXG4vLyAvVXNlcnMvaGVycmVncm9lbi9WTXMvVlZWL3d3dy93b3JkcHJlc3MtZGVmYXVsdC9wdWJsaWNfaHRtbC93cC1jb250ZW50L3BsdWdpbnMvd29yZHByZXNzLXNlby9ub2RlX21vZHVsZXMvdXRpbC91dGlsLmpzXG4vLyBtb2R1bGUgaWQgPSAxNzhcbi8vIG1vZHVsZSBjaHVua3MgPSAwIDQgMTEiXSwibWFwcGluZ3MiOiJBQUFBO0FBQ0E7QUFDQTtBQUNBO0FBQ0E7QUFDQTtBQUNBO0FBQ0E7QUFDQTtBQUNBO0FBQ0E7QUFDQTtBQUNBO0FBQ0E7QUFDQTtBQUNBO0FBQ0E7QUFDQTtBQUNBO0FBQ0E7QUFDQTtBQUNBO0FBQ0E7QUFDQTtBQUNBO0FBQ0E7QUFDQTtBQUNBO0FBQ0E7QUFDQTtBQUNBO0FBQ0E7QUFDQTtBQUNBO0FBQ0E7QUFDQTtBQUNBO0FBQ0E7QUFDQTtBQUNBO0FBQ0E7QUFDQTtBQUNBO0FBQ0E7QUFDQTtBQUNBO0FBQ0E7QUFDQTtBQUNBO0FBQ0E7QUFDQTtBQUNBO0FBQ0E7QUFDQTtBQUNBO0FBQ0E7QUFDQTtBQUNBO0FBQ0E7QUFDQTtBQUNBO0FBQ0E7QUFDQTtBQUNBO0FBQ0E7QUFDQTtBQUNBO0FBQ0E7QUFDQTtBQUNBO0FBQ0E7QUFDQTtBQUNBO0FBQ0E7QUFDQTtBQUNBO0FBQ0E7QUFDQTtBQUNBO0FBQ0E7QUFDQTtBQUNBO0FBQ0E7QUFDQTtBQUNBO0FBQ0E7QUFDQTtBQUNBO0FBQ0E7QUFDQTtBQUNBO0FBQ0E7QUFDQTtBQUNBO0FBQ0E7QUFDQTtBQUNBO0FBQ0E7QUFDQTtBQUNBO0FBQ0E7QUFDQTtBQUNBO0FBQ0E7QUFDQTtBQUNBO0FBQ0E7QUFDQTtBQUNBO0FBQ0E7QUFDQTtBQUNBO0FBQ0E7QUFDQTtBQUNBO0FBQ0E7QUFDQTtBQUNBO0FBQ0E7QUFDQTtBQUNBO0FBQ0E7QUFDQTtBQUNBO0FBQ0E7QUFDQTtBQUNBO0FBQ0E7QUFDQTtBQUNBO0FBQ0E7QUFDQTtBQUNBO0FBQ0E7QUFDQTtBQUNBO0FBQ0E7QUFDQTtBQUNBO0FBQ0E7QUFDQTtBQUNBO0FBQ0E7QUFDQTtBQUNBO0FBQ0E7QUFDQTtBQUNBO0FBQ0E7QUFDQTtBQUNBO0FBQ0E7QUFDQTtBQUNBO0FBQ0E7QUFDQTtBQUNBO0FBQ0E7QUFDQTtBQUNBO0FBQ0E7QUFDQTtBQUNBO0FBQ0E7QUFDQTtBQUNBO0FBQ0E7QUFDQTtBQUNBO0FBQ0E7QUFDQTtBQUNBO0FBQ0E7QUFDQTtBQUNBO0FBQ0E7QUFDQTtBQUNBO0FBQ0E7QUFDQTtBQUNBO0FBQ0E7QUFDQTtBQUNBO0FBQ0E7QUFDQTtBQUNBO0FBQ0E7QUFDQTtBQUNBO0FBQ0E7QUFDQTtBQUNBO0FBQ0E7QUFDQTtBQUNBO0FBQ0E7QUFDQTtBQUNBO0FBQ0E7QUFDQTtBQUNBO0FBQ0E7QUFDQTtBQUNBO0FBQ0E7QUFDQTtBQUNBO0FBQ0E7QUFDQTtBQUNBO0FBQ0E7QUFDQTtBQUNBO0FBQ0E7QUFDQTtBQUNBO0FBQ0E7QUFDQTtBQUNBO0FBQ0E7QUFDQTtBQUNBO0FBQ0E7QUFDQTtBQUNBO0FBQ0E7QUFDQTtBQUNBO0FBQ0E7QUFDQTtBQUNBO0FBQ0E7QUFDQTtBQUNBO0FBQ0E7QUFDQTtBQUNBO0FBQ0E7QUFDQTtBQUNBO0FBQ0E7QUFDQTtBQUNBO0FBQ0E7QUFDQTtBQUNBO0FBQ0E7QUFDQTtBQUNBO0FBQ0E7QUFDQTtBQUNBO0FBQ0E7QUFDQTtBQUNBO0FBQ0E7QUFDQTtBQUNBO0FBQ0E7QUFDQTtBQUNBO0FBQ0E7QUFDQTtBQUNBO0FBQ0E7QUFDQTtBQUNBO0FBQ0E7QUFDQTtBQUNBO0FBQ0E7QUFDQTtBQUNBO0FBQ0E7QUFDQTtBQUNBO0FBQ0E7QUFDQTtBQUNBO0FBQ0E7QUFDQTtBQUNBO0FBQ0E7QUFDQTtBQUNBO0FBQ0E7QUFDQTtBQUNBO0FBQ0E7QUFDQTtBQUNBO0FBQ0E7QUFDQTtBQUNBO0FBQ0E7QUFDQTtBQUNBO0FBQ0E7QUFDQTtBQUNBO0FBQ0E7QUFDQTtBQUNBO0FBQ0E7QUFDQTtBQUNBO0FBQ0E7QUFDQTtBQUNBO0FBQ0E7QUFDQTtBQUNBO0FBQ0E7QUFDQTtBQUNBO0FBQ0E7QUFDQTtBQUNBO0FBQ0E7QUFDQTtBQUNBO0FBQ0E7QUFDQTtBQUNBO0FBQ0E7QUFDQTtBQUNBO0FBQ0E7QUFDQTtBQUNBO0FBQ0E7QUFDQTtBQUNBO0FBQ0E7QUFDQTtBQUNBO0FBQ0E7QUFDQTtBQUNBO0FBQ0E7QUFDQTtBQUNBO0FBQ0E7QUFDQTtBQUNBO0FBQ0E7QUFDQTtBQUNBO0FBQ0E7QUFDQTtBQUNBO0FBQ0E7QUFDQTtBQUNBO0FBQ0E7QUFDQTtBQUNBO0FBQ0E7QUFDQTtBQUNBO0FBQ0E7QUFDQTtBQUNBO0FBQ0E7QUFDQTtBQUNBO0FBQ0E7QUFDQTtBQUNBO0FBQ0E7QUFDQTtBQUNBO0FBQ0E7QUFDQTtBQUNBO0FBQ0E7QUFDQTtBQUNBO0FBQ0E7QUFDQTtBQUNBO0FBQ0E7QUFDQTtBQUNBO0FBQ0E7QUFDQTtBQUNBO0FBQ0E7QUFDQTtBQUNBO0FBQ0E7QUFDQTtBQUNBO0FBQ0E7QUFDQTtBQUNBO0FBQ0E7QUFDQTtBQUNBO0FBQ0E7QUFDQTtBQUNBO0FBQ0E7QUFDQTtBQUNBO0FBQ0E7QUFDQTtBQUNBO0FBQ0E7QUFDQTtBQUNBO0FBQ0E7QUFDQTtBQUNBO0FBQ0E7QUFDQTtBQUNBO0FBQ0E7QUFDQTtBQUNBO0FBQ0E7QUFDQTtBQUNBO0FBQ0E7QUFDQTtBQUNBO0FBQ0E7QUFDQTtBQUNBO0FBQ0E7QUFDQTtBQUNBO0FBQ0E7QUFDQTtBQUNBO0FBQ0E7QUFDQTtBQUNBO0FBQ0E7QUFDQTtBQUNBO0FBQ0E7QUFDQTtBQUNBO0FBQ0E7QUFDQTtBQUNBO0FBQ0E7QUFDQTtBQUNBO0FBQ0E7QUFDQTtBQUNBO0FBQ0E7QUFDQTtBQUNBO0FBQ0E7QUFDQTtBQUNBO0FBQ0E7QUFDQTtBQUNBO0FBQ0E7QUFDQTtBQUNBO0FBQ0E7QUFDQTtBQUNBO0FBQ0E7QUFDQTtBQUNBO0FBQ0E7QUFDQTtBQUNBO0FBQ0E7QUFDQTtBQUNBO0FBQ0E7QUFDQTtBQUNBO0FBQ0E7QUFDQTtBQUNBO0FBQ0E7QUFDQTtBQUNBO0FBQ0E7QUFDQTtBQUNBO0FBQ0E7QUFDQTtBQUNBO0FBQ0E7QUFDQTtBQUNBO0FBQ0E7QUFDQTtBQUNBO0FBQ0E7QUFDQTtBQUNBO0FBQ0E7QUFDQTtBQUNBO0FBQ0E7QUFDQTtBQUNBO0FBQ0E7QUFDQTtBQUNBO0FBQ0E7QUFDQTtBQUNBO0FBQ0E7QUFDQTtBQUNBO0FBQ0E7QUFDQTtBQUNBO0FBQ0E7QUFDQTtBQUNBO0FBQ0E7QUFDQTtBQUNBO0FBQ0E7QUFDQTtBQUNBO0FBQ0E7QUFDQTtBQUNBO0FBQ0E7QUFDQTtBQUNBO0FBQ0E7QUFDQTtBQUNBO0FBQ0E7QUFDQTtBQUNBO0FBQ0E7QUFDQTtBQUNBO0FBQ0E7QUFDQTtBQUNBO0FBQ0E7QUFDQTtBQUNBO0FBQ0E7QUFDQTtBQUNBO0FBQ0E7QUFDQTtBQUNBO0FBQ0E7QUFDQTtBQUNBO0FBQ0E7QUFDQTtBQUNBO0FBQ0E7QUFDQTtBQUNBO0FBQ0E7QUFDQTtBQUNBO0FBQ0E7QUFDQTtBQUNBO0FBQ0E7QUFDQTtBQUNBO0FBQ0E7QUFDQTtBQUNBO0FBQ0E7QUFDQTtBQUNBO0FBQ0E7QUFDQTtBQUNBO0FBQ0E7QUFDQTtBQUNBOztBIiwic291cmNlUm9vdCI6IiJ9\n//# sourceURL=webpack-internal:///178\n");
-
-/***/ }),
-
-/***/ 2067:
-/***/ (function(module, exports, __webpack_require__) {
-
-"use strict";
-eval("\n\n__webpack_require__(94);\n\nvar _yoastseo = __webpack_require__(172);\n\nvar Jed = __webpack_require__(161); /* global wpseoAdminL10n */\n/* global ajaxurl */\n/* global require */\n\nvar TaxonomyAssessor = __webpack_require__(1257);\nvar isUndefined = __webpack_require__(60);\n\n(function ($) {\n\tvar i18n = new Jed({\n\t\tdomain: \"js-text-analysis\",\n\t\tlocale_data: {\n\t\t\t\"js-text-analysis\": {\n\t\t\t\t\"\": {}\n\t\t\t}\n\t\t}\n\t});\n\n\t/**\n  * Constructs the recalculate score.\n  *\n  * @param {int} totalCount The total amount of items to calculate.\n  *\n  * @constructor\n  */\n\tvar YoastRecalculateScore = function YoastRecalculateScore(totalCount) {\n\t\t// Sets the total count\n\t\tthis.totalCount = totalCount;\n\t\tthis.oncomplete = false;\n\n\t\tthis.setupAssessors();\n\n\t\t$(\"#wpseo_count_total\").html(totalCount);\n\n\t\tjQuery(\"#wpseo_progressbar\").progressbar({ value: 0 });\n\t};\n\n\t/**\n  * Sets up the Assessors needed for the recalculation.\n  *\n  * @returns {void}\n  */\n\tYoastRecalculateScore.prototype.setupAssessors = function () {\n\t\tvar postAssessor = new _yoastseo.SEOAssessor(i18n);\n\t\tvar taxonomyAssessor = new TaxonomyAssessor(i18n);\n\n\t\tthis.validAssessors = {\n\t\t\tpost: postAssessor,\n\t\t\tterm: taxonomyAssessor\n\t\t};\n\t};\n\n\t/**\n  * Starts the recalculation\n  *\n  * @param {int} itemsToFetch     The amount of items to fetch.\n  * @param {string} fetchType      The fetch type.\n  * @param {string} idField        The ID field to extract from each item.\n  * @param {Function|bool} callback Callback when calculating has been completed.\n  *\n  * @returns {void}\n  */\n\tYoastRecalculateScore.prototype.start = function (itemsToFetch, fetchType, idField, callback) {\n\t\tif (!this.validAssessors.hasOwnProperty(fetchType)) {\n\t\t\tthrow new Error(\"Unknown fetch type of \" + fetchType + \" given.\");\n\t\t}\n\n\t\tthis.fetchType = fetchType;\n\t\tthis.itemsToFetch = itemsToFetch;\n\t\tthis.idField = idField;\n\t\tthis.oncomplete = callback;\n\n\t\tthis.assessor = this.validAssessors[fetchType];\n\n\t\tthis.getItemsToRecalculate(1);\n\t};\n\n\t/**\n  * Updates the progressbar\n  *\n  * @param {int} totalPosts Total amount of posts.\n  *\n  * @returns {void}\n  */\n\tYoastRecalculateScore.prototype.updateProgressBar = function (totalPosts) {\n\t\tvar currentValue = jQuery(\"#wpseo_count\").text();\n\t\tvar newValue = parseInt(currentValue, 10) + totalPosts;\n\t\tvar newWidth = newValue * (100 / this.totalCount);\n\n\t\tjQuery(\"#wpseo_progressbar\").progressbar(\"value\", newWidth);\n\n\t\tthis.updateCountElement(newValue);\n\t};\n\n\t/**\n  * Updates the element with the new count value\n  *\n  * @param {int} newValue The new value for count element.\n  *\n  * @returns {void}\n  */\n\tYoastRecalculateScore.prototype.updateCountElement = function (newValue) {\n\t\tjQuery(\"#wpseo_count\").html(newValue);\n\t};\n\n\t/**\n  * Calculate the scores\n  *\n  * @param {int}   totalItems Total amount of items.\n  * @param {array} items       The items to calculate the score for.\n  *\n  * @returns {array} The calculated scores\n  */\n\tYoastRecalculateScore.prototype.calculateScores = function (totalItems, items) {\n\t\tvar scores = [];\n\t\tfor (var i = 0; i < totalItems; i++) {\n\t\t\tscores.push(this.getScore(items[i]));\n\t\t}\n\n\t\treturn scores;\n\t};\n\n\t/**\n  * Returns the score\n  *\n  * @param {json} item Item to get te score for.\n  *\n  * @returns {{item_id: int, score}} Object with score for item.\n  */\n\tYoastRecalculateScore.prototype.getScore = function (item) {\n\t\treturn {\n\t\t\titem_id: this.getItemID(item),\n\t\t\ttaxonomy: item.taxonomy ? item.taxonomy : \"\",\n\t\t\tscore: this.calculateItemScore(item)\n\t\t};\n\t};\n\n\t/**\n  * Returns the item id\n  *\n  * @param {json} item Item to get the id from.\n  *\n  * @returns {int} The id from the item.\n  */\n\tYoastRecalculateScore.prototype.getItemID = function (item) {\n\t\tthis.itemsToFetch--;\n\n\t\treturn item[this.idField];\n\t};\n\n\t/**\n  * Pass the post to the analyzer to calculates it's core\n  *\n  * @param {Object} item Item to calculate the score for.\n  *\n  * @returns {void}\n  */\n\tYoastRecalculateScore.prototype.calculateItemScore = function (item) {\n\t\tvar tempPaper = new _yoastseo.Paper(item.text, {\n\t\t\tkeyword: item.keyword,\n\t\t\turl: item.url,\n\t\t\tlocale: wpseoAdminL10n.contentLocale,\n\t\t\tdescription: item.meta,\n\t\t\ttitle: item.pageTitle\n\t\t});\n\n\t\tvar tempAssessor = this.assessor;\n\n\t\ttempAssessor.assess(tempPaper);\n\n\t\treturn tempAssessor.calculateOverallScore();\n\t};\n\n\t/**\n  * Parse the response given by request in getItemsToRecalculate.\n  *\n  * @param {Object} response Response to parse.\n  *\n  * @returns {void}\n  */\n\tYoastRecalculateScore.prototype.parseResponse = function (response) {\n\t\tif (response !== \"\" && response !== null) {\n\t\t\tif (!isUndefined(response.total_items)) {\n\t\t\t\tvar scores = this.calculateScores(response.total_items, response.items);\n\n\t\t\t\tthis.sendScores(scores);\n\n\t\t\t\tthis.updateProgressBar(response.total_items);\n\t\t\t}\n\n\t\t\tif (isUndefined(response.next_page)) {\n\t\t\t\tthis.onCompleteRequest();\n\t\t\t} else {\n\t\t\t\tthis.getItemsToRecalculate(response.next_page);\n\t\t\t}\n\n\t\t\treturn true;\n\t\t}\n\n\t\tthis.onCompleteRequest();\n\t};\n\n\t/**\n  * Run the oncomplete method when the process is done..\n  *\n  * @returns {void}\n  */\n\tYoastRecalculateScore.prototype.onCompleteRequest = function () {\n\t\t// When there is nothing to do.\n\t\tif (this.oncomplete !== false) {\n\t\t\tthis.oncomplete();\n\t\t\tthis.oncomplete = false;\n\t\t}\n\t};\n\n\t/**\n  * Sends the scores to the backend\n  *\n  * @param {array} scores Scores to send.\n  *\n  * @returns {void}\n  */\n\tYoastRecalculateScore.prototype.sendScores = function (scores) {\n\t\tjQuery.post(ajaxurl, {\n\t\t\taction: \"wpseo_update_score\",\n\t\t\tnonce: jQuery(\"#wpseo_recalculate_nonce\").val(),\n\t\t\tscores: scores,\n\t\t\ttype: this.fetchType\n\t\t});\n\t};\n\n\t/**\n  * Get the posts which have to be recalculated.\n  *\n  * @param {int} currentPage The current page.\n  *\n  * @returns {void}\n  */\n\tYoastRecalculateScore.prototype.getItemsToRecalculate = function (currentPage) {\n\t\tjQuery.post(ajaxurl, {\n\t\t\taction: \"wpseo_recalculate_scores\",\n\t\t\tnonce: jQuery(\"#wpseo_recalculate_nonce\").val(),\n\t\t\tpaged: currentPage,\n\t\t\ttype: this.fetchType\n\t\t}, this.parseResponse.bind(this), \"json\");\n\t};\n\n\t/**\n  * Starting the recalculation process\n  *\n  * @param {object} response The response.\n  *\n  * @returns {void}\n  */\n\tfunction startRecalculate(response) {\n\t\tvar PostsToFetch = parseInt(response.posts, 10);\n\t\tvar TermsToFetch = parseInt(response.terms, 10);\n\n\t\tvar RecalculateScore = new YoastRecalculateScore(PostsToFetch + TermsToFetch);\n\n\t\tRecalculateScore.start(PostsToFetch, \"post\", \"post_id\", function () {\n\t\t\tRecalculateScore.start(TermsToFetch, \"term\", \"term_id\", false);\n\t\t});\n\t}\n\n\t/**\n  * Initializes the event handler for the recalculate button.\n  *\n  * @returns {void}\n  */\n\tfunction init() {\n\t\tvar recalculateLink = jQuery(\"#wpseo_recalculate_link\");\n\n\t\tif (!isUndefined(recalculateLink)) {\n\t\t\trecalculateLink.click(function () {\n\t\t\t\t// Reset the count element and the progressbar\n\t\t\t\tjQuery(\"#wpseo_count\").text(0);\n\n\t\t\t\t$.post(ajaxurl, {\n\t\t\t\t\taction: \"wpseo_recalculate_total\",\n\t\t\t\t\tnonce: jQuery(\"#wpseo_recalculate_nonce\").val()\n\t\t\t\t}, startRecalculate, \"json\");\n\t\t\t});\n\n\t\t\tif (recalculateLink.data(\"open\")) {\n\t\t\t\trecalculateLink.trigger(\"click\");\n\t\t\t}\n\t\t}\n\t}\n\n\t$(init);\n})(jQuery);//# sourceURL=[module]\n//# sourceMappingURL=data:application/json;charset=utf-8;base64,eyJ2ZXJzaW9uIjozLCJmaWxlIjoiMjA2Ny5qcyIsInNvdXJjZXMiOlsid2VicGFjazovLy9qcy9zcmMvd3Atc2VvLXJlY2FsY3VsYXRlLmpzP2NiYTUiXSwic291cmNlc0NvbnRlbnQiOlsiLyogZ2xvYmFsIHdwc2VvQWRtaW5MMTBuICovXG4vKiBnbG9iYWwgYWpheHVybCAqL1xuLyogZ2xvYmFsIHJlcXVpcmUgKi9cblxuaW1wb3J0IFwiLi9oZWxwZXJzL2JhYmVsLXBvbHlmaWxsXCI7XG5cbnZhciBKZWQgPSByZXF1aXJlKCBcImplZFwiICk7XG5cbmltcG9ydCB7XG5cdFBhcGVyLFxuXHRTRU9Bc3Nlc3Nvcixcbn0gZnJvbSBcInlvYXN0c2VvXCI7XG5cbnZhciBUYXhvbm9teUFzc2Vzc29yID0gcmVxdWlyZSggXCIuL2Fzc2Vzc29ycy90YXhvbm9teUFzc2Vzc29yXCIgKTtcbnZhciBpc1VuZGVmaW5lZCA9IHJlcXVpcmUoIFwibG9kYXNoL2lzVW5kZWZpbmVkXCIgKTtcblxuKCBmdW5jdGlvbiggJCApIHtcblx0dmFyIGkxOG4gPSBuZXcgSmVkKCB7XG5cdFx0ZG9tYWluOiBcImpzLXRleHQtYW5hbHlzaXNcIixcblx0XHRsb2NhbGVfZGF0YToge1xuXHRcdFx0XCJqcy10ZXh0LWFuYWx5c2lzXCI6IHtcblx0XHRcdFx0XCJcIjoge30sXG5cdFx0XHR9LFxuXHRcdH0sXG5cdH0gKTtcblxuXHQvKipcblx0ICogQ29uc3RydWN0cyB0aGUgcmVjYWxjdWxhdGUgc2NvcmUuXG5cdCAqXG5cdCAqIEBwYXJhbSB7aW50fSB0b3RhbENvdW50IFRoZSB0b3RhbCBhbW91bnQgb2YgaXRlbXMgdG8gY2FsY3VsYXRlLlxuXHQgKlxuXHQgKiBAY29uc3RydWN0b3Jcblx0ICovXG5cdHZhciBZb2FzdFJlY2FsY3VsYXRlU2NvcmUgPSBmdW5jdGlvbiggdG90YWxDb3VudCApIHtcblx0XHQvLyBTZXRzIHRoZSB0b3RhbCBjb3VudFxuXHRcdHRoaXMudG90YWxDb3VudCA9IHRvdGFsQ291bnQ7XG5cdFx0dGhpcy5vbmNvbXBsZXRlICA9IGZhbHNlO1xuXG5cdFx0dGhpcy5zZXR1cEFzc2Vzc29ycygpO1xuXG5cdFx0JCggXCIjd3BzZW9fY291bnRfdG90YWxcIiApLmh0bWwoIHRvdGFsQ291bnQgKTtcblxuXHRcdGpRdWVyeSggXCIjd3BzZW9fcHJvZ3Jlc3NiYXJcIiApLnByb2dyZXNzYmFyKCB7IHZhbHVlOiAwIH0gKTtcblx0fTtcblxuXHQvKipcblx0ICogU2V0cyB1cCB0aGUgQXNzZXNzb3JzIG5lZWRlZCBmb3IgdGhlIHJlY2FsY3VsYXRpb24uXG5cdCAqXG5cdCAqIEByZXR1cm5zIHt2b2lkfVxuXHQgKi9cblx0WW9hc3RSZWNhbGN1bGF0ZVNjb3JlLnByb3RvdHlwZS5zZXR1cEFzc2Vzc29ycyA9IGZ1bmN0aW9uKCkge1xuXHRcdHZhciBwb3N0QXNzZXNzb3IgPSBuZXcgU0VPQXNzZXNzb3IoIGkxOG4gKTtcblx0XHR2YXIgdGF4b25vbXlBc3Nlc3NvciA9IG5ldyBUYXhvbm9teUFzc2Vzc29yKCBpMThuICk7XG5cblx0XHR0aGlzLnZhbGlkQXNzZXNzb3JzID0ge1xuXHRcdFx0cG9zdDogcG9zdEFzc2Vzc29yLFxuXHRcdFx0dGVybTogdGF4b25vbXlBc3Nlc3Nvcixcblx0XHR9O1xuXHR9O1xuXG5cdC8qKlxuXHQgKiBTdGFydHMgdGhlIHJlY2FsY3VsYXRpb25cblx0ICpcblx0ICogQHBhcmFtIHtpbnR9IGl0ZW1zVG9GZXRjaCAgICAgVGhlIGFtb3VudCBvZiBpdGVtcyB0byBmZXRjaC5cblx0ICogQHBhcmFtIHtzdHJpbmd9IGZldGNoVHlwZSAgICAgIFRoZSBmZXRjaCB0eXBlLlxuXHQgKiBAcGFyYW0ge3N0cmluZ30gaWRGaWVsZCAgICAgICAgVGhlIElEIGZpZWxkIHRvIGV4dHJhY3QgZnJvbSBlYWNoIGl0ZW0uXG5cdCAqIEBwYXJhbSB7RnVuY3Rpb258Ym9vbH0gY2FsbGJhY2sgQ2FsbGJhY2sgd2hlbiBjYWxjdWxhdGluZyBoYXMgYmVlbiBjb21wbGV0ZWQuXG5cdCAqXG5cdCAqIEByZXR1cm5zIHt2b2lkfVxuXHQgKi9cblx0WW9hc3RSZWNhbGN1bGF0ZVNjb3JlLnByb3RvdHlwZS5zdGFydCA9IGZ1bmN0aW9uKCBpdGVtc1RvRmV0Y2gsIGZldGNoVHlwZSwgaWRGaWVsZCwgY2FsbGJhY2sgKSB7XG5cdFx0aWYgKCAhIHRoaXMudmFsaWRBc3Nlc3NvcnMuaGFzT3duUHJvcGVydHkoIGZldGNoVHlwZSApICkge1xuXHRcdFx0dGhyb3cgbmV3IEVycm9yKCBcIlVua25vd24gZmV0Y2ggdHlwZSBvZiBcIiArIGZldGNoVHlwZSArIFwiIGdpdmVuLlwiICk7XG5cdFx0fVxuXG5cdFx0dGhpcy5mZXRjaFR5cGUgICAgPSBmZXRjaFR5cGU7XG5cdFx0dGhpcy5pdGVtc1RvRmV0Y2ggPSBpdGVtc1RvRmV0Y2g7XG5cdFx0dGhpcy5pZEZpZWxkICAgICAgPSBpZEZpZWxkO1xuXHRcdHRoaXMub25jb21wbGV0ZSAgID0gY2FsbGJhY2s7XG5cblx0XHR0aGlzLmFzc2Vzc29yICAgICAgID0gdGhpcy52YWxpZEFzc2Vzc29yc1sgZmV0Y2hUeXBlIF07XG5cblx0XHR0aGlzLmdldEl0ZW1zVG9SZWNhbGN1bGF0ZSggMSApO1xuXHR9O1xuXG5cdC8qKlxuXHQgKiBVcGRhdGVzIHRoZSBwcm9ncmVzc2JhclxuXHQgKlxuXHQgKiBAcGFyYW0ge2ludH0gdG90YWxQb3N0cyBUb3RhbCBhbW91bnQgb2YgcG9zdHMuXG5cdCAqXG5cdCAqIEByZXR1cm5zIHt2b2lkfVxuXHQgKi9cblx0WW9hc3RSZWNhbGN1bGF0ZVNjb3JlLnByb3RvdHlwZS51cGRhdGVQcm9ncmVzc0JhciA9IGZ1bmN0aW9uKCB0b3RhbFBvc3RzICkge1xuXHRcdHZhciBjdXJyZW50VmFsdWUgPSBqUXVlcnkoIFwiI3dwc2VvX2NvdW50XCIgKS50ZXh0KCk7XG5cdFx0dmFyIG5ld1ZhbHVlID0gcGFyc2VJbnQoIGN1cnJlbnRWYWx1ZSwgMTAgKSArIHRvdGFsUG9zdHM7XG5cdFx0dmFyIG5ld1dpZHRoID0gbmV3VmFsdWUgKiAoIDEwMCAvIHRoaXMudG90YWxDb3VudCApO1xuXG5cdFx0alF1ZXJ5KCBcIiN3cHNlb19wcm9ncmVzc2JhclwiICkucHJvZ3Jlc3NiYXIoIFwidmFsdWVcIiwgbmV3V2lkdGggKTtcblxuXHRcdHRoaXMudXBkYXRlQ291bnRFbGVtZW50KCBuZXdWYWx1ZSApO1xuXHR9O1xuXG5cdC8qKlxuXHQgKiBVcGRhdGVzIHRoZSBlbGVtZW50IHdpdGggdGhlIG5ldyBjb3VudCB2YWx1ZVxuXHQgKlxuXHQgKiBAcGFyYW0ge2ludH0gbmV3VmFsdWUgVGhlIG5ldyB2YWx1ZSBmb3IgY291bnQgZWxlbWVudC5cblx0ICpcblx0ICogQHJldHVybnMge3ZvaWR9XG5cdCAqL1xuXHRZb2FzdFJlY2FsY3VsYXRlU2NvcmUucHJvdG90eXBlLnVwZGF0ZUNvdW50RWxlbWVudCA9IGZ1bmN0aW9uKCBuZXdWYWx1ZSApIHtcblx0XHRqUXVlcnkoIFwiI3dwc2VvX2NvdW50XCIgKS5odG1sKCBuZXdWYWx1ZSApO1xuXHR9O1xuXG5cdC8qKlxuXHQgKiBDYWxjdWxhdGUgdGhlIHNjb3Jlc1xuXHQgKlxuXHQgKiBAcGFyYW0ge2ludH0gICB0b3RhbEl0ZW1zIFRvdGFsIGFtb3VudCBvZiBpdGVtcy5cblx0ICogQHBhcmFtIHthcnJheX0gaXRlbXMgICAgICAgVGhlIGl0ZW1zIHRvIGNhbGN1bGF0ZSB0aGUgc2NvcmUgZm9yLlxuXHQgKlxuXHQgKiBAcmV0dXJucyB7YXJyYXl9IFRoZSBjYWxjdWxhdGVkIHNjb3Jlc1xuXHQgKi9cblx0WW9hc3RSZWNhbGN1bGF0ZVNjb3JlLnByb3RvdHlwZS5jYWxjdWxhdGVTY29yZXMgPSBmdW5jdGlvbiggdG90YWxJdGVtcywgaXRlbXMgKSB7XG5cdFx0dmFyIHNjb3JlcyA9IFtdO1xuXHRcdGZvciAoIHZhciBpID0gMDsgaSA8IHRvdGFsSXRlbXM7IGkrKyApIHtcblx0XHRcdHNjb3Jlcy5wdXNoKCB0aGlzLmdldFNjb3JlKCBpdGVtc1sgaSBdICkgKTtcblx0XHR9XG5cblx0XHRyZXR1cm4gc2NvcmVzO1xuXHR9O1xuXG5cdC8qKlxuXHQgKiBSZXR1cm5zIHRoZSBzY29yZVxuXHQgKlxuXHQgKiBAcGFyYW0ge2pzb259IGl0ZW0gSXRlbSB0byBnZXQgdGUgc2NvcmUgZm9yLlxuXHQgKlxuXHQgKiBAcmV0dXJucyB7e2l0ZW1faWQ6IGludCwgc2NvcmV9fSBPYmplY3Qgd2l0aCBzY29yZSBmb3IgaXRlbS5cblx0ICovXG5cdFlvYXN0UmVjYWxjdWxhdGVTY29yZS5wcm90b3R5cGUuZ2V0U2NvcmUgPSBmdW5jdGlvbiggaXRlbSApIHtcblx0XHRyZXR1cm4ge1xuXHRcdFx0aXRlbV9pZDogdGhpcy5nZXRJdGVtSUQoIGl0ZW0gKSxcblx0XHRcdHRheG9ub215OiAoIGl0ZW0udGF4b25vbXkgKSA/IGl0ZW0udGF4b25vbXkgOiBcIlwiLFxuXHRcdFx0c2NvcmU6IHRoaXMuY2FsY3VsYXRlSXRlbVNjb3JlKCBpdGVtICksXG5cdFx0fTtcblx0fTtcblxuXHQvKipcblx0ICogUmV0dXJucyB0aGUgaXRlbSBpZFxuXHQgKlxuXHQgKiBAcGFyYW0ge2pzb259IGl0ZW0gSXRlbSB0byBnZXQgdGhlIGlkIGZyb20uXG5cdCAqXG5cdCAqIEByZXR1cm5zIHtpbnR9IFRoZSBpZCBmcm9tIHRoZSBpdGVtLlxuXHQgKi9cblx0WW9hc3RSZWNhbGN1bGF0ZVNjb3JlLnByb3RvdHlwZS5nZXRJdGVtSUQgPSBmdW5jdGlvbiggaXRlbSApIHtcblx0XHR0aGlzLml0ZW1zVG9GZXRjaC0tO1xuXG5cdFx0cmV0dXJuIGl0ZW1bIHRoaXMuaWRGaWVsZCBdO1xuXHR9O1xuXG5cdC8qKlxuXHQgKiBQYXNzIHRoZSBwb3N0IHRvIHRoZSBhbmFseXplciB0byBjYWxjdWxhdGVzIGl0J3MgY29yZVxuXHQgKlxuXHQgKiBAcGFyYW0ge09iamVjdH0gaXRlbSBJdGVtIHRvIGNhbGN1bGF0ZSB0aGUgc2NvcmUgZm9yLlxuXHQgKlxuXHQgKiBAcmV0dXJucyB7dm9pZH1cblx0ICovXG5cdFlvYXN0UmVjYWxjdWxhdGVTY29yZS5wcm90b3R5cGUuY2FsY3VsYXRlSXRlbVNjb3JlID0gZnVuY3Rpb24oIGl0ZW0gKSB7XG5cdFx0dmFyIHRlbXBQYXBlciA9IG5ldyBQYXBlciggaXRlbS50ZXh0LCB7XG5cdFx0XHRrZXl3b3JkOiBpdGVtLmtleXdvcmQsXG5cdFx0XHR1cmw6IGl0ZW0udXJsLFxuXHRcdFx0bG9jYWxlOiB3cHNlb0FkbWluTDEwbi5jb250ZW50TG9jYWxlLFxuXHRcdFx0ZGVzY3JpcHRpb246IGl0ZW0ubWV0YSxcblx0XHRcdHRpdGxlOiBpdGVtLnBhZ2VUaXRsZSxcblx0XHR9ICk7XG5cblx0XHR2YXIgdGVtcEFzc2Vzc29yID0gdGhpcy5hc3Nlc3NvcjtcblxuXHRcdHRlbXBBc3Nlc3Nvci5hc3Nlc3MoIHRlbXBQYXBlciApO1xuXG5cdFx0cmV0dXJuIHRlbXBBc3Nlc3Nvci5jYWxjdWxhdGVPdmVyYWxsU2NvcmUoKTtcblx0fTtcblxuXHQvKipcblx0ICogUGFyc2UgdGhlIHJlc3BvbnNlIGdpdmVuIGJ5IHJlcXVlc3QgaW4gZ2V0SXRlbXNUb1JlY2FsY3VsYXRlLlxuXHQgKlxuXHQgKiBAcGFyYW0ge09iamVjdH0gcmVzcG9uc2UgUmVzcG9uc2UgdG8gcGFyc2UuXG5cdCAqXG5cdCAqIEByZXR1cm5zIHt2b2lkfVxuXHQgKi9cblx0WW9hc3RSZWNhbGN1bGF0ZVNjb3JlLnByb3RvdHlwZS5wYXJzZVJlc3BvbnNlID0gZnVuY3Rpb24oIHJlc3BvbnNlICkge1xuXHRcdGlmICggcmVzcG9uc2UgIT09IFwiXCIgJiYgcmVzcG9uc2UgIT09IG51bGwgKSB7XG5cdFx0XHRpZiAoICEgaXNVbmRlZmluZWQoIHJlc3BvbnNlLnRvdGFsX2l0ZW1zICkgKSB7XG5cdFx0XHRcdHZhciBzY29yZXMgPSB0aGlzLmNhbGN1bGF0ZVNjb3JlcyggcmVzcG9uc2UudG90YWxfaXRlbXMsIHJlc3BvbnNlLml0ZW1zICk7XG5cblx0XHRcdFx0dGhpcy5zZW5kU2NvcmVzKCBzY29yZXMgKTtcblxuXHRcdFx0XHR0aGlzLnVwZGF0ZVByb2dyZXNzQmFyKCByZXNwb25zZS50b3RhbF9pdGVtcyApO1xuXHRcdFx0fVxuXG5cdFx0XHRpZiAoIGlzVW5kZWZpbmVkKCByZXNwb25zZS5uZXh0X3BhZ2UgKSApIHtcblx0XHRcdFx0dGhpcy5vbkNvbXBsZXRlUmVxdWVzdCgpO1xuXHRcdFx0fSBlbHNlIHtcblx0XHRcdFx0dGhpcy5nZXRJdGVtc1RvUmVjYWxjdWxhdGUoIHJlc3BvbnNlLm5leHRfcGFnZSApO1xuXHRcdFx0fVxuXG5cdFx0XHRyZXR1cm4gdHJ1ZTtcblx0XHR9XG5cblx0XHR0aGlzLm9uQ29tcGxldGVSZXF1ZXN0KCk7XG5cdH07XG5cblx0LyoqXG5cdCAqIFJ1biB0aGUgb25jb21wbGV0ZSBtZXRob2Qgd2hlbiB0aGUgcHJvY2VzcyBpcyBkb25lLi5cblx0ICpcblx0ICogQHJldHVybnMge3ZvaWR9XG5cdCAqL1xuXHRZb2FzdFJlY2FsY3VsYXRlU2NvcmUucHJvdG90eXBlLm9uQ29tcGxldGVSZXF1ZXN0ID0gZnVuY3Rpb24oKSB7XG5cdFx0Ly8gV2hlbiB0aGVyZSBpcyBub3RoaW5nIHRvIGRvLlxuXHRcdGlmICggdGhpcy5vbmNvbXBsZXRlICE9PSBmYWxzZSApIHtcblx0XHRcdHRoaXMub25jb21wbGV0ZSgpO1xuXHRcdFx0dGhpcy5vbmNvbXBsZXRlID0gZmFsc2U7XG5cdFx0fVxuXHR9O1xuXG5cdC8qKlxuXHQgKiBTZW5kcyB0aGUgc2NvcmVzIHRvIHRoZSBiYWNrZW5kXG5cdCAqXG5cdCAqIEBwYXJhbSB7YXJyYXl9IHNjb3JlcyBTY29yZXMgdG8gc2VuZC5cblx0ICpcblx0ICogQHJldHVybnMge3ZvaWR9XG5cdCAqL1xuXHRZb2FzdFJlY2FsY3VsYXRlU2NvcmUucHJvdG90eXBlLnNlbmRTY29yZXMgPSBmdW5jdGlvbiggc2NvcmVzICkge1xuXHRcdGpRdWVyeS5wb3N0KFxuXHRcdFx0YWpheHVybCxcblx0XHRcdHtcblx0XHRcdFx0YWN0aW9uOiBcIndwc2VvX3VwZGF0ZV9zY29yZVwiLFxuXHRcdFx0XHRub25jZTogalF1ZXJ5KCBcIiN3cHNlb19yZWNhbGN1bGF0ZV9ub25jZVwiICkudmFsKCksXG5cdFx0XHRcdHNjb3Jlczogc2NvcmVzLFxuXHRcdFx0XHR0eXBlOiB0aGlzLmZldGNoVHlwZSxcblx0XHRcdH1cblx0XHQpO1xuXHR9O1xuXG5cdC8qKlxuXHQgKiBHZXQgdGhlIHBvc3RzIHdoaWNoIGhhdmUgdG8gYmUgcmVjYWxjdWxhdGVkLlxuXHQgKlxuXHQgKiBAcGFyYW0ge2ludH0gY3VycmVudFBhZ2UgVGhlIGN1cnJlbnQgcGFnZS5cblx0ICpcblx0ICogQHJldHVybnMge3ZvaWR9XG5cdCAqL1xuXHRZb2FzdFJlY2FsY3VsYXRlU2NvcmUucHJvdG90eXBlLmdldEl0ZW1zVG9SZWNhbGN1bGF0ZSA9IGZ1bmN0aW9uKCBjdXJyZW50UGFnZSApIHtcblx0XHRqUXVlcnkucG9zdChcblx0XHRcdGFqYXh1cmwsXG5cdFx0XHR7XG5cdFx0XHRcdGFjdGlvbjogXCJ3cHNlb19yZWNhbGN1bGF0ZV9zY29yZXNcIixcblx0XHRcdFx0bm9uY2U6IGpRdWVyeSggXCIjd3BzZW9fcmVjYWxjdWxhdGVfbm9uY2VcIiApLnZhbCgpLFxuXHRcdFx0XHRwYWdlZDogY3VycmVudFBhZ2UsXG5cdFx0XHRcdHR5cGU6IHRoaXMuZmV0Y2hUeXBlLFxuXHRcdFx0fSxcblx0XHRcdHRoaXMucGFyc2VSZXNwb25zZS5iaW5kKCB0aGlzICksXG5cdFx0XHRcImpzb25cIlxuXHRcdCk7XG5cdH07XG5cblx0LyoqXG5cdCAqIFN0YXJ0aW5nIHRoZSByZWNhbGN1bGF0aW9uIHByb2Nlc3Ncblx0ICpcblx0ICogQHBhcmFtIHtvYmplY3R9IHJlc3BvbnNlIFRoZSByZXNwb25zZS5cblx0ICpcblx0ICogQHJldHVybnMge3ZvaWR9XG5cdCAqL1xuXHRmdW5jdGlvbiBzdGFydFJlY2FsY3VsYXRlKCByZXNwb25zZSApIHtcblx0XHR2YXIgUG9zdHNUb0ZldGNoID0gcGFyc2VJbnQoIHJlc3BvbnNlLnBvc3RzLCAxMCApO1xuXHRcdHZhciBUZXJtc1RvRmV0Y2ggPSBwYXJzZUludCggcmVzcG9uc2UudGVybXMsIDEwICk7XG5cblx0XHR2YXIgUmVjYWxjdWxhdGVTY29yZSA9IG5ldyBZb2FzdFJlY2FsY3VsYXRlU2NvcmUoIFBvc3RzVG9GZXRjaCArIFRlcm1zVG9GZXRjaCApO1xuXG5cdFx0UmVjYWxjdWxhdGVTY29yZS5zdGFydCggUG9zdHNUb0ZldGNoLCBcInBvc3RcIiwgXCJwb3N0X2lkXCIsIGZ1bmN0aW9uKCkge1xuXHRcdFx0UmVjYWxjdWxhdGVTY29yZS5zdGFydCggVGVybXNUb0ZldGNoLCBcInRlcm1cIiwgXCJ0ZXJtX2lkXCIsIGZhbHNlICk7XG5cdFx0fSApO1xuXHR9XG5cblx0LyoqXG5cdCAqIEluaXRpYWxpemVzIHRoZSBldmVudCBoYW5kbGVyIGZvciB0aGUgcmVjYWxjdWxhdGUgYnV0dG9uLlxuXHQgKlxuXHQgKiBAcmV0dXJucyB7dm9pZH1cblx0ICovXG5cdGZ1bmN0aW9uIGluaXQoKSB7XG5cdFx0dmFyIHJlY2FsY3VsYXRlTGluayA9IGpRdWVyeSggXCIjd3BzZW9fcmVjYWxjdWxhdGVfbGlua1wiICk7XG5cblx0XHRpZiAoICEgaXNVbmRlZmluZWQoIHJlY2FsY3VsYXRlTGluayApICkge1xuXHRcdFx0cmVjYWxjdWxhdGVMaW5rLmNsaWNrKFxuXHRcdFx0XHRmdW5jdGlvbigpIHtcblx0XHRcdFx0XHQvLyBSZXNldCB0aGUgY291bnQgZWxlbWVudCBhbmQgdGhlIHByb2dyZXNzYmFyXG5cdFx0XHRcdFx0alF1ZXJ5KCBcIiN3cHNlb19jb3VudFwiICkudGV4dCggMCApO1xuXG5cdFx0XHRcdFx0JC5wb3N0KFxuXHRcdFx0XHRcdFx0YWpheHVybCxcblx0XHRcdFx0XHRcdHtcblx0XHRcdFx0XHRcdFx0YWN0aW9uOiBcIndwc2VvX3JlY2FsY3VsYXRlX3RvdGFsXCIsXG5cdFx0XHRcdFx0XHRcdG5vbmNlOiBqUXVlcnkoIFwiI3dwc2VvX3JlY2FsY3VsYXRlX25vbmNlXCIgKS52YWwoKSxcblx0XHRcdFx0XHRcdH0sXG5cdFx0XHRcdFx0XHRzdGFydFJlY2FsY3VsYXRlLFxuXHRcdFx0XHRcdFx0XCJqc29uXCJcblx0XHRcdFx0XHQpO1xuXHRcdFx0XHR9XG5cdFx0XHQpO1xuXG5cdFx0XHRpZiAoIHJlY2FsY3VsYXRlTGluay5kYXRhKCBcIm9wZW5cIiApICkge1xuXHRcdFx0XHRyZWNhbGN1bGF0ZUxpbmsudHJpZ2dlciggXCJjbGlja1wiICk7XG5cdFx0XHR9XG5cdFx0fVxuXHR9XG5cblx0JCggaW5pdCApO1xufSggalF1ZXJ5ICkgKTtcblxuXG5cbi8vIFdFQlBBQ0sgRk9PVEVSIC8vXG4vLyBqcy9zcmMvd3Atc2VvLXJlY2FsY3VsYXRlLmpzIl0sIm1hcHBpbmdzIjoiOztBQUlBO0FBQ0E7QUFHQTtBQUNBO0FBSEE7QUFMQTtBQUNBO0FBQ0E7QUFVQTtBQUNBO0FBQ0E7QUFDQTtBQUNBO0FBQ0E7QUFDQTtBQUNBO0FBQ0E7QUFEQTtBQURBO0FBRkE7QUFDQTtBQVFBOzs7Ozs7O0FBT0E7QUFDQTtBQUNBO0FBQ0E7QUFDQTtBQUNBO0FBQ0E7QUFDQTtBQUNBO0FBQ0E7QUFDQTtBQUNBO0FBQ0E7Ozs7O0FBS0E7QUFDQTtBQUNBO0FBQ0E7QUFDQTtBQUNBO0FBQ0E7QUFGQTtBQUlBO0FBQ0E7QUFDQTs7Ozs7Ozs7OztBQVVBO0FBQ0E7QUFDQTtBQUNBO0FBQ0E7QUFDQTtBQUNBO0FBQ0E7QUFDQTtBQUNBO0FBQ0E7QUFDQTtBQUNBO0FBQ0E7QUFDQTtBQUNBOzs7Ozs7O0FBT0E7QUFDQTtBQUNBO0FBQ0E7QUFDQTtBQUNBO0FBQ0E7QUFDQTtBQUNBO0FBQ0E7QUFDQTs7Ozs7OztBQU9BO0FBQ0E7QUFDQTtBQUNBO0FBQ0E7Ozs7Ozs7O0FBUUE7QUFDQTtBQUNBO0FBQ0E7QUFDQTtBQUNBO0FBQ0E7QUFDQTtBQUNBO0FBQ0E7Ozs7Ozs7QUFPQTtBQUNBO0FBQ0E7QUFDQTtBQUNBO0FBSEE7QUFLQTtBQUNBO0FBQ0E7Ozs7Ozs7QUFPQTtBQUNBO0FBQ0E7QUFDQTtBQUNBO0FBQ0E7QUFDQTs7Ozs7OztBQU9BO0FBQ0E7QUFDQTtBQUNBO0FBQ0E7QUFDQTtBQUNBO0FBTEE7QUFDQTtBQU9BO0FBQ0E7QUFDQTtBQUNBO0FBQ0E7QUFDQTtBQUNBO0FBQ0E7Ozs7Ozs7QUFPQTtBQUNBO0FBQ0E7QUFDQTtBQUNBO0FBQ0E7QUFDQTtBQUNBO0FBQ0E7QUFDQTtBQUNBO0FBQ0E7QUFDQTtBQUNBO0FBQ0E7QUFDQTtBQUNBO0FBQ0E7QUFDQTtBQUNBO0FBQ0E7QUFDQTtBQUNBOzs7OztBQUtBO0FBQ0E7QUFDQTtBQUNBO0FBQ0E7QUFDQTtBQUNBO0FBQ0E7QUFDQTs7Ozs7OztBQU9BO0FBQ0E7QUFHQTtBQUNBO0FBQ0E7QUFDQTtBQUpBO0FBT0E7QUFDQTtBQUNBOzs7Ozs7O0FBT0E7QUFDQTtBQUdBO0FBQ0E7QUFDQTtBQUNBO0FBSkE7QUFTQTtBQUNBO0FBQ0E7Ozs7Ozs7QUFPQTtBQUNBO0FBQ0E7QUFDQTtBQUNBO0FBQ0E7QUFDQTtBQUNBO0FBQ0E7QUFDQTtBQUNBO0FBQ0E7Ozs7O0FBS0E7QUFDQTtBQUNBO0FBQ0E7QUFDQTtBQUVBO0FBQ0E7QUFDQTtBQUNBO0FBR0E7QUFDQTtBQUZBO0FBT0E7QUFDQTtBQUVBO0FBQ0E7QUFDQTtBQUNBO0FBQ0E7QUFDQTtBQUNBO0FBQ0EiLCJzb3VyY2VSb290IjoiIn0=\n//# sourceURL=webpack-internal:///2067\n");
-=======
-eval("/* WEBPACK VAR INJECTION */(function(global, process) {// Copyright Joyent, Inc. and other Node contributors.\n//\n// Permission is hereby granted, free of charge, to any person obtaining a\n// copy of this software and associated documentation files (the\n// \"Software\"), to deal in the Software without restriction, including\n// without limitation the rights to use, copy, modify, merge, publish,\n// distribute, sublicense, and/or sell copies of the Software, and to permit\n// persons to whom the Software is furnished to do so, subject to the\n// following conditions:\n//\n// The above copyright notice and this permission notice shall be included\n// in all copies or substantial portions of the Software.\n//\n// THE SOFTWARE IS PROVIDED \"AS IS\", WITHOUT WARRANTY OF ANY KIND, EXPRESS\n// OR IMPLIED, INCLUDING BUT NOT LIMITED TO THE WARRANTIES OF\n// MERCHANTABILITY, FITNESS FOR A PARTICULAR PURPOSE AND NONINFRINGEMENT. IN\n// NO EVENT SHALL THE AUTHORS OR COPYRIGHT HOLDERS BE LIABLE FOR ANY CLAIM,\n// DAMAGES OR OTHER LIABILITY, WHETHER IN AN ACTION OF CONTRACT, TORT OR\n// OTHERWISE, ARISING FROM, OUT OF OR IN CONNECTION WITH THE SOFTWARE OR THE\n// USE OR OTHER DEALINGS IN THE SOFTWARE.\n\nvar formatRegExp = /%[sdj%]/g;\nexports.format = function(f) {\n  if (!isString(f)) {\n    var objects = [];\n    for (var i = 0; i < arguments.length; i++) {\n      objects.push(inspect(arguments[i]));\n    }\n    return objects.join(' ');\n  }\n\n  var i = 1;\n  var args = arguments;\n  var len = args.length;\n  var str = String(f).replace(formatRegExp, function(x) {\n    if (x === '%%') return '%';\n    if (i >= len) return x;\n    switch (x) {\n      case '%s': return String(args[i++]);\n      case '%d': return Number(args[i++]);\n      case '%j':\n        try {\n          return JSON.stringify(args[i++]);\n        } catch (_) {\n          return '[Circular]';\n        }\n      default:\n        return x;\n    }\n  });\n  for (var x = args[i]; i < len; x = args[++i]) {\n    if (isNull(x) || !isObject(x)) {\n      str += ' ' + x;\n    } else {\n      str += ' ' + inspect(x);\n    }\n  }\n  return str;\n};\n\n\n// Mark that a method should not be used.\n// Returns a modified function which warns once by default.\n// If --no-deprecation is set, then it is a no-op.\nexports.deprecate = function(fn, msg) {\n  // Allow for deprecating things in the process of starting up.\n  if (isUndefined(global.process)) {\n    return function() {\n      return exports.deprecate(fn, msg).apply(this, arguments);\n    };\n  }\n\n  if (process.noDeprecation === true) {\n    return fn;\n  }\n\n  var warned = false;\n  function deprecated() {\n    if (!warned) {\n      if (process.throwDeprecation) {\n        throw new Error(msg);\n      } else if (process.traceDeprecation) {\n        console.trace(msg);\n      } else {\n        console.error(msg);\n      }\n      warned = true;\n    }\n    return fn.apply(this, arguments);\n  }\n\n  return deprecated;\n};\n\n\nvar debugs = {};\nvar debugEnviron;\nexports.debuglog = function(set) {\n  if (isUndefined(debugEnviron))\n    debugEnviron = Object({\"NODE_ENV\":\"development\"}).NODE_DEBUG || '';\n  set = set.toUpperCase();\n  if (!debugs[set]) {\n    if (new RegExp('\\\\b' + set + '\\\\b', 'i').test(debugEnviron)) {\n      var pid = process.pid;\n      debugs[set] = function() {\n        var msg = exports.format.apply(exports, arguments);\n        console.error('%s %d: %s', set, pid, msg);\n      };\n    } else {\n      debugs[set] = function() {};\n    }\n  }\n  return debugs[set];\n};\n\n\n/**\n * Echos the value of a value. Trys to print the value out\n * in the best way possible given the different types.\n *\n * @param {Object} obj The object to print out.\n * @param {Object} opts Optional options object that alters the output.\n */\n/* legacy: obj, showHidden, depth, colors*/\nfunction inspect(obj, opts) {\n  // default options\n  var ctx = {\n    seen: [],\n    stylize: stylizeNoColor\n  };\n  // legacy...\n  if (arguments.length >= 3) ctx.depth = arguments[2];\n  if (arguments.length >= 4) ctx.colors = arguments[3];\n  if (isBoolean(opts)) {\n    // legacy...\n    ctx.showHidden = opts;\n  } else if (opts) {\n    // got an \"options\" object\n    exports._extend(ctx, opts);\n  }\n  // set default options\n  if (isUndefined(ctx.showHidden)) ctx.showHidden = false;\n  if (isUndefined(ctx.depth)) ctx.depth = 2;\n  if (isUndefined(ctx.colors)) ctx.colors = false;\n  if (isUndefined(ctx.customInspect)) ctx.customInspect = true;\n  if (ctx.colors) ctx.stylize = stylizeWithColor;\n  return formatValue(ctx, obj, ctx.depth);\n}\nexports.inspect = inspect;\n\n\n// http://en.wikipedia.org/wiki/ANSI_escape_code#graphics\ninspect.colors = {\n  'bold' : [1, 22],\n  'italic' : [3, 23],\n  'underline' : [4, 24],\n  'inverse' : [7, 27],\n  'white' : [37, 39],\n  'grey' : [90, 39],\n  'black' : [30, 39],\n  'blue' : [34, 39],\n  'cyan' : [36, 39],\n  'green' : [32, 39],\n  'magenta' : [35, 39],\n  'red' : [31, 39],\n  'yellow' : [33, 39]\n};\n\n// Don't use 'blue' not visible on cmd.exe\ninspect.styles = {\n  'special': 'cyan',\n  'number': 'yellow',\n  'boolean': 'yellow',\n  'undefined': 'grey',\n  'null': 'bold',\n  'string': 'green',\n  'date': 'magenta',\n  // \"name\": intentionally not styling\n  'regexp': 'red'\n};\n\n\nfunction stylizeWithColor(str, styleType) {\n  var style = inspect.styles[styleType];\n\n  if (style) {\n    return '\\u001b[' + inspect.colors[style][0] + 'm' + str +\n           '\\u001b[' + inspect.colors[style][1] + 'm';\n  } else {\n    return str;\n  }\n}\n\n\nfunction stylizeNoColor(str, styleType) {\n  return str;\n}\n\n\nfunction arrayToHash(array) {\n  var hash = {};\n\n  array.forEach(function(val, idx) {\n    hash[val] = true;\n  });\n\n  return hash;\n}\n\n\nfunction formatValue(ctx, value, recurseTimes) {\n  // Provide a hook for user-specified inspect functions.\n  // Check that value is an object with an inspect function on it\n  if (ctx.customInspect &&\n      value &&\n      isFunction(value.inspect) &&\n      // Filter out the util module, it's inspect function is special\n      value.inspect !== exports.inspect &&\n      // Also filter out any prototype objects using the circular check.\n      !(value.constructor && value.constructor.prototype === value)) {\n    var ret = value.inspect(recurseTimes, ctx);\n    if (!isString(ret)) {\n      ret = formatValue(ctx, ret, recurseTimes);\n    }\n    return ret;\n  }\n\n  // Primitive types cannot have properties\n  var primitive = formatPrimitive(ctx, value);\n  if (primitive) {\n    return primitive;\n  }\n\n  // Look up the keys of the object.\n  var keys = Object.keys(value);\n  var visibleKeys = arrayToHash(keys);\n\n  if (ctx.showHidden) {\n    keys = Object.getOwnPropertyNames(value);\n  }\n\n  // IE doesn't make error fields non-enumerable\n  // http://msdn.microsoft.com/en-us/library/ie/dww52sbt(v=vs.94).aspx\n  if (isError(value)\n      && (keys.indexOf('message') >= 0 || keys.indexOf('description') >= 0)) {\n    return formatError(value);\n  }\n\n  // Some type of object without properties can be shortcutted.\n  if (keys.length === 0) {\n    if (isFunction(value)) {\n      var name = value.name ? ': ' + value.name : '';\n      return ctx.stylize('[Function' + name + ']', 'special');\n    }\n    if (isRegExp(value)) {\n      return ctx.stylize(RegExp.prototype.toString.call(value), 'regexp');\n    }\n    if (isDate(value)) {\n      return ctx.stylize(Date.prototype.toString.call(value), 'date');\n    }\n    if (isError(value)) {\n      return formatError(value);\n    }\n  }\n\n  var base = '', array = false, braces = ['{', '}'];\n\n  // Make Array say that they are Array\n  if (isArray(value)) {\n    array = true;\n    braces = ['[', ']'];\n  }\n\n  // Make functions say that they are functions\n  if (isFunction(value)) {\n    var n = value.name ? ': ' + value.name : '';\n    base = ' [Function' + n + ']';\n  }\n\n  // Make RegExps say that they are RegExps\n  if (isRegExp(value)) {\n    base = ' ' + RegExp.prototype.toString.call(value);\n  }\n\n  // Make dates with properties first say the date\n  if (isDate(value)) {\n    base = ' ' + Date.prototype.toUTCString.call(value);\n  }\n\n  // Make error with message first say the error\n  if (isError(value)) {\n    base = ' ' + formatError(value);\n  }\n\n  if (keys.length === 0 && (!array || value.length == 0)) {\n    return braces[0] + base + braces[1];\n  }\n\n  if (recurseTimes < 0) {\n    if (isRegExp(value)) {\n      return ctx.stylize(RegExp.prototype.toString.call(value), 'regexp');\n    } else {\n      return ctx.stylize('[Object]', 'special');\n    }\n  }\n\n  ctx.seen.push(value);\n\n  var output;\n  if (array) {\n    output = formatArray(ctx, value, recurseTimes, visibleKeys, keys);\n  } else {\n    output = keys.map(function(key) {\n      return formatProperty(ctx, value, recurseTimes, visibleKeys, key, array);\n    });\n  }\n\n  ctx.seen.pop();\n\n  return reduceToSingleString(output, base, braces);\n}\n\n\nfunction formatPrimitive(ctx, value) {\n  if (isUndefined(value))\n    return ctx.stylize('undefined', 'undefined');\n  if (isString(value)) {\n    var simple = '\\'' + JSON.stringify(value).replace(/^\"|\"$/g, '')\n                                             .replace(/'/g, \"\\\\'\")\n                                             .replace(/\\\\\"/g, '\"') + '\\'';\n    return ctx.stylize(simple, 'string');\n  }\n  if (isNumber(value))\n    return ctx.stylize('' + value, 'number');\n  if (isBoolean(value))\n    return ctx.stylize('' + value, 'boolean');\n  // For some reason typeof null is \"object\", so special case here.\n  if (isNull(value))\n    return ctx.stylize('null', 'null');\n}\n\n\nfunction formatError(value) {\n  return '[' + Error.prototype.toString.call(value) + ']';\n}\n\n\nfunction formatArray(ctx, value, recurseTimes, visibleKeys, keys) {\n  var output = [];\n  for (var i = 0, l = value.length; i < l; ++i) {\n    if (hasOwnProperty(value, String(i))) {\n      output.push(formatProperty(ctx, value, recurseTimes, visibleKeys,\n          String(i), true));\n    } else {\n      output.push('');\n    }\n  }\n  keys.forEach(function(key) {\n    if (!key.match(/^\\d+$/)) {\n      output.push(formatProperty(ctx, value, recurseTimes, visibleKeys,\n          key, true));\n    }\n  });\n  return output;\n}\n\n\nfunction formatProperty(ctx, value, recurseTimes, visibleKeys, key, array) {\n  var name, str, desc;\n  desc = Object.getOwnPropertyDescriptor(value, key) || { value: value[key] };\n  if (desc.get) {\n    if (desc.set) {\n      str = ctx.stylize('[Getter/Setter]', 'special');\n    } else {\n      str = ctx.stylize('[Getter]', 'special');\n    }\n  } else {\n    if (desc.set) {\n      str = ctx.stylize('[Setter]', 'special');\n    }\n  }\n  if (!hasOwnProperty(visibleKeys, key)) {\n    name = '[' + key + ']';\n  }\n  if (!str) {\n    if (ctx.seen.indexOf(desc.value) < 0) {\n      if (isNull(recurseTimes)) {\n        str = formatValue(ctx, desc.value, null);\n      } else {\n        str = formatValue(ctx, desc.value, recurseTimes - 1);\n      }\n      if (str.indexOf('\\n') > -1) {\n        if (array) {\n          str = str.split('\\n').map(function(line) {\n            return '  ' + line;\n          }).join('\\n').substr(2);\n        } else {\n          str = '\\n' + str.split('\\n').map(function(line) {\n            return '   ' + line;\n          }).join('\\n');\n        }\n      }\n    } else {\n      str = ctx.stylize('[Circular]', 'special');\n    }\n  }\n  if (isUndefined(name)) {\n    if (array && key.match(/^\\d+$/)) {\n      return str;\n    }\n    name = JSON.stringify('' + key);\n    if (name.match(/^\"([a-zA-Z_][a-zA-Z_0-9]*)\"$/)) {\n      name = name.substr(1, name.length - 2);\n      name = ctx.stylize(name, 'name');\n    } else {\n      name = name.replace(/'/g, \"\\\\'\")\n                 .replace(/\\\\\"/g, '\"')\n                 .replace(/(^\"|\"$)/g, \"'\");\n      name = ctx.stylize(name, 'string');\n    }\n  }\n\n  return name + ': ' + str;\n}\n\n\nfunction reduceToSingleString(output, base, braces) {\n  var numLinesEst = 0;\n  var length = output.reduce(function(prev, cur) {\n    numLinesEst++;\n    if (cur.indexOf('\\n') >= 0) numLinesEst++;\n    return prev + cur.replace(/\\u001b\\[\\d\\d?m/g, '').length + 1;\n  }, 0);\n\n  if (length > 60) {\n    return braces[0] +\n           (base === '' ? '' : base + '\\n ') +\n           ' ' +\n           output.join(',\\n  ') +\n           ' ' +\n           braces[1];\n  }\n\n  return braces[0] + base + ' ' + output.join(', ') + ' ' + braces[1];\n}\n\n\n// NOTE: These type checking functions intentionally don't use `instanceof`\n// because it is fragile and can be easily faked with `Object.create()`.\nfunction isArray(ar) {\n  return Array.isArray(ar);\n}\nexports.isArray = isArray;\n\nfunction isBoolean(arg) {\n  return typeof arg === 'boolean';\n}\nexports.isBoolean = isBoolean;\n\nfunction isNull(arg) {\n  return arg === null;\n}\nexports.isNull = isNull;\n\nfunction isNullOrUndefined(arg) {\n  return arg == null;\n}\nexports.isNullOrUndefined = isNullOrUndefined;\n\nfunction isNumber(arg) {\n  return typeof arg === 'number';\n}\nexports.isNumber = isNumber;\n\nfunction isString(arg) {\n  return typeof arg === 'string';\n}\nexports.isString = isString;\n\nfunction isSymbol(arg) {\n  return typeof arg === 'symbol';\n}\nexports.isSymbol = isSymbol;\n\nfunction isUndefined(arg) {\n  return arg === void 0;\n}\nexports.isUndefined = isUndefined;\n\nfunction isRegExp(re) {\n  return isObject(re) && objectToString(re) === '[object RegExp]';\n}\nexports.isRegExp = isRegExp;\n\nfunction isObject(arg) {\n  return typeof arg === 'object' && arg !== null;\n}\nexports.isObject = isObject;\n\nfunction isDate(d) {\n  return isObject(d) && objectToString(d) === '[object Date]';\n}\nexports.isDate = isDate;\n\nfunction isError(e) {\n  return isObject(e) &&\n      (objectToString(e) === '[object Error]' || e instanceof Error);\n}\nexports.isError = isError;\n\nfunction isFunction(arg) {\n  return typeof arg === 'function';\n}\nexports.isFunction = isFunction;\n\nfunction isPrimitive(arg) {\n  return arg === null ||\n         typeof arg === 'boolean' ||\n         typeof arg === 'number' ||\n         typeof arg === 'string' ||\n         typeof arg === 'symbol' ||  // ES6 symbol\n         typeof arg === 'undefined';\n}\nexports.isPrimitive = isPrimitive;\n\nexports.isBuffer = __webpack_require__(1144);\n\nfunction objectToString(o) {\n  return Object.prototype.toString.call(o);\n}\n\n\nfunction pad(n) {\n  return n < 10 ? '0' + n.toString(10) : n.toString(10);\n}\n\n\nvar months = ['Jan', 'Feb', 'Mar', 'Apr', 'May', 'Jun', 'Jul', 'Aug', 'Sep',\n              'Oct', 'Nov', 'Dec'];\n\n// 26 Feb 16:19:34\nfunction timestamp() {\n  var d = new Date();\n  var time = [pad(d.getHours()),\n              pad(d.getMinutes()),\n              pad(d.getSeconds())].join(':');\n  return [d.getDate(), months[d.getMonth()], time].join(' ');\n}\n\n\n// log is just a thin wrapper to console.log that prepends a timestamp\nexports.log = function() {\n  console.log('%s - %s', timestamp(), exports.format.apply(exports, arguments));\n};\n\n\n/**\n * Inherit the prototype methods from one constructor into another.\n *\n * The Function.prototype.inherits from lang.js rewritten as a standalone\n * function (not on Function.prototype). NOTE: If this file is to be loaded\n * during bootstrapping this function needs to be rewritten using some native\n * functions as prototype setup using normal JavaScript does not work as\n * expected during bootstrapping (see mirror.js in r114903).\n *\n * @param {function} ctor Constructor function which needs to inherit the\n *     prototype.\n * @param {function} superCtor Constructor function to inherit prototype from.\n */\nexports.inherits = __webpack_require__(1145);\n\nexports._extend = function(origin, add) {\n  // Don't do anything if add isn't an object\n  if (!add || !isObject(add)) return origin;\n\n  var keys = Object.keys(add);\n  var i = keys.length;\n  while (i--) {\n    origin[keys[i]] = add[keys[i]];\n  }\n  return origin;\n};\n\nfunction hasOwnProperty(obj, prop) {\n  return Object.prototype.hasOwnProperty.call(obj, prop);\n}\n\n/* WEBPACK VAR INJECTION */}.call(exports, __webpack_require__(10), __webpack_require__(173)))//# sourceURL=[module]\n//# sourceMappingURL=data:application/json;charset=utf-8;base64,eyJ2ZXJzaW9uIjozLCJmaWxlIjoiMTc4LmpzIiwic291cmNlcyI6WyJ3ZWJwYWNrOi8vLy9Vc2Vycy9vbWFycmVpc3Mvd3AvVlZWL3d3dy93b3JkcHJlc3MtZGVmYXVsdC9wdWJsaWNfaHRtbC93cC1jb250ZW50L3BsdWdpbnMvd29yZHByZXNzLXNlby9ub2RlX21vZHVsZXMvdXRpbC91dGlsLmpzPzEwOGQiXSwic291cmNlc0NvbnRlbnQiOlsiLy8gQ29weXJpZ2h0IEpveWVudCwgSW5jLiBhbmQgb3RoZXIgTm9kZSBjb250cmlidXRvcnMuXG4vL1xuLy8gUGVybWlzc2lvbiBpcyBoZXJlYnkgZ3JhbnRlZCwgZnJlZSBvZiBjaGFyZ2UsIHRvIGFueSBwZXJzb24gb2J0YWluaW5nIGFcbi8vIGNvcHkgb2YgdGhpcyBzb2Z0d2FyZSBhbmQgYXNzb2NpYXRlZCBkb2N1bWVudGF0aW9uIGZpbGVzICh0aGVcbi8vIFwiU29mdHdhcmVcIiksIHRvIGRlYWwgaW4gdGhlIFNvZnR3YXJlIHdpdGhvdXQgcmVzdHJpY3Rpb24sIGluY2x1ZGluZ1xuLy8gd2l0aG91dCBsaW1pdGF0aW9uIHRoZSByaWdodHMgdG8gdXNlLCBjb3B5LCBtb2RpZnksIG1lcmdlLCBwdWJsaXNoLFxuLy8gZGlzdHJpYnV0ZSwgc3VibGljZW5zZSwgYW5kL29yIHNlbGwgY29waWVzIG9mIHRoZSBTb2Z0d2FyZSwgYW5kIHRvIHBlcm1pdFxuLy8gcGVyc29ucyB0byB3aG9tIHRoZSBTb2Z0d2FyZSBpcyBmdXJuaXNoZWQgdG8gZG8gc28sIHN1YmplY3QgdG8gdGhlXG4vLyBmb2xsb3dpbmcgY29uZGl0aW9uczpcbi8vXG4vLyBUaGUgYWJvdmUgY29weXJpZ2h0IG5vdGljZSBhbmQgdGhpcyBwZXJtaXNzaW9uIG5vdGljZSBzaGFsbCBiZSBpbmNsdWRlZFxuLy8gaW4gYWxsIGNvcGllcyBvciBzdWJzdGFudGlhbCBwb3J0aW9ucyBvZiB0aGUgU29mdHdhcmUuXG4vL1xuLy8gVEhFIFNPRlRXQVJFIElTIFBST1ZJREVEIFwiQVMgSVNcIiwgV0lUSE9VVCBXQVJSQU5UWSBPRiBBTlkgS0lORCwgRVhQUkVTU1xuLy8gT1IgSU1QTElFRCwgSU5DTFVESU5HIEJVVCBOT1QgTElNSVRFRCBUTyBUSEUgV0FSUkFOVElFUyBPRlxuLy8gTUVSQ0hBTlRBQklMSVRZLCBGSVRORVNTIEZPUiBBIFBBUlRJQ1VMQVIgUFVSUE9TRSBBTkQgTk9OSU5GUklOR0VNRU5ULiBJTlxuLy8gTk8gRVZFTlQgU0hBTEwgVEhFIEFVVEhPUlMgT1IgQ09QWVJJR0hUIEhPTERFUlMgQkUgTElBQkxFIEZPUiBBTlkgQ0xBSU0sXG4vLyBEQU1BR0VTIE9SIE9USEVSIExJQUJJTElUWSwgV0hFVEhFUiBJTiBBTiBBQ1RJT04gT0YgQ09OVFJBQ1QsIFRPUlQgT1Jcbi8vIE9USEVSV0lTRSwgQVJJU0lORyBGUk9NLCBPVVQgT0YgT1IgSU4gQ09OTkVDVElPTiBXSVRIIFRIRSBTT0ZUV0FSRSBPUiBUSEVcbi8vIFVTRSBPUiBPVEhFUiBERUFMSU5HUyBJTiBUSEUgU09GVFdBUkUuXG5cbnZhciBmb3JtYXRSZWdFeHAgPSAvJVtzZGolXS9nO1xuZXhwb3J0cy5mb3JtYXQgPSBmdW5jdGlvbihmKSB7XG4gIGlmICghaXNTdHJpbmcoZikpIHtcbiAgICB2YXIgb2JqZWN0cyA9IFtdO1xuICAgIGZvciAodmFyIGkgPSAwOyBpIDwgYXJndW1lbnRzLmxlbmd0aDsgaSsrKSB7XG4gICAgICBvYmplY3RzLnB1c2goaW5zcGVjdChhcmd1bWVudHNbaV0pKTtcbiAgICB9XG4gICAgcmV0dXJuIG9iamVjdHMuam9pbignICcpO1xuICB9XG5cbiAgdmFyIGkgPSAxO1xuICB2YXIgYXJncyA9IGFyZ3VtZW50cztcbiAgdmFyIGxlbiA9IGFyZ3MubGVuZ3RoO1xuICB2YXIgc3RyID0gU3RyaW5nKGYpLnJlcGxhY2UoZm9ybWF0UmVnRXhwLCBmdW5jdGlvbih4KSB7XG4gICAgaWYgKHggPT09ICclJScpIHJldHVybiAnJSc7XG4gICAgaWYgKGkgPj0gbGVuKSByZXR1cm4geDtcbiAgICBzd2l0Y2ggKHgpIHtcbiAgICAgIGNhc2UgJyVzJzogcmV0dXJuIFN0cmluZyhhcmdzW2krK10pO1xuICAgICAgY2FzZSAnJWQnOiByZXR1cm4gTnVtYmVyKGFyZ3NbaSsrXSk7XG4gICAgICBjYXNlICclaic6XG4gICAgICAgIHRyeSB7XG4gICAgICAgICAgcmV0dXJuIEpTT04uc3RyaW5naWZ5KGFyZ3NbaSsrXSk7XG4gICAgICAgIH0gY2F0Y2ggKF8pIHtcbiAgICAgICAgICByZXR1cm4gJ1tDaXJjdWxhcl0nO1xuICAgICAgICB9XG4gICAgICBkZWZhdWx0OlxuICAgICAgICByZXR1cm4geDtcbiAgICB9XG4gIH0pO1xuICBmb3IgKHZhciB4ID0gYXJnc1tpXTsgaSA8IGxlbjsgeCA9IGFyZ3NbKytpXSkge1xuICAgIGlmIChpc051bGwoeCkgfHwgIWlzT2JqZWN0KHgpKSB7XG4gICAgICBzdHIgKz0gJyAnICsgeDtcbiAgICB9IGVsc2Uge1xuICAgICAgc3RyICs9ICcgJyArIGluc3BlY3QoeCk7XG4gICAgfVxuICB9XG4gIHJldHVybiBzdHI7XG59O1xuXG5cbi8vIE1hcmsgdGhhdCBhIG1ldGhvZCBzaG91bGQgbm90IGJlIHVzZWQuXG4vLyBSZXR1cm5zIGEgbW9kaWZpZWQgZnVuY3Rpb24gd2hpY2ggd2FybnMgb25jZSBieSBkZWZhdWx0LlxuLy8gSWYgLS1uby1kZXByZWNhdGlvbiBpcyBzZXQsIHRoZW4gaXQgaXMgYSBuby1vcC5cbmV4cG9ydHMuZGVwcmVjYXRlID0gZnVuY3Rpb24oZm4sIG1zZykge1xuICAvLyBBbGxvdyBmb3IgZGVwcmVjYXRpbmcgdGhpbmdzIGluIHRoZSBwcm9jZXNzIG9mIHN0YXJ0aW5nIHVwLlxuICBpZiAoaXNVbmRlZmluZWQoZ2xvYmFsLnByb2Nlc3MpKSB7XG4gICAgcmV0dXJuIGZ1bmN0aW9uKCkge1xuICAgICAgcmV0dXJuIGV4cG9ydHMuZGVwcmVjYXRlKGZuLCBtc2cpLmFwcGx5KHRoaXMsIGFyZ3VtZW50cyk7XG4gICAgfTtcbiAgfVxuXG4gIGlmIChwcm9jZXNzLm5vRGVwcmVjYXRpb24gPT09IHRydWUpIHtcbiAgICByZXR1cm4gZm47XG4gIH1cblxuICB2YXIgd2FybmVkID0gZmFsc2U7XG4gIGZ1bmN0aW9uIGRlcHJlY2F0ZWQoKSB7XG4gICAgaWYgKCF3YXJuZWQpIHtcbiAgICAgIGlmIChwcm9jZXNzLnRocm93RGVwcmVjYXRpb24pIHtcbiAgICAgICAgdGhyb3cgbmV3IEVycm9yKG1zZyk7XG4gICAgICB9IGVsc2UgaWYgKHByb2Nlc3MudHJhY2VEZXByZWNhdGlvbikge1xuICAgICAgICBjb25zb2xlLnRyYWNlKG1zZyk7XG4gICAgICB9IGVsc2Uge1xuICAgICAgICBjb25zb2xlLmVycm9yKG1zZyk7XG4gICAgICB9XG4gICAgICB3YXJuZWQgPSB0cnVlO1xuICAgIH1cbiAgICByZXR1cm4gZm4uYXBwbHkodGhpcywgYXJndW1lbnRzKTtcbiAgfVxuXG4gIHJldHVybiBkZXByZWNhdGVkO1xufTtcblxuXG52YXIgZGVidWdzID0ge307XG52YXIgZGVidWdFbnZpcm9uO1xuZXhwb3J0cy5kZWJ1Z2xvZyA9IGZ1bmN0aW9uKHNldCkge1xuICBpZiAoaXNVbmRlZmluZWQoZGVidWdFbnZpcm9uKSlcbiAgICBkZWJ1Z0Vudmlyb24gPSBwcm9jZXNzLmVudi5OT0RFX0RFQlVHIHx8ICcnO1xuICBzZXQgPSBzZXQudG9VcHBlckNhc2UoKTtcbiAgaWYgKCFkZWJ1Z3Nbc2V0XSkge1xuICAgIGlmIChuZXcgUmVnRXhwKCdcXFxcYicgKyBzZXQgKyAnXFxcXGInLCAnaScpLnRlc3QoZGVidWdFbnZpcm9uKSkge1xuICAgICAgdmFyIHBpZCA9IHByb2Nlc3MucGlkO1xuICAgICAgZGVidWdzW3NldF0gPSBmdW5jdGlvbigpIHtcbiAgICAgICAgdmFyIG1zZyA9IGV4cG9ydHMuZm9ybWF0LmFwcGx5KGV4cG9ydHMsIGFyZ3VtZW50cyk7XG4gICAgICAgIGNvbnNvbGUuZXJyb3IoJyVzICVkOiAlcycsIHNldCwgcGlkLCBtc2cpO1xuICAgICAgfTtcbiAgICB9IGVsc2Uge1xuICAgICAgZGVidWdzW3NldF0gPSBmdW5jdGlvbigpIHt9O1xuICAgIH1cbiAgfVxuICByZXR1cm4gZGVidWdzW3NldF07XG59O1xuXG5cbi8qKlxuICogRWNob3MgdGhlIHZhbHVlIG9mIGEgdmFsdWUuIFRyeXMgdG8gcHJpbnQgdGhlIHZhbHVlIG91dFxuICogaW4gdGhlIGJlc3Qgd2F5IHBvc3NpYmxlIGdpdmVuIHRoZSBkaWZmZXJlbnQgdHlwZXMuXG4gKlxuICogQHBhcmFtIHtPYmplY3R9IG9iaiBUaGUgb2JqZWN0IHRvIHByaW50IG91dC5cbiAqIEBwYXJhbSB7T2JqZWN0fSBvcHRzIE9wdGlvbmFsIG9wdGlvbnMgb2JqZWN0IHRoYXQgYWx0ZXJzIHRoZSBvdXRwdXQuXG4gKi9cbi8qIGxlZ2FjeTogb2JqLCBzaG93SGlkZGVuLCBkZXB0aCwgY29sb3JzKi9cbmZ1bmN0aW9uIGluc3BlY3Qob2JqLCBvcHRzKSB7XG4gIC8vIGRlZmF1bHQgb3B0aW9uc1xuICB2YXIgY3R4ID0ge1xuICAgIHNlZW46IFtdLFxuICAgIHN0eWxpemU6IHN0eWxpemVOb0NvbG9yXG4gIH07XG4gIC8vIGxlZ2FjeS4uLlxuICBpZiAoYXJndW1lbnRzLmxlbmd0aCA+PSAzKSBjdHguZGVwdGggPSBhcmd1bWVudHNbMl07XG4gIGlmIChhcmd1bWVudHMubGVuZ3RoID49IDQpIGN0eC5jb2xvcnMgPSBhcmd1bWVudHNbM107XG4gIGlmIChpc0Jvb2xlYW4ob3B0cykpIHtcbiAgICAvLyBsZWdhY3kuLi5cbiAgICBjdHguc2hvd0hpZGRlbiA9IG9wdHM7XG4gIH0gZWxzZSBpZiAob3B0cykge1xuICAgIC8vIGdvdCBhbiBcIm9wdGlvbnNcIiBvYmplY3RcbiAgICBleHBvcnRzLl9leHRlbmQoY3R4LCBvcHRzKTtcbiAgfVxuICAvLyBzZXQgZGVmYXVsdCBvcHRpb25zXG4gIGlmIChpc1VuZGVmaW5lZChjdHguc2hvd0hpZGRlbikpIGN0eC5zaG93SGlkZGVuID0gZmFsc2U7XG4gIGlmIChpc1VuZGVmaW5lZChjdHguZGVwdGgpKSBjdHguZGVwdGggPSAyO1xuICBpZiAoaXNVbmRlZmluZWQoY3R4LmNvbG9ycykpIGN0eC5jb2xvcnMgPSBmYWxzZTtcbiAgaWYgKGlzVW5kZWZpbmVkKGN0eC5jdXN0b21JbnNwZWN0KSkgY3R4LmN1c3RvbUluc3BlY3QgPSB0cnVlO1xuICBpZiAoY3R4LmNvbG9ycykgY3R4LnN0eWxpemUgPSBzdHlsaXplV2l0aENvbG9yO1xuICByZXR1cm4gZm9ybWF0VmFsdWUoY3R4LCBvYmosIGN0eC5kZXB0aCk7XG59XG5leHBvcnRzLmluc3BlY3QgPSBpbnNwZWN0O1xuXG5cbi8vIGh0dHA6Ly9lbi53aWtpcGVkaWEub3JnL3dpa2kvQU5TSV9lc2NhcGVfY29kZSNncmFwaGljc1xuaW5zcGVjdC5jb2xvcnMgPSB7XG4gICdib2xkJyA6IFsxLCAyMl0sXG4gICdpdGFsaWMnIDogWzMsIDIzXSxcbiAgJ3VuZGVybGluZScgOiBbNCwgMjRdLFxuICAnaW52ZXJzZScgOiBbNywgMjddLFxuICAnd2hpdGUnIDogWzM3LCAzOV0sXG4gICdncmV5JyA6IFs5MCwgMzldLFxuICAnYmxhY2snIDogWzMwLCAzOV0sXG4gICdibHVlJyA6IFszNCwgMzldLFxuICAnY3lhbicgOiBbMzYsIDM5XSxcbiAgJ2dyZWVuJyA6IFszMiwgMzldLFxuICAnbWFnZW50YScgOiBbMzUsIDM5XSxcbiAgJ3JlZCcgOiBbMzEsIDM5XSxcbiAgJ3llbGxvdycgOiBbMzMsIDM5XVxufTtcblxuLy8gRG9uJ3QgdXNlICdibHVlJyBub3QgdmlzaWJsZSBvbiBjbWQuZXhlXG5pbnNwZWN0LnN0eWxlcyA9IHtcbiAgJ3NwZWNpYWwnOiAnY3lhbicsXG4gICdudW1iZXInOiAneWVsbG93JyxcbiAgJ2Jvb2xlYW4nOiAneWVsbG93JyxcbiAgJ3VuZGVmaW5lZCc6ICdncmV5JyxcbiAgJ251bGwnOiAnYm9sZCcsXG4gICdzdHJpbmcnOiAnZ3JlZW4nLFxuICAnZGF0ZSc6ICdtYWdlbnRhJyxcbiAgLy8gXCJuYW1lXCI6IGludGVudGlvbmFsbHkgbm90IHN0eWxpbmdcbiAgJ3JlZ2V4cCc6ICdyZWQnXG59O1xuXG5cbmZ1bmN0aW9uIHN0eWxpemVXaXRoQ29sb3Ioc3RyLCBzdHlsZVR5cGUpIHtcbiAgdmFyIHN0eWxlID0gaW5zcGVjdC5zdHlsZXNbc3R5bGVUeXBlXTtcblxuICBpZiAoc3R5bGUpIHtcbiAgICByZXR1cm4gJ1xcdTAwMWJbJyArIGluc3BlY3QuY29sb3JzW3N0eWxlXVswXSArICdtJyArIHN0ciArXG4gICAgICAgICAgICdcXHUwMDFiWycgKyBpbnNwZWN0LmNvbG9yc1tzdHlsZV1bMV0gKyAnbSc7XG4gIH0gZWxzZSB7XG4gICAgcmV0dXJuIHN0cjtcbiAgfVxufVxuXG5cbmZ1bmN0aW9uIHN0eWxpemVOb0NvbG9yKHN0ciwgc3R5bGVUeXBlKSB7XG4gIHJldHVybiBzdHI7XG59XG5cblxuZnVuY3Rpb24gYXJyYXlUb0hhc2goYXJyYXkpIHtcbiAgdmFyIGhhc2ggPSB7fTtcblxuICBhcnJheS5mb3JFYWNoKGZ1bmN0aW9uKHZhbCwgaWR4KSB7XG4gICAgaGFzaFt2YWxdID0gdHJ1ZTtcbiAgfSk7XG5cbiAgcmV0dXJuIGhhc2g7XG59XG5cblxuZnVuY3Rpb24gZm9ybWF0VmFsdWUoY3R4LCB2YWx1ZSwgcmVjdXJzZVRpbWVzKSB7XG4gIC8vIFByb3ZpZGUgYSBob29rIGZvciB1c2VyLXNwZWNpZmllZCBpbnNwZWN0IGZ1bmN0aW9ucy5cbiAgLy8gQ2hlY2sgdGhhdCB2YWx1ZSBpcyBhbiBvYmplY3Qgd2l0aCBhbiBpbnNwZWN0IGZ1bmN0aW9uIG9uIGl0XG4gIGlmIChjdHguY3VzdG9tSW5zcGVjdCAmJlxuICAgICAgdmFsdWUgJiZcbiAgICAgIGlzRnVuY3Rpb24odmFsdWUuaW5zcGVjdCkgJiZcbiAgICAgIC8vIEZpbHRlciBvdXQgdGhlIHV0aWwgbW9kdWxlLCBpdCdzIGluc3BlY3QgZnVuY3Rpb24gaXMgc3BlY2lhbFxuICAgICAgdmFsdWUuaW5zcGVjdCAhPT0gZXhwb3J0cy5pbnNwZWN0ICYmXG4gICAgICAvLyBBbHNvIGZpbHRlciBvdXQgYW55IHByb3RvdHlwZSBvYmplY3RzIHVzaW5nIHRoZSBjaXJjdWxhciBjaGVjay5cbiAgICAgICEodmFsdWUuY29uc3RydWN0b3IgJiYgdmFsdWUuY29uc3RydWN0b3IucHJvdG90eXBlID09PSB2YWx1ZSkpIHtcbiAgICB2YXIgcmV0ID0gdmFsdWUuaW5zcGVjdChyZWN1cnNlVGltZXMsIGN0eCk7XG4gICAgaWYgKCFpc1N0cmluZyhyZXQpKSB7XG4gICAgICByZXQgPSBmb3JtYXRWYWx1ZShjdHgsIHJldCwgcmVjdXJzZVRpbWVzKTtcbiAgICB9XG4gICAgcmV0dXJuIHJldDtcbiAgfVxuXG4gIC8vIFByaW1pdGl2ZSB0eXBlcyBjYW5ub3QgaGF2ZSBwcm9wZXJ0aWVzXG4gIHZhciBwcmltaXRpdmUgPSBmb3JtYXRQcmltaXRpdmUoY3R4LCB2YWx1ZSk7XG4gIGlmIChwcmltaXRpdmUpIHtcbiAgICByZXR1cm4gcHJpbWl0aXZlO1xuICB9XG5cbiAgLy8gTG9vayB1cCB0aGUga2V5cyBvZiB0aGUgb2JqZWN0LlxuICB2YXIga2V5cyA9IE9iamVjdC5rZXlzKHZhbHVlKTtcbiAgdmFyIHZpc2libGVLZXlzID0gYXJyYXlUb0hhc2goa2V5cyk7XG5cbiAgaWYgKGN0eC5zaG93SGlkZGVuKSB7XG4gICAga2V5cyA9IE9iamVjdC5nZXRPd25Qcm9wZXJ0eU5hbWVzKHZhbHVlKTtcbiAgfVxuXG4gIC8vIElFIGRvZXNuJ3QgbWFrZSBlcnJvciBmaWVsZHMgbm9uLWVudW1lcmFibGVcbiAgLy8gaHR0cDovL21zZG4ubWljcm9zb2Z0LmNvbS9lbi11cy9saWJyYXJ5L2llL2R3dzUyc2J0KHY9dnMuOTQpLmFzcHhcbiAgaWYgKGlzRXJyb3IodmFsdWUpXG4gICAgICAmJiAoa2V5cy5pbmRleE9mKCdtZXNzYWdlJykgPj0gMCB8fCBrZXlzLmluZGV4T2YoJ2Rlc2NyaXB0aW9uJykgPj0gMCkpIHtcbiAgICByZXR1cm4gZm9ybWF0RXJyb3IodmFsdWUpO1xuICB9XG5cbiAgLy8gU29tZSB0eXBlIG9mIG9iamVjdCB3aXRob3V0IHByb3BlcnRpZXMgY2FuIGJlIHNob3J0Y3V0dGVkLlxuICBpZiAoa2V5cy5sZW5ndGggPT09IDApIHtcbiAgICBpZiAoaXNGdW5jdGlvbih2YWx1ZSkpIHtcbiAgICAgIHZhciBuYW1lID0gdmFsdWUubmFtZSA/ICc6ICcgKyB2YWx1ZS5uYW1lIDogJyc7XG4gICAgICByZXR1cm4gY3R4LnN0eWxpemUoJ1tGdW5jdGlvbicgKyBuYW1lICsgJ10nLCAnc3BlY2lhbCcpO1xuICAgIH1cbiAgICBpZiAoaXNSZWdFeHAodmFsdWUpKSB7XG4gICAgICByZXR1cm4gY3R4LnN0eWxpemUoUmVnRXhwLnByb3RvdHlwZS50b1N0cmluZy5jYWxsKHZhbHVlKSwgJ3JlZ2V4cCcpO1xuICAgIH1cbiAgICBpZiAoaXNEYXRlKHZhbHVlKSkge1xuICAgICAgcmV0dXJuIGN0eC5zdHlsaXplKERhdGUucHJvdG90eXBlLnRvU3RyaW5nLmNhbGwodmFsdWUpLCAnZGF0ZScpO1xuICAgIH1cbiAgICBpZiAoaXNFcnJvcih2YWx1ZSkpIHtcbiAgICAgIHJldHVybiBmb3JtYXRFcnJvcih2YWx1ZSk7XG4gICAgfVxuICB9XG5cbiAgdmFyIGJhc2UgPSAnJywgYXJyYXkgPSBmYWxzZSwgYnJhY2VzID0gWyd7JywgJ30nXTtcblxuICAvLyBNYWtlIEFycmF5IHNheSB0aGF0IHRoZXkgYXJlIEFycmF5XG4gIGlmIChpc0FycmF5KHZhbHVlKSkge1xuICAgIGFycmF5ID0gdHJ1ZTtcbiAgICBicmFjZXMgPSBbJ1snLCAnXSddO1xuICB9XG5cbiAgLy8gTWFrZSBmdW5jdGlvbnMgc2F5IHRoYXQgdGhleSBhcmUgZnVuY3Rpb25zXG4gIGlmIChpc0Z1bmN0aW9uKHZhbHVlKSkge1xuICAgIHZhciBuID0gdmFsdWUubmFtZSA/ICc6ICcgKyB2YWx1ZS5uYW1lIDogJyc7XG4gICAgYmFzZSA9ICcgW0Z1bmN0aW9uJyArIG4gKyAnXSc7XG4gIH1cblxuICAvLyBNYWtlIFJlZ0V4cHMgc2F5IHRoYXQgdGhleSBhcmUgUmVnRXhwc1xuICBpZiAoaXNSZWdFeHAodmFsdWUpKSB7XG4gICAgYmFzZSA9ICcgJyArIFJlZ0V4cC5wcm90b3R5cGUudG9TdHJpbmcuY2FsbCh2YWx1ZSk7XG4gIH1cblxuICAvLyBNYWtlIGRhdGVzIHdpdGggcHJvcGVydGllcyBmaXJzdCBzYXkgdGhlIGRhdGVcbiAgaWYgKGlzRGF0ZSh2YWx1ZSkpIHtcbiAgICBiYXNlID0gJyAnICsgRGF0ZS5wcm90b3R5cGUudG9VVENTdHJpbmcuY2FsbCh2YWx1ZSk7XG4gIH1cblxuICAvLyBNYWtlIGVycm9yIHdpdGggbWVzc2FnZSBmaXJzdCBzYXkgdGhlIGVycm9yXG4gIGlmIChpc0Vycm9yKHZhbHVlKSkge1xuICAgIGJhc2UgPSAnICcgKyBmb3JtYXRFcnJvcih2YWx1ZSk7XG4gIH1cblxuICBpZiAoa2V5cy5sZW5ndGggPT09IDAgJiYgKCFhcnJheSB8fCB2YWx1ZS5sZW5ndGggPT0gMCkpIHtcbiAgICByZXR1cm4gYnJhY2VzWzBdICsgYmFzZSArIGJyYWNlc1sxXTtcbiAgfVxuXG4gIGlmIChyZWN1cnNlVGltZXMgPCAwKSB7XG4gICAgaWYgKGlzUmVnRXhwKHZhbHVlKSkge1xuICAgICAgcmV0dXJuIGN0eC5zdHlsaXplKFJlZ0V4cC5wcm90b3R5cGUudG9TdHJpbmcuY2FsbCh2YWx1ZSksICdyZWdleHAnKTtcbiAgICB9IGVsc2Uge1xuICAgICAgcmV0dXJuIGN0eC5zdHlsaXplKCdbT2JqZWN0XScsICdzcGVjaWFsJyk7XG4gICAgfVxuICB9XG5cbiAgY3R4LnNlZW4ucHVzaCh2YWx1ZSk7XG5cbiAgdmFyIG91dHB1dDtcbiAgaWYgKGFycmF5KSB7XG4gICAgb3V0cHV0ID0gZm9ybWF0QXJyYXkoY3R4LCB2YWx1ZSwgcmVjdXJzZVRpbWVzLCB2aXNpYmxlS2V5cywga2V5cyk7XG4gIH0gZWxzZSB7XG4gICAgb3V0cHV0ID0ga2V5cy5tYXAoZnVuY3Rpb24oa2V5KSB7XG4gICAgICByZXR1cm4gZm9ybWF0UHJvcGVydHkoY3R4LCB2YWx1ZSwgcmVjdXJzZVRpbWVzLCB2aXNpYmxlS2V5cywga2V5LCBhcnJheSk7XG4gICAgfSk7XG4gIH1cblxuICBjdHguc2Vlbi5wb3AoKTtcblxuICByZXR1cm4gcmVkdWNlVG9TaW5nbGVTdHJpbmcob3V0cHV0LCBiYXNlLCBicmFjZXMpO1xufVxuXG5cbmZ1bmN0aW9uIGZvcm1hdFByaW1pdGl2ZShjdHgsIHZhbHVlKSB7XG4gIGlmIChpc1VuZGVmaW5lZCh2YWx1ZSkpXG4gICAgcmV0dXJuIGN0eC5zdHlsaXplKCd1bmRlZmluZWQnLCAndW5kZWZpbmVkJyk7XG4gIGlmIChpc1N0cmluZyh2YWx1ZSkpIHtcbiAgICB2YXIgc2ltcGxlID0gJ1xcJycgKyBKU09OLnN0cmluZ2lmeSh2YWx1ZSkucmVwbGFjZSgvXlwifFwiJC9nLCAnJylcbiAgICAgICAgICAgICAgICAgICAgICAgICAgICAgICAgICAgICAgICAgICAgIC5yZXBsYWNlKC8nL2csIFwiXFxcXCdcIilcbiAgICAgICAgICAgICAgICAgICAgICAgICAgICAgICAgICAgICAgICAgICAgIC5yZXBsYWNlKC9cXFxcXCIvZywgJ1wiJykgKyAnXFwnJztcbiAgICByZXR1cm4gY3R4LnN0eWxpemUoc2ltcGxlLCAnc3RyaW5nJyk7XG4gIH1cbiAgaWYgKGlzTnVtYmVyKHZhbHVlKSlcbiAgICByZXR1cm4gY3R4LnN0eWxpemUoJycgKyB2YWx1ZSwgJ251bWJlcicpO1xuICBpZiAoaXNCb29sZWFuKHZhbHVlKSlcbiAgICByZXR1cm4gY3R4LnN0eWxpemUoJycgKyB2YWx1ZSwgJ2Jvb2xlYW4nKTtcbiAgLy8gRm9yIHNvbWUgcmVhc29uIHR5cGVvZiBudWxsIGlzIFwib2JqZWN0XCIsIHNvIHNwZWNpYWwgY2FzZSBoZXJlLlxuICBpZiAoaXNOdWxsKHZhbHVlKSlcbiAgICByZXR1cm4gY3R4LnN0eWxpemUoJ251bGwnLCAnbnVsbCcpO1xufVxuXG5cbmZ1bmN0aW9uIGZvcm1hdEVycm9yKHZhbHVlKSB7XG4gIHJldHVybiAnWycgKyBFcnJvci5wcm90b3R5cGUudG9TdHJpbmcuY2FsbCh2YWx1ZSkgKyAnXSc7XG59XG5cblxuZnVuY3Rpb24gZm9ybWF0QXJyYXkoY3R4LCB2YWx1ZSwgcmVjdXJzZVRpbWVzLCB2aXNpYmxlS2V5cywga2V5cykge1xuICB2YXIgb3V0cHV0ID0gW107XG4gIGZvciAodmFyIGkgPSAwLCBsID0gdmFsdWUubGVuZ3RoOyBpIDwgbDsgKytpKSB7XG4gICAgaWYgKGhhc093blByb3BlcnR5KHZhbHVlLCBTdHJpbmcoaSkpKSB7XG4gICAgICBvdXRwdXQucHVzaChmb3JtYXRQcm9wZXJ0eShjdHgsIHZhbHVlLCByZWN1cnNlVGltZXMsIHZpc2libGVLZXlzLFxuICAgICAgICAgIFN0cmluZyhpKSwgdHJ1ZSkpO1xuICAgIH0gZWxzZSB7XG4gICAgICBvdXRwdXQucHVzaCgnJyk7XG4gICAgfVxuICB9XG4gIGtleXMuZm9yRWFjaChmdW5jdGlvbihrZXkpIHtcbiAgICBpZiAoIWtleS5tYXRjaCgvXlxcZCskLykpIHtcbiAgICAgIG91dHB1dC5wdXNoKGZvcm1hdFByb3BlcnR5KGN0eCwgdmFsdWUsIHJlY3Vyc2VUaW1lcywgdmlzaWJsZUtleXMsXG4gICAgICAgICAga2V5LCB0cnVlKSk7XG4gICAgfVxuICB9KTtcbiAgcmV0dXJuIG91dHB1dDtcbn1cblxuXG5mdW5jdGlvbiBmb3JtYXRQcm9wZXJ0eShjdHgsIHZhbHVlLCByZWN1cnNlVGltZXMsIHZpc2libGVLZXlzLCBrZXksIGFycmF5KSB7XG4gIHZhciBuYW1lLCBzdHIsIGRlc2M7XG4gIGRlc2MgPSBPYmplY3QuZ2V0T3duUHJvcGVydHlEZXNjcmlwdG9yKHZhbHVlLCBrZXkpIHx8IHsgdmFsdWU6IHZhbHVlW2tleV0gfTtcbiAgaWYgKGRlc2MuZ2V0KSB7XG4gICAgaWYgKGRlc2Muc2V0KSB7XG4gICAgICBzdHIgPSBjdHguc3R5bGl6ZSgnW0dldHRlci9TZXR0ZXJdJywgJ3NwZWNpYWwnKTtcbiAgICB9IGVsc2Uge1xuICAgICAgc3RyID0gY3R4LnN0eWxpemUoJ1tHZXR0ZXJdJywgJ3NwZWNpYWwnKTtcbiAgICB9XG4gIH0gZWxzZSB7XG4gICAgaWYgKGRlc2Muc2V0KSB7XG4gICAgICBzdHIgPSBjdHguc3R5bGl6ZSgnW1NldHRlcl0nLCAnc3BlY2lhbCcpO1xuICAgIH1cbiAgfVxuICBpZiAoIWhhc093blByb3BlcnR5KHZpc2libGVLZXlzLCBrZXkpKSB7XG4gICAgbmFtZSA9ICdbJyArIGtleSArICddJztcbiAgfVxuICBpZiAoIXN0cikge1xuICAgIGlmIChjdHguc2Vlbi5pbmRleE9mKGRlc2MudmFsdWUpIDwgMCkge1xuICAgICAgaWYgKGlzTnVsbChyZWN1cnNlVGltZXMpKSB7XG4gICAgICAgIHN0ciA9IGZvcm1hdFZhbHVlKGN0eCwgZGVzYy52YWx1ZSwgbnVsbCk7XG4gICAgICB9IGVsc2Uge1xuICAgICAgICBzdHIgPSBmb3JtYXRWYWx1ZShjdHgsIGRlc2MudmFsdWUsIHJlY3Vyc2VUaW1lcyAtIDEpO1xuICAgICAgfVxuICAgICAgaWYgKHN0ci5pbmRleE9mKCdcXG4nKSA+IC0xKSB7XG4gICAgICAgIGlmIChhcnJheSkge1xuICAgICAgICAgIHN0ciA9IHN0ci5zcGxpdCgnXFxuJykubWFwKGZ1bmN0aW9uKGxpbmUpIHtcbiAgICAgICAgICAgIHJldHVybiAnICAnICsgbGluZTtcbiAgICAgICAgICB9KS5qb2luKCdcXG4nKS5zdWJzdHIoMik7XG4gICAgICAgIH0gZWxzZSB7XG4gICAgICAgICAgc3RyID0gJ1xcbicgKyBzdHIuc3BsaXQoJ1xcbicpLm1hcChmdW5jdGlvbihsaW5lKSB7XG4gICAgICAgICAgICByZXR1cm4gJyAgICcgKyBsaW5lO1xuICAgICAgICAgIH0pLmpvaW4oJ1xcbicpO1xuICAgICAgICB9XG4gICAgICB9XG4gICAgfSBlbHNlIHtcbiAgICAgIHN0ciA9IGN0eC5zdHlsaXplKCdbQ2lyY3VsYXJdJywgJ3NwZWNpYWwnKTtcbiAgICB9XG4gIH1cbiAgaWYgKGlzVW5kZWZpbmVkKG5hbWUpKSB7XG4gICAgaWYgKGFycmF5ICYmIGtleS5tYXRjaCgvXlxcZCskLykpIHtcbiAgICAgIHJldHVybiBzdHI7XG4gICAgfVxuICAgIG5hbWUgPSBKU09OLnN0cmluZ2lmeSgnJyArIGtleSk7XG4gICAgaWYgKG5hbWUubWF0Y2goL15cIihbYS16QS1aX11bYS16QS1aXzAtOV0qKVwiJC8pKSB7XG4gICAgICBuYW1lID0gbmFtZS5zdWJzdHIoMSwgbmFtZS5sZW5ndGggLSAyKTtcbiAgICAgIG5hbWUgPSBjdHguc3R5bGl6ZShuYW1lLCAnbmFtZScpO1xuICAgIH0gZWxzZSB7XG4gICAgICBuYW1lID0gbmFtZS5yZXBsYWNlKC8nL2csIFwiXFxcXCdcIilcbiAgICAgICAgICAgICAgICAgLnJlcGxhY2UoL1xcXFxcIi9nLCAnXCInKVxuICAgICAgICAgICAgICAgICAucmVwbGFjZSgvKF5cInxcIiQpL2csIFwiJ1wiKTtcbiAgICAgIG5hbWUgPSBjdHguc3R5bGl6ZShuYW1lLCAnc3RyaW5nJyk7XG4gICAgfVxuICB9XG5cbiAgcmV0dXJuIG5hbWUgKyAnOiAnICsgc3RyO1xufVxuXG5cbmZ1bmN0aW9uIHJlZHVjZVRvU2luZ2xlU3RyaW5nKG91dHB1dCwgYmFzZSwgYnJhY2VzKSB7XG4gIHZhciBudW1MaW5lc0VzdCA9IDA7XG4gIHZhciBsZW5ndGggPSBvdXRwdXQucmVkdWNlKGZ1bmN0aW9uKHByZXYsIGN1cikge1xuICAgIG51bUxpbmVzRXN0Kys7XG4gICAgaWYgKGN1ci5pbmRleE9mKCdcXG4nKSA+PSAwKSBudW1MaW5lc0VzdCsrO1xuICAgIHJldHVybiBwcmV2ICsgY3VyLnJlcGxhY2UoL1xcdTAwMWJcXFtcXGRcXGQ/bS9nLCAnJykubGVuZ3RoICsgMTtcbiAgfSwgMCk7XG5cbiAgaWYgKGxlbmd0aCA+IDYwKSB7XG4gICAgcmV0dXJuIGJyYWNlc1swXSArXG4gICAgICAgICAgIChiYXNlID09PSAnJyA/ICcnIDogYmFzZSArICdcXG4gJykgK1xuICAgICAgICAgICAnICcgK1xuICAgICAgICAgICBvdXRwdXQuam9pbignLFxcbiAgJykgK1xuICAgICAgICAgICAnICcgK1xuICAgICAgICAgICBicmFjZXNbMV07XG4gIH1cblxuICByZXR1cm4gYnJhY2VzWzBdICsgYmFzZSArICcgJyArIG91dHB1dC5qb2luKCcsICcpICsgJyAnICsgYnJhY2VzWzFdO1xufVxuXG5cbi8vIE5PVEU6IFRoZXNlIHR5cGUgY2hlY2tpbmcgZnVuY3Rpb25zIGludGVudGlvbmFsbHkgZG9uJ3QgdXNlIGBpbnN0YW5jZW9mYFxuLy8gYmVjYXVzZSBpdCBpcyBmcmFnaWxlIGFuZCBjYW4gYmUgZWFzaWx5IGZha2VkIHdpdGggYE9iamVjdC5jcmVhdGUoKWAuXG5mdW5jdGlvbiBpc0FycmF5KGFyKSB7XG4gIHJldHVybiBBcnJheS5pc0FycmF5KGFyKTtcbn1cbmV4cG9ydHMuaXNBcnJheSA9IGlzQXJyYXk7XG5cbmZ1bmN0aW9uIGlzQm9vbGVhbihhcmcpIHtcbiAgcmV0dXJuIHR5cGVvZiBhcmcgPT09ICdib29sZWFuJztcbn1cbmV4cG9ydHMuaXNCb29sZWFuID0gaXNCb29sZWFuO1xuXG5mdW5jdGlvbiBpc051bGwoYXJnKSB7XG4gIHJldHVybiBhcmcgPT09IG51bGw7XG59XG5leHBvcnRzLmlzTnVsbCA9IGlzTnVsbDtcblxuZnVuY3Rpb24gaXNOdWxsT3JVbmRlZmluZWQoYXJnKSB7XG4gIHJldHVybiBhcmcgPT0gbnVsbDtcbn1cbmV4cG9ydHMuaXNOdWxsT3JVbmRlZmluZWQgPSBpc051bGxPclVuZGVmaW5lZDtcblxuZnVuY3Rpb24gaXNOdW1iZXIoYXJnKSB7XG4gIHJldHVybiB0eXBlb2YgYXJnID09PSAnbnVtYmVyJztcbn1cbmV4cG9ydHMuaXNOdW1iZXIgPSBpc051bWJlcjtcblxuZnVuY3Rpb24gaXNTdHJpbmcoYXJnKSB7XG4gIHJldHVybiB0eXBlb2YgYXJnID09PSAnc3RyaW5nJztcbn1cbmV4cG9ydHMuaXNTdHJpbmcgPSBpc1N0cmluZztcblxuZnVuY3Rpb24gaXNTeW1ib2woYXJnKSB7XG4gIHJldHVybiB0eXBlb2YgYXJnID09PSAnc3ltYm9sJztcbn1cbmV4cG9ydHMuaXNTeW1ib2wgPSBpc1N5bWJvbDtcblxuZnVuY3Rpb24gaXNVbmRlZmluZWQoYXJnKSB7XG4gIHJldHVybiBhcmcgPT09IHZvaWQgMDtcbn1cbmV4cG9ydHMuaXNVbmRlZmluZWQgPSBpc1VuZGVmaW5lZDtcblxuZnVuY3Rpb24gaXNSZWdFeHAocmUpIHtcbiAgcmV0dXJuIGlzT2JqZWN0KHJlKSAmJiBvYmplY3RUb1N0cmluZyhyZSkgPT09ICdbb2JqZWN0IFJlZ0V4cF0nO1xufVxuZXhwb3J0cy5pc1JlZ0V4cCA9IGlzUmVnRXhwO1xuXG5mdW5jdGlvbiBpc09iamVjdChhcmcpIHtcbiAgcmV0dXJuIHR5cGVvZiBhcmcgPT09ICdvYmplY3QnICYmIGFyZyAhPT0gbnVsbDtcbn1cbmV4cG9ydHMuaXNPYmplY3QgPSBpc09iamVjdDtcblxuZnVuY3Rpb24gaXNEYXRlKGQpIHtcbiAgcmV0dXJuIGlzT2JqZWN0KGQpICYmIG9iamVjdFRvU3RyaW5nKGQpID09PSAnW29iamVjdCBEYXRlXSc7XG59XG5leHBvcnRzLmlzRGF0ZSA9IGlzRGF0ZTtcblxuZnVuY3Rpb24gaXNFcnJvcihlKSB7XG4gIHJldHVybiBpc09iamVjdChlKSAmJlxuICAgICAgKG9iamVjdFRvU3RyaW5nKGUpID09PSAnW29iamVjdCBFcnJvcl0nIHx8IGUgaW5zdGFuY2VvZiBFcnJvcik7XG59XG5leHBvcnRzLmlzRXJyb3IgPSBpc0Vycm9yO1xuXG5mdW5jdGlvbiBpc0Z1bmN0aW9uKGFyZykge1xuICByZXR1cm4gdHlwZW9mIGFyZyA9PT0gJ2Z1bmN0aW9uJztcbn1cbmV4cG9ydHMuaXNGdW5jdGlvbiA9IGlzRnVuY3Rpb247XG5cbmZ1bmN0aW9uIGlzUHJpbWl0aXZlKGFyZykge1xuICByZXR1cm4gYXJnID09PSBudWxsIHx8XG4gICAgICAgICB0eXBlb2YgYXJnID09PSAnYm9vbGVhbicgfHxcbiAgICAgICAgIHR5cGVvZiBhcmcgPT09ICdudW1iZXInIHx8XG4gICAgICAgICB0eXBlb2YgYXJnID09PSAnc3RyaW5nJyB8fFxuICAgICAgICAgdHlwZW9mIGFyZyA9PT0gJ3N5bWJvbCcgfHwgIC8vIEVTNiBzeW1ib2xcbiAgICAgICAgIHR5cGVvZiBhcmcgPT09ICd1bmRlZmluZWQnO1xufVxuZXhwb3J0cy5pc1ByaW1pdGl2ZSA9IGlzUHJpbWl0aXZlO1xuXG5leHBvcnRzLmlzQnVmZmVyID0gcmVxdWlyZSgnLi9zdXBwb3J0L2lzQnVmZmVyJyk7XG5cbmZ1bmN0aW9uIG9iamVjdFRvU3RyaW5nKG8pIHtcbiAgcmV0dXJuIE9iamVjdC5wcm90b3R5cGUudG9TdHJpbmcuY2FsbChvKTtcbn1cblxuXG5mdW5jdGlvbiBwYWQobikge1xuICByZXR1cm4gbiA8IDEwID8gJzAnICsgbi50b1N0cmluZygxMCkgOiBuLnRvU3RyaW5nKDEwKTtcbn1cblxuXG52YXIgbW9udGhzID0gWydKYW4nLCAnRmViJywgJ01hcicsICdBcHInLCAnTWF5JywgJ0p1bicsICdKdWwnLCAnQXVnJywgJ1NlcCcsXG4gICAgICAgICAgICAgICdPY3QnLCAnTm92JywgJ0RlYyddO1xuXG4vLyAyNiBGZWIgMTY6MTk6MzRcbmZ1bmN0aW9uIHRpbWVzdGFtcCgpIHtcbiAgdmFyIGQgPSBuZXcgRGF0ZSgpO1xuICB2YXIgdGltZSA9IFtwYWQoZC5nZXRIb3VycygpKSxcbiAgICAgICAgICAgICAgcGFkKGQuZ2V0TWludXRlcygpKSxcbiAgICAgICAgICAgICAgcGFkKGQuZ2V0U2Vjb25kcygpKV0uam9pbignOicpO1xuICByZXR1cm4gW2QuZ2V0RGF0ZSgpLCBtb250aHNbZC5nZXRNb250aCgpXSwgdGltZV0uam9pbignICcpO1xufVxuXG5cbi8vIGxvZyBpcyBqdXN0IGEgdGhpbiB3cmFwcGVyIHRvIGNvbnNvbGUubG9nIHRoYXQgcHJlcGVuZHMgYSB0aW1lc3RhbXBcbmV4cG9ydHMubG9nID0gZnVuY3Rpb24oKSB7XG4gIGNvbnNvbGUubG9nKCclcyAtICVzJywgdGltZXN0YW1wKCksIGV4cG9ydHMuZm9ybWF0LmFwcGx5KGV4cG9ydHMsIGFyZ3VtZW50cykpO1xufTtcblxuXG4vKipcbiAqIEluaGVyaXQgdGhlIHByb3RvdHlwZSBtZXRob2RzIGZyb20gb25lIGNvbnN0cnVjdG9yIGludG8gYW5vdGhlci5cbiAqXG4gKiBUaGUgRnVuY3Rpb24ucHJvdG90eXBlLmluaGVyaXRzIGZyb20gbGFuZy5qcyByZXdyaXR0ZW4gYXMgYSBzdGFuZGFsb25lXG4gKiBmdW5jdGlvbiAobm90IG9uIEZ1bmN0aW9uLnByb3RvdHlwZSkuIE5PVEU6IElmIHRoaXMgZmlsZSBpcyB0byBiZSBsb2FkZWRcbiAqIGR1cmluZyBib290c3RyYXBwaW5nIHRoaXMgZnVuY3Rpb24gbmVlZHMgdG8gYmUgcmV3cml0dGVuIHVzaW5nIHNvbWUgbmF0aXZlXG4gKiBmdW5jdGlvbnMgYXMgcHJvdG90eXBlIHNldHVwIHVzaW5nIG5vcm1hbCBKYXZhU2NyaXB0IGRvZXMgbm90IHdvcmsgYXNcbiAqIGV4cGVjdGVkIGR1cmluZyBib290c3RyYXBwaW5nIChzZWUgbWlycm9yLmpzIGluIHIxMTQ5MDMpLlxuICpcbiAqIEBwYXJhbSB7ZnVuY3Rpb259IGN0b3IgQ29uc3RydWN0b3IgZnVuY3Rpb24gd2hpY2ggbmVlZHMgdG8gaW5oZXJpdCB0aGVcbiAqICAgICBwcm90b3R5cGUuXG4gKiBAcGFyYW0ge2Z1bmN0aW9ufSBzdXBlckN0b3IgQ29uc3RydWN0b3IgZnVuY3Rpb24gdG8gaW5oZXJpdCBwcm90b3R5cGUgZnJvbS5cbiAqL1xuZXhwb3J0cy5pbmhlcml0cyA9IHJlcXVpcmUoJ2luaGVyaXRzJyk7XG5cbmV4cG9ydHMuX2V4dGVuZCA9IGZ1bmN0aW9uKG9yaWdpbiwgYWRkKSB7XG4gIC8vIERvbid0IGRvIGFueXRoaW5nIGlmIGFkZCBpc24ndCBhbiBvYmplY3RcbiAgaWYgKCFhZGQgfHwgIWlzT2JqZWN0KGFkZCkpIHJldHVybiBvcmlnaW47XG5cbiAgdmFyIGtleXMgPSBPYmplY3Qua2V5cyhhZGQpO1xuICB2YXIgaSA9IGtleXMubGVuZ3RoO1xuICB3aGlsZSAoaS0tKSB7XG4gICAgb3JpZ2luW2tleXNbaV1dID0gYWRkW2tleXNbaV1dO1xuICB9XG4gIHJldHVybiBvcmlnaW47XG59O1xuXG5mdW5jdGlvbiBoYXNPd25Qcm9wZXJ0eShvYmosIHByb3ApIHtcbiAgcmV0dXJuIE9iamVjdC5wcm90b3R5cGUuaGFzT3duUHJvcGVydHkuY2FsbChvYmosIHByb3ApO1xufVxuXG5cblxuLy8vLy8vLy8vLy8vLy8vLy8vXG4vLyBXRUJQQUNLIEZPT1RFUlxuLy8gL1VzZXJzL29tYXJyZWlzcy93cC9WVlYvd3d3L3dvcmRwcmVzcy1kZWZhdWx0L3B1YmxpY19odG1sL3dwLWNvbnRlbnQvcGx1Z2lucy93b3JkcHJlc3Mtc2VvL25vZGVfbW9kdWxlcy91dGlsL3V0aWwuanNcbi8vIG1vZHVsZSBpZCA9IDE3OFxuLy8gbW9kdWxlIGNodW5rcyA9IDAgNCAxMCJdLCJtYXBwaW5ncyI6IkFBQUE7QUFDQTtBQUNBO0FBQ0E7QUFDQTtBQUNBO0FBQ0E7QUFDQTtBQUNBO0FBQ0E7QUFDQTtBQUNBO0FBQ0E7QUFDQTtBQUNBO0FBQ0E7QUFDQTtBQUNBO0FBQ0E7QUFDQTtBQUNBO0FBQ0E7QUFDQTtBQUNBO0FBQ0E7QUFDQTtBQUNBO0FBQ0E7QUFDQTtBQUNBO0FBQ0E7QUFDQTtBQUNBO0FBQ0E7QUFDQTtBQUNBO0FBQ0E7QUFDQTtBQUNBO0FBQ0E7QUFDQTtBQUNBO0FBQ0E7QUFDQTtBQUNBO0FBQ0E7QUFDQTtBQUNBO0FBQ0E7QUFDQTtBQUNBO0FBQ0E7QUFDQTtBQUNBO0FBQ0E7QUFDQTtBQUNBO0FBQ0E7QUFDQTtBQUNBO0FBQ0E7QUFDQTtBQUNBO0FBQ0E7QUFDQTtBQUNBO0FBQ0E7QUFDQTtBQUNBO0FBQ0E7QUFDQTtBQUNBO0FBQ0E7QUFDQTtBQUNBO0FBQ0E7QUFDQTtBQUNBO0FBQ0E7QUFDQTtBQUNBO0FBQ0E7QUFDQTtBQUNBO0FBQ0E7QUFDQTtBQUNBO0FBQ0E7QUFDQTtBQUNBO0FBQ0E7QUFDQTtBQUNBO0FBQ0E7QUFDQTtBQUNBO0FBQ0E7QUFDQTtBQUNBO0FBQ0E7QUFDQTtBQUNBO0FBQ0E7QUFDQTtBQUNBO0FBQ0E7QUFDQTtBQUNBO0FBQ0E7QUFDQTtBQUNBO0FBQ0E7QUFDQTtBQUNBO0FBQ0E7QUFDQTtBQUNBO0FBQ0E7QUFDQTtBQUNBO0FBQ0E7QUFDQTtBQUNBO0FBQ0E7QUFDQTtBQUNBO0FBQ0E7QUFDQTtBQUNBO0FBQ0E7QUFDQTtBQUNBO0FBQ0E7QUFDQTtBQUNBO0FBQ0E7QUFDQTtBQUNBO0FBQ0E7QUFDQTtBQUNBO0FBQ0E7QUFDQTtBQUNBO0FBQ0E7QUFDQTtBQUNBO0FBQ0E7QUFDQTtBQUNBO0FBQ0E7QUFDQTtBQUNBO0FBQ0E7QUFDQTtBQUNBO0FBQ0E7QUFDQTtBQUNBO0FBQ0E7QUFDQTtBQUNBO0FBQ0E7QUFDQTtBQUNBO0FBQ0E7QUFDQTtBQUNBO0FBQ0E7QUFDQTtBQUNBO0FBQ0E7QUFDQTtBQUNBO0FBQ0E7QUFDQTtBQUNBO0FBQ0E7QUFDQTtBQUNBO0FBQ0E7QUFDQTtBQUNBO0FBQ0E7QUFDQTtBQUNBO0FBQ0E7QUFDQTtBQUNBO0FBQ0E7QUFDQTtBQUNBO0FBQ0E7QUFDQTtBQUNBO0FBQ0E7QUFDQTtBQUNBO0FBQ0E7QUFDQTtBQUNBO0FBQ0E7QUFDQTtBQUNBO0FBQ0E7QUFDQTtBQUNBO0FBQ0E7QUFDQTtBQUNBO0FBQ0E7QUFDQTtBQUNBO0FBQ0E7QUFDQTtBQUNBO0FBQ0E7QUFDQTtBQUNBO0FBQ0E7QUFDQTtBQUNBO0FBQ0E7QUFDQTtBQUNBO0FBQ0E7QUFDQTtBQUNBO0FBQ0E7QUFDQTtBQUNBO0FBQ0E7QUFDQTtBQUNBO0FBQ0E7QUFDQTtBQUNBO0FBQ0E7QUFDQTtBQUNBO0FBQ0E7QUFDQTtBQUNBO0FBQ0E7QUFDQTtBQUNBO0FBQ0E7QUFDQTtBQUNBO0FBQ0E7QUFDQTtBQUNBO0FBQ0E7QUFDQTtBQUNBO0FBQ0E7QUFDQTtBQUNBO0FBQ0E7QUFDQTtBQUNBO0FBQ0E7QUFDQTtBQUNBO0FBQ0E7QUFDQTtBQUNBO0FBQ0E7QUFDQTtBQUNBO0FBQ0E7QUFDQTtBQUNBO0FBQ0E7QUFDQTtBQUNBO0FBQ0E7QUFDQTtBQUNBO0FBQ0E7QUFDQTtBQUNBO0FBQ0E7QUFDQTtBQUNBO0FBQ0E7QUFDQTtBQUNBO0FBQ0E7QUFDQTtBQUNBO0FBQ0E7QUFDQTtBQUNBO0FBQ0E7QUFDQTtBQUNBO0FBQ0E7QUFDQTtBQUNBO0FBQ0E7QUFDQTtBQUNBO0FBQ0E7QUFDQTtBQUNBO0FBQ0E7QUFDQTtBQUNBO0FBQ0E7QUFDQTtBQUNBO0FBQ0E7QUFDQTtBQUNBO0FBQ0E7QUFDQTtBQUNBO0FBQ0E7QUFDQTtBQUNBO0FBQ0E7QUFDQTtBQUNBO0FBQ0E7QUFDQTtBQUNBO0FBQ0E7QUFDQTtBQUNBO0FBQ0E7QUFDQTtBQUNBO0FBQ0E7QUFDQTtBQUNBO0FBQ0E7QUFDQTtBQUNBO0FBQ0E7QUFDQTtBQUNBO0FBQ0E7QUFDQTtBQUNBO0FBQ0E7QUFDQTtBQUNBO0FBQ0E7QUFDQTtBQUNBO0FBQ0E7QUFDQTtBQUNBO0FBQ0E7QUFDQTtBQUNBO0FBQ0E7QUFDQTtBQUNBO0FBQ0E7QUFDQTtBQUNBO0FBQ0E7QUFDQTtBQUNBO0FBQ0E7QUFDQTtBQUNBO0FBQ0E7QUFDQTtBQUNBO0FBQ0E7QUFDQTtBQUNBO0FBQ0E7QUFDQTtBQUNBO0FBQ0E7QUFDQTtBQUNBO0FBQ0E7QUFDQTtBQUNBO0FBQ0E7QUFDQTtBQUNBO0FBQ0E7QUFDQTtBQUNBO0FBQ0E7QUFDQTtBQUNBO0FBQ0E7QUFDQTtBQUNBO0FBQ0E7QUFDQTtBQUNBO0FBQ0E7QUFDQTtBQUNBO0FBQ0E7QUFDQTtBQUNBO0FBQ0E7QUFDQTtBQUNBO0FBQ0E7QUFDQTtBQUNBO0FBQ0E7QUFDQTtBQUNBO0FBQ0E7QUFDQTtBQUNBO0FBQ0E7QUFDQTtBQUNBO0FBQ0E7QUFDQTtBQUNBO0FBQ0E7QUFDQTtBQUNBO0FBQ0E7QUFDQTtBQUNBO0FBQ0E7QUFDQTtBQUNBO0FBQ0E7QUFDQTtBQUNBO0FBQ0E7QUFDQTtBQUNBO0FBQ0E7QUFDQTtBQUNBO0FBQ0E7QUFDQTtBQUNBO0FBQ0E7QUFDQTtBQUNBO0FBQ0E7QUFDQTtBQUNBO0FBQ0E7QUFDQTtBQUNBO0FBQ0E7QUFDQTtBQUNBO0FBQ0E7QUFDQTtBQUNBO0FBQ0E7QUFDQTtBQUNBO0FBQ0E7QUFDQTtBQUNBO0FBQ0E7QUFDQTtBQUNBO0FBQ0E7QUFDQTtBQUNBO0FBQ0E7QUFDQTtBQUNBO0FBQ0E7QUFDQTtBQUNBO0FBQ0E7QUFDQTtBQUNBO0FBQ0E7QUFDQTtBQUNBO0FBQ0E7QUFDQTtBQUNBO0FBQ0E7QUFDQTtBQUNBO0FBQ0E7QUFDQTtBQUNBO0FBQ0E7QUFDQTtBQUNBO0FBQ0E7QUFDQTtBQUNBO0FBQ0E7QUFDQTtBQUNBO0FBQ0E7QUFDQTtBQUNBO0FBQ0E7QUFDQTtBQUNBO0FBQ0E7QUFDQTtBQUNBO0FBQ0E7QUFDQTtBQUNBO0FBQ0E7QUFDQTtBQUNBO0FBQ0E7QUFDQTtBQUNBO0FBQ0E7QUFDQTtBQUNBO0FBQ0E7QUFDQTtBQUNBO0FBQ0E7QUFDQTtBQUNBO0FBQ0E7QUFDQTtBQUNBO0FBQ0E7QUFDQTtBQUNBO0FBQ0E7QUFDQTtBQUNBO0FBQ0E7QUFDQTtBQUNBO0FBQ0E7QUFDQTtBQUNBO0FBQ0E7QUFDQTtBQUNBO0FBQ0E7QUFDQTtBQUNBO0FBQ0E7QUFDQTtBQUNBO0FBQ0E7QUFDQTtBQUNBO0FBQ0E7QUFDQTtBQUNBO0FBQ0E7QUFDQTtBQUNBO0FBQ0E7QUFDQTtBQUNBO0FBQ0E7QUFDQTtBQUNBO0FBQ0E7QUFDQTtBQUNBO0FBQ0E7QUFDQTtBQUNBO0FBQ0E7QUFDQTtBQUNBO0FBQ0E7QUFDQTtBQUNBO0FBQ0E7QUFDQTtBQUNBO0FBQ0E7QUFDQTtBQUNBO0FBQ0E7O0EiLCJzb3VyY2VSb290IjoiIn0=\n//# sourceURL=webpack-internal:///178\n");
-
-/***/ }),
-
-/***/ 2080:
-/***/ (function(module, exports, __webpack_require__) {
-
-"use strict";
-eval("\n\n__webpack_require__(95);\n\nvar _yoastseo = __webpack_require__(172);\n\nvar Jed = __webpack_require__(161); /* global wpseoAdminL10n */\n/* global ajaxurl */\n/* global require */\n\nvar TaxonomyAssessor = __webpack_require__(1265);\nvar isUndefined = __webpack_require__(60);\n\n(function ($) {\n\tvar i18n = new Jed({\n\t\tdomain: \"js-text-analysis\",\n\t\tlocale_data: {\n\t\t\t\"js-text-analysis\": {\n\t\t\t\t\"\": {}\n\t\t\t}\n\t\t}\n\t});\n\n\t/**\n  * Constructs the recalculate score.\n  *\n  * @param {int} totalCount The total amount of items to calculate.\n  *\n  * @constructor\n  */\n\tvar YoastRecalculateScore = function YoastRecalculateScore(totalCount) {\n\t\t// Sets the total count\n\t\tthis.totalCount = totalCount;\n\t\tthis.oncomplete = false;\n\n\t\tthis.setupAssessors();\n\n\t\t$(\"#wpseo_count_total\").html(totalCount);\n\n\t\tjQuery(\"#wpseo_progressbar\").progressbar({ value: 0 });\n\t};\n\n\t/**\n  * Sets up the Assessors needed for the recalculation.\n  *\n  * @returns {void}\n  */\n\tYoastRecalculateScore.prototype.setupAssessors = function () {\n\t\tvar postAssessor = new _yoastseo.SEOAssessor(i18n);\n\t\tvar taxonomyAssessor = new TaxonomyAssessor(i18n);\n\n\t\tthis.validAssessors = {\n\t\t\tpost: postAssessor,\n\t\t\tterm: taxonomyAssessor\n\t\t};\n\t};\n\n\t/**\n  * Starts the recalculation\n  *\n  * @param {int} itemsToFetch     The amount of items to fetch.\n  * @param {string} fetchType      The fetch type.\n  * @param {string} idField        The ID field to extract from each item.\n  * @param {Function|bool} callback Callback when calculating has been completed.\n  *\n  * @returns {void}\n  */\n\tYoastRecalculateScore.prototype.start = function (itemsToFetch, fetchType, idField, callback) {\n\t\tif (!this.validAssessors.hasOwnProperty(fetchType)) {\n\t\t\tthrow new Error(\"Unknown fetch type of \" + fetchType + \" given.\");\n\t\t}\n\n\t\tthis.fetchType = fetchType;\n\t\tthis.itemsToFetch = itemsToFetch;\n\t\tthis.idField = idField;\n\t\tthis.oncomplete = callback;\n\n\t\tthis.assessor = this.validAssessors[fetchType];\n\n\t\tthis.getItemsToRecalculate(1);\n\t};\n\n\t/**\n  * Updates the progressbar\n  *\n  * @param {int} totalPosts Total amount of posts.\n  *\n  * @returns {void}\n  */\n\tYoastRecalculateScore.prototype.updateProgressBar = function (totalPosts) {\n\t\tvar currentValue = jQuery(\"#wpseo_count\").text();\n\t\tvar newValue = parseInt(currentValue, 10) + totalPosts;\n\t\tvar newWidth = newValue * (100 / this.totalCount);\n\n\t\tjQuery(\"#wpseo_progressbar\").progressbar(\"value\", newWidth);\n\n\t\tthis.updateCountElement(newValue);\n\t};\n\n\t/**\n  * Updates the element with the new count value\n  *\n  * @param {int} newValue The new value for count element.\n  *\n  * @returns {void}\n  */\n\tYoastRecalculateScore.prototype.updateCountElement = function (newValue) {\n\t\tjQuery(\"#wpseo_count\").html(newValue);\n\t};\n\n\t/**\n  * Calculate the scores\n  *\n  * @param {int}   totalItems Total amount of items.\n  * @param {array} items       The items to calculate the score for.\n  *\n  * @returns {array} The calculated scores\n  */\n\tYoastRecalculateScore.prototype.calculateScores = function (totalItems, items) {\n\t\tvar scores = [];\n\t\tfor (var i = 0; i < totalItems; i++) {\n\t\t\tscores.push(this.getScore(items[i]));\n\t\t}\n\n\t\treturn scores;\n\t};\n\n\t/**\n  * Returns the score\n  *\n  * @param {json} item Item to get te score for.\n  *\n  * @returns {{item_id: int, score}} Object with score for item.\n  */\n\tYoastRecalculateScore.prototype.getScore = function (item) {\n\t\treturn {\n\t\t\titem_id: this.getItemID(item),\n\t\t\ttaxonomy: item.taxonomy ? item.taxonomy : \"\",\n\t\t\tscore: this.calculateItemScore(item)\n\t\t};\n\t};\n\n\t/**\n  * Returns the item id\n  *\n  * @param {json} item Item to get the id from.\n  *\n  * @returns {int} The id from the item.\n  */\n\tYoastRecalculateScore.prototype.getItemID = function (item) {\n\t\tthis.itemsToFetch--;\n\n\t\treturn item[this.idField];\n\t};\n\n\t/**\n  * Pass the post to the analyzer to calculates it's core\n  *\n  * @param {Object} item Item to calculate the score for.\n  *\n  * @returns {void}\n  */\n\tYoastRecalculateScore.prototype.calculateItemScore = function (item) {\n\t\tvar tempPaper = new _yoastseo.Paper(item.text, {\n\t\t\tkeyword: item.keyword,\n\t\t\turl: item.url,\n\t\t\tlocale: wpseoAdminL10n.contentLocale,\n\t\t\tdescription: item.meta,\n\t\t\ttitle: item.pageTitle\n\t\t});\n\n\t\tvar tempAssessor = this.assessor;\n\n\t\ttempAssessor.assess(tempPaper);\n\n\t\treturn tempAssessor.calculateOverallScore();\n\t};\n\n\t/**\n  * Parse the response given by request in getItemsToRecalculate.\n  *\n  * @param {Object} response Response to parse.\n  *\n  * @returns {void}\n  */\n\tYoastRecalculateScore.prototype.parseResponse = function (response) {\n\t\tif (response !== \"\" && response !== null) {\n\t\t\tif (!isUndefined(response.total_items)) {\n\t\t\t\tvar scores = this.calculateScores(response.total_items, response.items);\n\n\t\t\t\tthis.sendScores(scores);\n\n\t\t\t\tthis.updateProgressBar(response.total_items);\n\t\t\t}\n\n\t\t\tif (isUndefined(response.next_page)) {\n\t\t\t\tthis.onCompleteRequest();\n\t\t\t} else {\n\t\t\t\tthis.getItemsToRecalculate(response.next_page);\n\t\t\t}\n\n\t\t\treturn true;\n\t\t}\n\n\t\tthis.onCompleteRequest();\n\t};\n\n\t/**\n  * Run the oncomplete method when the process is done..\n  *\n  * @returns {void}\n  */\n\tYoastRecalculateScore.prototype.onCompleteRequest = function () {\n\t\t// When there is nothing to do.\n\t\tif (this.oncomplete !== false) {\n\t\t\tthis.oncomplete();\n\t\t\tthis.oncomplete = false;\n\t\t}\n\t};\n\n\t/**\n  * Sends the scores to the backend\n  *\n  * @param {array} scores Scores to send.\n  *\n  * @returns {void}\n  */\n\tYoastRecalculateScore.prototype.sendScores = function (scores) {\n\t\tjQuery.post(ajaxurl, {\n\t\t\taction: \"wpseo_update_score\",\n\t\t\tnonce: jQuery(\"#wpseo_recalculate_nonce\").val(),\n\t\t\tscores: scores,\n\t\t\ttype: this.fetchType\n\t\t});\n\t};\n\n\t/**\n  * Get the posts which have to be recalculated.\n  *\n  * @param {int} currentPage The current page.\n  *\n  * @returns {void}\n  */\n\tYoastRecalculateScore.prototype.getItemsToRecalculate = function (currentPage) {\n\t\tjQuery.post(ajaxurl, {\n\t\t\taction: \"wpseo_recalculate_scores\",\n\t\t\tnonce: jQuery(\"#wpseo_recalculate_nonce\").val(),\n\t\t\tpaged: currentPage,\n\t\t\ttype: this.fetchType\n\t\t}, this.parseResponse.bind(this), \"json\");\n\t};\n\n\t/**\n  * Starting the recalculation process\n  *\n  * @param {object} response The response.\n  *\n  * @returns {void}\n  */\n\tfunction startRecalculate(response) {\n\t\tvar PostsToFetch = parseInt(response.posts, 10);\n\t\tvar TermsToFetch = parseInt(response.terms, 10);\n\n\t\tvar RecalculateScore = new YoastRecalculateScore(PostsToFetch + TermsToFetch);\n\n\t\tRecalculateScore.start(PostsToFetch, \"post\", \"post_id\", function () {\n\t\t\tRecalculateScore.start(TermsToFetch, \"term\", \"term_id\", false);\n\t\t});\n\t}\n\n\t/**\n  * Initializes the event handler for the recalculate button.\n  *\n  * @returns {void}\n  */\n\tfunction init() {\n\t\tvar recalculateLink = jQuery(\"#wpseo_recalculate_link\");\n\n\t\tif (!isUndefined(recalculateLink)) {\n\t\t\trecalculateLink.click(function () {\n\t\t\t\t// Reset the count element and the progressbar\n\t\t\t\tjQuery(\"#wpseo_count\").text(0);\n\n\t\t\t\t$.post(ajaxurl, {\n\t\t\t\t\taction: \"wpseo_recalculate_total\",\n\t\t\t\t\tnonce: jQuery(\"#wpseo_recalculate_nonce\").val()\n\t\t\t\t}, startRecalculate, \"json\");\n\t\t\t});\n\n\t\t\tif (recalculateLink.data(\"open\")) {\n\t\t\t\trecalculateLink.trigger(\"click\");\n\t\t\t}\n\t\t}\n\t}\n\n\t$(init);\n})(jQuery);//# sourceURL=[module]\n//# sourceMappingURL=data:application/json;charset=utf-8;base64,eyJ2ZXJzaW9uIjozLCJmaWxlIjoiMjA4MC5qcyIsInNvdXJjZXMiOlsid2VicGFjazovLy9qcy9zcmMvd3Atc2VvLXJlY2FsY3VsYXRlLmpzP2NiYTUiXSwic291cmNlc0NvbnRlbnQiOlsiLyogZ2xvYmFsIHdwc2VvQWRtaW5MMTBuICovXG4vKiBnbG9iYWwgYWpheHVybCAqL1xuLyogZ2xvYmFsIHJlcXVpcmUgKi9cblxuaW1wb3J0IFwiLi9oZWxwZXJzL2JhYmVsLXBvbHlmaWxsXCI7XG5cbnZhciBKZWQgPSByZXF1aXJlKCBcImplZFwiICk7XG5cbmltcG9ydCB7XG5cdFBhcGVyLFxuXHRTRU9Bc3Nlc3Nvcixcbn0gZnJvbSBcInlvYXN0c2VvXCI7XG5cbnZhciBUYXhvbm9teUFzc2Vzc29yID0gcmVxdWlyZSggXCIuL2Fzc2Vzc29ycy90YXhvbm9teUFzc2Vzc29yXCIgKTtcbnZhciBpc1VuZGVmaW5lZCA9IHJlcXVpcmUoIFwibG9kYXNoL2lzVW5kZWZpbmVkXCIgKTtcblxuKCBmdW5jdGlvbiggJCApIHtcblx0dmFyIGkxOG4gPSBuZXcgSmVkKCB7XG5cdFx0ZG9tYWluOiBcImpzLXRleHQtYW5hbHlzaXNcIixcblx0XHRsb2NhbGVfZGF0YToge1xuXHRcdFx0XCJqcy10ZXh0LWFuYWx5c2lzXCI6IHtcblx0XHRcdFx0XCJcIjoge30sXG5cdFx0XHR9LFxuXHRcdH0sXG5cdH0gKTtcblxuXHQvKipcblx0ICogQ29uc3RydWN0cyB0aGUgcmVjYWxjdWxhdGUgc2NvcmUuXG5cdCAqXG5cdCAqIEBwYXJhbSB7aW50fSB0b3RhbENvdW50IFRoZSB0b3RhbCBhbW91bnQgb2YgaXRlbXMgdG8gY2FsY3VsYXRlLlxuXHQgKlxuXHQgKiBAY29uc3RydWN0b3Jcblx0ICovXG5cdHZhciBZb2FzdFJlY2FsY3VsYXRlU2NvcmUgPSBmdW5jdGlvbiggdG90YWxDb3VudCApIHtcblx0XHQvLyBTZXRzIHRoZSB0b3RhbCBjb3VudFxuXHRcdHRoaXMudG90YWxDb3VudCA9IHRvdGFsQ291bnQ7XG5cdFx0dGhpcy5vbmNvbXBsZXRlICA9IGZhbHNlO1xuXG5cdFx0dGhpcy5zZXR1cEFzc2Vzc29ycygpO1xuXG5cdFx0JCggXCIjd3BzZW9fY291bnRfdG90YWxcIiApLmh0bWwoIHRvdGFsQ291bnQgKTtcblxuXHRcdGpRdWVyeSggXCIjd3BzZW9fcHJvZ3Jlc3NiYXJcIiApLnByb2dyZXNzYmFyKCB7IHZhbHVlOiAwIH0gKTtcblx0fTtcblxuXHQvKipcblx0ICogU2V0cyB1cCB0aGUgQXNzZXNzb3JzIG5lZWRlZCBmb3IgdGhlIHJlY2FsY3VsYXRpb24uXG5cdCAqXG5cdCAqIEByZXR1cm5zIHt2b2lkfVxuXHQgKi9cblx0WW9hc3RSZWNhbGN1bGF0ZVNjb3JlLnByb3RvdHlwZS5zZXR1cEFzc2Vzc29ycyA9IGZ1bmN0aW9uKCkge1xuXHRcdHZhciBwb3N0QXNzZXNzb3IgPSBuZXcgU0VPQXNzZXNzb3IoIGkxOG4gKTtcblx0XHR2YXIgdGF4b25vbXlBc3Nlc3NvciA9IG5ldyBUYXhvbm9teUFzc2Vzc29yKCBpMThuICk7XG5cblx0XHR0aGlzLnZhbGlkQXNzZXNzb3JzID0ge1xuXHRcdFx0cG9zdDogcG9zdEFzc2Vzc29yLFxuXHRcdFx0dGVybTogdGF4b25vbXlBc3Nlc3Nvcixcblx0XHR9O1xuXHR9O1xuXG5cdC8qKlxuXHQgKiBTdGFydHMgdGhlIHJlY2FsY3VsYXRpb25cblx0ICpcblx0ICogQHBhcmFtIHtpbnR9IGl0ZW1zVG9GZXRjaCAgICAgVGhlIGFtb3VudCBvZiBpdGVtcyB0byBmZXRjaC5cblx0ICogQHBhcmFtIHtzdHJpbmd9IGZldGNoVHlwZSAgICAgIFRoZSBmZXRjaCB0eXBlLlxuXHQgKiBAcGFyYW0ge3N0cmluZ30gaWRGaWVsZCAgICAgICAgVGhlIElEIGZpZWxkIHRvIGV4dHJhY3QgZnJvbSBlYWNoIGl0ZW0uXG5cdCAqIEBwYXJhbSB7RnVuY3Rpb258Ym9vbH0gY2FsbGJhY2sgQ2FsbGJhY2sgd2hlbiBjYWxjdWxhdGluZyBoYXMgYmVlbiBjb21wbGV0ZWQuXG5cdCAqXG5cdCAqIEByZXR1cm5zIHt2b2lkfVxuXHQgKi9cblx0WW9hc3RSZWNhbGN1bGF0ZVNjb3JlLnByb3RvdHlwZS5zdGFydCA9IGZ1bmN0aW9uKCBpdGVtc1RvRmV0Y2gsIGZldGNoVHlwZSwgaWRGaWVsZCwgY2FsbGJhY2sgKSB7XG5cdFx0aWYgKCAhIHRoaXMudmFsaWRBc3Nlc3NvcnMuaGFzT3duUHJvcGVydHkoIGZldGNoVHlwZSApICkge1xuXHRcdFx0dGhyb3cgbmV3IEVycm9yKCBcIlVua25vd24gZmV0Y2ggdHlwZSBvZiBcIiArIGZldGNoVHlwZSArIFwiIGdpdmVuLlwiICk7XG5cdFx0fVxuXG5cdFx0dGhpcy5mZXRjaFR5cGUgICAgPSBmZXRjaFR5cGU7XG5cdFx0dGhpcy5pdGVtc1RvRmV0Y2ggPSBpdGVtc1RvRmV0Y2g7XG5cdFx0dGhpcy5pZEZpZWxkICAgICAgPSBpZEZpZWxkO1xuXHRcdHRoaXMub25jb21wbGV0ZSAgID0gY2FsbGJhY2s7XG5cblx0XHR0aGlzLmFzc2Vzc29yICAgICAgID0gdGhpcy52YWxpZEFzc2Vzc29yc1sgZmV0Y2hUeXBlIF07XG5cblx0XHR0aGlzLmdldEl0ZW1zVG9SZWNhbGN1bGF0ZSggMSApO1xuXHR9O1xuXG5cdC8qKlxuXHQgKiBVcGRhdGVzIHRoZSBwcm9ncmVzc2JhclxuXHQgKlxuXHQgKiBAcGFyYW0ge2ludH0gdG90YWxQb3N0cyBUb3RhbCBhbW91bnQgb2YgcG9zdHMuXG5cdCAqXG5cdCAqIEByZXR1cm5zIHt2b2lkfVxuXHQgKi9cblx0WW9hc3RSZWNhbGN1bGF0ZVNjb3JlLnByb3RvdHlwZS51cGRhdGVQcm9ncmVzc0JhciA9IGZ1bmN0aW9uKCB0b3RhbFBvc3RzICkge1xuXHRcdHZhciBjdXJyZW50VmFsdWUgPSBqUXVlcnkoIFwiI3dwc2VvX2NvdW50XCIgKS50ZXh0KCk7XG5cdFx0dmFyIG5ld1ZhbHVlID0gcGFyc2VJbnQoIGN1cnJlbnRWYWx1ZSwgMTAgKSArIHRvdGFsUG9zdHM7XG5cdFx0dmFyIG5ld1dpZHRoID0gbmV3VmFsdWUgKiAoIDEwMCAvIHRoaXMudG90YWxDb3VudCApO1xuXG5cdFx0alF1ZXJ5KCBcIiN3cHNlb19wcm9ncmVzc2JhclwiICkucHJvZ3Jlc3NiYXIoIFwidmFsdWVcIiwgbmV3V2lkdGggKTtcblxuXHRcdHRoaXMudXBkYXRlQ291bnRFbGVtZW50KCBuZXdWYWx1ZSApO1xuXHR9O1xuXG5cdC8qKlxuXHQgKiBVcGRhdGVzIHRoZSBlbGVtZW50IHdpdGggdGhlIG5ldyBjb3VudCB2YWx1ZVxuXHQgKlxuXHQgKiBAcGFyYW0ge2ludH0gbmV3VmFsdWUgVGhlIG5ldyB2YWx1ZSBmb3IgY291bnQgZWxlbWVudC5cblx0ICpcblx0ICogQHJldHVybnMge3ZvaWR9XG5cdCAqL1xuXHRZb2FzdFJlY2FsY3VsYXRlU2NvcmUucHJvdG90eXBlLnVwZGF0ZUNvdW50RWxlbWVudCA9IGZ1bmN0aW9uKCBuZXdWYWx1ZSApIHtcblx0XHRqUXVlcnkoIFwiI3dwc2VvX2NvdW50XCIgKS5odG1sKCBuZXdWYWx1ZSApO1xuXHR9O1xuXG5cdC8qKlxuXHQgKiBDYWxjdWxhdGUgdGhlIHNjb3Jlc1xuXHQgKlxuXHQgKiBAcGFyYW0ge2ludH0gICB0b3RhbEl0ZW1zIFRvdGFsIGFtb3VudCBvZiBpdGVtcy5cblx0ICogQHBhcmFtIHthcnJheX0gaXRlbXMgICAgICAgVGhlIGl0ZW1zIHRvIGNhbGN1bGF0ZSB0aGUgc2NvcmUgZm9yLlxuXHQgKlxuXHQgKiBAcmV0dXJucyB7YXJyYXl9IFRoZSBjYWxjdWxhdGVkIHNjb3Jlc1xuXHQgKi9cblx0WW9hc3RSZWNhbGN1bGF0ZVNjb3JlLnByb3RvdHlwZS5jYWxjdWxhdGVTY29yZXMgPSBmdW5jdGlvbiggdG90YWxJdGVtcywgaXRlbXMgKSB7XG5cdFx0dmFyIHNjb3JlcyA9IFtdO1xuXHRcdGZvciAoIHZhciBpID0gMDsgaSA8IHRvdGFsSXRlbXM7IGkrKyApIHtcblx0XHRcdHNjb3Jlcy5wdXNoKCB0aGlzLmdldFNjb3JlKCBpdGVtc1sgaSBdICkgKTtcblx0XHR9XG5cblx0XHRyZXR1cm4gc2NvcmVzO1xuXHR9O1xuXG5cdC8qKlxuXHQgKiBSZXR1cm5zIHRoZSBzY29yZVxuXHQgKlxuXHQgKiBAcGFyYW0ge2pzb259IGl0ZW0gSXRlbSB0byBnZXQgdGUgc2NvcmUgZm9yLlxuXHQgKlxuXHQgKiBAcmV0dXJucyB7e2l0ZW1faWQ6IGludCwgc2NvcmV9fSBPYmplY3Qgd2l0aCBzY29yZSBmb3IgaXRlbS5cblx0ICovXG5cdFlvYXN0UmVjYWxjdWxhdGVTY29yZS5wcm90b3R5cGUuZ2V0U2NvcmUgPSBmdW5jdGlvbiggaXRlbSApIHtcblx0XHRyZXR1cm4ge1xuXHRcdFx0aXRlbV9pZDogdGhpcy5nZXRJdGVtSUQoIGl0ZW0gKSxcblx0XHRcdHRheG9ub215OiAoIGl0ZW0udGF4b25vbXkgKSA/IGl0ZW0udGF4b25vbXkgOiBcIlwiLFxuXHRcdFx0c2NvcmU6IHRoaXMuY2FsY3VsYXRlSXRlbVNjb3JlKCBpdGVtICksXG5cdFx0fTtcblx0fTtcblxuXHQvKipcblx0ICogUmV0dXJucyB0aGUgaXRlbSBpZFxuXHQgKlxuXHQgKiBAcGFyYW0ge2pzb259IGl0ZW0gSXRlbSB0byBnZXQgdGhlIGlkIGZyb20uXG5cdCAqXG5cdCAqIEByZXR1cm5zIHtpbnR9IFRoZSBpZCBmcm9tIHRoZSBpdGVtLlxuXHQgKi9cblx0WW9hc3RSZWNhbGN1bGF0ZVNjb3JlLnByb3RvdHlwZS5nZXRJdGVtSUQgPSBmdW5jdGlvbiggaXRlbSApIHtcblx0XHR0aGlzLml0ZW1zVG9GZXRjaC0tO1xuXG5cdFx0cmV0dXJuIGl0ZW1bIHRoaXMuaWRGaWVsZCBdO1xuXHR9O1xuXG5cdC8qKlxuXHQgKiBQYXNzIHRoZSBwb3N0IHRvIHRoZSBhbmFseXplciB0byBjYWxjdWxhdGVzIGl0J3MgY29yZVxuXHQgKlxuXHQgKiBAcGFyYW0ge09iamVjdH0gaXRlbSBJdGVtIHRvIGNhbGN1bGF0ZSB0aGUgc2NvcmUgZm9yLlxuXHQgKlxuXHQgKiBAcmV0dXJucyB7dm9pZH1cblx0ICovXG5cdFlvYXN0UmVjYWxjdWxhdGVTY29yZS5wcm90b3R5cGUuY2FsY3VsYXRlSXRlbVNjb3JlID0gZnVuY3Rpb24oIGl0ZW0gKSB7XG5cdFx0dmFyIHRlbXBQYXBlciA9IG5ldyBQYXBlciggaXRlbS50ZXh0LCB7XG5cdFx0XHRrZXl3b3JkOiBpdGVtLmtleXdvcmQsXG5cdFx0XHR1cmw6IGl0ZW0udXJsLFxuXHRcdFx0bG9jYWxlOiB3cHNlb0FkbWluTDEwbi5jb250ZW50TG9jYWxlLFxuXHRcdFx0ZGVzY3JpcHRpb246IGl0ZW0ubWV0YSxcblx0XHRcdHRpdGxlOiBpdGVtLnBhZ2VUaXRsZSxcblx0XHR9ICk7XG5cblx0XHR2YXIgdGVtcEFzc2Vzc29yID0gdGhpcy5hc3Nlc3NvcjtcblxuXHRcdHRlbXBBc3Nlc3Nvci5hc3Nlc3MoIHRlbXBQYXBlciApO1xuXG5cdFx0cmV0dXJuIHRlbXBBc3Nlc3Nvci5jYWxjdWxhdGVPdmVyYWxsU2NvcmUoKTtcblx0fTtcblxuXHQvKipcblx0ICogUGFyc2UgdGhlIHJlc3BvbnNlIGdpdmVuIGJ5IHJlcXVlc3QgaW4gZ2V0SXRlbXNUb1JlY2FsY3VsYXRlLlxuXHQgKlxuXHQgKiBAcGFyYW0ge09iamVjdH0gcmVzcG9uc2UgUmVzcG9uc2UgdG8gcGFyc2UuXG5cdCAqXG5cdCAqIEByZXR1cm5zIHt2b2lkfVxuXHQgKi9cblx0WW9hc3RSZWNhbGN1bGF0ZVNjb3JlLnByb3RvdHlwZS5wYXJzZVJlc3BvbnNlID0gZnVuY3Rpb24oIHJlc3BvbnNlICkge1xuXHRcdGlmICggcmVzcG9uc2UgIT09IFwiXCIgJiYgcmVzcG9uc2UgIT09IG51bGwgKSB7XG5cdFx0XHRpZiAoICEgaXNVbmRlZmluZWQoIHJlc3BvbnNlLnRvdGFsX2l0ZW1zICkgKSB7XG5cdFx0XHRcdHZhciBzY29yZXMgPSB0aGlzLmNhbGN1bGF0ZVNjb3JlcyggcmVzcG9uc2UudG90YWxfaXRlbXMsIHJlc3BvbnNlLml0ZW1zICk7XG5cblx0XHRcdFx0dGhpcy5zZW5kU2NvcmVzKCBzY29yZXMgKTtcblxuXHRcdFx0XHR0aGlzLnVwZGF0ZVByb2dyZXNzQmFyKCByZXNwb25zZS50b3RhbF9pdGVtcyApO1xuXHRcdFx0fVxuXG5cdFx0XHRpZiAoIGlzVW5kZWZpbmVkKCByZXNwb25zZS5uZXh0X3BhZ2UgKSApIHtcblx0XHRcdFx0dGhpcy5vbkNvbXBsZXRlUmVxdWVzdCgpO1xuXHRcdFx0fSBlbHNlIHtcblx0XHRcdFx0dGhpcy5nZXRJdGVtc1RvUmVjYWxjdWxhdGUoIHJlc3BvbnNlLm5leHRfcGFnZSApO1xuXHRcdFx0fVxuXG5cdFx0XHRyZXR1cm4gdHJ1ZTtcblx0XHR9XG5cblx0XHR0aGlzLm9uQ29tcGxldGVSZXF1ZXN0KCk7XG5cdH07XG5cblx0LyoqXG5cdCAqIFJ1biB0aGUgb25jb21wbGV0ZSBtZXRob2Qgd2hlbiB0aGUgcHJvY2VzcyBpcyBkb25lLi5cblx0ICpcblx0ICogQHJldHVybnMge3ZvaWR9XG5cdCAqL1xuXHRZb2FzdFJlY2FsY3VsYXRlU2NvcmUucHJvdG90eXBlLm9uQ29tcGxldGVSZXF1ZXN0ID0gZnVuY3Rpb24oKSB7XG5cdFx0Ly8gV2hlbiB0aGVyZSBpcyBub3RoaW5nIHRvIGRvLlxuXHRcdGlmICggdGhpcy5vbmNvbXBsZXRlICE9PSBmYWxzZSApIHtcblx0XHRcdHRoaXMub25jb21wbGV0ZSgpO1xuXHRcdFx0dGhpcy5vbmNvbXBsZXRlID0gZmFsc2U7XG5cdFx0fVxuXHR9O1xuXG5cdC8qKlxuXHQgKiBTZW5kcyB0aGUgc2NvcmVzIHRvIHRoZSBiYWNrZW5kXG5cdCAqXG5cdCAqIEBwYXJhbSB7YXJyYXl9IHNjb3JlcyBTY29yZXMgdG8gc2VuZC5cblx0ICpcblx0ICogQHJldHVybnMge3ZvaWR9XG5cdCAqL1xuXHRZb2FzdFJlY2FsY3VsYXRlU2NvcmUucHJvdG90eXBlLnNlbmRTY29yZXMgPSBmdW5jdGlvbiggc2NvcmVzICkge1xuXHRcdGpRdWVyeS5wb3N0KFxuXHRcdFx0YWpheHVybCxcblx0XHRcdHtcblx0XHRcdFx0YWN0aW9uOiBcIndwc2VvX3VwZGF0ZV9zY29yZVwiLFxuXHRcdFx0XHRub25jZTogalF1ZXJ5KCBcIiN3cHNlb19yZWNhbGN1bGF0ZV9ub25jZVwiICkudmFsKCksXG5cdFx0XHRcdHNjb3Jlczogc2NvcmVzLFxuXHRcdFx0XHR0eXBlOiB0aGlzLmZldGNoVHlwZSxcblx0XHRcdH1cblx0XHQpO1xuXHR9O1xuXG5cdC8qKlxuXHQgKiBHZXQgdGhlIHBvc3RzIHdoaWNoIGhhdmUgdG8gYmUgcmVjYWxjdWxhdGVkLlxuXHQgKlxuXHQgKiBAcGFyYW0ge2ludH0gY3VycmVudFBhZ2UgVGhlIGN1cnJlbnQgcGFnZS5cblx0ICpcblx0ICogQHJldHVybnMge3ZvaWR9XG5cdCAqL1xuXHRZb2FzdFJlY2FsY3VsYXRlU2NvcmUucHJvdG90eXBlLmdldEl0ZW1zVG9SZWNhbGN1bGF0ZSA9IGZ1bmN0aW9uKCBjdXJyZW50UGFnZSApIHtcblx0XHRqUXVlcnkucG9zdChcblx0XHRcdGFqYXh1cmwsXG5cdFx0XHR7XG5cdFx0XHRcdGFjdGlvbjogXCJ3cHNlb19yZWNhbGN1bGF0ZV9zY29yZXNcIixcblx0XHRcdFx0bm9uY2U6IGpRdWVyeSggXCIjd3BzZW9fcmVjYWxjdWxhdGVfbm9uY2VcIiApLnZhbCgpLFxuXHRcdFx0XHRwYWdlZDogY3VycmVudFBhZ2UsXG5cdFx0XHRcdHR5cGU6IHRoaXMuZmV0Y2hUeXBlLFxuXHRcdFx0fSxcblx0XHRcdHRoaXMucGFyc2VSZXNwb25zZS5iaW5kKCB0aGlzICksXG5cdFx0XHRcImpzb25cIlxuXHRcdCk7XG5cdH07XG5cblx0LyoqXG5cdCAqIFN0YXJ0aW5nIHRoZSByZWNhbGN1bGF0aW9uIHByb2Nlc3Ncblx0ICpcblx0ICogQHBhcmFtIHtvYmplY3R9IHJlc3BvbnNlIFRoZSByZXNwb25zZS5cblx0ICpcblx0ICogQHJldHVybnMge3ZvaWR9XG5cdCAqL1xuXHRmdW5jdGlvbiBzdGFydFJlY2FsY3VsYXRlKCByZXNwb25zZSApIHtcblx0XHR2YXIgUG9zdHNUb0ZldGNoID0gcGFyc2VJbnQoIHJlc3BvbnNlLnBvc3RzLCAxMCApO1xuXHRcdHZhciBUZXJtc1RvRmV0Y2ggPSBwYXJzZUludCggcmVzcG9uc2UudGVybXMsIDEwICk7XG5cblx0XHR2YXIgUmVjYWxjdWxhdGVTY29yZSA9IG5ldyBZb2FzdFJlY2FsY3VsYXRlU2NvcmUoIFBvc3RzVG9GZXRjaCArIFRlcm1zVG9GZXRjaCApO1xuXG5cdFx0UmVjYWxjdWxhdGVTY29yZS5zdGFydCggUG9zdHNUb0ZldGNoLCBcInBvc3RcIiwgXCJwb3N0X2lkXCIsIGZ1bmN0aW9uKCkge1xuXHRcdFx0UmVjYWxjdWxhdGVTY29yZS5zdGFydCggVGVybXNUb0ZldGNoLCBcInRlcm1cIiwgXCJ0ZXJtX2lkXCIsIGZhbHNlICk7XG5cdFx0fSApO1xuXHR9XG5cblx0LyoqXG5cdCAqIEluaXRpYWxpemVzIHRoZSBldmVudCBoYW5kbGVyIGZvciB0aGUgcmVjYWxjdWxhdGUgYnV0dG9uLlxuXHQgKlxuXHQgKiBAcmV0dXJucyB7dm9pZH1cblx0ICovXG5cdGZ1bmN0aW9uIGluaXQoKSB7XG5cdFx0dmFyIHJlY2FsY3VsYXRlTGluayA9IGpRdWVyeSggXCIjd3BzZW9fcmVjYWxjdWxhdGVfbGlua1wiICk7XG5cblx0XHRpZiAoICEgaXNVbmRlZmluZWQoIHJlY2FsY3VsYXRlTGluayApICkge1xuXHRcdFx0cmVjYWxjdWxhdGVMaW5rLmNsaWNrKFxuXHRcdFx0XHRmdW5jdGlvbigpIHtcblx0XHRcdFx0XHQvLyBSZXNldCB0aGUgY291bnQgZWxlbWVudCBhbmQgdGhlIHByb2dyZXNzYmFyXG5cdFx0XHRcdFx0alF1ZXJ5KCBcIiN3cHNlb19jb3VudFwiICkudGV4dCggMCApO1xuXG5cdFx0XHRcdFx0JC5wb3N0KFxuXHRcdFx0XHRcdFx0YWpheHVybCxcblx0XHRcdFx0XHRcdHtcblx0XHRcdFx0XHRcdFx0YWN0aW9uOiBcIndwc2VvX3JlY2FsY3VsYXRlX3RvdGFsXCIsXG5cdFx0XHRcdFx0XHRcdG5vbmNlOiBqUXVlcnkoIFwiI3dwc2VvX3JlY2FsY3VsYXRlX25vbmNlXCIgKS52YWwoKSxcblx0XHRcdFx0XHRcdH0sXG5cdFx0XHRcdFx0XHRzdGFydFJlY2FsY3VsYXRlLFxuXHRcdFx0XHRcdFx0XCJqc29uXCJcblx0XHRcdFx0XHQpO1xuXHRcdFx0XHR9XG5cdFx0XHQpO1xuXG5cdFx0XHRpZiAoIHJlY2FsY3VsYXRlTGluay5kYXRhKCBcIm9wZW5cIiApICkge1xuXHRcdFx0XHRyZWNhbGN1bGF0ZUxpbmsudHJpZ2dlciggXCJjbGlja1wiICk7XG5cdFx0XHR9XG5cdFx0fVxuXHR9XG5cblx0JCggaW5pdCApO1xufSggalF1ZXJ5ICkgKTtcblxuXG5cbi8vIFdFQlBBQ0sgRk9PVEVSIC8vXG4vLyBqcy9zcmMvd3Atc2VvLXJlY2FsY3VsYXRlLmpzIl0sIm1hcHBpbmdzIjoiOztBQUlBO0FBQ0E7QUFHQTtBQUNBO0FBSEE7QUFMQTtBQUNBO0FBQ0E7QUFVQTtBQUNBO0FBQ0E7QUFDQTtBQUNBO0FBQ0E7QUFDQTtBQUNBO0FBQ0E7QUFEQTtBQURBO0FBRkE7QUFDQTtBQVFBOzs7Ozs7O0FBT0E7QUFDQTtBQUNBO0FBQ0E7QUFDQTtBQUNBO0FBQ0E7QUFDQTtBQUNBO0FBQ0E7QUFDQTtBQUNBO0FBQ0E7Ozs7O0FBS0E7QUFDQTtBQUNBO0FBQ0E7QUFDQTtBQUNBO0FBQ0E7QUFGQTtBQUlBO0FBQ0E7QUFDQTs7Ozs7Ozs7OztBQVVBO0FBQ0E7QUFDQTtBQUNBO0FBQ0E7QUFDQTtBQUNBO0FBQ0E7QUFDQTtBQUNBO0FBQ0E7QUFDQTtBQUNBO0FBQ0E7QUFDQTtBQUNBOzs7Ozs7O0FBT0E7QUFDQTtBQUNBO0FBQ0E7QUFDQTtBQUNBO0FBQ0E7QUFDQTtBQUNBO0FBQ0E7QUFDQTs7Ozs7OztBQU9BO0FBQ0E7QUFDQTtBQUNBO0FBQ0E7Ozs7Ozs7O0FBUUE7QUFDQTtBQUNBO0FBQ0E7QUFDQTtBQUNBO0FBQ0E7QUFDQTtBQUNBO0FBQ0E7Ozs7Ozs7QUFPQTtBQUNBO0FBQ0E7QUFDQTtBQUNBO0FBSEE7QUFLQTtBQUNBO0FBQ0E7Ozs7Ozs7QUFPQTtBQUNBO0FBQ0E7QUFDQTtBQUNBO0FBQ0E7QUFDQTs7Ozs7OztBQU9BO0FBQ0E7QUFDQTtBQUNBO0FBQ0E7QUFDQTtBQUNBO0FBTEE7QUFDQTtBQU9BO0FBQ0E7QUFDQTtBQUNBO0FBQ0E7QUFDQTtBQUNBO0FBQ0E7Ozs7Ozs7QUFPQTtBQUNBO0FBQ0E7QUFDQTtBQUNBO0FBQ0E7QUFDQTtBQUNBO0FBQ0E7QUFDQTtBQUNBO0FBQ0E7QUFDQTtBQUNBO0FBQ0E7QUFDQTtBQUNBO0FBQ0E7QUFDQTtBQUNBO0FBQ0E7QUFDQTtBQUNBOzs7OztBQUtBO0FBQ0E7QUFDQTtBQUNBO0FBQ0E7QUFDQTtBQUNBO0FBQ0E7QUFDQTs7Ozs7OztBQU9BO0FBQ0E7QUFHQTtBQUNBO0FBQ0E7QUFDQTtBQUpBO0FBT0E7QUFDQTtBQUNBOzs7Ozs7O0FBT0E7QUFDQTtBQUdBO0FBQ0E7QUFDQTtBQUNBO0FBSkE7QUFTQTtBQUNBO0FBQ0E7Ozs7Ozs7QUFPQTtBQUNBO0FBQ0E7QUFDQTtBQUNBO0FBQ0E7QUFDQTtBQUNBO0FBQ0E7QUFDQTtBQUNBO0FBQ0E7Ozs7O0FBS0E7QUFDQTtBQUNBO0FBQ0E7QUFDQTtBQUVBO0FBQ0E7QUFDQTtBQUNBO0FBR0E7QUFDQTtBQUZBO0FBT0E7QUFDQTtBQUVBO0FBQ0E7QUFDQTtBQUNBO0FBQ0E7QUFDQTtBQUNBO0FBQ0EiLCJzb3VyY2VSb290IjoiIn0=\n//# sourceURL=webpack-internal:///2080\n");
->>>>>>> 86028206
-
-/***/ }),
-
-/***/ 60:
-/***/ (function(module, exports) {
-
-eval("/**\n * Checks if `value` is `undefined`.\n *\n * @static\n * @since 0.1.0\n * @memberOf _\n * @category Lang\n * @param {*} value The value to check.\n * @returns {boolean} Returns `true` if `value` is `undefined`, else `false`.\n * @example\n *\n * _.isUndefined(void 0);\n * // => true\n *\n * _.isUndefined(null);\n * // => false\n */\nfunction isUndefined(value) {\n  return value === undefined;\n}\n\nmodule.exports = isUndefined;\n//# sourceURL=[module]\n//# sourceMappingURL=data:application/json;charset=utf-8;base64,eyJ2ZXJzaW9uIjozLCJmaWxlIjoiNjAuanMiLCJzb3VyY2VzIjpbIndlYnBhY2s6Ly8vL1VzZXJzL2hlcnJlZ3JvZW4vVk1zL1ZWVi93d3cvd29yZHByZXNzLWRlZmF1bHQvcHVibGljX2h0bWwvd3AtY29udGVudC9wbHVnaW5zL3dvcmRwcmVzcy1zZW8vbm9kZV9tb2R1bGVzL2xvZGFzaC9pc1VuZGVmaW5lZC5qcz9jOWRiIl0sInNvdXJjZXNDb250ZW50IjpbIi8qKlxuICogQ2hlY2tzIGlmIGB2YWx1ZWAgaXMgYHVuZGVmaW5lZGAuXG4gKlxuICogQHN0YXRpY1xuICogQHNpbmNlIDAuMS4wXG4gKiBAbWVtYmVyT2YgX1xuICogQGNhdGVnb3J5IExhbmdcbiAqIEBwYXJhbSB7Kn0gdmFsdWUgVGhlIHZhbHVlIHRvIGNoZWNrLlxuICogQHJldHVybnMge2Jvb2xlYW59IFJldHVybnMgYHRydWVgIGlmIGB2YWx1ZWAgaXMgYHVuZGVmaW5lZGAsIGVsc2UgYGZhbHNlYC5cbiAqIEBleGFtcGxlXG4gKlxuICogXy5pc1VuZGVmaW5lZCh2b2lkIDApO1xuICogLy8gPT4gdHJ1ZVxuICpcbiAqIF8uaXNVbmRlZmluZWQobnVsbCk7XG4gKiAvLyA9PiBmYWxzZVxuICovXG5mdW5jdGlvbiBpc1VuZGVmaW5lZCh2YWx1ZSkge1xuICByZXR1cm4gdmFsdWUgPT09IHVuZGVmaW5lZDtcbn1cblxubW9kdWxlLmV4cG9ydHMgPSBpc1VuZGVmaW5lZDtcblxuXG5cbi8vLy8vLy8vLy8vLy8vLy8vL1xuLy8gV0VCUEFDSyBGT09URVJcbi8vIC9Vc2Vycy9oZXJyZWdyb2VuL1ZNcy9WVlYvd3d3L3dvcmRwcmVzcy1kZWZhdWx0L3B1YmxpY19odG1sL3dwLWNvbnRlbnQvcGx1Z2lucy93b3JkcHJlc3Mtc2VvL25vZGVfbW9kdWxlcy9sb2Rhc2gvaXNVbmRlZmluZWQuanNcbi8vIG1vZHVsZSBpZCA9IDYwXG4vLyBtb2R1bGUgY2h1bmtzID0gMCAxIDIgMyA3IDggMTEiXSwibWFwcGluZ3MiOiJBQUFBO0FBQ0E7QUFDQTtBQUNBO0FBQ0E7QUFDQTtBQUNBO0FBQ0E7QUFDQTtBQUNBO0FBQ0E7QUFDQTtBQUNBO0FBQ0E7QUFDQTtBQUNBO0FBQ0E7QUFDQTtBQUNBO0FBQ0E7QUFDQTtBQUNBOyIsInNvdXJjZVJvb3QiOiIifQ==\n//# sourceURL=webpack-internal:///60\n");
-
-/***/ }),
-
-/***/ 95:
-/***/ (function(module, exports, __webpack_require__) {
-
-"use strict";
-<<<<<<< HEAD
-eval("\n\n// The babel polyfill sets the _babelPolyfill to true. So only load it ourselves if the variable is undefined or false.\nif (typeof window._babelPolyfill === \"undefined\" || !window._babelPolyfill) {\n\t// eslint-disable-next-line global-require\n\t__webpack_require__(237);\n}//# sourceURL=[module]\n//# sourceMappingURL=data:application/json;charset=utf-8;base64,eyJ2ZXJzaW9uIjozLCJmaWxlIjoiOTQuanMiLCJzb3VyY2VzIjpbIndlYnBhY2s6Ly8vanMvc3JjL2hlbHBlcnMvYmFiZWwtcG9seWZpbGwuanM/MTdiOSJdLCJzb3VyY2VzQ29udGVudCI6WyIvLyBUaGUgYmFiZWwgcG9seWZpbGwgc2V0cyB0aGUgX2JhYmVsUG9seWZpbGwgdG8gdHJ1ZS4gU28gb25seSBsb2FkIGl0IG91cnNlbHZlcyBpZiB0aGUgdmFyaWFibGUgaXMgdW5kZWZpbmVkIG9yIGZhbHNlLlxuaWYgKCB0eXBlb2Ygd2luZG93Ll9iYWJlbFBvbHlmaWxsID09PSBcInVuZGVmaW5lZFwiIHx8ICEgd2luZG93Ll9iYWJlbFBvbHlmaWxsICkge1xuXHQvLyBlc2xpbnQtZGlzYWJsZS1uZXh0LWxpbmUgZ2xvYmFsLXJlcXVpcmVcblx0cmVxdWlyZSggXCJiYWJlbC1wb2x5ZmlsbFwiICk7XG59XG5cblxuXG4vLyBXRUJQQUNLIEZPT1RFUiAvL1xuLy8ganMvc3JjL2hlbHBlcnMvYmFiZWwtcG9seWZpbGwuanMiXSwibWFwcGluZ3MiOiI7O0FBQUE7QUFDQTtBQUNBO0FBQ0E7QUFDQSIsInNvdXJjZVJvb3QiOiIifQ==\n//# sourceURL=webpack-internal:///94\n");
+
+
+// The babel polyfill sets the _babelPolyfill to true. So only load it ourselves if the variable is undefined or false.
+if (typeof window._babelPolyfill === "undefined" || !window._babelPolyfill) {
+	// eslint-disable-next-line global-require
+	__webpack_require__(202);
+}
 
 /***/ })
 
-},[2067]);
-=======
-eval("\n\n// The babel polyfill sets the _babelPolyfill to true. So only load it ourselves if the variable is undefined or false.\nif (typeof window._babelPolyfill === \"undefined\" || !window._babelPolyfill) {\n\t// eslint-disable-next-line global-require\n\t__webpack_require__(238);\n}//# sourceURL=[module]\n//# sourceMappingURL=data:application/json;charset=utf-8;base64,eyJ2ZXJzaW9uIjozLCJmaWxlIjoiOTUuanMiLCJzb3VyY2VzIjpbIndlYnBhY2s6Ly8vanMvc3JjL2hlbHBlcnMvYmFiZWwtcG9seWZpbGwuanM/MTdiOSJdLCJzb3VyY2VzQ29udGVudCI6WyIvLyBUaGUgYmFiZWwgcG9seWZpbGwgc2V0cyB0aGUgX2JhYmVsUG9seWZpbGwgdG8gdHJ1ZS4gU28gb25seSBsb2FkIGl0IG91cnNlbHZlcyBpZiB0aGUgdmFyaWFibGUgaXMgdW5kZWZpbmVkIG9yIGZhbHNlLlxuaWYgKCB0eXBlb2Ygd2luZG93Ll9iYWJlbFBvbHlmaWxsID09PSBcInVuZGVmaW5lZFwiIHx8ICEgd2luZG93Ll9iYWJlbFBvbHlmaWxsICkge1xuXHQvLyBlc2xpbnQtZGlzYWJsZS1uZXh0LWxpbmUgZ2xvYmFsLXJlcXVpcmVcblx0cmVxdWlyZSggXCJiYWJlbC1wb2x5ZmlsbFwiICk7XG59XG5cblxuXG4vLyBXRUJQQUNLIEZPT1RFUiAvL1xuLy8ganMvc3JjL2hlbHBlcnMvYmFiZWwtcG9seWZpbGwuanMiXSwibWFwcGluZ3MiOiI7O0FBQUE7QUFDQTtBQUNBO0FBQ0E7QUFDQSIsInNvdXJjZVJvb3QiOiIifQ==\n//# sourceURL=webpack-internal:///95\n");
-
-/***/ })
-
-},[2080]);
->>>>>>> 86028206
+},[1981]);