--- conflicted
+++ resolved
@@ -26,19 +26,11 @@
 			});
 		}
 
-<<<<<<< HEAD
-		if ( jQuery( '.wpseo-meta-section' ).length > 0 ) {
-			jQuery( '#wpseo-meta-section-content' ).addClass( 'active' );
-			jQuery( '.wpseo-metabox-sidebar li' ).filter( function() {
-				return jQuery( this ).find( '.wpseo-meta-section-link' ).attr( 'href' ) === '#wpseo-meta-section-content';
-			} ).addClass( 'active' );
-=======
 		if (jQuery(".wpseo-meta-section").length > 0) {
 			jQuery("#wpseo-meta-section-content").addClass("active");
 			jQuery(".wpseo-metabox-sidebar li").filter(function () {
-				return jQuery(this).find(".wpseo-meta-section-link").attr("href") === "content";
+				return jQuery(this).find(".wpseo-meta-section-link").attr("href") === "#wpseo-meta-section-content";
 			}).addClass("active");
->>>>>>> 99d94cea
 
 			jQuery("a.wpseo-meta-section-link").click(function (ev) {
 				ev.preventDefault();
