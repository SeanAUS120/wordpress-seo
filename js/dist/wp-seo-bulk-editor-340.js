(function e(t,n,r){function s(o,u){if(!n[o]){if(!t[o]){var a=typeof require=="function"&&require;if(!u&&a)return a(o,!0);if(i)return i(o,!0);var f=new Error("Cannot find module '"+o+"'");throw f.code="MODULE_NOT_FOUND",f}var l=n[o]={exports:{}};t[o][0].call(l.exports,function(e){var n=t[o][1][e];return s(n?n:e)},l,l.exports,e,t,n,r)}return n[o].exports}var i=typeof require=="function"&&require;for(var o=0;o<r.length;o++)s(r[o]);return s})({1:[function(require,module,exports){
"use strict";

/* global ajaxurl */
/* global JSON */
/* global wpseo_bulk_editor_nonce */
/* jshint -W097 */
<<<<<<< HEAD
( function() {
	"use strict";
	var bulk_editor = function( current_table ) {
		var new_class = current_table.find( "[class^=wpseo-new]" ).first().attr( "class" );
		var new_id = "#" + new_class + "-";
		var existing_id = new_id.replace( "new", "existing" );
		var column_value = current_table.find( "th[id^=col_existing_yoast]" ).first().text().replace( "Existing ", "" );

		var save_method = new_class.replace( "-new-", "_save_" );
		var save_all_method = "wpseo_save_all_" + current_table.attr( "class" ).split( "wpseo_bulk_" )[ 1 ];

		var bulk_type = save_method.replace( "wpseo_save_", "" );
=======
(function () {
	"use strict";

	var bulk_editor = function bulk_editor(current_table) {
		var new_class = current_table.find("[class^=wpseo-new]").first().attr("class");
		var new_id = "#" + new_class + "-";
		var existing_id = new_id.replace("new", "existing");
		var column_value = current_table.find("th[id^=col_existing_yoast]").first().text().replace("Existing ", "");

		var save_method = new_class.replace("-new-", "_save_");
		var save_all_method = "wpseo_save_all_" + current_table.attr("class").split("wpseo_bulk_")[1];

		var bulk_type = save_method.replace("wpseo_save_", "");
>>>>>>> 3bd8d63f

		var options = {
			new_class: "." + new_class,
			new_id: new_id,
			existing_id: existing_id,
		};

		var instance = {

			submit_new: function submit_new(id) {
				var new_target = options.new_id + id;
				var existing_target = options.existing_id + id;

				var new_value;
<<<<<<< HEAD
				if ( jQuery( options.new_id + id ).prop( "type" ) === "select-one" ) {
					new_value = jQuery( new_target ).find( ":selected" ).text();
				} else {
					new_value = jQuery( new_target ).val();
=======
				if (jQuery(options.new_id + id).prop("type") === "select-one") {
					new_value = jQuery(new_target).find(":selected").text();
				} else {
					new_value = jQuery(new_target).val();
>>>>>>> 3bd8d63f
				}

				var current_value = jQuery(existing_target).html();

<<<<<<< HEAD
				if ( new_value === current_value ) {
					jQuery( new_target ).val( "" );
				} else {
					/* eslint-disable no-alert */
					if ( ( new_value === "" ) && ! window.confirm( "Are you sure you want to remove the existing " + column_value + "?" ) ) {
						/* eslint-enable no-alert */
						jQuery( new_target ).val( "" );
=======
				if (new_value === current_value) {
					jQuery(new_target).val("").focus();
				} else {
					/* eslint-disable no-alert */
					if (new_value === "" && !window.confirm("Are you sure you want to remove the existing " + column_value + "?")) {
						/* eslint-enable no-alert */
						jQuery(new_target).focus();
						jQuery(new_target).val("").focus();
>>>>>>> 3bd8d63f
						return;
					}

					var data = {
						action: save_method,
						_ajax_nonce: wpseo_bulk_editor_nonce,
						wpseo_post_id: id,
						new_value: new_value,
						existing_value: current_value,
					};

					jQuery.post(ajaxurl, data, instance.handle_response);
				}
			},

			submit_all: function submit_all(ev) {
				ev.preventDefault();

				var data = {
					action: save_all_method,
					_ajax_nonce: wpseo_bulk_editor_nonce,
				};

				data.send = false;
				data.items = {};
				data.existing_items = {};

<<<<<<< HEAD
				jQuery( options.new_class ).each( function() {
					var id = jQuery( this ).data( "id" );
					var value = jQuery( this ).val();
					var existing_value = jQuery( options.existing_id + id ).html();

					if ( value !== "" ) {
						if ( value === existing_value ) {
							jQuery( options.new_id + id ).val( "" );
						} else {
							data.send = true;
							data.items[ id ] = value;
							data.existing_items[ id ] = existing_value;
						}
					}
				}
				);
=======
				jQuery(options.new_class).each(function () {
					var id = jQuery(this).data("id");
					var value = jQuery(this).val();
					var existing_value = jQuery(options.existing_id + id).html();

					if (value !== "") {
						if (value === existing_value) {
							jQuery(options.new_id + id).val("").focus();
						} else {
							data.send = true;
							data.items[id] = value;
							data.existing_items[id] = existing_value;
						}
					}
				});
>>>>>>> 3bd8d63f

				if (data.send) {
					jQuery.post(ajaxurl, data, instance.handle_responses);
				}
			},

<<<<<<< HEAD
			handle_response: function( response, status ) {
				if ( status !== "success" ) {
=======
			handle_response: function handle_response(response, status) {
				if (status !== "success") {
>>>>>>> 3bd8d63f
					return;
				}

				var resp = response;
<<<<<<< HEAD
				if ( typeof resp === "string" ) {
					resp = JSON.parse( resp );
				}

				if ( resp instanceof Array ) {
					jQuery.each( resp, function() {
						instance.handle_response( this, status );
					}
					);
				} else {
					if ( resp.status === "success" ) {
						var new_value = resp[ "new_" + bulk_type ];

						jQuery( options.existing_id + resp.post_id ).html( new_value.replace( /\\(?!\\)/g, "" ) );
						jQuery( options.new_id + resp.post_id ).val( "" );
					}
				}
			},

			handle_responses: function( responses, status ) {
				var resps = jQuery.parseJSON( responses );
				jQuery.each( resps, function() {
					instance.handle_response( this, status );
				}
				);
			},

			set_events: function() {
				// Save link.
				current_table.find( ".wpseo-save" ).click( function( event ) {
					var id = jQuery( this ).data( "id" );

					event.preventDefault();
					instance.submit_new( id, this );
				}
				);

				// Save all link.
				current_table.find( ".wpseo-save-all" ).click( instance.submit_all );

				// Save title and meta description when pressing Enter on respective field and textarea.
				current_table.find( options.new_class ).keydown(
					function( ev ) {
						if ( ev.which === 13 ) {
							ev.preventDefault();
							var id = jQuery( this ).data( "id" );
							instance.submit_new( id, this );
						}
					}
				);
			},
=======
				if (typeof resp === "string") {
					resp = JSON.parse(resp);
				}

				if (resp instanceof Array) {
					jQuery.each(resp, function () {
						instance.handle_response(this, status);
					});
				} else {
					if (resp.status === "success") {
						var new_value = resp["new_" + bulk_type];

						jQuery(options.existing_id + resp.post_id).html(new_value.replace(/\\(?!\\)/g, ""));
						jQuery(options.new_id + resp.post_id).val("").focus();
					}
				}
			},

			handle_responses: function handle_responses(responses, status) {
				var resps = jQuery.parseJSON(responses);
				jQuery.each(resps, function () {
					instance.handle_response(this, status);
				});
			},

			set_events: function set_events() {
				current_table.find(".wpseo-save").click(function () {
					var id = jQuery(this).data("id");
					instance.submit_new(id, this);
				});

				current_table.find(".wpseo-save-all").click(instance.submit_all);

				current_table.find(options.new_class).keypress(function (ev) {
					if (ev.which === 13) {
						ev.preventDefault();
						var id = jQuery(this).data("id");
						instance.submit_new(id, this);
					}
				});
			}
>>>>>>> 3bd8d63f
		};

		return instance;
	};
	window.bulk_editor = bulk_editor;

<<<<<<< HEAD
	jQuery( document ).ready( function() {
		var parent_tables = jQuery( 'table[class*="wpseo_bulk"]' );
		parent_tables.each(
				function( number, parent_table ) {
					var current_table = jQuery( parent_table );
					var bulk_edit = bulk_editor( current_table );

					bulk_edit.set_events();
				}
			);
	}
	);
}() );
=======
	jQuery(document).ready(function () {
		var parent_tables = jQuery('table[class*="wpseo_bulk"]');
		parent_tables.each(function (number, parent_table) {
			var current_table = jQuery(parent_table);
			var bulk_edit = bulk_editor(current_table);

			bulk_edit.set_events();
		});
	});
})();
>>>>>>> 3bd8d63f

},{}]},{},[1]);<|MERGE_RESOLUTION|>--- conflicted
+++ resolved
@@ -5,20 +5,6 @@
 /* global JSON */
 /* global wpseo_bulk_editor_nonce */
 /* jshint -W097 */
-<<<<<<< HEAD
-( function() {
-	"use strict";
-	var bulk_editor = function( current_table ) {
-		var new_class = current_table.find( "[class^=wpseo-new]" ).first().attr( "class" );
-		var new_id = "#" + new_class + "-";
-		var existing_id = new_id.replace( "new", "existing" );
-		var column_value = current_table.find( "th[id^=col_existing_yoast]" ).first().text().replace( "Existing ", "" );
-
-		var save_method = new_class.replace( "-new-", "_save_" );
-		var save_all_method = "wpseo_save_all_" + current_table.attr( "class" ).split( "wpseo_bulk_" )[ 1 ];
-
-		var bulk_type = save_method.replace( "wpseo_save_", "" );
-=======
 (function () {
 	"use strict";
 
@@ -32,12 +18,11 @@
 		var save_all_method = "wpseo_save_all_" + current_table.attr("class").split("wpseo_bulk_")[1];
 
 		var bulk_type = save_method.replace("wpseo_save_", "");
->>>>>>> 3bd8d63f
 
 		var options = {
 			new_class: "." + new_class,
 			new_id: new_id,
-			existing_id: existing_id,
+			existing_id: existing_id
 		};
 
 		var instance = {
@@ -47,39 +32,21 @@
 				var existing_target = options.existing_id + id;
 
 				var new_value;
-<<<<<<< HEAD
-				if ( jQuery( options.new_id + id ).prop( "type" ) === "select-one" ) {
-					new_value = jQuery( new_target ).find( ":selected" ).text();
-				} else {
-					new_value = jQuery( new_target ).val();
-=======
 				if (jQuery(options.new_id + id).prop("type") === "select-one") {
 					new_value = jQuery(new_target).find(":selected").text();
 				} else {
 					new_value = jQuery(new_target).val();
->>>>>>> 3bd8d63f
 				}
 
 				var current_value = jQuery(existing_target).html();
 
-<<<<<<< HEAD
-				if ( new_value === current_value ) {
-					jQuery( new_target ).val( "" );
-				} else {
-					/* eslint-disable no-alert */
-					if ( ( new_value === "" ) && ! window.confirm( "Are you sure you want to remove the existing " + column_value + "?" ) ) {
-						/* eslint-enable no-alert */
-						jQuery( new_target ).val( "" );
-=======
 				if (new_value === current_value) {
-					jQuery(new_target).val("").focus();
+					jQuery(new_target).val("");
 				} else {
 					/* eslint-disable no-alert */
 					if (new_value === "" && !window.confirm("Are you sure you want to remove the existing " + column_value + "?")) {
 						/* eslint-enable no-alert */
-						jQuery(new_target).focus();
-						jQuery(new_target).val("").focus();
->>>>>>> 3bd8d63f
+						jQuery(new_target).val("");
 						return;
 					}
 
@@ -88,7 +55,7 @@
 						_ajax_nonce: wpseo_bulk_editor_nonce,
 						wpseo_post_id: id,
 						new_value: new_value,
-						existing_value: current_value,
+						existing_value: current_value
 					};
 
 					jQuery.post(ajaxurl, data, instance.handle_response);
@@ -100,31 +67,13 @@
 
 				var data = {
 					action: save_all_method,
-					_ajax_nonce: wpseo_bulk_editor_nonce,
+					_ajax_nonce: wpseo_bulk_editor_nonce
 				};
 
 				data.send = false;
 				data.items = {};
 				data.existing_items = {};
 
-<<<<<<< HEAD
-				jQuery( options.new_class ).each( function() {
-					var id = jQuery( this ).data( "id" );
-					var value = jQuery( this ).val();
-					var existing_value = jQuery( options.existing_id + id ).html();
-
-					if ( value !== "" ) {
-						if ( value === existing_value ) {
-							jQuery( options.new_id + id ).val( "" );
-						} else {
-							data.send = true;
-							data.items[ id ] = value;
-							data.existing_items[ id ] = existing_value;
-						}
-					}
-				}
-				);
-=======
 				jQuery(options.new_class).each(function () {
 					var id = jQuery(this).data("id");
 					var value = jQuery(this).val();
@@ -132,7 +81,7 @@
 
 					if (value !== "") {
 						if (value === existing_value) {
-							jQuery(options.new_id + id).val("").focus();
+							jQuery(options.new_id + id).val("");
 						} else {
 							data.send = true;
 							data.items[id] = value;
@@ -140,77 +89,18 @@
 						}
 					}
 				});
->>>>>>> 3bd8d63f
 
 				if (data.send) {
 					jQuery.post(ajaxurl, data, instance.handle_responses);
 				}
 			},
 
-<<<<<<< HEAD
-			handle_response: function( response, status ) {
-				if ( status !== "success" ) {
-=======
 			handle_response: function handle_response(response, status) {
 				if (status !== "success") {
->>>>>>> 3bd8d63f
 					return;
 				}
 
 				var resp = response;
-<<<<<<< HEAD
-				if ( typeof resp === "string" ) {
-					resp = JSON.parse( resp );
-				}
-
-				if ( resp instanceof Array ) {
-					jQuery.each( resp, function() {
-						instance.handle_response( this, status );
-					}
-					);
-				} else {
-					if ( resp.status === "success" ) {
-						var new_value = resp[ "new_" + bulk_type ];
-
-						jQuery( options.existing_id + resp.post_id ).html( new_value.replace( /\\(?!\\)/g, "" ) );
-						jQuery( options.new_id + resp.post_id ).val( "" );
-					}
-				}
-			},
-
-			handle_responses: function( responses, status ) {
-				var resps = jQuery.parseJSON( responses );
-				jQuery.each( resps, function() {
-					instance.handle_response( this, status );
-				}
-				);
-			},
-
-			set_events: function() {
-				// Save link.
-				current_table.find( ".wpseo-save" ).click( function( event ) {
-					var id = jQuery( this ).data( "id" );
-
-					event.preventDefault();
-					instance.submit_new( id, this );
-				}
-				);
-
-				// Save all link.
-				current_table.find( ".wpseo-save-all" ).click( instance.submit_all );
-
-				// Save title and meta description when pressing Enter on respective field and textarea.
-				current_table.find( options.new_class ).keydown(
-					function( ev ) {
-						if ( ev.which === 13 ) {
-							ev.preventDefault();
-							var id = jQuery( this ).data( "id" );
-							instance.submit_new( id, this );
-						}
-					}
-				);
-			},
-=======
 				if (typeof resp === "string") {
 					resp = JSON.parse(resp);
 				}
@@ -224,7 +114,7 @@
 						var new_value = resp["new_" + bulk_type];
 
 						jQuery(options.existing_id + resp.post_id).html(new_value.replace(/\\(?!\\)/g, ""));
-						jQuery(options.new_id + resp.post_id).val("").focus();
+						jQuery(options.new_id + resp.post_id).val("");
 					}
 				}
 			},
@@ -237,14 +127,19 @@
 			},
 
 			set_events: function set_events() {
-				current_table.find(".wpseo-save").click(function () {
+				// Save link.
+				current_table.find(".wpseo-save").click(function (event) {
 					var id = jQuery(this).data("id");
+
+					event.preventDefault();
 					instance.submit_new(id, this);
 				});
 
+				// Save all link.
 				current_table.find(".wpseo-save-all").click(instance.submit_all);
 
-				current_table.find(options.new_class).keypress(function (ev) {
+				// Save title and meta description when pressing Enter on respective field and textarea.
+				current_table.find(options.new_class).keydown(function (ev) {
 					if (ev.which === 13) {
 						ev.preventDefault();
 						var id = jQuery(this).data("id");
@@ -252,28 +147,12 @@
 					}
 				});
 			}
->>>>>>> 3bd8d63f
 		};
 
 		return instance;
 	};
 	window.bulk_editor = bulk_editor;
 
-<<<<<<< HEAD
-	jQuery( document ).ready( function() {
-		var parent_tables = jQuery( 'table[class*="wpseo_bulk"]' );
-		parent_tables.each(
-				function( number, parent_table ) {
-					var current_table = jQuery( parent_table );
-					var bulk_edit = bulk_editor( current_table );
-
-					bulk_edit.set_events();
-				}
-			);
-	}
-	);
-}() );
-=======
 	jQuery(document).ready(function () {
 		var parent_tables = jQuery('table[class*="wpseo_bulk"]');
 		parent_tables.each(function (number, parent_table) {
@@ -284,6 +163,5 @@
 		});
 	});
 })();
->>>>>>> 3bd8d63f
 
 },{}]},{},[1]);