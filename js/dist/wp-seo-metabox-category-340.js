--- conflicted
+++ resolved
@@ -2,27 +2,13 @@
 "use strict";
 
 /* global wp, _, wpseoPrimaryCategoryL10n */
-<<<<<<< HEAD
-( function( $ ) {
-=======
 (function ($) {
->>>>>>> 3bd8d63f
 	"use strict";
 
 	var primaryTermInputTemplate, primaryTermUITemplate, primaryTermScreenReaderTemplate;
 	var taxonomies = wpseoPrimaryCategoryL10n.taxonomies;
 
 	/**
-<<<<<<< HEAD
-	 * Checks if the elements to make a term the primary term and the display for a primary term exist
-	 *
-	 * @param {Object} checkbox
-	 *
-	 * @return {boolean}
-	 */
-	function hasPrimaryTermElements( checkbox ) {
-		return 1 === $( checkbox ).closest( "li" ).children( ".wpseo-make-primary-term" ).length;
-=======
   * Checks if the elements to make a term the primary term and the display for a primary term exist
   *
   * @param {Object} checkbox
@@ -31,7 +17,6 @@
   */
 	function hasPrimaryTermElements(checkbox) {
 		return 1 === $(checkbox).closest("li").children(".wpseo-make-primary-term").length;
->>>>>>> 3bd8d63f
 	}
 
 	/**
@@ -43,11 +28,7 @@
 	function getPrimaryTerm(taxonomyName) {
 		var primaryTermInput;
 
-<<<<<<< HEAD
-		primaryTermInput = $( "#yoast-wpseo-primary-" + taxonomyName );
-=======
 		primaryTermInput = $("#yoast-wpseo-primary-" + taxonomyName);
->>>>>>> 3bd8d63f
 		return primaryTermInput.val();
 	}
 
@@ -60,13 +41,8 @@
 	function setPrimaryTerm(taxonomyName, termId) {
 		var primaryTermInput;
 
-<<<<<<< HEAD
-		primaryTermInput = $( "#yoast-wpseo-primary-" + taxonomyName );
-		primaryTermInput.val( termId ).trigger( "change" );
-=======
 		primaryTermInput = $("#yoast-wpseo-primary-" + taxonomyName);
 		primaryTermInput.val(termId).trigger("change");
->>>>>>> 3bd8d63f
 	}
 
 	/**
@@ -78,21 +54,12 @@
 	function createPrimaryTermElements(taxonomyName, checkbox) {
 		var label, html;
 
-<<<<<<< HEAD
-		label = $( checkbox ).closest( "label" );
-
-		html = primaryTermUITemplate( {
-			taxonomy: taxonomies[ taxonomyName ],
-			term: label.text(),
-		} );
-=======
 		label = $(checkbox).closest("label");
 
 		html = primaryTermUITemplate({
 			taxonomy: taxonomies[taxonomyName],
 			term: label.text()
 		});
->>>>>>> 3bd8d63f
 
 		label.after(html);
 	}
@@ -106,28 +73,6 @@
 		var checkedTerms, uncheckedTerms;
 		var listItem, label;
 
-<<<<<<< HEAD
-		checkedTerms = $( "#" + taxonomyName + 'checklist input[type="checkbox"]:checked' );
-		uncheckedTerms = $( "#" + taxonomyName + 'checklist input[type="checkbox"]:not(:checked)' );
-
-		// Remove all classes for a consistent experience
-		checkedTerms.add( uncheckedTerms ).closest( "li" )
-			.removeClass( "wpseo-term-unchecked" )
-			.removeClass( "wpseo-primary-term" )
-			.removeClass( "wpseo-non-primary-term" );
-
-		$( ".wpseo-primary-category-label" ).remove();
-
-		// If there is only one term selected we don't want to show our interface.
-		if ( checkedTerms.length <= 1 ) {
-			checkedTerms.add( uncheckedTerms ).closest( "li" ).addClass( "wpseo-term-unchecked" );
-			return;
-		}
-
-		checkedTerms.each( function( i, term ) {
-			term = $( term );
-			listItem = term.closest( "li" );
-=======
 		checkedTerms = $("#" + taxonomyName + 'checklist input[type="checkbox"]:checked');
 		uncheckedTerms = $("#" + taxonomyName + 'checklist input[type="checkbox"]:not(:checked)');
 
@@ -145,26 +90,12 @@
 		checkedTerms.each(function (i, term) {
 			term = $(term);
 			listItem = term.closest("li");
->>>>>>> 3bd8d63f
 
 			// Create our interface elements if they don't exist.
 			if (!hasPrimaryTermElements(term)) {
 				createPrimaryTermElements(taxonomyName, term);
 			}
 
-<<<<<<< HEAD
-			if ( term.val() === getPrimaryTerm( taxonomyName ) ) {
-				listItem.addClass( "wpseo-primary-term" );
-
-				label = term.closest( "label" );
-				label.find( ".wpseo-primary-category-label" ).remove();
-				label.append( primaryTermScreenReaderTemplate( {
-					taxonomy: taxonomies[ taxonomyName ],
-				} ) );
-			}
-			else {
-				listItem.addClass( "wpseo-non-primary-term" );
-=======
 			if (term.val() === getPrimaryTerm(taxonomyName)) {
 				listItem.addClass("wpseo-primary-term");
 
@@ -175,36 +106,10 @@
 				}));
 			} else {
 				listItem.addClass("wpseo-non-primary-term");
->>>>>>> 3bd8d63f
 			}
 		});
 
 		// Hide our interface elements on all unchecked checkboxes.
-<<<<<<< HEAD
-		uncheckedTerms.closest( "li" ).addClass( "wpseo-term-unchecked" );
-	}
-
-	/**
-	 * Makes the first term primary for a certain taxonomy
-	 *
-	 * @param {string} taxonomyName
-	 */
-	function makeFirstTermPrimary( taxonomyName ) {
-		var firstTerm = $( "#" + taxonomyName + 'checklist input[type="checkbox"]:checked:first' );
-
-		setPrimaryTerm( taxonomyName, firstTerm.val() );
-		updatePrimaryTermSelectors( taxonomyName );
-	}
-
-	/**
-	 * If we check a term while there is no primary term we make that one the primary term.
-	 *
-	 * @param {string} taxonomyName
-	 */
-	function ensurePrimaryTerm( taxonomyName ) {
-		if ( "" === getPrimaryTerm( taxonomyName ) ) {
-			makeFirstTermPrimary( taxonomyName );
-=======
 		uncheckedTerms.closest("li").addClass("wpseo-term-unchecked");
 	}
 
@@ -228,7 +133,6 @@
 	function ensurePrimaryTerm(taxonomyName) {
 		if ("" === getPrimaryTerm(taxonomyName)) {
 			makeFirstTermPrimary(taxonomyName);
->>>>>>> 3bd8d63f
 		}
 	}
 
@@ -241,33 +145,17 @@
 	function termCheckboxHandler(taxonomyName) {
 		return function () {
 			// If the user unchecks the primary category we have to select any new primary term
-<<<<<<< HEAD
-			if ( false === $( this ).prop( "checked" ) && $( this ).val() === getPrimaryTerm( taxonomyName ) ) {
-				makeFirstTermPrimary( taxonomyName );
-=======
 			if (false === $(this).prop("checked") && $(this).val() === getPrimaryTerm(taxonomyName)) {
 				makeFirstTermPrimary(taxonomyName);
->>>>>>> 3bd8d63f
 			}
 
-			ensurePrimaryTerm( taxonomyName );
+			ensurePrimaryTerm(taxonomyName);
 
 			updatePrimaryTermSelectors(taxonomyName);
 		};
 	}
 
 	/**
-<<<<<<< HEAD
-	 * Returns the term list add handler for a certain taxonomy name
-	 *
-	 * @param {string} taxonomyName
-	 * @return {Function}
-	 */
-	function termListAddHandler( taxonomyName ) {
-		return function() {
-			ensurePrimaryTerm( taxonomyName );
-			updatePrimaryTermSelectors( taxonomyName );
-=======
   * Returns the term list add handler for a certain taxonomy name
   *
   * @param {string} taxonomyName
@@ -277,7 +165,6 @@
 		return function () {
 			ensurePrimaryTerm(taxonomyName);
 			updatePrimaryTermSelectors(taxonomyName);
->>>>>>> 3bd8d63f
 		};
 	}
 
@@ -291,13 +178,8 @@
 		return function (e) {
 			var term, checkbox;
 
-<<<<<<< HEAD
-			term = $( e.currentTarget );
-			checkbox = term.siblings( "label" ).find( "input" );
-=======
 			term = $(e.currentTarget);
 			checkbox = term.siblings("label").find("input");
->>>>>>> 3bd8d63f
 
 			setPrimaryTerm(taxonomyName, checkbox.val());
 
@@ -308,37 +190,20 @@
 		};
 	}
 
-<<<<<<< HEAD
-	$.fn.initYstSEOPrimaryCategory = function() {
-		return this.each( function( i, taxonomy ) {
-			var metaboxTaxonomy, html;
-
-			metaboxTaxonomy = $( "#" + taxonomy.name + "div" );
-=======
 	$.fn.initYstSEOPrimaryCategory = function () {
 		return this.each(function (i, taxonomy) {
 			var metaboxTaxonomy, html;
 
 			metaboxTaxonomy = $("#" + taxonomy.name + "div");
->>>>>>> 3bd8d63f
-
-			html = primaryTermInputTemplate( {
-				taxonomy: taxonomy,
-			} );
+
+			html = primaryTermInputTemplate({
+				taxonomy: taxonomy
+			});
 
 			metaboxTaxonomy.append(html);
 
 			updatePrimaryTermSelectors(taxonomy.name);
 
-<<<<<<< HEAD
-			metaboxTaxonomy.on( "click", 'input[type="checkbox"]', termCheckboxHandler( taxonomy.name ) );
-
-			// When the AJAX Request is done, this event will be fired.
-			metaboxTaxonomy.on( "wpListAddEnd", "#" + taxonomy.name + "checklist", termListAddHandler( taxonomy.name ) );
-
-			metaboxTaxonomy.on( "click", ".wpseo-make-primary-term", makePrimaryHandler( taxonomy.name ) );
-		} );
-=======
 			metaboxTaxonomy.on("click", 'input[type="checkbox"]', termCheckboxHandler(taxonomy.name));
 
 			// When the AJAX Request is done, this event will be fired.
@@ -346,20 +211,10 @@
 
 			metaboxTaxonomy.on("click", ".wpseo-make-primary-term", makePrimaryHandler(taxonomy.name));
 		});
->>>>>>> 3bd8d63f
 	};
 
 	$(function () {
 		// Initialize our templates
-<<<<<<< HEAD
-		primaryTermInputTemplate = wp.template( "primary-term-input" );
-		primaryTermUITemplate = wp.template( "primary-term-ui" );
-		primaryTermScreenReaderTemplate = wp.template( "primary-term-screen-reader" );
-
-		$( _.values( taxonomies ) ).initYstSEOPrimaryCategory();
-	} );
-}( jQuery ) );
-=======
 		primaryTermInputTemplate = wp.template("primary-term-input");
 		primaryTermUITemplate = wp.template("primary-term-ui");
 		primaryTermScreenReaderTemplate = wp.template("primary-term-screen-reader");
@@ -367,6 +222,5 @@
 		$(_.values(taxonomies)).initYstSEOPrimaryCategory();
 	});
 })(jQuery);
->>>>>>> 3bd8d63f
 
 },{}]},{},[1]);