(function e(t,n,r){function s(o,u){if(!n[o]){if(!t[o]){var a=typeof require=="function"&&require;if(!u&&a)return a(o,!0);if(i)return i(o,!0);var f=new Error("Cannot find module '"+o+"'");throw f.code="MODULE_NOT_FOUND",f}var l=n[o]={exports:{}};t[o][0].call(l.exports,function(e){var n=t[o][1][e];return s(n?n:e)},l,l.exports,e,t,n,r)}return n[o].exports}var i=typeof require=="function"&&require;for(var o=0;o<r.length;o++)s(r[o]);return s})({1:[function(require,module,exports){
"use strict";

/* global wp */
/* global wpseoFeaturedImageL10n */
/* global YoastSEO */
/* jshint -W097 */
/* jshint -W003 */

<<<<<<< HEAD
( function( $ ) {
	"use strict";
=======
(function ($) {
	"use strict";

>>>>>>> 3bd8d63f
	var featuredImagePlugin;
	var featuredImageElement;

	var FeaturedImagePlugin = function FeaturedImagePlugin(app) {
		this._app = app;

		this.featuredImage = null;
		this.pluginName = "addFeaturedImagePlugin";

		this.registerPlugin();
		this.registerModifications();
	};

	/**
  * Set's the featured image to use in the analysis
  *
  * @param {String} featuredImage
  */
	FeaturedImagePlugin.prototype.setFeaturedImage = function (featuredImage) {
		this.featuredImage = featuredImage;

		this._app.pluginReloaded(this.pluginName);
	};

	/**
  * Removes featured image and reloads analyzer
  */
	FeaturedImagePlugin.prototype.removeFeaturedImage = function () {
		this.setFeaturedImage(null);
	};

	/**
<<<<<<< HEAD
	 * Registers this plugin to YoastSEO
	 */
	FeaturedImagePlugin.prototype.registerPlugin = function() {
		this._app.registerPlugin( this.pluginName, { status: "ready" } );
	};

	/**
	 * Registers modifications to YoastSEO
	 */
	FeaturedImagePlugin.prototype.registerModifications = function() {
		this._app.registerModification( "content", this.addImageToContent.bind( this ), this.pluginName, 10 );
=======
  * Registers this plugin to YoastSEO
  */
	FeaturedImagePlugin.prototype.registerPlugin = function () {
		this._app.registerPlugin(this.pluginName, { status: "ready" });
	};

	/**
  * Registers modifications to YoastSEO
  */
	FeaturedImagePlugin.prototype.registerModifications = function () {
		this._app.registerModification("content", this.addImageToContent.bind(this), this.pluginName, 10);
>>>>>>> 3bd8d63f
	};

	/**
  * Adds featured image to sort so it can be analyzed
  *
  * @param {String} content
  * @returns {String}
  */
	FeaturedImagePlugin.prototype.addImageToContent = function (content) {
		if (null !== this.featuredImage) {
			content += this.featuredImage;
		}

		return content;
	};

	/**
<<<<<<< HEAD
	 * Remove opengraph warning frame and borders
	 */
	function removeOpengraphWarning() {
		$( "#yst_opengraph_image_warning" ).remove();
		$( "#postimagediv" ).css( "border", "none" );
	}

	/**
	 * Check if image is smaller than 200x200 pixels. If this is the case, show a warning
	 * @param {object} featuredImage
	 */
	function checkFeaturedImage( featuredImage ) {
		var attachment = featuredImage.state().get( "selection" ).first().toJSON();

		if ( attachment.width < 200 || attachment.height < 200 ) {
			// Show warning to user and do not add image to OG
			if ( 0 === $( "#yst_opengraph_image_warning" ).length ) {
				var $postImageDiv = $( "#postimagediv" );
				$( '<div id="yst_opengraph_image_warning"><p>' + wpseoFeaturedImageL10n.featured_image_notice + "</p></div>" ).insertBefore( $postImageDiv );
				$postImageDiv.css( {
					border: "solid #dd3d36",
					borderWidth: "3px 4px 4px 4px",
				} );
=======
  * Remove opengraph warning frame and borders
  */
	function removeOpengraphWarning() {
		$("#yst_opengraph_image_warning").remove();
		$("#postimagediv").css("border", "none");
	}

	/**
  * Check if image is smaller than 200x200 pixels. If this is the case, show a warning
  * @param {object} featuredImage
  */
	function checkFeaturedImage(featuredImage) {
		var attachment = featuredImage.state().get("selection").first().toJSON();

		if (attachment.width < 200 || attachment.height < 200) {
			// Show warning to user and do not add image to OG
			if (0 === $("#yst_opengraph_image_warning").length) {
				var $postImageDiv = $("#postimagediv");
				$('<div id="yst_opengraph_image_warning"><p>' + wpseoFeaturedImageL10n.featured_image_notice + "</p></div>").insertBefore($postImageDiv);
				$postImageDiv.css({
					border: "solid #dd3d36",
					borderWidth: "3px 4px 4px 4px"
				});
>>>>>>> 3bd8d63f
			}
		} else {
			// Force reset warning
			removeOpengraphWarning();
		}
	}

<<<<<<< HEAD
	$( document ).ready( function() {
=======
	$(document).ready(function () {
>>>>>>> 3bd8d63f
		var featuredImage = wp.media.featuredImage.frame();

		featuredImagePlugin = new FeaturedImagePlugin(YoastSEO.app);

<<<<<<< HEAD
		featuredImage.on( "select", function() {
=======
		featuredImage.on("select", function () {
>>>>>>> 3bd8d63f
			var selectedImageHTML, selectedImage, alt;

			checkFeaturedImage(featuredImage);

<<<<<<< HEAD
			selectedImage = featuredImage.state().get( "selection" ).first();

			// WordPress falls back to the title for the alt attribute if no alt is present.
			alt = selectedImage.get( "alt" );

			if ( "" === alt ) {
				alt = selectedImage.get( "title" );
			}

			selectedImageHTML = "<img" +
				' src="' + selectedImage.get( "url" ) + '"' +
				' width="' + selectedImage.get( "width" ) + '"' +
				' height="' + selectedImage.get( "height" ) + '"' +
				' alt="' + alt +
				'"/>';

			featuredImagePlugin.setFeaturedImage( selectedImageHTML );
		} );

		$( "#postimagediv" ).on( "click", "#remove-post-thumbnail", function() {
=======
			selectedImage = featuredImage.state().get("selection").first();

			// WordPress falls back to the title for the alt attribute if no alt is present.
			alt = selectedImage.get("alt");

			if ("" === alt) {
				alt = selectedImage.get("title");
			}

			selectedImageHTML = "<img" + ' src="' + selectedImage.get("url") + '"' + ' width="' + selectedImage.get("width") + '"' + ' height="' + selectedImage.get("height") + '"' + ' alt="' + alt + '"/>';

			featuredImagePlugin.setFeaturedImage(selectedImageHTML);
		});

		$("#postimagediv").on("click", "#remove-post-thumbnail", function () {
>>>>>>> 3bd8d63f
			featuredImagePlugin.removeFeaturedImage();
			removeOpengraphWarning();
		} );

<<<<<<< HEAD
		featuredImageElement = $( "#set-post-thumbnail > img" );
		if ( "undefined" !== typeof featuredImageElement.prop( "src" ) ) {
			featuredImagePlugin.setFeaturedImage( $( "#set-post-thumbnail " ).html() );
		}
	} );
}( jQuery ) );
=======
		featuredImageElement = $("#set-post-thumbnail > img");
		if ("undefined" !== typeof featuredImageElement.prop("src")) {
			featuredImagePlugin.setFeaturedImage($("#set-post-thumbnail ").html());
		}
	});
})(jQuery);
>>>>>>> 3bd8d63f

/* eslint-disable */
/* jshint ignore:start */
/**
 * Check if image is smaller than 200x200 pixels. If this is the case, show a warning
 * @param {object} featuredImage
 *
 * @deprecated since 3.1
 */
function yst_checkFeaturedImage(featuredImage) {
	return;
}

/**
 * Counter to make sure we do not end up in an endless loop if there' no remove-post-thumbnail id
 * @type {number}
 *
 * @deprecated since 3.1
 */
var thumbIdCounter = 0;

/**
 * Variable to hold the onclick function for remove-post-thumbnail.
 * @type {function}
 *
 * @deprecated since 3.1
 */
var removeThumb;

/**
 * If there's a remove-post-thumbnail id, add an onclick. When this id is clicked, call yst_removeOpengraphWarning
 * If not, check again after 100ms. Do not do this for more than 10 times so we do not end up in an endless loop
 *
 * @deprecated since 3.1
 */
function yst_overrideElemFunction() {
	return;
}

/**
 * Remove error message
 */
function yst_removeOpengraphWarning() {
	return;
}

window.yst_checkFeaturedImage = yst_checkFeaturedImage;
window.thumbIdCounter = thumbIdCounter;
window.removeThumb = removeThumb;
window.yst_overrideElemFunction = yst_overrideElemFunction;
window.yst_removeOpengraphWarning = yst_removeOpengraphWarning;
/* jshint ignore:end */
/* eslint-enable */

},{}]},{},[1]);<|MERGE_RESOLUTION|>--- conflicted
+++ resolved
@@ -7,14 +7,9 @@
 /* jshint -W097 */
 /* jshint -W003 */
 
-<<<<<<< HEAD
-( function( $ ) {
-	"use strict";
-=======
 (function ($) {
 	"use strict";
 
->>>>>>> 3bd8d63f
 	var featuredImagePlugin;
 	var featuredImageElement;
 
@@ -47,19 +42,6 @@
 	};
 
 	/**
-<<<<<<< HEAD
-	 * Registers this plugin to YoastSEO
-	 */
-	FeaturedImagePlugin.prototype.registerPlugin = function() {
-		this._app.registerPlugin( this.pluginName, { status: "ready" } );
-	};
-
-	/**
-	 * Registers modifications to YoastSEO
-	 */
-	FeaturedImagePlugin.prototype.registerModifications = function() {
-		this._app.registerModification( "content", this.addImageToContent.bind( this ), this.pluginName, 10 );
-=======
   * Registers this plugin to YoastSEO
   */
 	FeaturedImagePlugin.prototype.registerPlugin = function () {
@@ -71,7 +53,6 @@
   */
 	FeaturedImagePlugin.prototype.registerModifications = function () {
 		this._app.registerModification("content", this.addImageToContent.bind(this), this.pluginName, 10);
->>>>>>> 3bd8d63f
 	};
 
 	/**
@@ -89,31 +70,6 @@
 	};
 
 	/**
-<<<<<<< HEAD
-	 * Remove opengraph warning frame and borders
-	 */
-	function removeOpengraphWarning() {
-		$( "#yst_opengraph_image_warning" ).remove();
-		$( "#postimagediv" ).css( "border", "none" );
-	}
-
-	/**
-	 * Check if image is smaller than 200x200 pixels. If this is the case, show a warning
-	 * @param {object} featuredImage
-	 */
-	function checkFeaturedImage( featuredImage ) {
-		var attachment = featuredImage.state().get( "selection" ).first().toJSON();
-
-		if ( attachment.width < 200 || attachment.height < 200 ) {
-			// Show warning to user and do not add image to OG
-			if ( 0 === $( "#yst_opengraph_image_warning" ).length ) {
-				var $postImageDiv = $( "#postimagediv" );
-				$( '<div id="yst_opengraph_image_warning"><p>' + wpseoFeaturedImageL10n.featured_image_notice + "</p></div>" ).insertBefore( $postImageDiv );
-				$postImageDiv.css( {
-					border: "solid #dd3d36",
-					borderWidth: "3px 4px 4px 4px",
-				} );
-=======
   * Remove opengraph warning frame and borders
   */
 	function removeOpengraphWarning() {
@@ -137,7 +93,6 @@
 					border: "solid #dd3d36",
 					borderWidth: "3px 4px 4px 4px"
 				});
->>>>>>> 3bd8d63f
 			}
 		} else {
 			// Force reset warning
@@ -145,46 +100,16 @@
 		}
 	}
 
-<<<<<<< HEAD
-	$( document ).ready( function() {
-=======
 	$(document).ready(function () {
->>>>>>> 3bd8d63f
 		var featuredImage = wp.media.featuredImage.frame();
 
 		featuredImagePlugin = new FeaturedImagePlugin(YoastSEO.app);
 
-<<<<<<< HEAD
-		featuredImage.on( "select", function() {
-=======
 		featuredImage.on("select", function () {
->>>>>>> 3bd8d63f
 			var selectedImageHTML, selectedImage, alt;
 
 			checkFeaturedImage(featuredImage);
 
-<<<<<<< HEAD
-			selectedImage = featuredImage.state().get( "selection" ).first();
-
-			// WordPress falls back to the title for the alt attribute if no alt is present.
-			alt = selectedImage.get( "alt" );
-
-			if ( "" === alt ) {
-				alt = selectedImage.get( "title" );
-			}
-
-			selectedImageHTML = "<img" +
-				' src="' + selectedImage.get( "url" ) + '"' +
-				' width="' + selectedImage.get( "width" ) + '"' +
-				' height="' + selectedImage.get( "height" ) + '"' +
-				' alt="' + alt +
-				'"/>';
-
-			featuredImagePlugin.setFeaturedImage( selectedImageHTML );
-		} );
-
-		$( "#postimagediv" ).on( "click", "#remove-post-thumbnail", function() {
-=======
 			selectedImage = featuredImage.state().get("selection").first();
 
 			// WordPress falls back to the title for the alt attribute if no alt is present.
@@ -200,26 +125,16 @@
 		});
 
 		$("#postimagediv").on("click", "#remove-post-thumbnail", function () {
->>>>>>> 3bd8d63f
 			featuredImagePlugin.removeFeaturedImage();
 			removeOpengraphWarning();
-		} );
+		});
 
-<<<<<<< HEAD
-		featuredImageElement = $( "#set-post-thumbnail > img" );
-		if ( "undefined" !== typeof featuredImageElement.prop( "src" ) ) {
-			featuredImagePlugin.setFeaturedImage( $( "#set-post-thumbnail " ).html() );
-		}
-	} );
-}( jQuery ) );
-=======
 		featuredImageElement = $("#set-post-thumbnail > img");
 		if ("undefined" !== typeof featuredImageElement.prop("src")) {
 			featuredImagePlugin.setFeaturedImage($("#set-post-thumbnail ").html());
 		}
 	});
 })(jQuery);
->>>>>>> 3bd8d63f
 
 /* eslint-disable */
 /* jshint ignore:start */
