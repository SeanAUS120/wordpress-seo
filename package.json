{
  "name": "wordpress-seo",
  "license": "GPL-2.0+",
  "description": "Development files for the Yoast SEO plugin",
  "plugin": {
    "glotpress": "http://translate.wordpress.org",
    "textdomain": "wordpress-seo"
  },
  "pot": {
    "reportmsgidbugsto": "https://github.com/yoast/wordpress-seo/issues",
    "languageteam": "Yoast Translate <translations@yoast.com>",
    "lasttranslator": "Yoast Translate Team <translations@yoast.com>"
  },
  "repository": {
    "type": "git",
    "url": "https://github.com/Yoast/wordpress-seo"
  },
  "scripts": {
    "test": "jest",
    "build": "NODE_ENV=production webpack --config ./webpack/webpack.config.js --progress",
    "webpack-analyze-bundle": "NODE_ENV=production webpack --config ./webpack/webpack.config.js --profile --json > webpack-stats.json && webpack-bundle-analyzer webpack-stats.json js/dist",
    "i18n-yoast-components": "NODE_ENV=production babel node_modules/yoast-components --ignore node_modules/yoast-components/node_modules,tests/*Test.js --plugins=@wordpress/babel-plugin-makepot > /dev/null",
    "i18n-wordpress-seo": "NODE_ENV=production babel js/src --plugins=@wordpress/babel-plugin-makepot > /dev/null",
    "start": "webpack-dev-server --config ./webpack/webpack.config.js --progress --env.environment=development"
  },
  "jest": {
    "setupTestFrameworkScriptFile": "<rootDir>/js/tests/setupTests.js",
    "transformIgnorePatterns": [
      "/node_modules/(?!yoast-components|yoastseo|lodash-es).+\\.js$"
    ],
    "testPathIgnorePatterns": [
      "/js/tests/edit.test.js"
    ],
    "moduleNameMapper": {
      "\\.(jpg|jpeg|png|gif|eot|otf|webp|svg|ttf|woff|woff2|mp4|webm|wav|mp3|m4a|aac|oga)$": "<rootDir>/js/tests/__mocks__/fileMock.js",
      "\\.(css|less)$": "<rootDir>/__mocks__/styleMock.js",
      "find-with-regex": "<rootDir>/node_modules/find-with-regex/lib/index.js"
    },
    "snapshotSerializers": [
      "enzyme-to-json/serializer"
    ],
    "testURL": "http://localhost/"
  },
  "devDependencies": {
    "@wordpress/babel-plugin-makepot": "^1.0.0",
    "@wordpress/babel-preset-default": "^1.1.3",
    "@yoast/grunt-plugin-tasks": "^1.0.0",
    "algoliasearch": "^3.16.0",
    "autoprefixer": "^6.3.1",
    "babel-cli": "^6.26.0",
    "babel-core": "^6.26.0",
    "babel-eslint": "^8.2.1",
    "babel-jest": "^18.0.0",
    "babel-loader": "^7.1.1",
    "babel-plugin-dynamic-import-webpack": "^1.0.2",
    "babel-plugin-styled-components": "^1.5.1",
    "babel-plugin-transform-async-generator-functions": "^6.24.1",
    "babel-plugin-transform-object-rest-spread": "^6.26.0",
    "babel-plugin-transform-react-jsx": "^6.8.0",
    "babel-preset-env": "^1.6.1",
    "babel-preset-es2015": "^6.24.1",
    "babel-preset-react": "^6.11.1",
    "babelify": "^7.3.0",
    "case-sensitive-paths-webpack-plugin": "^2.1.2",
    "copy-webpack-plugin": "^4.0.1",
    "envify": "^3.4.1",
    "enzyme": "^3.3.0",
    "enzyme-adapter-react-16": "^1.1.1",
    "enzyme-to-json": "^3.3.3",
    "eslint-config-yoast": "^1.3.1",
    "eslint-plugin-react": "^6.0.0",
    "eslint-plugin-yoast": "^1.0.1",
    "grunt": "^1.0.2",
    "grunt-checktextdomain": "^1.0.1",
    "grunt-contrib-clean": "~1.0.0",
    "grunt-contrib-compress": "^1.4.0",
    "grunt-contrib-copy": "^1.0.0",
    "grunt-contrib-cssmin": "^1.0.1",
    "grunt-contrib-watch": "^1.0.0",
    "grunt-eslint": "^19.0.0",
    "grunt-glotpress": "https://github.com/Yoast/grunt-glotpress.git#master",
    "grunt-phpcs": "^0.4.0",
    "grunt-phplint": "^0.1.0",
    "grunt-po2json": "^0.3.0",
    "grunt-postcss": "^0.8.0",
    "grunt-replace": "^1.0.1",
    "grunt-rtlcss": "^2.0.1",
    "grunt-sass": "^2.0.0",
    "grunt-shell": "^1.1.2",
    "grunt-webpack": "^3.0.2",
    "grunt-wp-css": "^0.2.1",
    "grunt-wp-deploy": "^1.2.1",
    "grunt-wp-i18n": "^1.0.0",
    "i18n-calypso": "^1.8.4",
    "jest": "^23.3.0",
    "load-grunt-config": "^0.19.2",
    "raf": "^3.4.0",
    "react": "^16.3.0",
    "react-dom": "16.3.0",
    "redux-logger": "^3.0.6",
    "sassdash": "^0.9.0",
    "svg-react-loader": "^0.4.5",
    "time-grunt": "^1.0.0",
    "unminified-webpack-plugin": "^1.4.2",
    "webpack": "^3.4.1",
    "webpack-bundle-analyzer": "^2.13.1",
    "webpack-dev-server": "^2.11.0"
  },
  "optionalDependencies": {
    "grunt-contrib-imagemin": "^2.0.1"
  },
  "dependencies": {
    "@babel/runtime": "7.0.0-beta.55",
    "@wordpress/components": "^1.0.1",
    "@wordpress/data": "^1.0.1",
    "@wordpress/element": "^1.0.1",
    "@wordpress/i18n": "^1.2.2",
    "@wordpress/is-shallow-equal": "^1.0.2",
    "a11y-speak": "git+https://github.com/Yoast/a11y-speak.git#master",
    "babel-polyfill": "^6.26.0",
    "draft-js": "^0.10.5",
    "draft-js-mention-plugin": "^3.0.4",
    "find-with-regex": "~1.0.2",
    "grunt-wp-deploy": "^1.2.1",
    "interpolate-components": "^1.1.0",
    "jed": "^1.1.1",
    "lodash": "^4.17.4",
    "marked": "^0.3.6",
    "material-ui": "^0.20.0",
    "moment": "2.22.2",
    "moment-duration-format": "^2.2.2",
    "prop-types": "^15.5.10",
    "react-intl": "^2.4.0",
    "react-redux": "^5.0.6",
    "react-tap-event-plugin": "^3.0.2",
    "redux": "^3.7.2",
    "redux-thunk": "^2.2.0",
    "select2": "^4.0.5",
    "styled-components": "^3.2.6",
<<<<<<< HEAD
    "yoast-components": "git+https://github.com/Yoast/yoast-components.git#develop",
    "yoastseo": "git+https://github.com/Yoast/YoastSEO.js.git#develop"
=======
    "yoast-components": "git+https://github.com/Yoast/yoast-components.git#release-yoast-seo/8.4",
    "yoastseo": "^1.40.0"
>>>>>>> b8a5a25b
  },
  "yoast": {
    "pluginVersion": "8.4-RC1"
  }
}<|MERGE_RESOLUTION|>--- conflicted
+++ resolved
@@ -137,13 +137,8 @@
     "redux-thunk": "^2.2.0",
     "select2": "^4.0.5",
     "styled-components": "^3.2.6",
-<<<<<<< HEAD
     "yoast-components": "git+https://github.com/Yoast/yoast-components.git#develop",
     "yoastseo": "git+https://github.com/Yoast/YoastSEO.js.git#develop"
-=======
-    "yoast-components": "git+https://github.com/Yoast/yoast-components.git#release-yoast-seo/8.4",
-    "yoastseo": "^1.40.0"
->>>>>>> b8a5a25b
   },
   "yoast": {
     "pluginVersion": "8.4-RC1"
