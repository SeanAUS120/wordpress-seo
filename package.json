{
  "name": "wordpress-seo",
  "license": "GPL-2.0+",
  "description": "Development files for the Yoast SEO plugin",
  "plugin": {
    "glotpress": "http://translate.wordpress.org",
    "textdomain": "wordpress-seo"
  },
  "pot": {
    "reportmsgidbugsto": "https://github.com/yoast/wordpress-seo/issues",
    "languageteam": "Yoast Translate <translations@yoast.com>",
    "lasttranslator": "Yoast Translate Team <translations@yoast.com>"
  },
  "repository": {
    "type": "git",
    "url": "https://github.com/Yoast/wordpress-seo"
  },
  "scripts": {
    "test": "jest",
    "build": "webpack --config ./webpack/webpack.config.prod.js"
  },
  "devDependencies": {
    "algoliasearch": "^3.16.0",
    "autoprefixer": "^6.3.1",
    "babel-jest": "^18.0.0",
    "babel-loader": "^7.1.1",
    "babel-plugin-transform-react-jsx": "^6.8.0",
    "babel-preset-es2015": "^6.24.1",
    "babel-preset-react": "^6.11.1",
    "babelify": "^7.3.0",
    "copy-webpack-plugin": "^4.0.1",
    "envify": "^3.4.1",
    "eslint-config-yoast": "^1.3.1",
    "eslint-plugin-react": "^6.0.0",
    "eslint-plugin-yoast": "^1.0.1",
    "grunt": ">=0.4.0",
    "grunt-browserify": "^5.0.0",
    "grunt-checktextdomain": "^1.0.1",
    "grunt-contrib-clean": "~1.0.0",
    "grunt-contrib-compress": "^1.4.0",
    "grunt-contrib-copy": "^1.0.0",
    "grunt-contrib-cssmin": "^1.0.1",
    "grunt-contrib-uglify": "^2.0.0",
    "grunt-contrib-watch": "^1.0.0",
    "grunt-eslint": "^19.0.0",
    "grunt-glotpress": "git+https://github.com/markoheijnen/grunt-glotpress.git#05a38906b357d5a4785bc57e6287fb6479e674b7",
    "grunt-phpcs": "^0.4.0",
    "grunt-phplint": "0.0.8",
    "grunt-po2json": "git+https://github.com/atimmer/grunt-po2json.git#f26c05653af89ef0f7a72456dbe141eb56bf5471",
    "grunt-postcss": "^0.8.0",
    "grunt-replace": "^1.0.1",
    "grunt-rtlcss": "^2.0.1",
    "grunt-sass": "^2.0.0",
    "grunt-shell": "^1.1.2",
    "grunt-webpack": "^3.0.2",
    "grunt-wp-css": "cedaro/grunt-wp-css#develop",
    "grunt-wp-i18n": "^0.5.4",
    "i18n-calypso": "^1.6.3",
    "jest": "^18.0.0",
    "load-grunt-config": "^0.19.2",
    "react": "^15.3.1",
    "react-dom": "^15.4.0",
    "sassdash": "^0.8.1",
    "svg-react-loader": "^0.4.5",
    "time-grunt": "^1.0.0",
    "unminified-webpack-plugin": "^1.2.0",
    "webpack": "^3.4.1"
  },
  "optionalDependencies": {
    "grunt-contrib-imagemin": "^2.0.1"
  },
  "dependencies": {
    "a11y-speak": "git+https://github.com/Yoast/a11y-speak.git#master",
    "babel-polyfill": "^6.13.0",
    "grunt-wp-deploy": "^1.2.1",
    "jed": "^1.1.1",
    "lodash": "^4.7.0",
    "marked": "^0.3.6",
    "material-ui": "^0.15.4",
    "prop-types": "^15.5.10",
    "react-intl": "^2.4.0",
    "react-tap-event-plugin": "^2.0.0",
    "select2": "^4.0.3",
<<<<<<< HEAD
    "yoast-components": "2.10.1",
    "yoastseo": "^1.22.4"
=======
    "yoast-components": "2.10.3",
    "yoastseo": "https://github.com/Yoast/YoastSEO.js#release/1.21"
>>>>>>> c819bca6
  }
}<|MERGE_RESOLUTION|>--- conflicted
+++ resolved
@@ -81,12 +81,7 @@
     "react-intl": "^2.4.0",
     "react-tap-event-plugin": "^2.0.0",
     "select2": "^4.0.3",
-<<<<<<< HEAD
-    "yoast-components": "2.10.1",
+    "yoast-components": "2.10.3",
     "yoastseo": "^1.22.4"
-=======
-    "yoast-components": "2.10.3",
-    "yoastseo": "https://github.com/Yoast/YoastSEO.js#release/1.21"
->>>>>>> c819bca6
   }
 }