--- conflicted
+++ resolved
@@ -19,14 +19,9 @@
     "algoliasearch": "^3.16.0",
     "autoprefixer": "^6.3.1",
     "babel-plugin-transform-react-jsx": "^6.8.0",
-<<<<<<< HEAD
-    "babel-preset-es2015": "^6.9.0",
-    "babel-preset-react": "^6.11.1",
-=======
     "babel-preset-es2015": "^6.13.2",
     "babel-preset-react": "^6.11.1",
     "babelify": "^7.3.0",
->>>>>>> 8cd7de61
     "envify": "^3.4.1",
     "eslint-config-yoast": "^1.3.1",
     "eslint-plugin-react": "^6.0.0",
@@ -52,11 +47,8 @@
     "grunt-wp-css": "cedaro/grunt-wp-css#develop",
     "grunt-wp-i18n": "^0.5.4",
     "load-grunt-config": "^0.19.2",
-<<<<<<< HEAD
-=======
     "react": "15.3.0",
     "react-dom": "15.3.0",
->>>>>>> 8cd7de61
     "sassdash": "^0.8.1",
     "time-grunt": "^1.0.0"
   },
