{
  "name": "wordpress-seo",
  "license": "GPL-2.0+",
  "description": "Development files for the Yoast SEO plugin",
  "plugin": {
    "glotpress": "http://translate.wordpress.org",
    "textdomain": "wordpress-seo"
  },
  "pot": {
    "reportmsgidbugsto": "https://github.com/yoast/wordpress-seo/issues",
    "languageteam": "Yoast Translate <translations@yoast.com>",
    "lasttranslator": "Yoast Translate Team <translations@yoast.com>"
  },
  "repository": {
    "type": "git",
    "url": "https://github.com/Yoast/wordpress-seo"
  },
  "scripts": {
    "test": "jest",
    "build": "webpack --config ./webpack/webpack.config.prod.js"
  },
  "jest": {
    "transformIgnorePatterns": [
      "/node_modules/(?!yoast-components).+\\.js$"
    ]
  },
  "devDependencies": {
    "algoliasearch": "^3.16.0",
    "autoprefixer": "^6.3.1",
    "babel-jest": "^18.0.0",
    "babel-loader": "^7.1.1",
    "babel-plugin-transform-react-jsx": "^6.8.0",
    "babel-preset-es2015": "^6.24.1",
    "babel-preset-react": "^6.11.1",
    "babelify": "^7.3.0",
    "copy-webpack-plugin": "^4.0.1",
    "envify": "^3.4.1",
    "eslint-config-yoast": "^1.3.1",
    "eslint-plugin-react": "^6.0.0",
    "eslint-plugin-yoast": "^1.0.1",
    "grunt": ">=0.4.0",
    "grunt-browserify": "^5.0.0",
    "grunt-checktextdomain": "^1.0.1",
    "grunt-contrib-clean": "~1.0.0",
    "grunt-contrib-compress": "^1.4.0",
    "grunt-contrib-copy": "^1.0.0",
    "grunt-contrib-cssmin": "^1.0.1",
    "grunt-contrib-uglify": "^2.0.0",
    "grunt-contrib-watch": "^1.0.0",
    "grunt-eslint": "^19.0.0",
    "grunt-glotpress": "git+https://github.com/markoheijnen/grunt-glotpress.git#05a38906b357d5a4785bc57e6287fb6479e674b7",
    "grunt-phpcs": "^0.4.0",
    "grunt-phplint": "0.0.8",
    "grunt-po2json": "git+https://github.com/atimmer/grunt-po2json.git#f26c05653af89ef0f7a72456dbe141eb56bf5471",
    "grunt-postcss": "^0.8.0",
    "grunt-replace": "^1.0.1",
    "grunt-rtlcss": "^2.0.1",
    "grunt-sass": "^2.0.0",
    "grunt-shell": "^1.1.2",
    "grunt-webpack": "^3.0.2",
    "grunt-wp-css": "cedaro/grunt-wp-css#develop",
    "grunt-wp-i18n": "^0.5.4",
    "i18n-calypso": "^1.6.3",
    "jest": "^18.0.0",
    "load-grunt-config": "^0.19.2",
    "react": "^15.3.1",
    "react-dom": "^15.4.0",
    "redux-logger": "^3.0.6",
    "sassdash": "^0.8.1",
    "svg-react-loader": "^0.4.5",
    "time-grunt": "^1.0.0",
    "unminified-webpack-plugin": "^1.2.0",
    "webpack": "^3.4.1"
  },
  "optionalDependencies": {
    "grunt-contrib-imagemin": "^2.0.1"
  },
  "dependencies": {
    "a11y-speak": "git+https://github.com/Yoast/a11y-speak.git#master",
    "babel-polyfill": "^6.26.0",
    "grunt-wp-deploy": "^1.2.1",
    "jed": "^1.1.1",
    "lodash": "^4.17.4",
    "marked": "^0.3.6",
    "material-ui": "^0.15.4",
    "prop-types": "^15.5.10",
    "react-intl": "^2.4.0",
<<<<<<< HEAD
    "react-redux": "^5.0.6",
    "react-tap-event-plugin": "^2.0.1",
    "redux": "^3.7.2",
    "redux-thunk": "^2.2.0",
    "select2": "^4.0.5",
    "yoast-components": "2.11.2",
    "yoastseo": "^1.23.0"
=======
    "react-tap-event-plugin": "^2.0.0",
    "select2": "^4.0.3",
    "yoast-components": "2.11.0",
    "yoastseo": "^1.22.4"
>>>>>>> f83bb304
  }
}<|MERGE_RESOLUTION|>--- conflicted
+++ resolved
@@ -85,19 +85,12 @@
     "material-ui": "^0.15.4",
     "prop-types": "^15.5.10",
     "react-intl": "^2.4.0",
-<<<<<<< HEAD
     "react-redux": "^5.0.6",
-    "react-tap-event-plugin": "^2.0.1",
     "redux": "^3.7.2",
     "redux-thunk": "^2.2.0",
+    "react-tap-event-plugin": "^2.0.0",
     "select2": "^4.0.5",
     "yoast-components": "2.11.2",
     "yoastseo": "^1.23.0"
-=======
-    "react-tap-event-plugin": "^2.0.0",
-    "select2": "^4.0.3",
-    "yoast-components": "2.11.0",
-    "yoastseo": "^1.22.4"
->>>>>>> f83bb304
   }
 }