--- conflicted
+++ resolved
@@ -103,11 +103,7 @@
     "redux-thunk": "^2.2.0",
     "select2": "^4.0.5",
     "yoast-components": "^3.1.0",
-<<<<<<< HEAD
-    "yoastseo": "^1.30"
-=======
     "yoastseo": "^1.30.1"
->>>>>>> 5c099350
   },
   "yoast": {
     "pluginVersion": "7.0.3"
