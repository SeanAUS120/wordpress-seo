--- conflicted
+++ resolved
@@ -124,18 +124,11 @@
     "@wordpress/is-shallow-equal": "^1.2.0",
     "@wordpress/rich-text": "^3.2.2",
     "@wordpress/url": "^2.5.0",
-<<<<<<< HEAD
-    "@yoast/algolia-search-box": "^1.0.0-rc.6",
     "@yoast/analysis-report": "^0.1.0-rc.6",
-    "@yoast/components": "^0.1.0-rc.6",
-    "@yoast/configuration-wizard": "^1.0.0-rc.6",
-    "@yoast/search-metadata-previews": "^1.0.0-rc.7",
-=======
     "@yoast/algolia-search-box": "^1.0.0-rc.5",
     "@yoast/components": "^0.1.0-rc.6",
     "@yoast/configuration-wizard": "^1.0.0-rc.6",
     "@yoast/search-metadata-previews": "^1.0.0-rc.8",
->>>>>>> 1bb05665
     "@yoast/style-guide": "^0.1.0-rc.4",
     "a11y-speak": "git+https://github.com/Yoast/a11y-speak.git#master",
     "babel-polyfill": "^6.26.0",
