<?php
/**
 * Yoast SEO Plugin File.
 *
 * @package Yoast\YoastSEO\Dependency_Injection
 */

namespace Yoast\WP\Free\Dependency_Injection;

use Symfony\Component\Config\ConfigCache;
use Symfony\Component\DependencyInjection\ContainerBuilder;
use Symfony\Component\DependencyInjection\Dumper\PhpDumper;

/**
 * This class is responsible for compiling the dependency injection container.
 */
class Container_Compiler {

	/**
	 * Compiles the dependency injection container.
	 *
	 * @param boolean $debug If false the container will only be re-compiled if it does not yet already exist.
	 *
	 * @throws \Exception If compiling the container fails.
	 *
	 * @return void
	 */
	public static function compile( $debug ) {
		$file  = __DIR__ . '/../../src/generated/container.php';
		$cache = new ConfigCache( $file, $debug );

		if ( ! $cache->isFresh() ) {
			$container_builder = new ContainerBuilder();
			$container_builder->addCompilerPass( new Loader_Pass() );
			$loader = new Custom_Loader( $container_builder );
			$loader->load( 'config/dependency-injection/services.php' );
			$container_builder->compile();

			$dumper = new PhpDumper( $container_builder );
			$code   = $dumper->dump(
				[
					'class'     => 'Cached_Container',
					'namespace' => 'Yoast\WP\Free\Generated',
				]
			);
<<<<<<< HEAD
=======
			$code   = \str_replace( 'Symfony\\Component\\DependencyInjection', 'YoastSEO_Vendor\\Symfony\\Component\\DependencyInjection', $code );
			$code   = \str_replace( 'Symfony\\\\Component\\\\DependencyInjection', 'YoastSEO_Vendor\\\\Symfony\\\\Component\\\\DependencyInjection', $code );
>>>>>>> c58306ae

			$cache->write( $code, $container_builder->getResources() );
		}
	}
}<|MERGE_RESOLUTION|>--- conflicted
+++ resolved
@@ -43,11 +43,8 @@
 					'namespace' => 'Yoast\WP\Free\Generated',
 				]
 			);
-<<<<<<< HEAD
-=======
 			$code   = \str_replace( 'Symfony\\Component\\DependencyInjection', 'YoastSEO_Vendor\\Symfony\\Component\\DependencyInjection', $code );
 			$code   = \str_replace( 'Symfony\\\\Component\\\\DependencyInjection', 'YoastSEO_Vendor\\\\Symfony\\\\Component\\\\DependencyInjection', $code );
->>>>>>> c58306ae
 
 			$cache->write( $code, $container_builder->getResources() );
 		}
