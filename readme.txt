--- conflicted
+++ resolved
@@ -114,11 +114,7 @@
 * Bugfixes
 	* Fixed: Premium support link was being added to all plugins, not just ours ;-)
 	* Only show the breadcrumbs-blog-remove option if user uses page_for_posts as it's not applicable otherwise and can cause confusion.
-<<<<<<< HEAD
 	* Clean up url query vars after use in our settings page to avoid actions being executed twice - props [Jrf](http://profiles.wordpress.org/jrf).
-=======
-	* Fixed: `current_user_can` was being called too early as reported by [satrya](https://github.com/satrya) in [issue #881](https://github.com/Yoast/wordpress-seo/issues/881) - props [Jrf](http://profiles.wordpress.org/jrf).
->>>>>>> bdb777b7
 
 = 1.5.2.4 =
 
@@ -128,7 +124,8 @@
 	* Fixed a bug where the banners overlapped WordPress notices/errors.
 	* Fixed: Slashes in Taxonomy text inputs as reported by [chuckreynolds](https://github.com/chuckreynolds) in [issue #868](https://github.com/Yoast/wordpress-seo/issues/868) - props [Jrf](http://profiles.wordpress.org/jrf).
 	* Increased priority (decreased priority int) on the template_redirect for the sitemap redirect hook.
-	
+	* Fixed: `current_user_can` was being called too early as reported by [satrya](https://github.com/satrya) in [issue #881](https://github.com/Yoast/wordpress-seo/issues/881) - props [Jrf](http://profiles.wordpress.org/jrf).
+ß
 * Enhancement
 	* Enhanced validation of webmaster verification keys to prevent invalidating incorrect input which does contain a key as reported by [TheZoker](https://github.com/TheZoker) in [issue #864](https://github.com/Yoast/wordpress-seo/issues/864) - props [Jrf](http://profiles.wordpress.org/jrf).
 
