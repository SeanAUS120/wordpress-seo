=== WordPress SEO by Yoast ===
Contributors: joostdevalk, barrykooij
Donate link: http://yoast.com/
License: GPLv3
License URI: http://www.gnu.org/licenses/gpl.html
Tags: seo, SEO, google, meta, meta description, search engine optimization, xml sitemap, xml sitemaps, google sitemap, sitemap, sitemaps, robots meta, rss, rss footer, yahoo, bing, news sitemaps, XML News Sitemaps, WordPress SEO, WordPress SEO by Yoast, yoast, multisite, canonical, nofollow, noindex, keywords, meta keywords, description, webmaster tools, google webmaster tools, seo pack
Requires at least: 3.5
Tested up to: 3.8
Stable tag: 1.4.23

Improve your WordPress SEO: Write better content and have a fully optimized WordPress site using the WordPress SEO plugin by Yoast.

== Description ==

WordPress out of the box is already technically quite a good platform for SEO, this was true when I wrote my original [WordPress SEO](http://yoast.com/articles/wordpress-seo/) article in 2008 (and updated every few months) and it's still true today, but that doesn't mean you can't improve it further! This plugin is written from the ground up by Joost de Valk and his team at [Yoast](http://yoast.com/) to improve your site's SEO on *all* needed aspects. While this [WordPress SEO plugin](http://yoast.com/wordpress/seo/) goes the extra mile to take care of all the technical optimization, more on that below, it first and foremost helps you write better content.  WordPress SEO forces you to choose a focus keyword when you're writing your articles, and then makes sure you use that focus keyword everywhere.

= Premium Support =
The Yoast team does not provide support for the WordPress SEO plugin on the WordPress.org forums. One on one email support is available to people who bought the [Premium WordPress SEO plugin](http://yoast.com/wordpress/seo-premium/) only. You should also check out the [Local SEO](http://yoast.com/wordpress/local-seo/) and [Video SEO](http://yoast.com/wordpress/video-seo/) extensions to WordPress SEO, these of course come with support too.

= Write better content with WordPress SEO =
Using the snippet preview you can see a rendering of what your post or page will look like in the search results, whether your title is too long or too short and your meta description makes sense in the context of a search result. This way the plugin will help you not only increase rankings but also increase the click through for organic search results.

= Page Analysis =
The WordPress SEO plugins [Linkdex Page Analysis](http://yoast.com/content-seo-wordpress-linkdex/) functionality checks simple things you're bound to forget. It checks, for instance, if you have images in your post and whether they have an alt tag containing the focus keyword for that post. It also checks whether your posts are long enough, if you've written a meta description and if that meta description contains your focus keyword, if you've used any subheadings within your post, etc. etc.

The plugin also allows you to write meta titles and descriptions for all your category, tag and custom taxonomy archives, giving you the option to further optimize those pages.

Combined, this plugin makes sure that your content is the type of content search engines will love!

= Technical WordPress Search Engine Optimization =
While out of the box WordPress is pretty good for SEO, it needs some tweaks here and there. This WordPress SEO plugin guides you through some of the settings needed, for instance by reminding you to enable pretty permalinks. But it also goes beyond that, by automatically optimizing and inserting the meta tags and link elements that Google and other search engines like so much:

= Meta & Link Elements =
With the WordPress SEO plugin you can control which pages Google shows in its search results and which pages it doesn't show. By default, it will tell search engines to index all of your pages, including category and tag archives, but only show the first pages in the search results. It's not very useful for a user to end up on the third page of your "personal" category, right?

WordPress itself only shows canonical link elements on single pages, WordPress SEO makes it output canonical link elements everywhere. Google has recently announced they would also use `rel="next"` and `rel="prev"` link elements in the `head` section of your paginated archives, this plugin adds those automatically, see [this post](http://yoast.com/rel-next-prev-paginated-archives/ title="rel=next & rel=prev for paginated archives") for more info.

= XML Sitemaps =
WordPress SEO has the most advanced XML Sitemaps functionality in any WordPress plugin. Once you check the box, it automatically creates XML sitemaps and notifies Google & Bing of the sitemaps existence. These XML sitemaps include the images in your posts & pages too, so that your images may be found better in the search engines too.

These XML Sitemaps will even work on large sites, because of how they're created, using one index sitemap that links to sub-sitemaps for each 1,000 posts. They will also work with custom post types and custom taxonomies automatically, while giving you the option to remove those from the XML sitemap should you wish to.

Because of using [XSL stylesheets for these XML Sitemaps](http://yoast.com/xsl-stylesheet-xml-sitemap/), the XML sitemaps are easily readable for the human eye too, so you can spot things that shouldn't be in there.

= RSS Optimization =
Are you being outranked by scrapers? Instead of cursing at them, use them to your advantage! By automatically adding a link to your RSS feed pointing back to the original article, you're telling the search engine where they should be looking for the original. This way, the WordPress SEO plugin increases your own chance of ranking for your chosen keywords and gets rid of scrapers in one go!

= Breadcrumbs =
If your theme is compatible, and themes based on Genesis or by WooThemes for instance often are, you can use the built-in Breadcrumbs functionality. This allows you to create an easy navigation that is great for both users and search engines and will support the search engines in understanding the structure of your site.

Making your theme compatible isn't hard either, check [these instructions](http://yoast.com/wordpress/breadcrumbs/).

= Edit your .htaccess and robots.txt file =
Using the built-in file editor you can edit your WordPress blogs .htaccess and robots.txt file, giving you direct access to the two most powerful files, from an SEO perspective, in your WordPress install.

= Social Integration =
SEO and Social Media are heavily intertwined, that's why this plugin also comes with a Facebook OpenGraph implementation and will soon also support Google+ sharing tags.

= Multi-Site Compatible =
This WordPress SEO plugin, unlike some others, is fully Multi-Site compatible. The XML Sitemaps work fine in all setups and you even have the option, in the Network settings, to copy the settings from one blog to another, or make blogs default to the settings for a specific blog.

= Import & Export functionality =
If you have multiple blogs, setting up plugins like this one on all of them might seem like a daunting task. Except that it's not, because what you can do is simple: you set up the plugin once. You then export your settings and simply import them on all your other sites. It's that simple!

= Import functionality for other WordPress SEO plugins =
If you've used All In One SEO Pack or HeadSpace2 before using this plugin, you might want to import all your old titles and descriptions. You can do that easily using the built-in import functionality. There's also import functionality for some of the older Yoast plugins like Robots Meta and RSS footer.

Should you have a need to import from another SEO plugin or from a theme like Genesis or Thesis, you can use the [SEO Data Transporter](http://wordpress.org/extend/plugins/seo-data-transporter/) plugin, that'll easily convert your SEO meta data from and to a whole set of plugins like Platinum SEO, SEO Ultimate, Greg's High Performance SEO and themes like Headway, Hybrid, WooFramework, Catalyst etc.

Read [this migration guide](http://yoast.com/all-in-one-seo-pack-migration/) if you still have questions about migrating from another SEO plugin to WordPress SEO.

= WordPress SEO Plugin in your Language! =
Currently a huge translation project is underway, translating WordPress SEO in as much as 24 languages. So far, the translations for French and Dutch are complete, but we still need help on a lot of other languages, so if you're good at translating, please join us at [translate.yoast.com](http://translate.yoast.com).

= News SEO =
Be sure to also check out the [News SEO module](http://yoast.com/wordpress/seo/news-seo/) if you need Google News Sitemaps. It tightly integrates with WordPress SEO to give you the combined power of News Sitemaps and full Search Engine Optimization.

= Further Reading =
For more info, check out the following articles:

* [WordPress SEO - The definitive Guide by Yoast](http://yoast.com/articles/wordpress-seo/).
* Once you have great SEO, you'll need the [best WordPress Hosting](http://yoast.com/articles/wordpress-hosting/).
* The [WordPress SEO Plugin](http://yoast.com/wordpress/seo/) official homepage.
* Other [WordPress Plugins](http://yoast.com/wordpress/) by the same author.
* Follow Yoast on [Facebook](https://facebook.com/yoast) & [Twitter](http://twitter.com/yoast).

== Installation ==

1. Upload the `wordress-seo` folder to the `/wp-content/plugins/` directory
1. Activate the WordPress SEO plugin through the 'Plugins' menu in WordPress
1. Configure the plugin by going to the `SEO` menu that appears in your admin menu

== Frequently Asked Questions ==

You'll find the [FAQ on Yoast.com](http://yoast.com/wordpress/seo/faq/).

== Screenshots ==

1. The WordPress SEO plugin general meta box. You'll see this on edit post pages, for posts, pages and custom post types.
2. Some of the sites using this WordPress SEO plugin.
3. The WordPress SEO settings for a taxonomy.
4. The fully configurable XML sitemap for WordPress SEO.
5. Easily import SEO data from All In One SEO pack and HeadSpace2 SEO.
6. Example of the Page Analysis functionality.
7. The advanced section of the WordPress SEO meta box.

== Changelog ==

<<<<<<< HEAD
= Trunk =

* Bugfixes
	* Removed add_meta_box() function duplication  - props [Jrf](http://profiles.wordpress.org/jrf).

=======
= trunk =

* Bugfixes
	* Removed screen_icon() calls.
	* Fixed a bug in robots meta tag on singular items.
	* Fix double robots header, WP native settings will be respected - props [Jrf](http://profiles.wordpress.org/jrf).
	* When post published data is newer than last modified date, use that in XML sitemap, props [mindingdata](https://github.com/mindingdata).
	* Check if tab hash is correct after being redirected from Facebook API, props [dannyvankooten](https://github.com/dannyvankooten).
	* Fix 404 in category rewrites when `pagination_base` was changed, props [raugfer](https://github.com/raugfer).
	* Make the metabox tabs jQuery only work for WPSEO tabs, props [imageinabox](https://github.com/imageinabox).

* i18n
	*
>>>>>>> d4afc0b7

= 1.4.23 =

* Bugfixes
	* Fix for serious sitemap issue which caused all pages of a split sitemap to be the same (show the first 1000 urls) - props [Jrf](http://profiles.wordpress.org/jrf).
	* Fixed a bug in the WPSEO tour in WP Network installs
	* clean_permalink 301 redirect issue when using https - props [pirategaspard](https://github.com/pirategaspard)
	
* i18n
	* Updated cs_CZ, fa_IR, fr_FR, hu, hu_HU, pl_PL, ru_RU & zh_CN

= 1.4.22 =

* Bugfixes
	* Reverted change to XML sitemaps stylesheet URL as that was giving issues on multisite installs.
	* Reverted change to XML sitemap loading as we were no longer exposing some variables that other plugins relied upon.
	* Fix bug with author sitemap showing for everyone.

* Enhancement
	* No longer save empty meta post variables, issue [#463](https://github.com/Yoast/wordpress-seo/issues/463). Clean up of DB is coming in future release, if you want to clean your DB now, see that issue for SQL queries.

= 1.4.21 =

* Bugfixes
	* Fix notice for `ICL_LANGUAGE_CODE` not being defined.
	* Fix missing function in install by adding a require.

= 1.4.20 =

* Bugfixes
	* Fixed bug where posts set to _always_ index would not end up in XML sitemap.
	* Fix _Invalid argument supplied for foreach()_ notice for WPML as reported by [pbearne](https://github.com/pbearne) - props [Jrf](http://profiles.wordpress.org/jrf).
	* Yoast tracking cron job will now unschedule on disallowing of tracking, on deactivation and on uninstall, inspired by [Bluebird Blvd.](http://wordpress.org/support/topic/found-active-tracking-device-after-deleting-wp-seo-months-ago) - props [Jrf](http://profiles.wordpress.org/jrf).
	* Fix issue [#453](https://github.com/Yoast/wordpress-seo/issues/435): setting shop as homepage caused a notice and wrong title with WooCommerce.
	* Fixed a bug [#449](https://github.com/Yoast/wordpress-seo/issues/449) where a canonical, when manually set for a category, tag or term, could get pagination added to it on paginated pages, when it shouldn't.
	* Fixed a bug where manually set canonicals would end up in `rel="next"` and `rel="prev"` tags.
	* Fixed a bug [#450](https://github.com/Yoast/wordpress-seo/issues/450) where noindexed pages would appear in the HTML sitemap.
	* Fixed a bug where non-public taxonomies would appear in the HTML sitemap.
	* Fixed quotes not working in meta title and description for terms, issue [#405](https://github.com/Yoast/wordpress-seo/issues/405).
	* Make sure author sitemap works when they should.
	* Fix some notices in author sitemap, issue [#402](https://github.com/Yoast/wordpress-seo/issues/402).
	* Fix breadcrumbs being broken on empty post type archives, issue [#443](https://github.com/Yoast/wordpress-seo/issues/443).
	* Fixed a possible caching issue when `title_test` option remained set, issue [#419](https://github.com/Yoast/wordpress-seo/issues/419).
	* Make sure og:description is shown on homepage when it's left empty in settings, fixes [#441](https://github.com/Yoast/wordpress-seo/issues/441).
	* Make sure there are no WPML leftovers in our title, issue [#383](https://github.com/Yoast/wordpress-seo/issues/383).
	* Fix padding on fix it buttons with 3.8 design, issue [#400](https://github.com/Yoast/wordpress-seo/issues/400).
	* Hide SEO columns in responsive admin ( in 3.8 admin design ), issue [#445](https://github.com/Yoast/wordpress-seo/issues/445).

* Misc
	* Switch back to MailChimp for newsletter subscribe.
    * Default to nofollowing links in RSS feed footers.

* i18n
  * Updated es_ES, pt_BR & ru_RU
  * Added sk_SK

= 1.4.19 =

* Enhancements
	* Added the option to upload a separate image for Facebook in the Social tab.
	* Added published time, last modified time, tags and categories to OpenGraph output, to work with Pinterests new article pin.
	* Added a filter for post length requirements in the Analysis tab.
	* If there is a term description, use it in the OpenGraph description for a term archive page.
	* Applied a number of settings form best practices - props [Jrf](http://profiles.wordpress.org/jrf).
	* File inclusion best practices applied - props [Jrf](http://profiles.wordpress.org/jrf).
    * Breadcrumbs for Custom Post Types now take the CPT->label instead of CPT->labels->menu_name as text parameter, as suggested by [katart17](http://wordpress.org/support/profile/katart17) and [Robbert V](http://wordpress.org/support/profile/robbert-v) - props [Jrf](http://profiles.wordpress.org/jrf).

* Bugfixes
	* Move all rewrite flushing to shutdown, so it doesn't break other plugins who add their rewrites late.
	* Fixed the wrong naming of the L10n JS object, props [Otto](http://profiles.wordpress.org/otto42).
	* Improved form support for UTF-8 - props [Jrf](http://profiles.wordpress.org/jrf).
	* Corrected faulty multisite option registration - props [Jrf](http://profiles.wordpress.org/jrf).
	* Fixed appropriate use of plugins_url() to avoid breaking hooked in filters - props [Jrf](http://profiles.wordpress.org/jrf).
	* (Temporary) fix for metabox styling for users using the MP6 plugin - props [Jrf](http://profiles.wordpress.org/jrf).
	* Minor fix in localization loading - props [Jrf](http://profiles.wordpress.org/jrf).
	* Fixed [Missing argument 3 for wpseo_upgrader_process_complete](https://github.com/Yoast/wordpress-seo/issues/327) notice for WP 3.7+, thanks [vickyindo](https://github.com/vickyindo), [Wendyhihi](https://github.com/Wendihihi) and [Theressa1](https://github.com/Theressa1) for reporting - props [Jrf](http://profiles.wordpress.org/jrf).

* i18n
  * Updated ru_RU, tr_TK and Hr

= 1.4.18 =

* Unhooking 'shutdown' (part of the NGG fix in 1.4.16) caused caching plugins to break, fixed while preserving NGG fix.
* These changes were pushed in later but were deemed not important enough to force an update:
	* Updated newsletter subscription form to reflect new newsletter system.
	* Documentation
		* Updated readme.txt to reflect support changes.
		* Moved old sections of changelog to external file.
	* i18n
    * Updated pt_PT

= 1.4.17 =

* Missed a line in the commit of the option to stop stop words cleaning.

= 1.4.16 =

* Fix for compatibility with NextGen Gallery.

* Enhancements
	* Add option to enable slug stop word cleaning, find it under SEO -> Permalinks. It's on by default.
	* Remove tracking variables from the Yoast Tracking that weren't used.

* i18n
    * Updated de_DE, fa_IR, fi, hu_HU, it_IT, pl_PL, sv_SE and tr_TK

= 1.4.15 =

* Bugfixes
	* Fix the white XML sitemap errors caused by non-working XSL.
	* Fixed the errors in content analysis reporting an H2 was not found when it was really there.
	* Fix slug stopwords removal, props [amm350](https://github.com/amm350).
	* Fix PHP Notice logged when site has capabilities created without 3rd value in args array, props [mbijon](https://github.com/mbijon).
	* Fix the fact that meta description template for archive pages didn't work, props [MarcQueralt](https://github.com/MarcQueralt).
	* Prevent wrong shortcodes (that echo instead of return) from causing erroneous output.
	* Fix edge cases issue for keyword in first paragraph test not working.
	* Revert change in 1.4.14 that did a `do_shortcode` while in the `head` to retrieve images from posts, as too many plugins crash then, instead added `wpseo_pre_analysis_post_content` filter there as well.

= 1.4.14 =

This release contains tons and tons of bugfixes, thanks in *large* part to [Jrf](http://profiles.wordpress.org/jrf), who now has commit rights to the code on Github directly. Please join me in thanking her for her efforts!

* Notes:
    * Our GitHub repository moved to [https://github.com/Yoast/wordpress-seo](https://github.com/Yoast/wordpress-seo), old links should redirect but please check.

* Bugfixes
    * Switch to stock autocomplete file and fix clash with color picker, props [Heinrich Luehrsen](http://www.luehrsen-heinrich.de/).
    * Prevent strip category base code from breaking Custom Post Type rewrites, props [Steve Hulet](http://about.me/stevehulet).
    * Fixed [issue with canonical links](http://wordpress.org/support/topic/serious-canonical-issue-with-paginated-posts) on last page of paginated posts - props [maxbugfiy](http://wordpress.org/support/profile/maxbuxfiy)
    * Fixed bug in shortcode removal from meta description as reported by [professor44](http://profiles.wordpress.org/professor44/) - props [Jrf](http://profiles.wordpress.org/jrf).
    * Fixed bug preventing saving of taxonomy meta data on first try - props [Jrf](http://profiles.wordpress.org/jrf).
    * Fixed small (potential) issue in wpseo_title_test() - props [Jrf](http://profiles.wordpress.org/jrf).
    * Fixed bug where RSS excerpt would be double wrapped in `&lt;p&gt;` tags as reported by [mikeprince](http://profiles.wordpress.org/mikeprince) - props [Jrf](http://profiles.wordpress.org/jrf).
    * Fixed HTML validation error: Duplicate id Twitter on Social tab - props [Jrf](http://profiles.wordpress.org/jrf).
    * Fixed undefined index notice as reported by [szepeviktor](http://profiles.wordpress.org/szepeviktor).
    * Fixed error in a database query as reported by [Watch Teller](http://wordpress.org/support/profile/watchteller) - props [Jrf](http://profiles.wordpress.org/jrf).
    * Fixed small issue with how styles where enqueued/registered - props [Jrf](http://profiles.wordpress.org/jrf).
    * Fixed bug in alt text of score dots as [reported by Rocket Pixels](http://wordpress.org/support/topic/dots-on-hover-over-show-na-tooltip) - props [Jrf](http://profiles.wordpress.org/jrf).
    * Applied best practices to all uses of preg_ functions fixing some bugs in the process - props [Jrf](http://profiles.wordpress.org/jrf).
    * Fixed bug in processing of `%%ct_<custom-tax-name>%%` as [reported by Joy](http://wordpress.org/support/topic/plugin-dies-when-processing-ct_desc_) - props [Jrf](http://profiles.wordpress.org/jrf).
    * Fixed: no more empty og: or twitter: tags. Also added additional escaping where needed - props [Jrf](http://profiles.wordpress.org/jrf).
    * Fixed: Meta description tag discovery looked in parent theme header file even when a child theme is the current theme - props [Jrf](http://profiles.wordpress.org/jrf).
    * Fixed: Using the 'Fix it' button would remove the meta description tag from the parent theme header file, even when a child theme is the current theme - props [Jrf](http://profiles.wordpress.org/jrf).
    * Fixed: Using the 'Fix it' button would fail if it had already been used once (i.e. if a wpseo backup file already existed) - props [Jrf](http://profiles.wordpress.org/jrf).
    * Fixed repeated unnecessary meta description tag checks on each visit to dashboard page - props [Jrf](http://profiles.wordpress.org/jrf).
    * Fixed: Meta description 'Fix it' feedback message was not shown - props [Jrf](http://profiles.wordpress.org/jrf).
    * Mini-fix for plugin_dir_url - props [Jrf](http://profiles.wordpress.org/jrf).
    * Fixed Author Highlighting to only show authors as possible choice for Google+ Plus author as reported by [Sanoma](https://github.com/jdevalk/wordpress-seo/issues/131) - props [Jrf](http://profiles.wordpress.org/jrf).
    * Fixed `adjacent_rel_links()` for Genesis users - props [benjamin74](https://github.com/benjamin74) for reporting.
    * Replace jQuery .live function with .on(), as .live() has been deprecated and deleted. Props [Viktor Kostadinov](http://www.2buy1click.com/) & [Taco Verdonschot](http://yoast.com/about-us/taco-verdonschot/).
    * Fix how breadcrumbs deal with taxonomy orders. Props [Gaya Kessler](http://www.gayadesign.com/).
    * Fixed some PHP warnings

* Enhancements
    * Added `wpseo_pre_analysis_post_content` filter. This allows plugins to add content to the content that is analyzed by the page analysis functionality.
    * Added `wpseo_genesis_force_adjacent_rel_home` filter to allow forcing of rel=next / rel=prev links on the homepage pagination for Genesis users, they're off by default.
    * Make `$wpseo_metabox` a global, props [Peter Chester](http://tri.be/).
    * No need to show Twitter image when OpenGraph is showing, props [Gary Jones](http://garyjones.co.uk/).
    * Make sure WPML works again, props [dominykasgel](https://github.com/dominykasgel).
    * Added checks for the meta description tag on theme switch, on theme update and on (re-)activation of the WP SEO plugin including a visual warning if the check would warrant it - props [Jrf](http://profiles.wordpress.org/jrf).
    * Added the ability to request re-checking a theme for the meta description tag. Useful when you've manually removed it (to get rid of the warning), inspired by [tzeldin88](http://wordpress.org/support/topic/plugin-wordpress-seo-by-yoast-your-theme-contains-a-meta-description-which-blocks-wordpress-seo) - props [Jrf](http://profiles.wordpress.org/jrf).
    * OpenGraph image tags will now also be added for images added to the post via shortcodes, as suggested by [msebald](http://wordpress.org/support/topic/ogimage-set-to-default-image-but-articlepage-has-own-images?replies=3#post-4436317) - props [Jrf](http://profiles.wordpress.org/jrf).
    * Added 'wpseo_breadcrumb_single_link_with_sep' filter which allows users to filter a complete breadcrumb element including the separator - props [Jrf](http://profiles.wordpress.org/jrf).
    * Added 'wpseo_stopwords' filter which allows users to filter the stopwords list - props [Jrf](http://profiles.wordpress.org/jrf).
    * Added 'wpseo_terms' filter which allows users to filter the terms string - props [Jrf](http://profiles.wordpress.org/jrf).
    * Hide advanced tab for users for which it has been disabled, as [suggested by jrgmartin](https://github.com/jdevalk/wordpress-seo/issues/93) - props [Jrf](http://profiles.wordpress.org/jrf).
    * Updated Facebook supported locales list for og:locale

* i18n
    * Updated languages tr_TK, fi, ru_RU & da_DK
    * Added language hi_IN
    * Updated wordpress-seo.pot file

= 1.4.13 =

* Bugfixes
	* Fixed ampersand (&) in sitetitle in Title Templates loading as &amp;
	* Fixed error when focus keyword contains a / - props [Jrf](http://profiles.wordpress.org/jrf).
	* Fixed issue with utf8 characters in meta description - props [Jrf](http://profiles.wordpress.org/jrf).
	* Fixed undefined property error - props [Jrf](http://profiles.wordpress.org/jrf).
	* Fixed undefined index error for the last page of the tour - props [Jrf](http://profiles.wordpress.org/jrf).
	* Fixed undefined index error for images without alt - props [Jrf](http://profiles.wordpress.org/jrf).
    * Fix output of author for Google+ when using a static front page - props [petervanderdoes](https://github.com/petervanderdoes).
    * Keyword density calculation not working when special character in focus keyword - props [siriuzwhite](https://github.com/siriuzwhite).
    * Reverse output buffer cleaning for XML sitemaps, as that collides with WP Super Cache, thanks to [Rarst](https://github.com/Rarst) for finding this.
    * Fix canonical and rel=prev / rel=next links for paginated home pages using index.php links.
    * Fixed og:title not following title settings.
* Enhancements
	* Improved breadcrumbs and titles for 404 pages - props [Jrf](http://profiles.wordpress.org/jrf).
    * Moved XSL stylesheet from a static file in wp-content folder to a dynamic one, allowing it to work for sites that prevented the wp-content dir from being opened directly, f.i. through Sucuri's hardening.
    * Added a link in the XSL pointing back to the sitemap index on individual sitemaps.
    * When remove replytocom is checked in the permalink settings, these are now also redirected out.
    * Added filters to OpenGraph output functions that didn't have them yet.

= 1.4.12 =

* Bugfixes
	* Submit button displays again on Titles & Metas page.
	* SEO Title now calculates length correctly.
	* Force rewrite titles should no longer reset wrongly on update.

= 1.4.11 =

* i18n
	* Updated de_DE, ru_RU, zh_CN.
* Bugfixes
    * Make rel="publisher" markup appear on every page.
    * Prevent empty property='article:publisher' markup from being output .
    * Fixed twitter:description tag should only appears if OpenGraph is inactive.
    * og:description will default to get_the_excerpt when meta description is blank (similar to how twitter:description works).
	* Fixes only 25 tags (and other taxonomy) are being indexed in taxonomy sitemaps.
	* Fix lastmod dates for taxonomies in XML sitemap index file.
* Enhancements
	* Changed Social Admin section to have a tab-layout.
	* Moved Google+ section from Homepage tab of Titles & Metas to Social tab.
	* Make twitter:domain use WordPress site name instead of domainname.
	* Added more output filters in the Twitter class.

= 1.4.10 =

* Fixes
    * Caching was disabled in certain cases, this update fixes that.
* Enhancements
    * Added option to disable author sitemap.
    * If author pages are disabled, author sitemaps are now automatically disabled.

= 1.4.9 =

* i18n
    * Updated .pot file
    * Updated ar, da_DK, de_DE, el_GR, es_ES, fa_IR, fr_FR, he_IL, id_ID, nl_NL, ro_RO, sv_SE & tr_TK
    * Added hr & sl_SI
    * Many localization fixes
* Bugfixes
    * Fixed sitemap "loc" element to have encoded entities.
    * Honor the language setting if other plugins set the language.
    * sitemap.xml will now redirect to sitemap_index.xml if it doesn't exist statically.
    * Added filters 'wpseo_sitemap_exclude_post_type' and 'wpseo_sitemap_exclude_taxonomy' to allow themes/plugins to exclude entries in the XML sitemap.
    * Added RTL support, some CSS fixes.
    * Focus word gets counted in meta description when defined by a template.
    * Fixed some bugs with the focus keyword in the first paragraph test.
    * Fixed display bug in SEO Title column when defined by a template ('Page # of #').
    * Fixed a few strict notices that would pop up in WP 3.6.
    * Prevent other plugins from overriding the WP SEO menu position.
    * Enabled the advanced tab for site-admins on a multi-site install.
	* Fixed post save error when page analysis is disabled.
	* OpenGraph frontpage og:description and og:image tags now properly added to the frontpage.
* Enhancements
    * Added an HTML sitemap shortcode [wpseo_sitemap].
    * Added an XML sitemap listing the author profile URLs.
    * Added detection of Yoast's robots meta plugin and All In One SEO plugins, plugin now gives a notice to import settings and disable those plugins.
    * Prevent empty image tags in Twitter Cards - props [Mike Bijon](https://github.com/mbijon).
    * Add new `twitter:domain` tag  - props [Mike Bijon](https://github.com/mbijon).
    * Add support for Facebooks new OG tags for media publishers.
	* Allow authorship to be removed per post type.

= 1.4.7 =

* Properly fix security bug that should've been fixed in 1.4.5.
* Move from using several $options arrays in the frontend to 1 class wide option.
* Instead of firing all plugin options as function within head function, attach them to `wpseo_head` action, allowing easier filtering and changing.
* Where possible, use larger images for Facebook Opengraph.
* Add several filters and actions around social settings.

= 1.4.6 =

* Fix a possible fatal error in tracking.

= 1.4.5 =

* Bug fixes:
    * Fix security issue which allowed any user to reset settings.
    * Allow saving of SEO metadata for attachments.
    * Set the max-width of the snippet preview to 520px to look more like Google search results, while still allowing it to work on lower resolutions.
* Enhancements:
    * Remove the shortlink http header when the hide shortlink checkbox is checked.
    * Added a check on focus keyword in the page analysis functionality, checking whether a focus keyword has already been used before.
    * Update how the tracking class calculates users to improve speed.

= 1.4.4 =

* Fix changelog for 1.4.3
* Bugfixes
    * Fix activation bug.
* i18n
	* Updated es_ES, id_ID, he_IL.

= 1.4.3 =

* Bugfixes
    * Register core SEO menu at a lower than default prio so other plugins can tie in more easily.
    * Remove alt= from page analysis score divs.
    * Make site tracking use the site hash consistently between plugins.
    * Improve popup pointer removal.

= 1.4.2 =

* Bugfixes
    * Made the sitemaps class load in backend too so it always generates rewrites correctly.
    * Changed > to /> in class-twitter.php for validation as XHTML.
    * Small fix in metabox CSS for small screens (thx [Ryan Hellyer](http://ryanhellyer.net)).
    * Load classes on plugins_loaded instead of immediately on load to allow WPML to filter options.
* i18n
    * Updated bs_BA, cs_CZ, da_DK, de_DE, fa_IR, fr_FR, he_IL, hu_HU, id_ID, it_IT, nl_NL, pl_PL, pt_BR, ru_RU and tr_TR

= 1.4.1 =

* i18n:
    * Updated .pot file
    * Updated bg_BG, bs_BA, cs_CZ, fa_IR, hu_HU, pl_PL & ru_RU
* Bugfixes:
    * Focus keyword check now works again in all cases.
    * Fix typo in Video SEO banner.
* Enhancements:
    * Don't show banners for plugins you already have.

= 1.4 =

* i18n & documentation:
    * Updated Hebrew (he_IL)
    * Updated Italian (it_IT)
    * Updated Dutch (nl_NL)
    * Updated Swedish (sv_SE)
    * Updated some strings to fix typos.
    * Removed affiliate links from readme.txt.
* Bugfixes:
    * Fixed a bug in saving post meta details for revisions.
    * Prevent an error when there are no posts for post type.
    * Fix the privacy warning to point to the right place.
* Enhancements:
    * Slight performance improvement in <head> functionality by not resetting query when its not needed (kudos to @Rarst).
    * Slight performance improvement in options call by adding some caching (kudos to @Rarst as well).
    * Changed inner workings of search engine ping, adding YOAST_SEO_PING_IMMEDIATELY constant to allow immediate ping on publish.
    * Changed design of meta box, moving much of the help text out in favor of clicking on a help icon.
    * Removed Linkdex branding from page analysis functionality.

= 1.3.4.4 =

* Bug with revisions in XML sitemap for some weird combinations.
* Improved logic for rel=publisher on frontpage.
* Allow variables in meta description for post type archive.
* Improved counting of images for page analysis.
* updated Turkish (tr_TR)
* updated Russian (ru_RU)
* updated Indonesian (id_ID)
* updated French (fr_FR)
* updated Czech (cs_CZ)
* added Japanese (ja)

= 1.3.4.3 =

* Regex annoyances anyone? Sigh. Bug fixed.

= 1.3.4.2 =

* Added missing filter for meta box priority.
* Fixed bug in JS encoding.

= 1.3.4.1 =

* Bug in page analysis regex.

= 1.3.4 =

* Fix bug in custom field value retrieval for new drafts.
* Fix bug in meta box value for checkboxes (only used currently in News extension).
* Remove redirect added in 1.3.3 as it seems to cause loops on some servers, will investigate later.
* Add option to filter `wpseo_admin_pages` so more pages can use WP SEO admin stylesheets.
* Prevent notice for images without alt tags.
* Use mb_string when possible.

= 1.3.3 =

* Properly `$wpdb->prepare` all queries that need preparing.
* Fix wrong escaping in admin pointers.
* Make %%currentdate%% and %%currenttime%% variables respect WP date format settings.
* Add %%currentday%% format.
* Force remove Jetpack OpenGraph.
* Fix the weird addition of `noindex, nofollow` on URLs with ?replytocom that was added in 3.5.
* Force XML sitemap to be displayed on the proper domain URL, so XSLT works.

= 1.3.2 =

* Updated wordpress-seo.pot
* Updated Turkish (tr_TR) filename.
* Updated Spanish (es_ES) translation.
* Fixed bug where non-admin users couldn't save their profile updates.
* Fixed bug with the same OpenGraph image appearing multiple times.
* Fixed bug that would prevent import and export of plugin settings.
* Try to do a redirect back after saving settings.
* Properly allow for attachment pages in XML sitemaps, default them to off.
* Fixed annoying bug where checkboxes wouldn't display as "checked" even when the value was set to true.
* Show post type name and taxonomy name (as opposed to label) next to labels in XML sitemap settings to more easily identify post types and taxonomies.
* Switch tracking to a daily cronjob instead of an admin process to prevent tracking from slowing down admin interface.
* Focus keyword detection now properly works for diacritical focus keywords as well.
* Properly apply filters to meta desc and titles in admin grid.
* Properly detect new versions of Facebook plugin too.
* Allow changing of the number of posts per XML sitemap, to prevent memory issues on certain installs.

= 1.3.1.1 =

* Some of that escaping was too aggressive.

= 1.3.1 =

* Fix somewhat too aggressive escaping of content.
* Added notice text for non-existing .htaccess file / robots.txt file.

= 1.3 =

* Long list of small fixes and improvements to code best practices after Sucuri review. Fixes 3 small security issues.
* Updated .pot file
* Updated Danish (da_DK), Indonesian (id_ID), Chinese (zh_CN), Russian (ru_RU), Norwegian (nb_NO), Turkish (tr_TK), Hebrew (he_IL) and Persian (fa_IR).
* Added Arabic (ar), Catalan (ca) and Romanian (ro_RO).<|MERGE_RESOLUTION|>--- conflicted
+++ resolved
@@ -106,14 +106,7 @@
 
 == Changelog ==
 
-<<<<<<< HEAD
 = Trunk =
-
-* Bugfixes
-	* Removed add_meta_box() function duplication  - props [Jrf](http://profiles.wordpress.org/jrf).
-
-=======
-= trunk =
 
 * Bugfixes
 	* Removed screen_icon() calls.
@@ -123,10 +116,11 @@
 	* Check if tab hash is correct after being redirected from Facebook API, props [dannyvankooten](https://github.com/dannyvankooten).
 	* Fix 404 in category rewrites when `pagination_base` was changed, props [raugfer](https://github.com/raugfer).
 	* Make the metabox tabs jQuery only work for WPSEO tabs, props [imageinabox](https://github.com/imageinabox).
+	* Removed add_meta_box() function duplication  - props [Jrf](http://profiles.wordpress.org/jrf).
+
 
 * i18n
 	*
->>>>>>> d4afc0b7
 
 = 1.4.23 =
 
