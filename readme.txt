=== WordPress SEO by Yoast ===
Contributors: joostdevalk, barrykooij
Donate link: https://yoast.com/
License: GPLv3
License URI: http://www.gnu.org/licenses/gpl.html
Tags: seo, SEO, google, meta, meta description, search engine optimization, xml sitemap, xml sitemaps, google sitemap, sitemap, sitemaps, robots meta, rss, rss footer, yahoo, bing, news sitemaps, XML News Sitemaps, WordPress SEO, WordPress SEO by Yoast, yoast, multisite, canonical, nofollow, noindex, keywords, meta keywords, description, webmaster tools, google webmaster tools, seo pack
Requires at least: 3.5
Tested up to: 3.8.1
Stable tag: 1.5.2.2

Improve your WordPress SEO: Write better content and have a fully optimized WordPress site using the WordPress SEO plugin by Yoast.

== Description ==

WordPress out of the box is already technically quite a good platform for SEO, this was true when I wrote my original [WordPress SEO](https://yoast.com/articles/wordpress-seo/) article in 2008 (and updated every few months) and it's still true today, but that doesn't mean you can't improve it further! This plugin is written from the ground up by Joost de Valk and his team at [Yoast](https://yoast.com/) to improve your site's SEO on *all* needed aspects. While this [WordPress SEO plugin](https://yoast.com/wordpress/plugins/seo/) goes the extra mile to take care of all the technical optimization, more on that below, it first and foremost helps you write better content.  WordPress SEO forces you to choose a focus keyword when you're writing your articles, and then makes sure you use that focus keyword everywhere.

= Premium Support =
The Yoast team does not provide support for the WordPress SEO plugin on the WordPress.org forums. One on one email support is available to people who bought the [Premium WordPress SEO plugin](https://yoast.com/wordpress/plugins/seo-premium/) only. You should also check out the [Local SEO](https://yoast.com/wordpress/plugins/local-seo/) and [Video SEO](https://yoast.com/wordpress/plugins/video-seo/) extensions to WordPress SEO, these of course come with support too.

= Write better content with WordPress SEO =
Using the snippet preview you can see a rendering of what your post or page will look like in the search results, whether your title is too long or too short and your meta description makes sense in the context of a search result. This way the plugin will help you not only increase rankings but also increase the click through for organic search results.

= Page Analysis =
The WordPress SEO plugins [Linkdex Page Analysis](https://yoast.com/content-seo-wordpress-linkdex/) functionality checks simple things you're bound to forget. It checks, for instance, if you have images in your post and whether they have an alt tag containing the focus keyword for that post. It also checks whether your posts are long enough, if you've written a meta description and if that meta description contains your focus keyword, if you've used any subheadings within your post, etc. etc.

The plugin also allows you to write meta titles and descriptions for all your category, tag and custom taxonomy archives, giving you the option to further optimize those pages.

Combined, this plugin makes sure that your content is the type of content search engines will love!

= Technical WordPress Search Engine Optimization =
While out of the box WordPress is pretty good for SEO, it needs some tweaks here and there. This WordPress SEO plugin guides you through some of the settings needed, for instance by reminding you to enable pretty permalinks. But it also goes beyond that, by automatically optimizing and inserting the meta tags and link elements that Google and other search engines like so much:

= Meta & Link Elements =
With the WordPress SEO plugin you can control which pages Google shows in its search results and which pages it doesn't show. By default, it will tell search engines to index all of your pages, including category and tag archives, but only show the first pages in the search results. It's not very useful for a user to end up on the third page of your "personal" category, right?

WordPress itself only shows canonical link elements on single pages, WordPress SEO makes it output canonical link elements everywhere. Google has recently announced they would also use `rel="next"` and `rel="prev"` link elements in the `head` section of your paginated archives, this plugin adds those automatically, see [this post](https://yoast.com/rel-next-prev-paginated-archives/ title="rel=next & rel=prev for paginated archives") for more info.

= XML Sitemaps =
WordPress SEO has the most advanced XML Sitemaps functionality in any WordPress plugin. Once you check the box, it automatically creates XML sitemaps and notifies Google & Bing of the sitemaps existence. These XML sitemaps include the images in your posts & pages too, so that your images may be found better in the search engines too.

These XML Sitemaps will even work on large sites, because of how they're created, using one index sitemap that links to sub-sitemaps for each 1,000 posts. They will also work with custom post types and custom taxonomies automatically, while giving you the option to remove those from the XML sitemap should you wish to.

Because of using [XSL stylesheets for these XML Sitemaps](https://yoast.com/xsl-stylesheet-xml-sitemap/), the XML sitemaps are easily readable for the human eye too, so you can spot things that shouldn't be in there.

= RSS Optimization =
Are you being outranked by scrapers? Instead of cursing at them, use them to your advantage! By automatically adding a link to your RSS feed pointing back to the original article, you're telling the search engine where they should be looking for the original. This way, the WordPress SEO plugin increases your own chance of ranking for your chosen keywords and gets rid of scrapers in one go!

= Breadcrumbs =
If your theme is compatible, and themes based on Genesis or by WooThemes for instance often are, you can use the built-in Breadcrumbs functionality. This allows you to create an easy navigation that is great for both users and search engines and will support the search engines in understanding the structure of your site.

Making your theme compatible isn't hard either, check [these instructions](https://yoast.com/wordpress/plugins/breadcrumbs/).

= Edit your .htaccess and robots.txt file =
Using the built-in file editor you can edit your WordPress blogs .htaccess and robots.txt file, giving you direct access to the two most powerful files, from an SEO perspective, in your WordPress install.

= Social Integration =
SEO and Social Media are heavily intertwined, that's why this plugin also comes with a Facebook OpenGraph implementation and will soon also support Google+ sharing tags.

= Multi-Site Compatible =
This WordPress SEO plugin, unlike some others, is fully Multi-Site compatible. The XML Sitemaps work fine in all setups and you even have the option, in the Network settings, to copy the settings from one blog to another, or make blogs default to the settings for a specific blog.

= Import & Export functionality =
If you have multiple blogs, setting up plugins like this one on all of them might seem like a daunting task. Except that it's not, because what you can do is simple: you set up the plugin once. You then export your settings and simply import them on all your other sites. It's that simple!

= Import functionality for other WordPress SEO plugins =
If you've used All In One SEO Pack or HeadSpace2 before using this plugin, you might want to import all your old titles and descriptions. You can do that easily using the built-in import functionality. There's also import functionality for some of the older Yoast plugins like Robots Meta and RSS footer.

Should you have a need to import from another SEO plugin or from a theme like Genesis or Thesis, you can use the [SEO Data Transporter](http://wordpress.org/extend/plugins/seo-data-transporter/) plugin, that'll easily convert your SEO meta data from and to a whole set of plugins like Platinum SEO, SEO Ultimate, Greg's High Performance SEO and themes like Headway, Hybrid, WooFramework, Catalyst etc.

Read [this migration guide](https://yoast.com/all-in-one-seo-pack-migration/) if you still have questions about migrating from another SEO plugin to WordPress SEO.

= WordPress SEO Plugin in your Language! =
Currently a huge translation project is underway, translating WordPress SEO in as much as 24 languages. So far, the translations for French and Dutch are complete, but we still need help on a lot of other languages, so if you're good at translating, please join us at [translate.yoast.com](http://translate.yoast.com).

= News SEO =
Be sure to also check out the [News SEO module](https://yoast.com/wordpress/plugins/news-seo/) if you need Google News Sitemaps. It tightly integrates with WordPress SEO to give you the combined power of News Sitemaps and full Search Engine Optimization.

= Further Reading =
For more info, check out the following articles:

* [WordPress SEO - The definitive Guide by Yoast](https://yoast.com/articles/wordpress-seo/).
* Once you have great SEO, you'll need the [best WordPress Hosting](https://yoast.com/articles/wordpress-hosting/).
* The [WordPress SEO Plugin](https://yoast.com/wordpress/plugins/seo/) official homepage.
* Other [WordPress Plugins](https://yoast.com/wordpress/plugins/) by the same author.
* Follow Yoast on [Facebook](https://facebook.com/yoast) & [Twitter](http://twitter.com/yoast).

== Installation ==

1. Upload the `wordress-seo` folder to the `/wp-content/plugins/` directory
1. Activate the WordPress SEO plugin through the 'Plugins' menu in WordPress
1. Configure the plugin by going to the `SEO` menu that appears in your admin menu

== Frequently Asked Questions ==

You'll find the [FAQ on Yoast.com](https://yoast.com/wordpress/plugins/seo/faq/).

== Screenshots ==

1. The WordPress SEO plugin general meta box. You'll see this on edit post pages, for posts, pages and custom post types.
2. Some of the sites using this WordPress SEO plugin.
3. The WordPress SEO settings for a taxonomy.
4. The fully configurable XML sitemap for WordPress SEO.
5. Easily import SEO data from All In One SEO pack and HeadSpace2 SEO.
6. Example of the Page Analysis functionality.
7. The advanced section of the WordPress SEO meta box.

== Changelog ==

= Trunk =

* Bugfixes
	* Added missing settings menu pages to wp admin bar.
	* Taxonomy sitemap will now also show if empty.
	* Replaced old AdWords keyword tool link.
	* Fixed a link count Page Analysis bug.
	* Fixed OpenGraph/GooglePlus/Twitter tags not showing in a select few themes, [issue #750](https://github.com/Yoast/wordpress-seo/issues/750) as reported by [Jovian](https://github.com/Jovian) and [wwdboer](https://github.com/wwdboer) - props [Jrf](http://profiles.wordpress.org/jrf).
	* Fixed duplicate feedback messages on WPSEO -> Social pages as reported by [steverep](https://github.com/steverep) in [issue #743](https://github.com/Yoast/wordpress-seo/issues/743) - props [Jrf](http://profiles.wordpress.org/jrf).
	* Prevent infinite loop triggered by `sitemap_close()`, fixes [#600](https://github.com/Yoast/wordpress-seo/issues/) as reported and fixed by [pbogdan](https://github.com/pbogdan).
	* Flush our force rewrite buffer earlier in `wp_footer` so it can be used by other plugins in `wp_footer`. Props [Gabriel Pérez Salazar](http://www.guero.net/).
	* Start the force rewrite buffer in `wp_head` instead of `get_header` because of several themes not using `get_header`, issue [#817](https://github.com/Yoast/wordpress-seo/issues/817) as reported by [Jrf](http://profiles.wordpress.org/jrf).
	* Fixed Facebook Apps not being saved/ "Failed to retrieve your apps from Facebook" as reported by [kevinlisota](https://github.com/kevinlisota) in [issue #812](https://github.com/Yoast/wordpress-seo/issues/812) - props [Jrf](http://profiles.wordpress.org/jrf). **If you already upgraded to v1.5+, you will need to retrieve your Facebook Apps again. Sorry about that.**
	* Fixed 'Page %d of %d' / %%page%% variable not being replaced when on pages, as reported by [SGr33n](https://github.com/SGr33n) in [issue #801](https://github.com/Yoast/wordpress-seo/issues/801) - props [Jrf](http://profiles.wordpress.org/jrf).
<<<<<<< HEAD
	* Restore robots meta box per post to its former glory, boolean check for blog indexation was wrong way round.
=======
	* Fix wp admin bar keyword density check link
>>>>>>> c751f12e

* Enhancements
	* Added filters for the change frequencies of different URLs added to the sitemap. Props to [haroldkyle](https://github.com/haroldkyle) for the idea.
	* Private posts now default to noindex (even though they technically probably couldn't be indexed anyway).
	* Show a warning message underneath a post's robots meta settings when site is set to noindex sitewide in WP core.

= 1.5.2.2 =

* Bugfixes
	* Fix for issue with Soliloquy image slider was not applied to minified js file.
	* Fixed some PHP 'undefined index' notices.
	* Fix banner images overlapping text in help tabs.
	* Fixed meta description tag not showing for taxonomy (category/tag/etc) pages as reported in [issue #737](https://github.com/Yoast/wordpress-seo/issues/737) and [#780](https://github.com/Yoast/wordpress-seo/issues/780) - props [Jrf](http://profiles.wordpress.org/jrf).
	* Prevent a fatal error if `wp_remote_get()` fails while testing whether the title needs to be force rewritten as reported by [homeispv](http://wordpress.org/support/profile/homeispv) - props [Jrf](http://profiles.wordpress.org/jrf).

* Enhancements
	* Added composer support - props [codekipple](https://github.com/codekipple) and [Rarst](https://github.com/Rarst).

= 1.5.2.1 =

* Bugfixes
	* Fix white screen/blog down issues caused by some (bloody stupid) webhosts actively disabling the filter extension - props [Jrf](http://profiles.wordpress.org/jrf).
	* Fix for some PHP notices, [issue #747](https://github.com/Yoast/wordpress-seo/issues/747) as reported by [benfreke](https://github.com/benfreke) - props [Jrf](http://profiles.wordpress.org/jrf).
	* Fixed: GooglePlus vanity urls were saved without the `+` as reported by [ronimarin](https://github.com/ronimarin) in [issue #730](https://github.com/Yoast/wordpress-seo/issues/730) - props [Jrf](http://profiles.wordpress.org/jrf).
	* Fix WP Admin menu items no longer clickable when on WPSEO pages as reported in [issue #733](https://github.com/Yoast/wordpress-seo/issues/733) and [#738](https://github.com/Yoast/wordpress-seo/issues/738) - props [Jrf](http://profiles.wordpress.org/jrf).
	* Fix strict warning for W3TC, [issue 721](https://github.com/Yoast/wordpress-seo/issues/721).
	* Fix RSS text strings on options page being double escaped, [issue #731](https://github.com/Yoast/wordpress-seo/issues/731) as reported by [namaserajesh](https://github.com/namaserajesh) - props [Jrf](http://profiles.wordpress.org/jrf).
	* Avoid potential confusion over Facebook OpenGraph front page usage, [issue #570](https://github.com/Yoast/wordpress-seo/issues/570) - props [Jrf](http://profiles.wordpress.org/jrf).
	* Potentially fix [issue 565](https://github.com/Yoast/wordpress-seo/issues/565) bbpress warning message. Thanks [inetbiz](https://github.com/inetbiz) for reporting and [tobylewis](https://github.com/tobylewis) for finding the likely cause.
	* Filter 'wpseo_pre_analysis_post_content' output is now only loaded in DOM object if not empty. - props [mgmartel](https://github.com/mgmartel).
	* $post_content is now unset after loading in DOM object. - props [mgmartel](https://github.com/mgmartel).
	* Fix Alexa ID string validation, as reported by [kyasajin](https://github.com/kyasajin) and [Bubichka](https://github.com/Bubichka) in [issue 736](https://github.com/Yoast/wordpress-seo/issues/736) - props [Jrf](http://profiles.wordpress.org/jrf).
	* Fix issue with Soliloquy image query, as reported by [osalcedo](https://github.com/osalcedo) and [mattisherwood](https://github.com/mattisherwood) in [issue #733](https://github.com/Yoast/wordpress-seo/issues/733) - props [Jrf](http://profiles.wordpress.org/jrf).
	
* Enhancements
	* Twitter metatag key is now filterable by 'wpseo_twitter_metatag_key'.
	* Added a filter called "wpseo_replacements" in wpseo_replace_vars to allow customization of the replacements before they are applied - props [martinernst](https://github.com/martinernst).
	* Added useful links for page analysis - props [bhubbard](https://github.com/bhubbard).

* i18n Updates
	* Updated nl_NL, id_ID, it_IT, fr_FR and de_DE
	* Added ko
	* Updated .pot file.

= 1.5.2 =

* Bugfix:
	* If `mbstring` extension isn't loaded, fatal error was thrown.

= 1.5.0 =

This release contains tons and tons of bugfixes and security improvements. Credits for this release largely go to Juliette Reinders Folmer aka [Jrf](http://profiles.wordpress.org/jrf) / [jrfnl](https://github.com/jrfnl).

Also a heartfelt thanks go out to the beta testers who tested all the changes. Special mentions for testers [Woyto](https://github.com/Woyto), [Bnpositive](https://github.com/Bnpositive), [Surbma](https://github.com/Surbma), [DavidCH1](https://github.com/DavidCH1), [TheITJuggler](https://github.com/TheITJuggler), [kletskater](https://github.com/kletskater) who caught a number of bugs and provided us with actionable information to fix these.

This version also incorporates the [SEO Extended](http://wordpress.org/plugins/seo-extended/) plugin functionality into WP SEO with graceful thanks to [Faison](http://profiles.wordpress.org/faison/) and [Scott Offord](http://profiles.wordpress.org/scottofford/) for their great work on this plugin.

**This version contains a lot of changes under the hood which will break backward compatibility, i.e. once you've upgraded, downgrading will break things.** So make sure you make a backup of your settings/database before upgrading.


* Bugfixes
	* Major overhaul of the way the plugin deals with options. This should fix a truck-load of bugs and provides improved security.
	* Major overhaul of the way the plugin deals with post meta values. This should fix a truck-load of bugs and provides improved security.
	* Major overhaul of the way the plugin deals with taxonomy meta values. This should fix a truck-load of bugs and provides improved security.

	* Fixed: Renamed a number of options as they ran the risk of being overwritten by post type/taxonomy options which could get the same name. This may fix some issues where options did not seem to get saved correctly.

	* Fixed: if page specific keywords were set for a static homepage, they would never be shown.
	* Fixed: if only one FB admin was selected, the tag would not be added.
	* Fixed: bug where taxonomies which were on an individual level set to noindex and sitemap include 'auto-detect' would still be shown in the sitemap
	* Fixed: bug in canonical urls where an essential part of the logic was skipped for singular posts/pages
	* Fixed: category rewrite rules could have errors for categories without parent categories.
	* Fixed: bug in delete_sitemaps() - wrong retrieval of needed options.
	* Fixed: HTML sitemaps would sometimes display headers without a link list.
	* Fixed: Breadcrumbs could potentially output an empty element as part of the chain, resulting in two separators in a row.
	* Fixed: Breadcrumbs: even when removing the prefix texts from the admin page, they would sometimes still be included.
	* Improved fixed for possible caching issue when `title_test` option remained set, issue [#627](https://github.com/Yoast/wordpress-seo/issues/627).
	* Fixed bug in `title_test_helper` where it would pass the wrong information to `update_option()`, related to issue [#627](https://github.com/Yoast/wordpress-seo/issues/627).
	* Fixed: shortcodes should be removed from ogdesc.

	* Fixed: Admin -> Dashboard -> Failed removal of the meta description from a theme file would still change the relevant internal option as if it had succeeded.
	* Fixed: Admin -> Dashboard -> bug where message about files blocking the sitemap from working would not be removed when it should.
	* Fixed: Admin -> Titles & Meta's -> Post types would show attachments even when attachment redirection to post was enabled.
	* Fixed: Admin -> Import -> Fixed partially broken import functionality for WooThemes SEO framework
	* Fixed: Admin -> Import -> Importing settings from file would not always work due to file/directory permission issues.
	* Fixed: Admin -> Export -> Some values were exported in a way that they couldn't be imported properly again.
	* Fixed: Admin -> Import/Export -> On export, the part of the admin page after export would not be loaded.
	* Fixed: Admin -> Various -> Removed some superfluous hidden fields which could cause issues.
	* Fixed: Admin -> Social -> The same fb user can no longer be added twice as Facebook admin.

	* Admin -> Multi-site -> Added error message when user tries to restore to defaults a non-existent blog (only applies to multi-site installations).

	* Bow out early from displaying the post/taxonomy metabox if the post/taxonomy is not public (no use adding meta data which will never be displayed).
	* Prevent the SEO score filter from displaying on a post type overview page if the metabox has been hidden for the post type as suggested by [coreyworrell](https://github.com/coreyworrell) in issue [#601](https://github.com/Yoast/wordpress-seo/issues/601).

	* Improved: post meta -> the keyword density calculation for non-latin, non-ideograph languages - i.e. cyrillic, hebrew etc - has been improved. Related issues [#703](https://github.com/Yoast/wordpress-seo/issues/703), [#681](https://github.com/Yoast/wordpress-seo/issues/681), [#349](https://github.com/Yoast/wordpress-seo/issues/349) and [#264](https://github.com/Yoast/wordpress-seo/issues/264). The keyword density calculation for ideograph based languages such as Japanese and Chinese will not work yet, issue [#145](https://github.com/Yoast/wordpress-seo/issues/145) remains open.
	* Fixed: post meta -> SEO score indicator -> wpseo_translate_score() would never return score, but always the css value.
	* Fixed: post meta -> SEO score indicator -> wpseo_translate_score() calls were passing unintended wrong parameters
	* Fixed: post meta -> page analysis -> text analysis did not respect the blog character encoding. This may or may not solve a number of related bugs.
	* Fixed: post meta -> often wrong meta value was shown for meta robots follow and meta robots index in post meta box so it appeared as if the chosen value was not saved correctly.
	* Fixed: post meta -> meta robots advanced entry could have strange (invalid) values.
	* Fixed: post meta -> since v1.4.22 importing from other plugins would import data even when the post already had WP SEO values, effectively overwritting (empty by choice) WPSEO fields.
	* Fixed: post meta -> A few of the meta values could contain line breaks where those aren't allowed.

	* Fixed: taxonomy meta -> breadcrumb title entry field would show for taxonomy even when breadcrumbs were not enabled
	* Fixed: taxonomy meta -> bug where W3TC cache for taxonomy meta data wouldn't always be refreshed when it should and sometimes would when it shouldn't

	* Fixed: some things should work better now for must-use installations.
	* Added sanitation/improved validation to $_GET and $_POST variables if/when they are used in a manner which could cause security issues.
	* Fixed: wrong file was loaded for the get_plugin_data() function.
	* Fixed: several bug-sensitive code constructs. This will probably get rid of a number of hard to figure out bugs.
	* Fixed: several html validation issues.
	* Prevent error when theme does not support featured images, issue [#639](https://github.com/Yoast/wordpress-seo/issues/639) as reported by [kuzudecoletaje](https://github.com/kuzudecoletaje).


* Enhancements
	* The [SEO Extended](http://wordpress.org/plugins/seo-extended/) plugin functionality has now been integrated into WP SEO.
	* Added ability to add Pininterest and Yandex site verification tags. You can enter this info on the WPSEO Dashboard and it will auto-generate the relevant meta tags for your webpage headers.
	* Post meta -> Don't show robots index/no-index choice in advanced meta box if there is a blog-wide override in place, i.e. the Settings -> Reading -> Block search engines checkbox is checked.
	* Post meta -> Added 'Site-wide default' option to meta robots advanced field in advanced meta box.
	* Post meta -> Added an option to decide whether to include/exclude `rel="author"` on a per post base as suggested by [GaryJones](https://github.com/GaryJones). (Added to the advanced meta box).
	* Taxonomy meta -> Don't show robots index/no-index choice in taxonomy meta box if there is a blog-wide override in place, i.e. the Settings -> Reading -> Block search engines checkbox is checked.
	* Admin -> If WP_DEBUG is on or if you have set the special constant WPSEO_DEBUG, a block with the currently saved options will be shown on the settings pages.
	* Admin -> Dashboard -> Added error message for when meta description tag removal from theme file fails.
	* Admin -> Titles & Meta -> Added option to add meta keywords to post type archives.
	* Admin -> Social -> Facebook -> Added error messages for if communication with Facebook failed.
	* Admin -> Import -> WPSEO settings -> Better error messages for when importing the settings fails and better clean up after itself.
	* Adminbar -> Keyword research links now also search for the set the keyword when editing a post in the back-end.
	* [Usability] Proper field labels for user profile form fields.
	* The New Relic daemon (not the W3TC New Relic PHP module) realtime user monitoring will be turned off for xml/xsl files by default to prevent breaking the sitemaps as suggested by [szepeviktor](https://github.com/szepeviktor) in [issue #603](https://github.com/Yoast/wordpress-seo/issues/603)
	* General jQuery efficiency improvements.
	* Improved lazy loading of plugin files using autoload.
	* Made the Google+ and Facebook post descriptions translatable by WPML.
	* Better calculation precision for SEO score
	* Improved 403 headers for illegal file requests as suggested by [cfoellmann](https://github.com/cfoellmann)
	* Synchronized TextStatistics class with changes from the original, this should provide somewhat better results for non-latin languages.
	* CSS and JS files are now minified
	* Rewrote query logic for XML sitemaps
	* Changed default settings for rel="author"
	* Added option to switch to summary card with image for Twitter cards
	* Made several changes to Open Graph logic
	* Implemented new Yoast License framework
	* Added possibility to create a robots.txt file directly on the server

* Other:
	* Removed some backward compatibility with WP < 3.5 as minimum requirement for WP SEO is now 3.5
	* Removed some old (commented out) code
	* Deprecated category rewrite functionality



= 1.4.25 =

* Bugfixes
	* Do not include external URLs in XML sitemap (Issue #528) - props [tivnet](https://github.com/tivnet).
	* Get home_url out of the sitemap loop - props [tivnet](https://github.com/tivnet).
	* Add support for html entities - props [julienmeyer](https://github.com/julienmeyer).
	* Fixed wrong use of `__FILE__`.

* Enhancement
	* WPSEO_FILE now has a 'defined' check.
	* Removed unneeded `dirname` calls.

* i18n
	* Updated cs_CZ, de_DE, fr_FR & tr_TK

= 1.4.24 =

* Bugfixes
	* Removed screen_icon() calls.
	* Fixed a bug in robots meta tag on singular items.
	* Fix double robots header, WP native settings will be respected - props [Jrf](http://profiles.wordpress.org/jrf).
	* When post published data is newer than last modified date, use that in XML sitemap, props [mindingdata](https://github.com/mindingdata).
	* Check if tab hash is correct after being redirected from Facebook API, props [dannyvankooten](https://github.com/dannyvankooten).
	* Fix 404 in category rewrites when `pagination_base` was changed, props [raugfer](https://github.com/raugfer).
	* Make the metabox tabs jQuery only work for WPSEO tabs, props [imageinabox](https://github.com/imageinabox).
	* Sitemap shortcode sql had hard-coded table name which could easily cause the shortcode display to fail. Fixed. - props [Jrf](http://profiles.wordpress.org/jrf).
	* Fix issue with user capability authorisation check as reported by [scienceandpoetry](https://github.com/scienceandpoetry) in issue [#492](https://github.com/Yoast/wordpress-seo/issues/492) - props [Jrf](http://profiles.wordpress.org/jrf).
	* Fixed canonical rel links was causing an error when given an invalid taxonomy, issue [#306](https://github.com/Yoast/wordpress-seo/issues/306) - props [Jrf](http://profiles.wordpress.org/jrf).
	* Removed add_meta_box() function duplication  - props [Jrf](http://profiles.wordpress.org/jrf).
	* Fix issue "Flesch Reading Ease should only be a positive number". This also fixes the message being unclear. Thanks [eugenmihailescu](https://github.com/eugenmihailescu) for reporting - props [Jrf](http://profiles.wordpress.org/jrf).
	* Fixed issue with page analysis not taking feature image into account - props [darrarski](https://github.com/darrarski).

* Enhancement
	* Shortcode now also available to ajax requests - props [Jrf](http://profiles.wordpress.org/jrf).
	* Added gitignores to prevent incorrect commits (Cross platform collab) - props [cfoellmann](https://github.com/cfoellmann).
	* Adding filters to individual sitemap url entries - props [mboynes](https://github.com/mboynes).

= 1.4.23 =

* Bugfixes
	* Fix for serious sitemap issue which caused all pages of a split sitemap to be the same (show the first 1000 urls) - props [Jrf](http://profiles.wordpress.org/jrf).
	* Fixed a bug in the WPSEO tour in WP Network installs
	* clean_permalink 301 redirect issue when using https - props [pirategaspard](https://github.com/pirategaspard)

* i18n
	* Updated cs_CZ, fa_IR, fr_FR, hu, hu_HU, pl_PL, ru_RU & zh_CN


= 1.4.22 =

* Bugfixes
	* Reverted change to XML sitemaps stylesheet URL as that was giving issues on multisite installs.
	* Reverted change to XML sitemap loading as we were no longer exposing some variables that other plugins relied upon.
	* Fix bug with author sitemap showing for everyone.

* Enhancement
	* No longer save empty meta post variables, issue [#463](https://github.com/Yoast/wordpress-seo/issues/463). Clean up of DB is coming in future release, if you want to clean your DB now, see that issue for SQL queries.

= 1.4.21 =

* Bugfixes
	* Fix notice for `ICL_LANGUAGE_CODE` not being defined.
	* Fix missing function in install by adding a require.

= 1.4.20 =

* Bugfixes
	* Fixed bug where posts set to _always_ index would not end up in XML sitemap.
	* Fix _Invalid argument supplied for foreach()_ notice for WPML as reported by [pbearne](https://github.com/pbearne) - props [Jrf](http://profiles.wordpress.org/jrf).
	* Yoast tracking cron job will now unschedule on disallowing of tracking, on deactivation and on uninstall, inspired by [Bluebird Blvd.](http://wordpress.org/support/topic/found-active-tracking-device-after-deleting-wp-seo-months-ago) - props [Jrf](http://profiles.wordpress.org/jrf).
	* Fix issue [#453](https://github.com/Yoast/wordpress-seo/issues/435): setting shop as homepage caused a notice and wrong title with WooCommerce.
	* Fixed a bug [#449](https://github.com/Yoast/wordpress-seo/issues/449) where a canonical, when manually set for a category, tag or term, could get pagination added to it on paginated pages, when it shouldn't.
	* Fixed a bug where manually set canonicals would end up in `rel="next"` and `rel="prev"` tags.
	* Fixed a bug [#450](https://github.com/Yoast/wordpress-seo/issues/450) where noindexed pages would appear in the HTML sitemap.
	* Fixed a bug where non-public taxonomies would appear in the HTML sitemap.
	* Fixed quotes not working in meta title and description for terms, issue [#405](https://github.com/Yoast/wordpress-seo/issues/405).
	* Make sure author sitemap works when they should.
	* Fix some notices in author sitemap, issue [#402](https://github.com/Yoast/wordpress-seo/issues/402).
	* Fix breadcrumbs being broken on empty post type archives, issue [#443](https://github.com/Yoast/wordpress-seo/issues/443).
	* Fixed a possible caching issue when `title_test` option remained set, issue [#419](https://github.com/Yoast/wordpress-seo/issues/419).
	* Make sure og:description is shown on homepage when it's left empty in settings, fixes [#441](https://github.com/Yoast/wordpress-seo/issues/441).
	* Make sure there are no WPML leftovers in our title, issue [#383](https://github.com/Yoast/wordpress-seo/issues/383).
	* Fix padding on fix it buttons with 3.8 design, issue [#400](https://github.com/Yoast/wordpress-seo/issues/400).
	* Hide SEO columns in responsive admin ( in 3.8 admin design ), issue [#445](https://github.com/Yoast/wordpress-seo/issues/445).

* Misc
	* Switch back to MailChimp for newsletter subscribe.
	* Default to nofollowing links in RSS feed footers.

* i18n
  * Updated es_ES, pt_BR & ru_RU
  * Added sk_SK

= 1.4.19 =

* Enhancements
	* Added the option to upload a separate image for Facebook in the Social tab.
	* Added published time, last modified time, tags and categories to OpenGraph output, to work with Pinterests new article pin.
	* Added a filter for post length requirements in the Analysis tab.
	* If there is a term description, use it in the OpenGraph description for a term archive page.
	* Applied a number of settings form best practices - props [Jrf](http://profiles.wordpress.org/jrf).
	* File inclusion best practices applied - props [Jrf](http://profiles.wordpress.org/jrf).
	* Breadcrumbs for Custom Post Types now take the CPT->label instead of CPT->labels->menu_name as text parameter, as suggested by [katart17](http://wordpress.org/support/profile/katart17) and [Robbert V](http://wordpress.org/support/profile/robbert-v) - props [Jrf](http://profiles.wordpress.org/jrf).

* Bugfixes
	* Move all rewrite flushing to shutdown, so it doesn't break other plugins who add their rewrites late.
	* Fixed the wrong naming of the L10n JS object, props [Otto](http://profiles.wordpress.org/otto42).
	* Improved form support for UTF-8 - props [Jrf](http://profiles.wordpress.org/jrf).
	* Corrected faulty multisite option registration - props [Jrf](http://profiles.wordpress.org/jrf).
	* Fixed appropriate use of plugins_url() to avoid breaking hooked in filters - props [Jrf](http://profiles.wordpress.org/jrf).
	* (Temporary) fix for metabox styling for users using the MP6 plugin - props [Jrf](http://profiles.wordpress.org/jrf).
	* Minor fix in localization loading - props [Jrf](http://profiles.wordpress.org/jrf).
	* Fixed [Missing argument 3 for wpseo_upgrader_process_complete](https://github.com/Yoast/wordpress-seo/issues/327) notice for WP 3.7+, thanks [vickyindo](https://github.com/vickyindo), [Wendyhihi](https://github.com/Wendihihi) and [Theressa1](https://github.com/Theressa1) for reporting - props [Jrf](http://profiles.wordpress.org/jrf).

* i18n
  * Updated ru_RU, tr_TK and Hr

= 1.4.18 =

* Unhooking 'shutdown' (part of the NGG fix in 1.4.16) caused caching plugins to break, fixed while preserving NGG fix.
* These changes were pushed in later but were deemed not important enough to force an update:
	* Updated newsletter subscription form to reflect new newsletter system.
	* Documentation
		* Updated readme.txt to reflect support changes.
		* Moved old sections of changelog to external file.
	* i18n
	* Updated pt_PT

= 1.4.17 =

* Missed a line in the commit of the option to stop stop words cleaning.

= 1.4.16 =

* Fix for compatibility with NextGen Gallery.

* Enhancements
	* Add option to enable slug stop word cleaning, find it under SEO -> Permalinks. It's on by default.
	* Remove tracking variables from the Yoast Tracking that weren't used.

* i18n
	* Updated de_DE, fa_IR, fi, hu_HU, it_IT, pl_PL, sv_SE and tr_TK

= 1.4.15 =

* Bugfixes
	* Fix the white XML sitemap errors caused by non-working XSL.
	* Fixed the errors in content analysis reporting an H2 was not found when it was really there.
	* Fix slug stopwords removal, props [amm350](https://github.com/amm350).
	* Fix PHP Notice logged when site has capabilities created without 3rd value in args array, props [mbijon](https://github.com/mbijon).
	* Fix the fact that meta description template for archive pages didn't work, props [MarcQueralt](https://github.com/MarcQueralt).
	* Prevent wrong shortcodes (that echo instead of return) from causing erroneous output.
	* Fix edge cases issue for keyword in first paragraph test not working.
	* Revert change in 1.4.14 that did a `do_shortcode` while in the `head` to retrieve images from posts, as too many plugins crash then, instead added `wpseo_pre_analysis_post_content` filter there as well.

= 1.4.14 =

This release contains tons and tons of bugfixes, thanks in *large* part to [Jrf](http://profiles.wordpress.org/jrf), who now has commit rights to the code on Github directly. Please join me in thanking her for her efforts!

* Notes:
	* Our GitHub repository moved to [https://github.com/Yoast/wordpress-seo](https://github.com/Yoast/wordpress-seo), old links should redirect but please check.

* Bugfixes
	* Switch to stock autocomplete file and fix clash with color picker, props [Heinrich Luehrsen](http://www.luehrsen-heinrich.de/).
	* Prevent strip category base code from breaking Custom Post Type rewrites, props [Steve Hulet](http://about.me/stevehulet).
	* Fixed [issue with canonical links](http://wordpress.org/support/topic/serious-canonical-issue-with-paginated-posts) on last page of paginated posts - props [maxbugfiy](http://wordpress.org/support/profile/maxbuxfiy)
	* Fixed bug in shortcode removal from meta description as reported by [professor44](http://profiles.wordpress.org/professor44/) - props [Jrf](http://profiles.wordpress.org/jrf).
	* Fixed bug preventing saving of taxonomy meta data on first try - props [Jrf](http://profiles.wordpress.org/jrf).
	* Fixed small (potential) issue in wpseo_title_test() - props [Jrf](http://profiles.wordpress.org/jrf).
	* Fixed bug where RSS excerpt would be double wrapped in `&lt;p&gt;` tags as reported by [mikeprince](http://profiles.wordpress.org/mikeprince) - props [Jrf](http://profiles.wordpress.org/jrf).
	* Fixed HTML validation error: Duplicate id Twitter on Social tab - props [Jrf](http://profiles.wordpress.org/jrf).
	* Fixed undefined index notice as reported by [szepeviktor](http://profiles.wordpress.org/szepeviktor).
	* Fixed error in a database query as reported by [Watch Teller](http://wordpress.org/support/profile/watchteller) - props [Jrf](http://profiles.wordpress.org/jrf).
	* Fixed small issue with how styles where enqueued/registered - props [Jrf](http://profiles.wordpress.org/jrf).
	* Fixed bug in alt text of score dots as [reported by Rocket Pixels](http://wordpress.org/support/topic/dots-on-hover-over-show-na-tooltip) - props [Jrf](http://profiles.wordpress.org/jrf).
	* Applied best practices to all uses of preg_ functions fixing some bugs in the process - props [Jrf](http://profiles.wordpress.org/jrf).
	* Fixed bug in processing of `%%ct_<custom-tax-name>%%` as [reported by Joy](http://wordpress.org/support/topic/plugin-dies-when-processing-ct_desc_) - props [Jrf](http://profiles.wordpress.org/jrf).
	* Fixed: no more empty og: or twitter: tags. Also added additional escaping where needed - props [Jrf](http://profiles.wordpress.org/jrf).
	* Fixed: Meta description tag discovery looked in parent theme header file even when a child theme is the current theme - props [Jrf](http://profiles.wordpress.org/jrf).
	* Fixed: Using the 'Fix it' button would remove the meta description tag from the parent theme header file, even when a child theme is the current theme - props [Jrf](http://profiles.wordpress.org/jrf).
	* Fixed: Using the 'Fix it' button would fail if it had already been used once (i.e. if a wpseo backup file already existed) - props [Jrf](http://profiles.wordpress.org/jrf).
	* Fixed repeated unnecessary meta description tag checks on each visit to dashboard page - props [Jrf](http://profiles.wordpress.org/jrf).
	* Fixed: Meta description 'Fix it' feedback message was not shown - props [Jrf](http://profiles.wordpress.org/jrf).
	* Mini-fix for plugin_dir_url - props [Jrf](http://profiles.wordpress.org/jrf).
	* Fixed Author Highlighting to only show authors as possible choice for Google+ Plus author as reported by [Sanoma](https://github.com/jdevalk/wordpress-seo/issues/131) - props [Jrf](http://profiles.wordpress.org/jrf).
	* Fixed `adjacent_rel_links()` for Genesis users - props [benjamin74](https://github.com/benjamin74) for reporting.
	* Replace jQuery .live function with .on(), as .live() has been deprecated and deleted. Props [Viktor Kostadinov](http://www.2buy1click.com/) & [Taco Verdonschot](https://yoast.com/about-us/taco-verdonschot/).
	* Fix how breadcrumbs deal with taxonomy orders. Props [Gaya Kessler](http://www.gayadesign.com/).
	* Fixed some PHP warnings

* Enhancements
	* Added `wpseo_pre_analysis_post_content` filter. This allows plugins to add content to the content that is analyzed by the page analysis functionality.
	* Added `wpseo_genesis_force_adjacent_rel_home` filter to allow forcing of rel=next / rel=prev links on the homepage pagination for Genesis users, they're off by default.
	* Make `$wpseo_metabox` a global, props [Peter Chester](http://tri.be/).
	* No need to show Twitter image when OpenGraph is showing, props [Gary Jones](http://garyjones.co.uk/).
	* Make sure WPML works again, props [dominykasgel](https://github.com/dominykasgel).
	* Added checks for the meta description tag on theme switch, on theme update and on (re-)activation of the WP SEO plugin including a visual warning if the check would warrant it - props [Jrf](http://profiles.wordpress.org/jrf).
	* Added the ability to request re-checking a theme for the meta description tag. Useful when you've manually removed it (to get rid of the warning), inspired by [tzeldin88](http://wordpress.org/support/topic/plugin-wordpress-seo-by-yoast-your-theme-contains-a-meta-description-which-blocks-wordpress-seo) - props [Jrf](http://profiles.wordpress.org/jrf).
	* OpenGraph image tags will now also be added for images added to the post via shortcodes, as suggested by [msebald](http://wordpress.org/support/topic/ogimage-set-to-default-image-but-articlepage-has-own-images?replies=3#post-4436317) - props [Jrf](http://profiles.wordpress.org/jrf).
	* Added 'wpseo_breadcrumb_single_link_with_sep' filter which allows users to filter a complete breadcrumb element including the separator - props [Jrf](http://profiles.wordpress.org/jrf).
	* Added 'wpseo_stopwords' filter which allows users to filter the stopwords list - props [Jrf](http://profiles.wordpress.org/jrf).
	* Added 'wpseo_terms' filter which allows users to filter the terms string - props [Jrf](http://profiles.wordpress.org/jrf).
	* Hide advanced tab for users for which it has been disabled, as [suggested by jrgmartin](https://github.com/jdevalk/wordpress-seo/issues/93) - props [Jrf](http://profiles.wordpress.org/jrf).
	* Updated Facebook supported locales list for og:locale

* i18n
	* Updated languages tr_TK, fi, ru_RU & da_DK
	* Added language hi_IN
	* Updated wordpress-seo.pot file

= 1.4.13 =

* Bugfixes
	* Fixed ampersand (&) in site title in Title Templates loading as &amp;
	* Fixed error when focus keyword contains a / - props [Jrf](http://profiles.wordpress.org/jrf).
	* Fixed issue with utf8 characters in meta description - props [Jrf](http://profiles.wordpress.org/jrf).
	* Fixed undefined property error - props [Jrf](http://profiles.wordpress.org/jrf).
	* Fixed undefined index error for the last page of the tour - props [Jrf](http://profiles.wordpress.org/jrf).
	* Fixed undefined index error for images without alt - props [Jrf](http://profiles.wordpress.org/jrf).
	* Fix output of author for Google+ when using a static front page - props [petervanderdoes](https://github.com/petervanderdoes).
	* Keyword density calculation not working when special character in focus keyword - props [siriuzwhite](https://github.com/siriuzwhite).
	* Reverse output buffer cleaning for XML sitemaps, as that collides with WP Super Cache, thanks to [Rarst](https://github.com/Rarst) for finding this.
	* Fix canonical and rel=prev / rel=next links for paginated home pages using index.php links.
	* Fixed og:title not following title settings.
* Enhancements
	* Improved breadcrumbs and titles for 404 pages - props [Jrf](http://profiles.wordpress.org/jrf).
	* Moved XSL stylesheet from a static file in wp-content folder to a dynamic one, allowing it to work for sites that prevented the wp-content dir from being opened directly, f.i. through Sucuri's hardening.
	* Added a link in the XSL pointing back to the sitemap index on individual sitemaps.
	* When remove replytocom is checked in the permalink settings, these are now also redirected out.
	* Added filters to OpenGraph output functions that didn't have them yet.

= 1.4.12 =

* Bugfixes
	* Submit button displays again on Titles & Metas page.
	* SEO Title now calculates length correctly.
	* Force rewrite titles should no longer reset wrongly on update.

= 1.4.11 =

* i18n
	* Updated de_DE, ru_RU, zh_CN.
* Bugfixes
	* Make rel="publisher" markup appear on every page.
	* Prevent empty property='article:publisher' markup from being output .
	* Fixed twitter:description tag should only appears if OpenGraph is inactive.
	* og:description will default to get_the_excerpt when meta description is blank (similar to how twitter:description works).
	* Fixes only 25 tags (and other taxonomy) are being indexed in taxonomy sitemaps.
	* Fix lastmod dates for taxonomies in XML sitemap index file.
* Enhancements
	* Changed Social Admin section to have a tab-layout.
	* Moved Google+ section from Homepage tab of Titles & Metas to Social tab.
	* Make twitter:domain use WordPress site name instead of domain name.
	* Added more output filters in the Twitter class.

= 1.4.10 =

* Fixes
	* Caching was disabled in certain cases, this update fixes that.
* Enhancements
	* Added option to disable author sitemap.
	* If author pages are disabled, author sitemaps are now automatically disabled.

= 1.4.9 =

* i18n
	* Updated .pot file
	* Updated ar, da_DK, de_DE, el_GR, es_ES, fa_IR, fr_FR, he_IL, id_ID, nl_NL, ro_RO, sv_SE & tr_TK
	* Added hr & sl_SI
	* Many localization fixes
* Bugfixes
	* Fixed sitemap "loc" element to have encoded entities.
	* Honor the language setting if other plugins set the language.
	* sitemap.xml will now redirect to sitemap_index.xml if it doesn't exist statically.
	* Added filters 'wpseo_sitemap_exclude_post_type' and 'wpseo_sitemap_exclude_taxonomy' to allow themes/plugins to exclude entries in the XML sitemap.
	* Added RTL support, some CSS fixes.
	* Focus word gets counted in meta description when defined by a template.
	* Fixed some bugs with the focus keyword in the first paragraph test.
	* Fixed display bug in SEO Title column when defined by a template ('Page # of #').
	* Fixed a few strict notices that would pop up in WP 3.6.
	* Prevent other plugins from overriding the WP SEO menu position.
	* Enabled the advanced tab for site-admins on a multi-site install.
	* Fixed post save error when page analysis is disabled.
	* OpenGraph frontpage og:description and og:image tags now properly added to the frontpage.
* Enhancements
	* Added an HTML sitemap shortcode [wpseo_sitemap].
	* Added an XML sitemap listing the author profile URLs.
	* Added detection of Yoast's robots meta plugin and All In One SEO plugins, plugin now gives a notice to import settings and disable those plugins.
	* Prevent empty image tags in Twitter Cards - props [Mike Bijon](https://github.com/mbijon).
	* Add new `twitter:domain` tag	- props [Mike Bijon](https://github.com/mbijon).
	* Add support for Facebooks new OG tags for media publishers.
	* Allow authorship to be removed per post type.

= 1.4.7 =

* Properly fix security bug that should've been fixed in 1.4.5.
* Move from using several $options arrays in the frontend to 1 class wide option.
* Instead of firing all plugin options as function within head function, attach them to `wpseo_head` action, allowing easier filtering and changing.
* Where possible, use larger images for Facebook Opengraph.
* Add several filters and actions around social settings.

= 1.4.6 =

* Fix a possible fatal error in tracking.

= 1.4.5 =

* Bug fixes:
	* Fix security issue which allowed any user to reset settings.
	* Allow saving of SEO metadata for attachments.
	* Set the max-width of the snippet preview to 520px to look more like Google search results, while still allowing it to work on lower resolutions.
* Enhancements:
	* Remove the shortlink http header when the hide shortlink checkbox is checked.
	* Added a check on focus keyword in the page analysis functionality, checking whether a focus keyword has already been used before.
	* Update how the tracking class calculates users to improve speed.

= 1.4.4 =

* Fix changelog for 1.4.3
* Bugfixes
	* Fix activation bug.
* i18n
	* Updated es_ES, id_ID, he_IL.

= 1.4.3 =

* Bugfixes
	* Register core SEO menu at a lower than default prio so other plugins can tie in more easily.
	* Remove alt= from page analysis score divs.
	* Make site tracking use the site hash consistently between plugins.
	* Improve popup pointer removal.

= 1.4.2 =

* Bugfixes
	* Made the sitemaps class load in backend too so it always generates rewrites correctly.
	* Changed > to /> in class-twitter.php for validation as XHTML.
	* Small fix in metabox CSS for small screens (thx [Ryan Hellyer](http://ryanhellyer.net)).
	* Load classes on plugins_loaded instead of immediately on load to allow WPML to filter options.
* i18n
	* Updated bs_BA, cs_CZ, da_DK, de_DE, fa_IR, fr_FR, he_IL, hu_HU, id_ID, it_IT, nl_NL, pl_PL, pt_BR, ru_RU and tr_TR

= 1.4.1 =

* i18n:
	* Updated .pot file
	* Updated bg_BG, bs_BA, cs_CZ, fa_IR, hu_HU, pl_PL & ru_RU
* Bugfixes:
	* Focus keyword check now works again in all cases.
	* Fix typo in Video SEO banner.
* Enhancements:
	* Don't show banners for plugins you already have.

= 1.4 =

* i18n & documentation:
	* Updated Hebrew (he_IL)
	* Updated Italian (it_IT)
	* Updated Dutch (nl_NL)
	* Updated Swedish (sv_SE)
	* Updated some strings to fix typos.
	* Removed affiliate links from readme.txt.
* Bugfixes:
	* Fixed a bug in saving post meta details for revisions.
	* Prevent an error when there are no posts for post type.
	* Fix the privacy warning to point to the right place.
* Enhancements:
	* Slight performance improvement in <head> functionality by not resetting query when its not needed (kudos to @Rarst).
	* Slight performance improvement in options call by adding some caching (kudos to @Rarst as well).
	* Changed inner workings of search engine ping, adding YOAST_SEO_PING_IMMEDIATELY constant to allow immediate ping on publish.
	* Changed design of meta box, moving much of the help text out in favor of clicking on a help icon.
	* Removed Linkdex branding from page analysis functionality.

= 1.3.4.4 =

* Bug with revisions in XML sitemap for some weird combinations.
* Improved logic for rel=publisher on frontpage.
* Allow variables in meta description for post type archive.
* Improved counting of images for page analysis.
* updated Turkish (tr_TR)
* updated Russian (ru_RU)
* updated Indonesian (id_ID)
* updated French (fr_FR)
* updated Czech (cs_CZ)
* added Japanese (ja)

= 1.3.4.3 =

* Regex annoyances anyone? Sigh. Bug fixed.

= 1.3.4.2 =

* Added missing filter for meta box priority.
* Fixed bug in JS encoding.

= 1.3.4.1 =

* Bug in page analysis regex.

= 1.3.4 =

* Fix bug in custom field value retrieval for new drafts.
* Fix bug in meta box value for checkboxes (only used currently in News extension).
* Remove redirect added in 1.3.3 as it seems to cause loops on some servers, will investigate later.
* Add option to filter `wpseo_admin_pages` so more pages can use WP SEO admin stylesheets.
* Prevent notice for images without alt tags.
* Use mb_string when possible.

= 1.3.3 =

* Properly `$wpdb->prepare` all queries that need preparing.
* Fix wrong escaping in admin pointers.
* Make %%currentdate%% and %%currenttime%% variables respect WP date format settings.
* Add %%currentday%% format.
* Force remove Jetpack OpenGraph.
* Fix the weird addition of `noindex, nofollow` on URLs with ?replytocom that was added in 3.5.
* Force XML sitemap to be displayed on the proper domain URL, so XSLT works.

= 1.3.2 =

* Updated wordpress-seo.pot
* Updated Turkish (tr_TR) filename.
* Updated Spanish (es_ES) translation.
* Fixed bug where non-admin users couldn't save their profile updates.
* Fixed bug with the same OpenGraph image appearing multiple times.
* Fixed bug that would prevent import and export of plugin settings.
* Try to do a redirect back after saving settings.
* Properly allow for attachment pages in XML sitemaps, default them to off.
* Fixed annoying bug where checkboxes wouldn't display as "checked" even when the value was set to true.
* Show post type name and taxonomy name (as opposed to label) next to labels in XML sitemap settings to more easily identify post types and taxonomies.
* Switch tracking to a daily cronjob instead of an admin process to prevent tracking from slowing down admin interface.
* Focus keyword detection now properly works for diacritical focus keywords as well.
* Properly apply filters to meta desc and titles in admin grid.
* Properly detect new versions of Facebook plugin too.
* Allow changing of the number of posts per XML sitemap, to prevent memory issues on certain installs.

= 1.3.1.1 =

* Some of that escaping was too aggressive.

= 1.3.1 =

* Fix somewhat too aggressive escaping of content.
* Added notice text for non-existing .htaccess file / robots.txt file.

= 1.3 =

* Long list of small fixes and improvements to code best practices after Sucuri review. Fixes 3 small security issues.
* Updated .pot file
* Updated Danish (da_DK), Indonesian (id_ID), Chinese (zh_CN), Russian (ru_RU), Norwegian (nb_NO), Turkish (tr_TK), Hebrew (he_IL) and Persian (fa_IR).
* Added Arabic (ar), Catalan (ca) and Romanian (ro_RO).

== Upgrade Notice ==

= 1.5.0 =
* Major overhaul of the way the plugin deals with option. Upgrade highly recommended. Please do verify your settings after the upgrade.<|MERGE_RESOLUTION|>--- conflicted
+++ resolved
@@ -120,11 +120,8 @@
 	* Start the force rewrite buffer in `wp_head` instead of `get_header` because of several themes not using `get_header`, issue [#817](https://github.com/Yoast/wordpress-seo/issues/817) as reported by [Jrf](http://profiles.wordpress.org/jrf).
 	* Fixed Facebook Apps not being saved/ "Failed to retrieve your apps from Facebook" as reported by [kevinlisota](https://github.com/kevinlisota) in [issue #812](https://github.com/Yoast/wordpress-seo/issues/812) - props [Jrf](http://profiles.wordpress.org/jrf). **If you already upgraded to v1.5+, you will need to retrieve your Facebook Apps again. Sorry about that.**
 	* Fixed 'Page %d of %d' / %%page%% variable not being replaced when on pages, as reported by [SGr33n](https://github.com/SGr33n) in [issue #801](https://github.com/Yoast/wordpress-seo/issues/801) - props [Jrf](http://profiles.wordpress.org/jrf).
-<<<<<<< HEAD
 	* Restore robots meta box per post to its former glory, boolean check for blog indexation was wrong way round.
-=======
 	* Fix wp admin bar keyword density check link
->>>>>>> c751f12e
 
 * Enhancements
 	* Added filters for the change frequencies of different URLs added to the sitemap. Props to [haroldkyle](https://github.com/haroldkyle) for the idea.
