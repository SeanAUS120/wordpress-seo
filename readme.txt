--- conflicted
+++ resolved
@@ -174,7 +174,7 @@
 
 * Bugfixes
 	* Removed screen_icon() calls
-<<<<<<< HEAD
+	* Fixed a bug in robots meta tag on singular items
 	* Fix issue with user capability authorisation check as reported by [scienceandpoetry](https://github.com/scienceandpoetry) in issue [#492](https://github.com/Yoast/wordpress-seo/issues/492) - props [Jrf](http://profiles.wordpress.org/jrf).
 	* Fixed canonical rel links was causing an error when given an invalid taxonomy, issue [#306](https://github.com/Yoast/wordpress-seo/issues/306) - props [Jrf](http://profiles.wordpress.org/jrf).
 	* Sitemap shortcode sql had hard-coded table name which could easily cause the shortcode display to fail. Fixed. - props [Jrf](http://profiles.wordpress.org/jrf).
@@ -185,12 +185,8 @@
 * Enhancement
 	* Shortcode now also available to ajax requests - props [Jrf](http://profiles.wordpress.org/jrf).
 
-=======
-	* Fixed a bug in robots meta tag on singular items
-
 * i18n
 	*
->>>>>>> c3852bfb
 
 = 1.4.23 =
 
