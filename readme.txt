=== WordPress SEO by Yoast ===
Contributors: joostdevalk
Donate link: http://yoast.com/
License: GPLv3
License URI: http://www.gnu.org/licenses/gpl.html
Tags: seo, SEO, google, meta, meta description, search engine optimization, xml sitemap, xml sitemaps, google sitemap, sitemap, sitemaps, robots meta, rss, rss footer, yahoo, bing, news sitemaps, XML News Sitemaps, WordPress SEO, WordPress SEO by Yoast, yoast, multisite, canonical, nofollow, noindex, keywords, meta keywords, description, webmaster tools, google webmaster tools, seo pack
Requires at least: 3.3
Tested up to: 3.6
Stable tag: 1.4.13

Improve your WordPress SEO: Write better content and have a fully optimized WordPress site using the WordPress SEO plugin by Yoast.

== Description ==

WordPress out of the box is already technically quite a good platform for SEO, this was true when I wrote my original [WordPress SEO](http://yoast.com/articles/wordpress-seo/) article in 2008 and it's still true today, but that doesn't mean you can't improve it further! This plugin is written from the ground up by [WordPress SEO consultant](http://yoast.com/hire-me/wordpress-seo-consultant/) and [WordPress developer](http://yoast.com/hire-me/wordpress-developer/) Joost de Valk to improve your site's SEO on *all* needed aspects. While this [WordPress SEO plugin](http://yoast.com/wordpress/seo/) goes the extra mile to take care of all the technical optimization, more on that below, it first and foremost helps you write better content.  WordPress SEO forces you to choose a focus keyword when you're writing your articles, and then makes sure you use that focus keyword everywhere.

= Write better content with WordPress SEO =
Using the snippet preview you can see a rendering of what your post or page will look like in the search results, whether your title is too long or too short and your meta description makes sense in the context of a search result. This way the plugin will help you not only increase rankings but also increase the click through for organic search results.

= Page Analysis =
The WordPress SEO plugins [Linkdex Page Analysis](http://yoast.com/content-seo-wordpress-linkdex/) functionality checks simple things you're bound to forget. It checks, for instance, if you have images in your post and whether they have an alt tag containing the focus keyword for that post. It also checks whether your posts are long enough, if you've written a meta description and if that meta description contains your focus keyword, if you've used any subheadings within your post, etc. etc.

The plugin also allows you to write meta titles and descriptions for all your category, tag and custom taxonomy archives, giving you the option to further optimize those pages.

Combined, this plugin makes sure that your content is the type of content search engines will love!

= Technical WordPress Search Engine Optimization =
While out of the box WordPress is pretty good for SEO, it needs some tweaks here and there. This WordPress SEO plugin guides you through some of the settings needed, for instance by reminding you to enable pretty permalinks. But it also goes beyond that, by automatically optimizing and inserting the meta tags and link elements that Google and other search engines like so much:

= Meta & Link Elements =
With the WordPress SEO plugin you can control which pages Google shows in its search results and which pages it doesn't show. By default, it will tell search engines to index all of your pages, including category and tag archives, but only show the first pages in the search results. It's not very useful for a user to end up on the third page of your "personal" category, right?

WordPress itself only shows canonical link elements on single pages, WordPress SEO makes it output canonical link elements everywhere. Google has recently announced they would also use `rel="next"` and `rel="prev"` link elements in the `head` section of your paginated archives, this plugin adds those automatically, see [this post](http://yoast.com/rel-next-prev-paginated-archives/ title="rel=next & rel=prev for paginated archives") for more info.

= XML Sitemaps =
WordPress SEO has the most advanced XML Sitemaps functionality in any WordPress plugin. Once you check the box, it automatically creates XML sitemaps and notifies Google & Bing of the sitemaps existence. These XML sitemaps include the images in your posts & pages too, so that your images may be found better in the search engines too.

These XML Sitemaps will even work on large sites, because of how they're created, using one index sitemap that links to sub-sitemaps for each 1,000 posts. They will also work with custom post types and custom taxonomies automatically, while giving you the option to remove those from the XML sitemap should you wish to.

Because of using [XSL stylesheets for these XML Sitemaps](http://yoast.com/xsl-stylesheet-xml-sitemap/), the XML sitemaps are easily readable for the human eye too, so you can spot things that shouldn't be in there.

= RSS Optimization =
Are you being outranked by scrapers? Instead of cursing at them, use them to your advantage! By automatically adding a link to your RSS feed pointing back to the original article, you're telling the search engine where they should be looking for the original. This way, the WordPress SEO plugin increases your own chance of ranking for your chosen keywords and gets rid of scrapers in one go!

= Breadcrumbs =
If your theme is compatible, and themes based on Genesis or by WooThemes for instance often are, you can use the built-in Breadcrumbs functionality. This allows you to create an easy navigation that is great for both users and search engines and will support the search engines in understanding the structure of your site.

Making your theme compatible isn't hard either, check [these instructions](http://yoast.com/wordpress/breadcrumbs/).

= Edit your .htaccess and robots.txt file =
Using the built-in file editor you can edit your WordPress blogs .htaccess and robots.txt file, giving you direct access to the two most powerful files, from an SEO perspective, in your WordPress install.

= Social Integration =
SEO and Social Media are heavily intertwined, that's why this plugin also comes with a Facebook OpenGraph implementation and will soon also support Google+ sharing tags.

= Multi-Site Compatible =
This WordPress SEO plugin, unlike some others, is fully Multi-Site compatible. The XML Sitemaps work fine in all setups and you even have the option, in the Network settings, to copy the settings from one blog to another, or make blogs default to the settings for a specific blog.

= Import & Export functionality =
If you have multiple blogs, setting up plugins like this one on all of them might seem like a daunting task. Except that it's not, because what you can do is simple: you set up the plugin once. You then export your settings and simply import them on all your other sites. It's that simple!

= Import functionality for other WordPress SEO plugins =
If you've used All In One SEO Pack or HeadSpace2 before using this plugin, you might want to import all your old titles and descriptions. You can do that easily using the built-in import functionality. There's also import functionality for some of the older Yoast plugins like Robots Meta and RSS footer.

Should you have a need to import from another SEO plugin or from a theme like Genesis or Thesis, you can use the [SEO Data Transporter](http://wordpress.org/extend/plugins/seo-data-transporter/) plugin, that'll easily convert your SEO meta data from and to a whole set of plugins like Platinum SEO, SEO Ultimate, Greg's High Performance SEO and themes like Headway, Hybrid, WooFramework, Catalyst etc.

Read [this migration guide](http://yoast.com/all-in-one-seo-pack-migration/) if you still have questions about migrating from another SEO plugin to WordPress SEO.

= WordPress SEO Plugin in your Language! =
Currently a huge translation project is underway, translating WordPress SEO in as much as 24 languages. So far, the translations for French and Dutch are complete, but we still need help on a lot of other languages, so if you're good at translating, please join us at [translate.yoast.com](http://translate.yoast.com).

= News SEO =
Be sure to also check out the [News SEO module](http://yoast.com/wordpress/seo/news-seo/) if you need Google News Sitemaps. It tightly integrates with WordPress SEO to give you the combined power of News Sitemaps and full Search Engine Optimization.

= Further Reading =
For more info, check out the following articles:

* [WordPress SEO - The definitive Guide by Yoast](http://yoast.com/articles/wordpress-seo/).
* Once you have great SEO, you'll need the [best WordPress Hosting](http://yoast.com/articles/wordpress-hosting/).
* The [WordPress SEO Plugin](http://yoast.com/wordpress/seo/) official homepage.
* Other [WordPress Plugins](http://yoast.com/wordpress/) by the same author.
* Follow Yoast on [Facebook](https://facebook.com/yoast) & [Twitter](http://twitter.com/yoast).

== Installation ==

1. Upload the `wordress-seo` folder to the `/wp-content/plugins/` directory
1. Activate the WordPress SEO plugin through the 'Plugins' menu in WordPress
1. Configure the plugin by going to the `SEO` menu that appears in your admin menu

== Frequently Asked Questions ==

You'll find the [FAQ on Yoast.com](http://yoast.com/wordpress/seo/faq/).

== Screenshots ==

1. The WordPress SEO plugin general meta box. You'll see this on edit post pages, for posts, pages and custom post types.
2. Some of the sites using this WordPress SEO plugin.
3. The WordPress SEO settings for a taxonomy.
4. The fully configurable XML sitemap for WordPress SEO.
5. Easily import SEO data from All In One SEO pack and HeadSpace2 SEO.
6. Example of the Page Analysis functionality.
7. The advanced section of the WordPress SEO meta box.

== Changelog ==

= 1.4.13 =

* Bugfixes
	* Fixed ampersand (&) in sitetitle in Title Templates loading as &amp;
	* Fixed error when focus keyword contains a / - props [Jrf](http://profiles.wordpress.org/jrf).
	* Fixed issue with utf8 characters in meta description - props [Jrf](http://profiles.wordpress.org/jrf).
	* Fixed undefined property error - props [Jrf](http://profiles.wordpress.org/jrf).
	* Fixed undefined index error for the last page of the tour - props [Jrf](http://profiles.wordpress.org/jrf).
	* Fixed undefined index error for images without alt - props [Jrf](http://profiles.wordpress.org/jrf).
    * Fix output of author for Google+ when using a static front page - props [petervanderdoes](https://github.com/petervanderdoes).
    * Keyword density calculation not working when special character in focus keyword - props [siriuzwhite](https://github.com/siriuzwhite).
    * Reverse output buffer cleaning for XML sitemaps, as that collides with WP Super Cache, thanks to [Rarst](https://github.com/Rarst) for finding this.
    * Fix canonical and rel=prev / rel=next links for paginated home pages using index.php links.
    * Fixed og:title not following title settings.
* Enhancements
	* Improved breadcrumbs and titles for 404 pages - props [Jrf](http://profiles.wordpress.org/jrf).
<<<<<<< HEAD
	* Added output filter 'wpseo_opengraph_title' for OpenGraph title - props [Jrf](http://profiles.wordpress.org/jrf).
=======
    * Moved XSL stylesheet from a static file in wp-content folder to a dynamic one, allowing it to work for sites that prevented the wp-content dir from being opened directly, f.i. through Sucuri's hardening.
    * Added a link in the XSL pointing back to the sitemap index on individual sitemaps.
    * When remove replytocom is checked in the permalink settings, these are now also redirected out.
    * Added filters to OpenGraph output functions that didn't have them yet.
>>>>>>> f0ddd6b9

= 1.4.12 =

* Bugfixes
	* Submit button displays again on Titles & Metas page.
	* SEO Title now calculates length correctly.
	* Force rewrite titles should no longer reset wrongly on update.

= 1.4.11 =

* i18n
	* Updated de_DE, ru_RU, zh_CN.
* Bugfixes
    * Make rel="publisher" markup appear on every page.
    * Prevent empty property='article:publisher' markup from being output .
    * Fixed twitter:description tag should only appears if OpenGraph is inactive.
    * og:description will default to get_the_excerpt when meta description is blank (similar to how twitter:description works).
	* Fixes only 25 tags (and other taxonomy) are being indexed in taxonomy sitemaps.
	* Fix lastmod dates for taxonomies in XML sitemap index file.
* Enhancements
	* Changed Social Admin section to have a tab-layout.
	* Moved Google+ section from Homepage tab of Titles & Metas to Social tab.
	* Make twitter:domain use WordPress site name instead of domainname.
	* Added more output filters in the Twitter class.

= 1.4.10 =

* Fixes
    * Caching was disabled in certain cases, this update fixes that.
* Enhancements
    * Added option to disable author sitemap.
    * If author pages are disabled, author sitemaps are now automatically disabled.

= 1.4.9 =

* i18n
    * Updated .pot file
    * Updated ar, da_DK, de_DE, el_GR, es_ES, fa_IR, fr_FR, he_IL, id_ID, nl_NL, ro_RO, sv_SE & tr_TK
    * Added hr & sl_SI
    * Many localization fixes
* Bugfixes
    * Fixed sitemap "loc" element to have encoded entities.
    * Honor the language setting if other plugins set the language.
    * sitemap.xml will now redirect to sitemap_index.xml if it doesn't exist statically.
    * Added filters 'wpseo_sitemap_exclude_post_type' and 'wpseo_sitemap_exclude_taxonomy' to allow themes/plugins to exclude entries in the XML sitemap.
    * Added RTL support, some CSS fixes.
    * Focus word gets counted in meta description when defined by a template.
    * Fixed some bugs with the focus keyword in the first paragraph test.
    * Fixed display bug in SEO Title column when defined by a template ('Page # of #').
    * Fixed a few strict notices that would pop up in WP 3.6.
    * Prevent other plugins from overriding the WP SEO menu position.
    * Enabled the advanced tab for site-admins on a multi-site install.
	* Fixed post save error when page analysis is disabled.
	* OpenGraph frontpage og:description and og:image tags now properly added to the frontpage.
* Enhancements
    * Added an HTML sitemap shortcode [wpseo_sitemap].
    * Added an XML sitemap listing the author profile URLs.
    * Added detection of Yoast's robots meta plugin and All In One SEO plugins, plugin now gives a notice to import settings and disable those plugins.
    * Prevent empty image tags in Twitter Cards - props [Mike Bijon](https://github.com/mbijon).
    * Add new `twitter:domain` tag  - props [Mike Bijon](https://github.com/mbijon).
    * Add support for Facebooks new OG tags for media publishers.
	* Allow authorship to be removed per post type.

= 1.4.7 =

* Properly fix security bug that should've been fixed in 1.4.5.
* Move from using several $options arrays in the frontend to 1 class wide option.
* Instead of firing all plugin options as function within head function, attach them to `wpseo_head` action, allowing easier filtering and changing.
* Where possible, use larger images for Facebook Opengraph.
* Add several filters and actions around social settings.

= 1.4.6 =

* Fix a possible fatal error in tracking.

= 1.4.5 =

* Bug fixes:
    * Fix security issue which allowed any user to reset settings.
    * Allow saving of SEO metadata for attachments.
    * Set the max-width of the snippet preview to 520px to look more like Google search results, while still allowing it to work on lower resolutions.
* Enhancements:
    * Remove the shortlink http header when the hide shortlink checkbox is checked.
    * Added a check on focus keyword in the page analysis functionality, checking whether a focus keyword has already been used before.
    * Update how the tracking class calculates users to improve speed.

= 1.4.4 =

* Fix changelog for 1.4.3
* Bugfixes
    * Fix activation bug.
* i18n
	* Updated es_ES, id_ID, he_IL.

= 1.4.3 =

* Bugfixes
    * Register core SEO menu at a lower than default prio so other plugins can tie in more easily.
    * Remove alt= from page analysis score divs.
    * Make site tracking use the site hash consistently between plugins.
    * Improve popup pointer removal.

= 1.4.2 =

* Bugfixes
    * Made the sitemaps class load in backend too so it always generates rewrites correctly.
    * Changed > to /> in class-twitter.php for validation as XHTML.
    * Small fix in metabox CSS for small screens (thx [Ryan Hellyer](http://ryanhellyer.net)).
    * Load classes on plugins_loaded instead of immediately on load to allow WPML to filter options.
* i18n
    * Updated bs_BA, cs_CZ, da_DK, de_DE, fa_IR, fr_FR, he_IL, hu_HU, id_ID, it_IT, nl_NL, pl_PL, pt_BR, ru_RU and tr_TR

= 1.4.1 =

* i18n:
    * Updated .pot file
    * Updated bg_BG, bs_BA, cs_CZ, fa_IR, hu_HU, pl_PL & ru_RU
* Bugfixes:
    * Focus keyword check now works again in all cases.
    * Fix typo in Video SEO banner.
* Enhancements:
    * Don't show banners for plugins you already have.

= 1.4 =

* i18n & documentation:
    * Updated Hebrew (he_IL)
    * Updated Italian (it_IT)
    * Updated Dutch (nl_NL)
    * Updated Swedish (sv_SE)
    * Updated some strings to fix typos.
    * Removed affiliate links from readme.txt.
* Bugfixes:
    * Fixed a bug in saving post meta details for revisions.
    * Prevent an error when there are no posts for post type.
    * Fix the privacy warning to point to the right place.
* Enhancements:
    * Slight performance improvement in <head> functionality by not resetting query when its not needed (kudos to @Rarst).
    * Slight performance improvement in options call by adding some caching (kudos to @Rarst as well).
    * Changed inner workings of search engine ping, adding YOAST_SEO_PING_IMMEDIATELY constant to allow immediate ping on publish.
    * Changed design of meta box, moving much of the help text out in favor of clicking on a help icon.
    * Removed Linkdex branding from page analysis functionality.

= 1.3.4.4 =

* Bug with revisions in XML sitemap for some weird combinations.
* Improved logic for rel=publisher on frontpage.
* Allow variables in meta description for post type archive.
* Improved counting of images for page analysis.
* updated Turkish (tr_TR)
* updated Russian (ru_RU)
* updated Indonesian (id_ID)
* updated French (fr_FR)
* updated Czech (cs_CZ)
* added Japanese (ja)

= 1.3.4.3 =

* Regex annoyances anyone? Sigh. Bug fixed.

= 1.3.4.2 =

* Added missing filter for meta box priority.
* Fixed bug in JS encoding.

= 1.3.4.1 =

* Bug in page analysis regex.

= 1.3.4 =

* Fix bug in custom field value retrieval for new drafts.
* Fix bug in meta box value for checkboxes (only used currently in News extension).
* Remove redirect added in 1.3.3 as it seems to cause loops on some servers, will investigate later.
* Add option to filter `wpseo_admin_pages` so more pages can use WP SEO admin stylesheets.
* Prevent notice for images without alt tags.
* Use mb_string when possible.

= 1.3.3 =

* Properly `$wpdb->prepare` all queries that need preparing.
* Fix wrong escaping in admin pointers.
* Make %%currentdate%% and %%currenttime%% variables respect WP date format settings.
* Add %%currentday%% format.
* Force remove Jetpack OpenGraph.
* Fix the weird addition of `noindex, nofollow` on URLs with ?replytocom that was added in 3.5.
* Force XML sitemap to be displayed on the proper domain URL, so XSLT works.

= 1.3.2 =

* Updated wordpress-seo.pot
* Updated Turkish (tr_TR) filename.
* Updated Spanish (es_ES) translation.
* Fixed bug where non-admin users couldn't save their profile updates.
* Fixed bug with the same OpenGraph image appearing multiple times.
* Fixed bug that would prevent import and export of plugin settings.
* Try to do a redirect back after saving settings.
* Properly allow for attachment pages in XML sitemaps, default them to off.
* Fixed annoying bug where checkboxes wouldn't display as "checked" even when the value was set to true.
* Show post type name and taxonomy name (as opposed to label) next to labels in XML sitemap settings to more easily identify post types and taxonomies.
* Switch tracking to a daily cronjob instead of an admin process to prevent tracking from slowing down admin interface.
* Focus keyword detection now properly works for diacritical focus keywords as well.
* Properly apply filters to meta desc and titles in admin grid.
* Properly detect new versions of Facebook plugin too.
* Allow changing of the number of posts per XML sitemap, to prevent memory issues on certain installs.

= 1.3.1.1 =

* Some of that escaping was too aggressive.

= 1.3.1 =

* Fix somewhat too aggressive escaping of content.
* Added notice text for non-existing .htaccess file / robots.txt file.

= 1.3 =

* Long list of small fixes and improvements to code best practices after Sucuri review. Fixes 3 small security issues.
* Updated .pot file
* Updated Danish (da_DK), Indonesian (id_ID), Chinese (zh_CN), Russian (ru_RU), Norwegian (nb_NO), Turkish (tr_TK), Hebrew (he_IL) and Persian (fa_IR).
* Added Arabic (ar), Catalan (ca) and Romanian (ro_RO).

= 1.2.8.7 =

* Fixed %%category%% and %%tag%% and some other variables that weren't working since 1.2.8.6.

= 1.2.8.6 =

* Revert gplus changes in 1.2.8.5 that were causing issues.
* Fix a tracking timeout.
* Fix a bunch of notices throughout variables functions.

= 1.2.8.5 =

* Fixed a bug for MultiSite due to a missing attribute in calling `get_admin_url`.
* Updated Hebrew (he_IL), Dutch (nl_NL) French (fr_FR), Czech (cs_CZ), Italian (it_IT), Brazilian Portuguese (pt_BR).
* Added Norwegian (nb_NO) and Portuguese (pt_PT).
* Added a `wpseo_robots` filter for the robots meta tag.
* Fixed integration with the [Facebook plugin](http://wordpress.org/extend/plugins/facebook).

= 1.2.8.4 =

* Fix for double title issues with themes that filter `wp_title`, by having WP SEO filter a bit later in the process
  (but no too late because the genesis <title> wrap filter is on 30).
* Improved Twitter Card functionality: twitter meta tags now appear above OpenGraph meta tags.
* Updated a bunch of languages: da_DK, de_DE, es_ES, fa_IR, fr_FR, he_IL, hu, hu_HU, it_IT, nl_NL, pt_BR, ru_RU, tr_TK, zh_CN.
* Added Czech (cs_CZ) and Spanish - Venezuela (es_VE).

= 1.2.8.3 =

* Updated all the languages in hopes to fix the empty text strings.
* Added basic translations for Danish (da_DK) and Finnish (fi).

= 1.2.8.2 =

* "Fix" for tracking popup with empty buttons.

* Updated languages
	* French fr_FR
	* Dutch nl_NL
	* Turkish tr_TK

= 1.2.8.1 =

* Fixed one s, that caused a fatal error. Sigh.

= 1.2.8 =

* Bug fixes:
    * Fix for images not showing up in XML sitemap.
    * Fix to allow breadcrumb titles to once again be set for CPT archive pages.
    * Prevent empty rel=publisher link from being put out.
    * Several fixes to the strip category base settings.
    * Several fixes to the hardcoded meta description recognition code.
    * Prevent title testing from priming the cache.
    * Prevent upgrading from a recent version to force a title test, no longer overrides manual force rewrite settings.
    * Fix paginated singular post / page issue when single isn't paginated.
* Enhancements:
    * No longer show .htaccess editor when on NGINX.
    * Move tracking to its own file, switching to my own tracking instead of PressTrends so more specific options can be tracked.
    * Tracking can now be enabled and disabled from the SEO Dashboard screen.
* Documentation:
    * Added rewrite rules for NGINX to FAQ.
    * Now showing rewrite rules for NGINX on XML sitemaps settings page.

= 1.2.7 =

* Fixed compatibility with 3.3 and lower.

= 1.2.6 =

* Enhancements:
    * Added (optional) PressTrends tracking to get some more info on common configurations of WP to test for.
    * Made config page loading even faster.
    * Added a link to my [Amazon wishlist](http://amzn.com/w/CBV7CEOJJH98) to the plugin sidebar in the admin ;)
    * Added a check to see whether your theme contains a hardcoded meta description, and options to remove it.
    * Added a Google+ Publisher input option for the homepage.
    * Added the option to allow showing the date in the snippet preview per post type.
    * Removed aggressive cache deleting in the XML sitemaps. Could cause issues with some plugins but should increase speed.
    * Force the XML Sitemap to return a 200 OK Header.
* Deprecated functionality:
    * The breadcrumbs functionality no longer automatically hooks as this was giving too many issues.
* Bug fixes:
    * Prevent adding trailing slash on paged posts when force trailing slash on categories and tags is on.
    * Breadcrumbs now properly use `home_url` instead of `site_url`.
    * Simplify shortcode stripping, to make it actually work.
    * Prevent several notices in XML Sitemaps class.
* Textual / documentation changes:
    * Add a "without @" notice to the Twitter username input field.

= 1.2.5 =

* Bug fixes:
    * Make sure html entities are decoded and if needed re-encoded to XML entities for the XML sitemap.
    * Fix infinite loop in sub-category or other sub-taxonomy archive page breadcrumbs.
    * Fix breaking rewrite for categories when strip category is enabled.
    * Fix non-global classes that should be global.
* i18n:
	* Updated French translation.
	* Updated Bosnian language code and deleted unused Bosnian version.
	* Updated Bulgarian and deleted unused Bulgarian `bul` version.
	* Updated and completed it_IT and pt_BR translations.

= 1.2.4 =

* Bug fixes:
	* Properly restore $wp_query after running header functionality, so we're not breaking badly built themes.
	* Make the title test helper function only return the test title to the right WordPress user-agent.
	* Fix for slug saving that should help interoperability with other slug-enhancing / changing functions.
	* Fix wrong homepage titles with 12345 in them because of bug in 1.2.2.
	* Added text domains on some strings that were missing it.
	* Replace `split` with `explode` as `split` is deprecated in newer PHP versions.
	* Properly deal with shortcodes with text inbetween.
	* Remove several functions that are no longer used.
	* `%%page%%` only outputs '`%%sep%%` Page 2 of X' when not on page 1. If you want it to show up on Page 1 you can use `%%pagetotal%%` and `%%pagenumber%%`. This both works for paginated posts & pages too.
	* Allow for rel=author on sites with static frontpage too.
* Enhancements:
	* Massive updates to how parts of the plugin are loaded, leading to a reduction of memory usage in WordPress admin of 1~2 MB.
	* Respect `DISALLOW_FILE_MODS` and `DISALLOW_FILE_EDIT` constants. When set to true, edit files menu option won't show.
	* Added support for image galleries in the page analysis functionality, alt tags from images in galleries are now parsed too.
	* Add an option to remove the `replytocom` variables from comment links (they're bloody stupid).
	* Added variables `%%pt_single%%` and `%%pt_plural%%` which output the single and plural label of the current post type (useful for post type archives).
	* Made the default settings smarter, they'll now use better titles _and_ will set titles for each public post type, post type archive and taxonomy.
	* Updates to introductory tour.
	* Added PHPdoc to the entire plugins codebase.
	* Refactored all of the code not using WordPress code style.
	* Breadcrumbs now use [RDFA](http://support.google.com/webmasters/bin/answer.py?hl=en&answer=185417) and have been completely rewritten for speed and more filter options.
* i18n:
	* Updated Russian translation.
	* Better language codes for Hungarian and Bulgarian added.
	* Updated .pot file.

= 1.2.3 =

* Bug fixes:
	* Fixed possible bug on multi site.
	* Fixed a bug in alt & title elements for XML sitemaps.
	* Fix to force title rewrites in two places: call `wp_reset_query` for stupid themes and plugins.
	* Fixed bug in saving some options.
	* Fixed OpenGraph bug where default image wouldn't be used for post without images.
	* Prevent error on division by zero when swapping around text.
	* Prevent notice in title_test and also fix possible bugs.
	* Properly escape the delimiter too in all `preg_quote` calls.
	* Don't show SEO filter on upload.php.
	* Only count alt tags in keyword density and word count calculations, leave out title attributes.
	* Rewrote the force rewrite test to be simpler and better.
* Enhancements:
	* New icons for the analysis functionality.
	* Twitter card functionality.
	* Removed 200 lines of code from OpenGraph class because I could just inherit it from the parent class. d0h!
	* Added a *bunch* of translations; bg, bos, bs, bul, es_ES, hu, hun, id_ID, pl_PL, pt_BR.
	* Updated another bunch: de_DE, fr_FR, he_IL, it_IT, nl_NL, ru_RU, sv_SE.

= 1.2.2 =

* Some small bug fixes.
* Made loading the TextStatistics class conditional on the existence of said class.
* Added a posts filter option for SEO quality in the edit posts / pages overview.
* Added a filter `wpseo_use_page_analysis` that disables the page analysis functionality when false is returned.
* Added a filter `wpseo_show_date_in_snippet` that disables the date in the preview snippet when false is returned.

= 1.2.1 =

* Bugs fixed:
	* Trim the focus keyword before running page analysis tests.
	* Title's should be (and now is) Titles.
	* Fixes to Theme integrations for Woo, Genesis and Thematic.
	* Enhancement to force rewrite title test.

= 1.2 =

* Bugs fixed:
	* ereg_replace != preg_replace ; in other words: alt and title tags for images in xml sitemap fixed.
	* Image size for OpenGraph now defaults to medium for thumbnail image.
	* Selecting a Facebook App as the admin of your site now actually works.
	* Saving the SEO -> Dashboard settings no longer makes you loose the SEO -> Social settings.
	* Tweaks to clean slug functionality.
	* Fix for UTF-8 terms in titles and descriptions.
	* Fixed bug where empty but saved title template settings could lead to empty homepage title on blogs with a static front page.
	* Fixed several bugs around page numbers in titles and descriptions.
	* Prevented an error in the opendir functionality for WP SEO modules.
	* Allow ';' in focus keyword.
	* Don't double encode characters in suggest functionality.
	* Don't remove non-alphanumeric values for keyword checks.
	* Fixed a bug in snippet preview occurring when content was shorter than max snippet length.
	* Fixed keyword count in content for cases where keyword was surrounded by parentheses and some other characters.
	* Loads of Regex Fu to improve keyword bolding.
	* Activation and deactivation handlers properly specified.
	* WP Super Cache now properly emptied on update of settings.
	* Fixes to OpenGraph images for homepage.
	* Fixed a notice in OpenGraph class on 404 pages.
	* Fixed notices in OpenGraph admin when selecting Facebook app as admin.
	* Fixed a bug where half the Page analyses wouldn't work when the visual editor is disabled.
	* Changed the mime type of the XSL file for XML sitemaps to text/xml, so Firefox will display them properly.
	* Made sure the default OpenGraph image will always show up when there's no other image.
	* Updated tablesorting JS used in XML Sitemaps.
* Enhancements:
	* Added a page level "score" for the site analysis functionality.
	* Allow sitewide noindexing of post types and taxonomies with post- and term-level overrides.
	* Automatically check whether force rewrite needs to be enabled.
	* Upon activation, XML sitemaps are automatically enabled.
	* Upon activation, title templates are pre-filled with sensible defaults.
	* Plugin now auto-detects whether titles need to be force-rewritten (using output buffering) or not.
	* Redesign of the admin, removal of the indexations page and renaming the Titles page into Metas & Titles page.
	* Allow noindex-following per custom taxonomy and custom post type.
	* No longer show non-public post types on the Titles & Metas page.
	* On activation, W3 Total Cache or WP Super Cache cache gets cleared automatically.
	* Added an uninstall handler, deleting the plugin through the WP backend will now delete options from the DB too.
	* Added the option to display custom taxonomy in titles and descriptions, use `%%ct_<custom-taxname>%%` for a comma separated list or `%%ct_<custom-taxname>%%single%%` for only one taxonomy term.
	* Added the option to display custom taxonomy descriptions in post description fields, use `%%ct_desc_<custom-taxname>%%`.
	* Allow for 'Page x of x' to be localized too.
	* Force the query for the current page to be used instead of the query that a bad plugin or even theme was using by calling `wp_reset_query` before the header functionality.
	* If you're a Woothemes user and you activate WordPress SEO, the "use 3rd party plugins data" checkbox will be checked on upon activation.
	* Non front page blog pages now have a title template: `%%title%% %%page%% - %%sitename%%` if they don't have a specific SEO title and there is no page template.
	* Pinging search engines on post of new content now moved to cron to prevent lag.
	* Only embed images in the XML sitemap that match the main domain, subdomains should not matter but images from other domains are now ignored.
	* Fixed a bug where homepage wouldn't be in the XML sitemap when there are no posts, yet the homepage is set to display recent posts.
* API Improvements:
	* Added a filter to allow adding URLs to specific XML sitemaps, see [this thread](http://wordpress.org/support/topic/plugin-wordpress-seo-by-yoast-how-to-add-a-non-wordpress-page-to-the-sitemap). The filter is `wpseo_sitemap_<$post_type>_content`.
	* Added a filter for the meta keywords, `wpseo_metakey`.
	* Added a filter to allow disabling `rel="next"` and `rel="prev"` links, use `wpseo_<prev|next>_rel_link`.
	* Added a filter `wpseo_xml_sitemap_img_src` to allow changing the hostname of images, most common use case is to force them to the CDN.
	* See the new [WordPress SEO API docs](http://yoast.com/wordpress/seo/api-docs/).

= 1.1.9 =

* Sigh... Sorry about that.

= 1.1.8 =

* Bugs fixed / Changes:
	* Fix the clean slug function to not freak people out and remove chars.
	* Fixed a couple of notices.
	* Allow '+' in focus keyword.
	* A *load* of i18n fixes (including a new POT file).

= 1.1.7 =

* Bugs fixed / Changes:
	* Fixes issue with un-paginated canonicals for paged single posts / pages.
	* Fixes %%page%% variable to work in title & description template on paginated singular post(type)s.
	* Allow - in focus keyword.
	* Removed the option to use a Facebook page as an admin in the Facebook OpenGraph, as Facebook deprecated that.
	* Force OpenGraph locale to lowercase.
	* Catch some weird locales and convert them to proper Facebook supported iso_country versions.
	* Now adding _all_ the images in a post with an og:image tag, so people can more easily share the right image.
	* Allow regex specific characters in the focus keyword for the Page Analysis checks.
	* Add proper (and i18n compatible) [stop word](http://en.wikipedia.org/wiki/Stop_words) removal.
	* Removed code to add noindex to login page as that's now in core for long enough.
	* Fixed several notices.
	* When a static homepage has no SEO title, default to the site's name + description.
	* Only show images once in OpenGraph tags.
	* Prevent a timeout on retrieving term meta.
	* Don't do next / prev links on the homepage for Genesis based themes as that leads to trouble.
	* XML Sitemaps & feeds:
		* Properly fix featured image showing up in XML Sitemap.
		* Optimized the main query for XML sitemaps per [this thread](http://wordpress.org/support/topic/plugin-wordpress-seo-by-yoast-performance-suggestion).
		* Switch feed noindexing from `xhtml:meta` tags to X-Robots-Tag HTTP headers to prevent feed display issues.
		* Force XML Sitemap descriptions for images to be clean to prevent XML parse errors.
		* Tiny change in CSS for explanatory text in XSL.
* New filters:
	* Add filter `wpseo_locale` for the locale in the opengraph settings.
	* Add filter `wpseo_metabox_prio` to allow WP SEO metabox priority to be changed.
* Documentation:
	* Removed the "Other Notes" tab from the plugin page, enough tabs there already.
	* Added %%cf_ options to config page for titles.
	* Fixed the Yoast Facebook URL.
	* Changed plugin support link to [the new support URL format](http://wordpress.org/support/plugin/wordpress-seo).

= 1.1.6 =

* Tiny fix to showing meta description on posts page.
* Fix for showing proper link to bug tracker.
* Fix for redirecting attachment pages when they don't have a parent.
* Fix for titles of custom post type pages.
* Dozens more tiny bugfixes.

= 1.1.5 =

* Removing the Dashboard widget.

= 1.1.4 =

* Removed the canonical redirect as that was screwing with people's setups (and minds).

= 1.1.3 =

* Fix for the blog homepage title, description etc.
* Added several filters for use in the soon to be released [Video SEO module](http://yoast.com/wordpress/seo/video-seo/).
* Change to XSL for XML Sitemaps.
* Non-canonical hostnames (like example.com when site setting is www.example.com) now 301 redirect to canonical hostname.
* Static frontpages now added to XML sitemap *with* images if it has them, same for interior blog pages.

= 1.1.2 =

* No longer add redirected URLs to the XML Sitemap.
* Plugin now properly adds images in galleries to the XML Sitemap too.
* Fixed a bug in home page title logic, affecting blogs with a static front page and a separate posts page, who were unable to set the posts page's title.
* Fixed a bug in the OpenGraph admin implementation.
* Google Suggest works again, and properly this time.
* Using entities in the snippet preview title & description field now still renders a correct "chars left" count.
* Replaced the last single quotes with double quotes for meta fields, apparently Bing wouldn't verify because of the single quotes in the verification line.
* Added option to verify your site with Alexa, as a lot of people requested this.

= 1.1.1 =

* Fixed `sprintf` bug in page analysis.
* Fixed bug that caused inability to edit / save the search page title.
* Fixed bug that caused inability to edit / save the "parent" blog in multisite settings.
* Removed ability to edit WP Super Cache .htaccess file as it doesn't seem to be there anymore.
* Removed Yahoo! Site Explorer.

= 1.1 =

* Biggest change: entire plugin now supports localization, testing can be done by dropping your properly named .mo file (wordpress-seo-nl_NL.mo for instance) into the languages dir.
* Added Dutch, German, French, Hebrew, Italian, Russian and Swedish translations.
* Show proper post type names in admin menu for disabling editor box and hide non-public post types (props Nacin).
* Disabling the Advanced Editor now only disables it for non admins.
* Replaced single quotes with double quotes in meta description and canonical, to please [Danny Sullivan](http://searchengineland.com).
* Fixed issue with images in XML sitemaps.
* Added Social menu item.
* Lots of changes to the Facebook integration:
	* Added the locale.
	* Added default image.
	* Added homepage image & description.
	* New method of adding Facebook Admins.
* Removed all nofollow settings, login register links are now nofollow by default, all other functionality removed as it doesn't make sense anymore.
* Cosmetic changes: added some Yoast links to backend widget in the right sidebar.
* Switched text domain from a constant to a proper string 'wordpress-seo'.
* Removed the now unneeded extra styling for admin pointers.
* Fixed a notice in 3.3beta with caused by `wp_reset_query` being called too early.
* Added several filters to allow WPML (and other plugins) to create XML Sitemaps for other languages.
* Minor updates to the plugin tour, removing the "Stop tour" button, "Close" now closes until you manually restart.

= 1.0.3 =

* This release is dedicated to removing options and setting defaults instead. Specifically, the following settings are now defaults without options to change them:
	* Images are now always included in the XML sitemap as Bing no longer breaks on them.
	* Pinging Google and Bing is now a default action as that's the whole point of having XML sitemaps.
	* RSS feeds are now always noindex, followed. No search engine should ever list an RSS feed as a result in the resultpages.
	* Admin, login and registration pages are always noindexed now for the same reason.
	* Search result pages are now always noindex, follow.
	* Subpages of the homepage are now also noindex, follow. It just doesn't make sense to index,follow those especially with the new rel="prev" and rel="next" changes.
* The option to add `nosnippet` and `noarchive` meta tags sitewide has been removed. No one in his right mind would want to do that, and if you do, then adding the robots meta to your template yourself should be doable.
* Pinging search engines with your RSS feed is no longer part of this plugin (as its unneeded because the XML sitemaps do that).
* UTF-8 characters in RSS footer no longer break.
* Added the option to use the author name and link in the RSS header and footer using %%AUTHORLINK%%.
* No longer show the admin bar SEO menu for subscribers.
* Some style changes to make the backend look nicer in WP 3.2 and 3.3.
* Bug with importing settings fixed.
* No longer redirect attachments that have no parent.
* Correctly grab thumbnail for OpenGraph settings.
* Pages now get the correct priority (0.8).
* Added the option to noindex or completely disable post format archives.

= 1.0.2.3 =

* Fixed some edge cases with rel=next and rel=prev, particularly relating to a paginated page as a frontpage.
* Updated the snippet preview so the date part of the snippet has the right color.
* Fixed a bug in the update routine that could cause errors in the backend.
* Enabled OpenGraph meta box on edit screens, first "stab".

= 1.0.2.2 =

* Removed all rel=index, rel=prev etc references that WP core currently uses as they're wrongly implemented.
* Added rel=prev and rel=next for paginated posts and pages.
* Removed the interface options for all rel= links, they're off by default now.
* Removed the option to hide the version number. It's very easy to detect the version number anyway so let's not clutter the interface.

= 1.0.2.1 =

* I missed a case where the next link would point to the current page, fixed it though :)

= 1.0.2 =

* Fixed keyword in slug detection on non-post post types.
* Optimizations in canonical functionality, adding canonicals to author archives and more.
* Added prev and next links as [suggested by Google](http://googlewebmastercentral.blogspot.com/2011/09/pagination-with-relnext-and-relprev.html).
* Fixed issue with unescaped characters in title and description when updating edit screen.
* Posts with a canonical set to another URL are no longer included in the XML sitemap.

= 1.0.1 =

* Fixed a bug where canonical would be set to /page/1/ on archives.
* Fixed an error for blocking files.
* Fixed a JS error that would cause the link editor in the rich editor not to work.
* Fixed possible error when reading settings have gone haywire (ie not 'posts' or 'page' on front but something else).

= 1.0 =

* I now dare call this plugin STABLE. This doesn't mean there are no more bugs, it does mean that I think it won't break sites anymore.
* Fixed the import/export settings functionality.
* Updated the snippet preview to Google's new snippet design.

= 0.4.3 =

* Heavily, very heavily, reduced memory usage in XML Sitemap generation.

= 0.4.2 =

* Fixes:
	* XML Sitemaps:
		* Bug in redirection of www to non-www
		* Removed no longer needed robots_txt code.
		* Proper flushing of rewrites.
		* Fix for sites using index.php in permalinks.
		* Moved XML settings to its own options array, cleaning up the settings. This also allows you to save XML Sitemap settings again.
		* Sitemaps now contains all the last updated posts (under 1,000) of one post type in one new XML sitemap, so SE only has to crawl one sitemap per post type.
		* XML Sitemap Index file is now being pushed into cache if a caching plugin is active (by loading it through a cron job).
		* No longer breaks when `get_post_type_archive` doesn't exist.
	* Metaboxes / Edit Post:
		* Proper escaping of attribute values / already filled boxes.
		* Bug in bolding / keyword recognition JS code.
		* Background of tab content is now white again.
	* Taxonomies:
		* Fixed bug that could prevent noindex from showing up.
	* Other:
		* Admin menu works properly again and has XML Sitemaps menu added.

= 0.4.1 =

* Fixes bug in saving XML Sitemap and Dashboard settings.
* Forces flush of rewrite rules so XML sitemaps start working immediately after enabling.
* Adds a line of copy to the XML Sitemaps page to point the user at the index sitemap file.

= 0.4 =

* Fixes:
	* XML Sitemaps:
		* Complete rewrite of the XML Sitemap system, now using a sitemap index file and sitemap files per taxonomy and post type. Way more scaleable and awesome.
		* Updated the XSL to work with Sitemap Index file too.
		* Added functionality to remove old style & potential blocking XML sitemaps.
		* Removed all code that wrote files, as it's no longer needed.
		* Removed all functionality for updating sitemaps after publish, as it's no longer needed (search engines will still be pinged though).
	* Breadcrumbs:
	 	* Support for bbPress (the plugin), breadcrumbs.
		* Fixed bug with blog URL appearing for non-post post_types.
		* Fixed bug with post ancestors being in wrong order.
		* Removed erroneous var_dump.
	* Bug with title for homepage when using page as homepage.
	* OpenGraph:
		* Moved all OpenGraph code to specific OpenGraph class.
		* Added option to specify and add FB Page and App ID and FB admin ID or ID's.
	* Page Analaysis:
		* Fixed bug in detection of headings with an ID or other attribute.
	* Several performance optimizations to class includes.
	* Some fixes in JavaScript keyword detection and keyword bolding in snippet when using colon and semicolons etc in title or meta description.
	* Tiny CSS fixes so it all looks nice in WordPress 3.2.


* Also:
	* XML Sitemaps now have their own settings page.
	* Plugin version is now stored in the options for the plugin to allow easy upgrade.
	* Added the option to use custom fields in title and description templates. Use `%%cf_&lt;custom-field-name&gt;%%` and it'll be replaced with your custom field. So for instance %%cf_city%% when your custom field is named "city".
	* Removed some of the tabs and empty lines the plugin was outputting.
	* Added some filters:
		* `wpseo_sitemap_urlimages` so you can add images to the sitemap, found in inc/class-sitemaps.php
		* `wpseo_title` and `wpseo_metadesc` in frontend/class-frontend.php


= 0.3.5 =

* Fixes:
	* Issue in post / page editor with link dialog and other plugins using jQuery UI.
	* No longer uses Google JS API for jQuery UI, but just include jQuery UI autocomplete library and uses the rest from WP core.
	* No longer uses Google JS API for jQuery UI CSS, but included the needed classes in the plugins CSS files.
	* Properly update sitemap for custom post types on publication.
	* Fixed a notice in heading detection when no headings were found.
	* Fixed a typo in Page Analysis messages.

= 0.3.4 =

* Fixes:
	* CSS issue caused by 0.3.3.
	* Some security issues, thanks Jon Cave and Andrew Nacin for pointing them out and helping to fix!

= 0.3.3 =

* Fixes:
	* CSS collisions due to too generic class names.
	* Issue with outbound link recognition caused in 0.3.2.
	* Improved first paragraph detection.
	* Word count is now correct for non western european languages too.
	* Keyword detection in content and first paragraph in Cyrillic, Russian and other languages.
	* Handling of UTF-8 slugs.
	* Proper detection of keywords underneath the focus keyword input field by using word boundaries.
	* Proper keyword bolding and counting in snippet preview for Cyrillic, Russian and other languages.
	* Proper counting of length of description and title for strings with accents or non-ASCII characters.
	* No longer calculating Flesch score for non-English, as it's not correct.
	* Related keywords button works again.
	* Several performance improvements to edit post page JavaScript.

* Also:
	* Notice now properly tells you to save as draft or update a post to see new Linkdex analysis. No, it's not going to be AJAX, ever, for performance reasons.

= 0.3.2 =

* Fixes:
	* Instant update of snippet preview now also works when editing post excerpt.
	* Bugs with non-ASCII characters in the focus keyword and keyword recognition.
	* Issues with themes using `cat` in search, most specifically the ClassiPress themes.
	* The snippet preview no longer crashes when you use "on", "strong" or any other term contained in "strong" in your focus keyword.
	* Made the Linkdex check for keyword in URL work in all occasions.
	* Notices on XML import.
	* Issue with title of blog page on paginated pages.

* Also:
	* Removed 3 no longer needed JavaScript files.
	* Added the new bug tracker to the plugins sidebar notice under support.
	* Canonical now has a filter (`wpseo_canonical`) so you can remove it or change it.

= 0.3.1 =

* Fixes:
	* Bug in meta box JS code causing annoying issues in Firefox and Internet Explorer.
	* Issue with outbound anchor text detection in Linkdex Page Analysis.
	* Small bug in detection of keyword in Title when keyword contained dashes or other non alphanumeric chars.

= 0.3 =

* Major new feature: Linkdex Page Analysis has been integrated into WordPress SEO.

* Other new features:
	* You can now noindex, follow all sub pages of archives, taxonomies and categories.

* Fixes / Updates:
	* Snippet will now use ellipsis when post title or meta description is too long.
	* Various JS optimizations in snippet preview generation.
	* Snippet length will once again correctly correct for date inclusion.
	* Date in snippet will be the current date when post is an unpublished draft.
	* Preventing some errors when there's no focus keyword.
	* Keyword detection in the URL now works correctly.
	* URLs are no longer (incorrectly) "shortened".
	* Fixed possible infinite loop in editor when adding focus keyword, which was causing FF crashes.
	* Fixed count of keyword in content by removing tags properly.
	* Fixed issues with HTML tags appearing in snippet inappropriately.
	* Switched Google Suggest autocompletion for focus keyword to use [Google Suggest jQuery](http://code.google.com/p/googlesuggest-jquery/).
	* No longer relies on `is_post_type_archive` to work, so compatible with WP 3.0 again.
	* On themes that badly include $post in the head a redirect no longer occurs if the last post was redirected.
	* SEO Settings menu in Admin Bar will no longer show for people that don't have the rights needed to use it.
	* No longer wrongly showing image for last post in OpenGraph when on front page.
	* No longer redirecting taxonomy feeds wrongly under some conditions with clean permalinks enabled.
	* Fixed wrong titles for feeds.

= 0.2.5.4 =

* Custom post type archives update:
	* You can now set a title, meta description and breadcrumbs title for custom post type archives on the Titles page
	* Custom post type archives now have a correct canonical
* Other fixes:
	* Fixed a notice for an uninitialized setting
	* Slightly changed the CSS for the admin area
	* Changed input fields for meta descriptions on titles page from text input to textarea
	* More preparations for allowing the plugin to be fully translated

= 0.2.5.3 =

* Bugs fixed:
	* `edit_posts` is not the same as `edit_post`, what a difference an s makes, thanks to nacin.
	* preview URLs now work again with clean permalinks on, but only for those with the actual rights to view them.
	* Fix for catchable fatal error in canonical function.
	* First stab at fix for errors with focus keyword check and keywords filled with HTML tags.
	* canonical links for paginated posts are now set correctly.
	* Issue where parent taxonomy items would display in the reverse order in breadcrumbs.
	* Improved error handling for non PHP 5.2+ installs and also made automatic deactivation work properly.

* Documentation fixes:
	* Added screenshot and a FAQ with several items to this plugin's page.

= 0.2.5.2 =

* This WordPress SEO plugin now officially requires PHP5. WordPress version 3.2 will also require it, so you'd better upgrade now. If you're on any version lower than PHP 5.2, this plugin will deactivate itself. You can then use SEO Data Transporter to migrate your data to another plugin, or you could do the more sensible thing and get your hosting upgraded to PHP 5.2 ASAP.

* Bugs fixed:
	* Attempted compatibility fix with other plugins that hook into robots.txt functionality.
	* Issue with not loading meta box for some custom post types.
	* Issue where SEO data for custom post types would not save.
	* Issue where post title in snippet preview would show %%sitename% instead of your site's name when no title template for post type was set.
	* Issue with removing tags when string was empty in JavaScript.
	* Hiding the post_format taxonomy on the right places.
	* Should now work better with crappy themes that do weird things in header.php.

* Design fixes:
	* Updated tabs in meta boxes to reflect Core UI, for more info see [this post](http://developersmind.com/tabbed-meta-box-in-wordpress/) by Pete Mall.

* Enhancements:
	* Now using plugin version number to enqueue files so browser cache isn't in the way when upgrading.
	* Loading scripts in footer now when possible.

= 0.2.5.1 =

* Security fixes:
	* Added nonces for security to htaccess and robots.txt file editing to prevent possible CSRF.

* Bugs fixed:
	* Prevent JS error when WordPress SEO Meta box was hidden on edit pages.
	* Fix for title in snippet preview not showing when no title template was set for the post type.
	* Fix for focus keyword count, would give wrong return on slugs that were too long.
	* Removed post_format from list of taxonomies you can edit title and meta desc template for as it's of no use.
	* Removed post_format from list of taxonomies to exclude for XML Sitemap, it was already excluded by default.

* New features:
	* Option to disable WordPress SEO meta data box on (custom) taxonomies.

= 0.2.5 =

* Bugs fixed:
	* Snippet preview quicker than ever and it no longer blows up some browsers: all AJAX calls have been removed and the entire process is done with JavaScript within the browser.

* Feature enhancements:
	* The meta box on the edit posts page now features tabs, thanks to Pete Mall (even works nicely in the blue theme).
	* Advanced features moved to their own tab instead of button.
	* Focus keyword now shown straight below snippet preview.

* Other news: The Google News module almost ready for mass-deployment. Stay tuned.

= 0.2.3.4 =

* Added WPML config file, so you can SEO in multiple languages.

= 0.2.3.3 =

* Bugs fixed:
	* Comma in priority in sitemap which should be dot. I hate European servers.
	* Fixed a notice in generating a path to the wpseo directory in the uploads dir.
	* Fixed a rather annoying XML Sitemap date issue, props to [Staze in wp.org forums](http://wordpress.org/support/topic/plugin-wordpress-seo-by-yoast-sitemapxml-wrong-date-for-blog?replies=8).

* Feature enhancement:
	* Breadcrumbs now output links to post type archives too.

= 0.2.3.2 =

* Bugs fixed:
	* Fixed race condition where sitemap wouldn't load sometimes.
	* ... in snippet preview are now bold as they should be.
	* Desc and Title in snippet preview should now update less frequently to prevent crashing low mem browsers.

= 0.2.3.1 =

* Bugs fixed:
	* Error in saving certain data when it was a checkbox.
	* Fixed notice for non-existing title and for empty metakey.
	* Fix for an error that could occur when the post thumbnail functionality is not active.
* Changes:
	* Added page numbers to default titles for taxonomies and archives.

= 0.2.3 =

* New features:
	* First stab at (Facebook) OpenGraph implementation.
	* Meta Description can now be returned, using `$wpseo_front->metadesc( false );` for use elsewhere.
	* Plugins can now register their own variables to not be cleaned out when permalink redirect is enabled.

* Bugs fixed:
	* Deleting the dashboard widget will now really delete it.
	* Some fixes for notices.
	* Strip tags out of titles.
	* Use blog charset for XML Sitemap instead of UTF-8.
	* Import of Meta Keywords fixed.
	* Small fix for possible error in AJAX routines.
	* Breadcrumb now actually returns when you ask it to.
	* Fixed some errors in JavaScript of title generation within snippet preview.
	* Removed SEO title from post edit overview as you couldn't edit it there anyway.

* Documentation fixes:
	* Added an extra notice to clean permalink to let people know they're playing with fire.
	* Small improvement to error handling for upload path.

= 0.2.2 =

* Bugs fixed:
	* Disabling sitemaps now properly does what it says on the tin: disable sitemaps.
	* Properly return title for homepage in rare instances where `is_home` returns true for front page even when front page is set to static page (yes, that's a WordPress bug I had to work around).
	* An empty title separator will now be changed to ' - ' so titles don't get all borked.
	* Several fixes in rewrites for MultiSite instances.
	* Option to force http or https on canonical URLs.
	* Several other bugfixes.

= 0.2.1 =

* Bugs fixed:
	* Plugin frontend URL should now be properly defined for sites with https admin.
	* Manually entered category title now actually works.
	* Import now works properly again for HeadSpace and AIOSEO, even for meta keywords.
	* Fixed typo in *wpseo-functions.php*, apparently `udpate_option` is not the same as `update_option`.
	* Fixed a notice about date snippet.
	* Fixed a notice about empty canonical.
	* Prevent cleaning out the WP Subscription managers interface for everyone.
	* Meta keywords are now properly comma separated.
	* Year archives now give proper breadcrumb.
	* Nofollowed meta widget actually works now.
	* %%date%% replacement in templates improved significantly.
	* Shortcodes stripped out in generation of title & description templates.

* Changes:
	* Moved all rewrites to their own class, *inc/class-rewrite.php*.
	* Further improved error handling when *uploads/wpseo* dir creation fails.

* New features:
	* Remove category base, removes `/category/` from category URL's. Find it under Permalinks. Props to [WP No Category Base](http://wordpresssupplies.com/wordpress-plugins/no-category-base/) for having the cleanest code I could find in this area, which I reused and modified.
	* Admin bar goodness: an SEO menu! Try it if you're on 3.1 already, it allows you to perform several SEO actions!

= 0.2 =

* Bugs fixed:
	* Chars left counter works again as you type in title and SEO title.
	* No longer error out when unable to delete sitemap files in site root.
	* Fixed error when `memory_get_peak_usage` doesn't exist (below PHP 5.2).
	* Fixed error when Yoast News feed couldn't be loaded.
	* Fix for people who agressively empty their dashboards.
	* Permalink redirect fix for paginated searches.

* Changes:
	* Plugin now properly reports which sitemap files are blocking it from working properly and asks you to delete them if it can't delete them itself.
	* Some cosmetic fixes to dashboard widget.
	* Removed some old links to Yoast CDN and replaced with images shipped with plugin, for SSL backends.
	* New general settings panel on WPSEO Dashboard which allows you to disable WordPress SEO box on certain post types.
	* Option to use focus keyword in title, meta description and keyword templates.
	* Changed the hook for the permalink cleaning from `get_header` to `template_redirect`, which means it redirects faster and is less error prone.

* New Features:
	* Added option to export taxonomy metadata (PHP 5.2+ only for now).
	* Meta keywords are now an option... I don't like them but there's sufficient demand apparently. Works for homepage, post types, author pages and taxonomies.
	* Added an option to disable the advanced part of the edit post / page metabox.
	* Added option to disable date display in snippet preview for posts.
	* Multisite Network Admin page added, with three features:
		* The option to make WordPress SEO only accessible to Super admins instead of site admins.
		* The option to set a "default" site, from which new sites will henceforth acquire their settings on creation.
		* The option to revert a site to the "default" site's settings.

= 0.1.8 =

* Notice: The functionality in the post / page editor has changed quite a bit. Meta descriptions are now generated using the meta descriptions template if no meta description is entered, so it will for instance use the post excerpt, the SEO title is no longer filled automatically BUT it is properly shown in the snippet preview based on your title template. It should work faster, more intuitive and just better in general, but I do need your feedback, let me know if it's an improvement.

* Bugs fixed:
	* Fixed a notice for non existing metadesc.
	* Fixed several notices in title generation.
	* Directory paths in backend now properly recognized even when erroneously set to 1.
	* Fixed bug where frontpage title wouldn't be generated properly.
	* Made sure unzip of settings.zip (for settings import) works properly everywhere (by getting rid of `WP_Filesystem` and `unzip_file()`, as they do not work reliably).
	* Made sure meta descriptions are not shown on paged archives or homepages.

* Changes:
	* Admin:
		* Moved image used in news widget into images directory instead of loading from CDN to prevent https issues.
	* Breadcrumbs:
		* Creating proper breadcrumbs for daily archives now (linking back to month archives).
	* Post / Page edit box:
		* Meta description now properly generated using template for that particular post_type.
		* SEO Title is no longer auto filled, if you leave it empty "normal" title template generation is used.
		* Several improvements to javascripts.
	* Titles, Meta descriptions & Canonicals:
		* Speed up of variable replacement for titles and meta descriptions.
		* In fallback titles (when there's no template), plugin now sticks to `$sep` defined in `wp_title`.
		* Now properly generating canonical links for date archives.
		* The %%date%% variable now works properly on date archives too.
		* Added new filter to make title work properly on HeadWay 2.0.5 and up.
		* Fixed canonical and permalink redirection for paginated pages and posts (props to @rrolfe for finding the bug and coming up with first patch).
	* XML Sitemaps:
		* During sitemap generation, plugin now checks whether old sitemap.xml or sitemap.xml.gz files exist in root and deletes those if so.
		* Made including images optional.
		* Made it possible to pick which search engines to ping.
		* Fix in XSL path generation on HTTPS admin backends when frontend is normal HTTP.
		* XML Sitemap update on post publish now actually works properly.
		* No longer are XML Sitemaps enabled automatically when publishing a post (sorry about that).

= 0.1.7.1 =

* Apparently `is_network_admin()` didn't exist before WP 3.1. D0h!!!

= 0.1.7 =

* Bugs fixed:
	* Empty Home link when blog page is used and no settings have been set.
	* Fixed couple more notices (well, like, 10).
	* Bug in directory creation that would create the directory correctly but still throw an error and save the path wrongly to options.
	* Dismissing Blog public warning was only possible on SEO pages, now it's possible everywhere.
	* Excerpts, when used in description, are now properly sanitized from tags and shortcodes.
	* Properly fallback to `$wp_query->get_queried_object()` instead of `get_queried_object()` for < 3.1 installs.
	* Fixed several bugs in title generation, making it more stable and faster in the process.
	* Properly escape entities in page titles, both in front end and in posts overview.

* Changes:
	* Latest news from Yoast now appears on Network Admin too, and you can disable it there and on normal admin pages individually. First step towards getting a Multi Site Network Admin SEO page.
	* Added a "Re-test focus keyword" button for people using the Rich Text editor, which wasn't sending update events properly.

= 0.1.6 =

* New features:
	* Export & Import your WordPress Settings easily.
	* You can now supply extra variables to prevent from being cleaned out when clean permalinks is on.

* Bugs fixed:
	* No longer throw errors when wpseo dir cannot be created.
	* Your blog is not public warning can now be properly dismissed.
	* Fixed rewrite issues: apparently if you only load rewrite rules on the front-end, they don't get added when changing rewrites in the backend. D0h.
	* Rewrite rule for sitemap is now forced even harder when regenerating sitemap by hand.
	* Search permalinks now work properly, though in "old" ?s=query style, because of a bug in core.
	* Breadcrumbs no longer errors when term that is supposed to show is empty.
	* Enabling breadcrumbs without setting any of the text fields no longer gives notices but proper defaults.
	* Proper fallback for get_term_title for pre WP 3.1 sites with custom taxonomies.

* Changes:
	* You can now dismiss settings advice.
	* You can now fix some of the settings advice just by clicking the button.
	* You can now make posts, pages and taxonomy terms of any kind always appear in sitemap even if they're noindex, or never, set on a piece by piece basis.
	* Permalink changes now invoke immediate XML sitemap update.
	* Added canonical url to the blog page if using a static page for front page (props [@rrolfe](http://twitter.com/rrolfe)).
	* Removing RSS feeds now actually works (props @rrolfe).
	* Added breadcrumb for 404 pages (props @rrolfe).
	* Drastically reduced memory usage during XML sitemap generation.

= 0.1.5 =

* Bugs fixed:
	* Duplicate noodp,noydir showing up in some occasions. Reworked most of robots meta output function.
	* Fixed couple more notices.
	* Trailing slash (when option set) now applied correctly in XML sitemap too.
	* Made sure regenerating sitemap worked again on post publish.
	* Force flush rewrite rules on activation / upgrade of plugin to make rewrite work.
	* Fixed empty RSS content bug caused in 0.1.4.

* Changes:
	* Removed part done quick edit functionality, will need to revisit once API improves.
	* Implemented a hook that would make the title work with Thematic based themes properly.
	* Added option to remove "start" rel link from head section.
	* Several style sheet changes to make backend styling easier and more robust.
	* Added option to force rewrite titles for people that can't adapt their theme, it's ugly but not as ugly as how All In One SEO handles it.
	* If title templates aren't set, the plugin now generates proper default titles.
	* The News module has moved to a separate directory, where all other modules will reside too, so they can be updated individually later. Download link for the news module will appear on yoast.com shortly.

* Documentation:
	* Added Admin Only notice in HTML code when no meta description could be generated.
	* Added a donation box, I'll gladly take your money ;)

= 0.1.4 =

* Bugs fixed:
	* Fixed canonical for paginated archives of any kind when permalink structure doesn't end with /
	* Fixed permalink redirect for paginated archives of any kind when permalink structure doesn't end with /
	* Made sure blog shows up in breadcrumbs when you want it too.
	* Fixed small javascript notice for js/wp-seo-metabox.js
	* Rewrote parts of XML Sitemap generation so it's now fully compliant with MultiSite. You no longer have to choose paths for sitemaps, they'll all have fixed locations and using WP Rewrite will be placed in the correct positions, f.i. example.com/sitemap.xml.
	* Heavily reduced memory usage on admin pages.
	* Rewrote module structure and added some API's to be used in the modules.
	* Plugin now creates uploads/wpseo dir to store all files it creates and takes in.
	* Fixed several notices throughout the code.
	* Made sure SEO title in edit posts screen shows correct SEO Title.
	* Changed table sorting javascript for XSL's to Yoast CDN.

= 0.1.3 =

* Bugs fixed:
	* SEO Title no longer being overwritten when it's already set.
	* Titles for date archives work too now.
	* On initial page load or SEO title regeneration number of chars remaining updates properly.
	* Entities in titles and meta descriptions should now work correctly.
	* When editing SEO title snippet preview now correctly updates with focus keyword bolded.
	* Entities in XML sitemap should now show correctly.
	* When using %%excerpt%% in descriptions it now correctly is shortened to 155 chars.
	* Regenerating XML News sitemaps should no longer give a Fatal error but just work.
	* Focus keyword should now properly be recognized in slug even when slug is too long to display.
	* Breadcrumbs now show proper home link when showing blog link is disabled.
	* Non post singular pages (pages and custom post types) no longer show blog link in breadcrumb path.

* New features:
	* Added option to regenerate SEO title (just click the button).
	* Advanced button now looks cooler (hey even little changes deserve a changelog line!).
	* Now pinging Ask.com too for updated sitemaps, for those of you caring about SEO for Ask.
	* Added plugin version number to "branding" comment to help in bug fixing.

= 0.1.2.1 =

* Added a missing ) to prevent death on install / going into wp-admin.

= 0.1.2 =

* Bugs fixed:
	* Non ASCII characaters should now display properly.
	* Google News Module: added input field for Google News publication name, as this has to match how Google has you on file.
	* Stripped tags out of title and meta description output when using, f.i., excerpts in template.
	* Meta description now updates in snippet preview as well when post content changes and no meta description has been set yet.
	* Meta description generated from post content now searches ahead to focus keyword and bolds it.
	* Meta description should now show properly on blog pages when blog page is not site homepage.
	* Alt or title for previous image could show up in image sitemap when one image didn't have that attribute.
	* Prevented fatal error on remote_get of XML sitemap in admin/ajax.php.
	* When there's a blog in / and in /example/ file editor should now properly get robots.txt and .htaccess from /example/ and not /.
	* Reference to wrongly named yoast_breadcrumb_output fixed, should fix auto insertion of breadcrumbs in supported theme frameworks.
	* Prevented error when yoast.com/feed/ doesn't work.
	* Fixed several notices for unset variables.
	* Added get text calls in several places to allow localization.

* (Inline) Documentation fixes:
	* Exclusion list in XML sitemap box for post types now shows proper label instead of internal name.
	* Exclusion list in XML sitemap box for custom taxonomies now shows plural instead of singular form.
	* Added explanation on how to add breadcrumbs to your theme, as well as link to more explanatory page.

* Changes:
	* Links to Webmaster Tools etc. now open in new window.
	* Heavily simplified the javascript used for snippet preview, removing HTML5 placeholder code and instead inserting the title into the input straight away. Lot faster this way.
	* Removed Anchor text for the blog page option from breadcrumbs section as you can simply set a breadcrumbs title on the blog page itself.
	* Added option to always remove the Blog page from the breadcrumb.

= 0.1.1 =

* Bugs fixed:
	* Double comma in robots meta values, as well as index,follow in robots meta.
	* Oddities with categories in breadcrumbs fixed.
	* If complete meta value for SE is entered it's now properly stripped, preventing /> from showing up in your page.
	* Category meta description now shows properly when using category description template.
	* Removed Hybrid breadcrumb in favor of Yoast breadcrumb when automatically adding breadcrumb to Hybrid based themes.
	* First stab at fixing trailing slashed URL's in XML sitemaps.
	* Made %%page%% also work on page 1 of a result set.
	* Fixed design of broken feed error.
	* Made sure %%tag%% works too in title templates.

* (Inline) Documentation fixes:
	* Added this readme.txt file describing all the SEO functionality, and why this is _the_ All in one SEO plugin.
	* MS Webmaster Central renamed to Bing Webmaster Tools.
	* Added links to Bing Webmaster Tools and Yahoo! Site explorer to meta values box, as well as an explanation that you do not need to use those values if your site is already verified.
	* Changed wording on description of clean permalinks.
	* Added line explaining that SEO title overwrites the SEO title template.
	* Added line telling to save taxonomy and post_type excludes before rebuilding XML sitemap.

* Changes:
	* Changed robots meta noindex and nofollow storage for pages to boolean on noindex and nofollow, please check when upgrading.
	* Now purging W3TC Object Cache when saving taxonomy meta data to make sure new settings are immediately reflected in output.
	* Namespaced all menu items to prevent collissions with other plugins.
	* Several code optimizations in admin panels.
	* Huge code optimizations in breadcrumbs generation and permalink clean up.
	* Permalink cleaning now works for taxonomies too.
	* Faked All in One SEO class to make plugin work with themes that check for that.

* New features:
	* Noindex and nofollow options for taxonomies (noindexing a term automatically removes it from XML sitemap too).
	* Editable canonicals for taxonomies.
	* Completed module functionality, using the XML News sitemap as first module.
	* Added experimental "Find related keywords" feature that'll return keywords that are related to your focus keyword.

* Issues currently in progress:
	* WPML compatibility for the multilingual SEO's.
	* XML Sitemap errors in Bing Webmaster Tools (due to use of "caption" for images).


= 0.1 =

* Initial beta release.

== Upgrade Notice ==

= 0.3.4 =
Upgrade immediately to make sure your WordPress install is secure.<|MERGE_RESOLUTION|>--- conflicted
+++ resolved
@@ -119,14 +119,10 @@
     * Fixed og:title not following title settings.
 * Enhancements
 	* Improved breadcrumbs and titles for 404 pages - props [Jrf](http://profiles.wordpress.org/jrf).
-<<<<<<< HEAD
-	* Added output filter 'wpseo_opengraph_title' for OpenGraph title - props [Jrf](http://profiles.wordpress.org/jrf).
-=======
     * Moved XSL stylesheet from a static file in wp-content folder to a dynamic one, allowing it to work for sites that prevented the wp-content dir from being opened directly, f.i. through Sucuri's hardening.
     * Added a link in the XSL pointing back to the sitemap index on individual sitemaps.
     * When remove replytocom is checked in the permalink settings, these are now also redirected out.
     * Added filters to OpenGraph output functions that didn't have them yet.
->>>>>>> f0ddd6b9
 
 = 1.4.12 =
 
