--- conflicted
+++ resolved
@@ -123,14 +123,11 @@
 	* Restore robots meta box per post to its former glory, it now shows even when blog is not set to public.
 	* Fix wp admin bar keyword density check link
 	* Fixed a keyword density problem in the Page Analysis
-<<<<<<< HEAD
+	* Fixed individual page robots settings not being respected when using a page as blog as reported by [wintersolutions](https://github.com/wintersolutions) in [issue #813](https://github.com/Yoast/wordpress-seo/issues/813) - props [Jrf](http://profiles.wordpress.org/jrf).
 	* Fixed: Too aggressive html escaping of the breadcrumbs
 	* Fixed: Last breadcrumb wasn't always determined correctly resulting in crumbs not being linked when they should have been
 	* Fixed: Breadcrumbs were sometimes missing separators and default texts since v1.5.0
 	* Fixed: 404 date based breadcrumb and title creation could cause corruption of the $post object
-=======
-	* Fixed individual page robots settings not being respected when using a page as blog as reported by [wintersolutions](https://github.com/wintersolutions) in [issue #813](https://github.com/Yoast/wordpress-seo/issues/813) - props [Jrf](http://profiles.wordpress.org/jrf).
->>>>>>> 6a8762e6
 
 * Enhancements
 	* Added filters for the change frequencies of different URLs added to the sitemap. Props to [haroldkyle](https://github.com/haroldkyle) for the idea.
