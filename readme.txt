=== WordPress SEO by Yoast ===
Contributors: joostdevalk, barrykooij
Donate link: https://yoast.com/
License: GPLv3
License URI: http://www.gnu.org/licenses/gpl.html
Tags: seo, SEO, google, meta, meta description, search engine optimization, xml sitemap, xml sitemaps, google sitemap, sitemap, sitemaps, robots meta, rss, rss footer, yahoo, bing, news sitemaps, XML News Sitemaps, WordPress SEO, WordPress SEO by Yoast, yoast, multisite, canonical, nofollow, noindex, keywords, meta keywords, description, webmaster tools, google webmaster tools, seo pack
Requires at least: 3.5
Tested up to: 3.8.1
Stable tag: 1.5.2.2

Improve your WordPress SEO: Write better content and have a fully optimized WordPress site using the WordPress SEO plugin by Yoast.

== Description ==

WordPress out of the box is already technically quite a good platform for SEO, this was true when I wrote my original [WordPress SEO](https://yoast.com/articles/wordpress-seo/) article in 2008 (and updated every few months) and it's still true today, but that doesn't mean you can't improve it further! This plugin is written from the ground up by Joost de Valk and his team at [Yoast](https://yoast.com/) to improve your site's SEO on *all* needed aspects. While this [WordPress SEO plugin](https://yoast.com/wordpress/plugins/seo/) goes the extra mile to take care of all the technical optimization, more on that below, it first and foremost helps you write better content.  WordPress SEO forces you to choose a focus keyword when you're writing your articles, and then makes sure you use that focus keyword everywhere.

= Premium Support =
The Yoast team does not provide support for the WordPress SEO plugin on the WordPress.org forums. One on one email support is available to people who bought the [Premium WordPress SEO plugin](https://yoast.com/wordpress/plugins/seo-premium/) only. You should also check out the [Local SEO](https://yoast.com/wordpress/plugins/local-seo/) and [Video SEO](https://yoast.com/wordpress/plugins/video-seo/) extensions to WordPress SEO, these of course come with support too.

= Write better content with WordPress SEO =
Using the snippet preview you can see a rendering of what your post or page will look like in the search results, whether your title is too long or too short and your meta description makes sense in the context of a search result. This way the plugin will help you not only increase rankings but also increase the click through for organic search results.

= Page Analysis =
The WordPress SEO plugins [Linkdex Page Analysis](https://yoast.com/content-seo-wordpress-linkdex/) functionality checks simple things you're bound to forget. It checks, for instance, if you have images in your post and whether they have an alt tag containing the focus keyword for that post. It also checks whether your posts are long enough, if you've written a meta description and if that meta description contains your focus keyword, if you've used any subheadings within your post, etc. etc.

The plugin also allows you to write meta titles and descriptions for all your category, tag and custom taxonomy archives, giving you the option to further optimize those pages.

Combined, this plugin makes sure that your content is the type of content search engines will love!

= Technical WordPress Search Engine Optimization =
While out of the box WordPress is pretty good for SEO, it needs some tweaks here and there. This WordPress SEO plugin guides you through some of the settings needed, for instance by reminding you to enable pretty permalinks. But it also goes beyond that, by automatically optimizing and inserting the meta tags and link elements that Google and other search engines like so much:

= Meta & Link Elements =
With the WordPress SEO plugin you can control which pages Google shows in its search results and which pages it doesn't show. By default, it will tell search engines to index all of your pages, including category and tag archives, but only show the first pages in the search results. It's not very useful for a user to end up on the third page of your "personal" category, right?

WordPress itself only shows canonical link elements on single pages, WordPress SEO makes it output canonical link elements everywhere. Google has recently announced they would also use `rel="next"` and `rel="prev"` link elements in the `head` section of your paginated archives, this plugin adds those automatically, see [this post](https://yoast.com/rel-next-prev-paginated-archives/ title="rel=next & rel=prev for paginated archives") for more info.

= XML Sitemaps =
WordPress SEO has the most advanced XML Sitemaps functionality in any WordPress plugin. Once you check the box, it automatically creates XML sitemaps and notifies Google & Bing of the sitemaps existence. These XML sitemaps include the images in your posts & pages too, so that your images may be found better in the search engines too.

These XML Sitemaps will even work on large sites, because of how they're created, using one index sitemap that links to sub-sitemaps for each 1,000 posts. They will also work with custom post types and custom taxonomies automatically, while giving you the option to remove those from the XML sitemap should you wish to.

Because of using [XSL stylesheets for these XML Sitemaps](https://yoast.com/xsl-stylesheet-xml-sitemap/), the XML sitemaps are easily readable for the human eye too, so you can spot things that shouldn't be in there.

= RSS Optimization =
Are you being outranked by scrapers? Instead of cursing at them, use them to your advantage! By automatically adding a link to your RSS feed pointing back to the original article, you're telling the search engine where they should be looking for the original. This way, the WordPress SEO plugin increases your own chance of ranking for your chosen keywords and gets rid of scrapers in one go!

= Breadcrumbs =
If your theme is compatible, and themes based on Genesis or by WooThemes for instance often are, you can use the built-in Breadcrumbs functionality. This allows you to create an easy navigation that is great for both users and search engines and will support the search engines in understanding the structure of your site.

Making your theme compatible isn't hard either, check [these instructions](https://yoast.com/wordpress/plugins/breadcrumbs/).

= Edit your .htaccess and robots.txt file =
Using the built-in file editor you can edit your WordPress blogs .htaccess and robots.txt file, giving you direct access to the two most powerful files, from an SEO perspective, in your WordPress install.

= Social Integration =
SEO and Social Media are heavily intertwined, that's why this plugin also comes with a Facebook OpenGraph implementation and will soon also support Google+ sharing tags.

= Multi-Site Compatible =
This WordPress SEO plugin, unlike some others, is fully Multi-Site compatible. The XML Sitemaps work fine in all setups and you even have the option, in the Network settings, to copy the settings from one blog to another, or make blogs default to the settings for a specific blog.

= Import & Export functionality =
If you have multiple blogs, setting up plugins like this one on all of them might seem like a daunting task. Except that it's not, because what you can do is simple: you set up the plugin once. You then export your settings and simply import them on all your other sites. It's that simple!

= Import functionality for other WordPress SEO plugins =
If you've used All In One SEO Pack or HeadSpace2 before using this plugin, you might want to import all your old titles and descriptions. You can do that easily using the built-in import functionality. There's also import functionality for some of the older Yoast plugins like Robots Meta and RSS footer.

Should you have a need to import from another SEO plugin or from a theme like Genesis or Thesis, you can use the [SEO Data Transporter](http://wordpress.org/extend/plugins/seo-data-transporter/) plugin, that'll easily convert your SEO meta data from and to a whole set of plugins like Platinum SEO, SEO Ultimate, Greg's High Performance SEO and themes like Headway, Hybrid, WooFramework, Catalyst etc.

Read [this migration guide](https://yoast.com/all-in-one-seo-pack-migration/) if you still have questions about migrating from another SEO plugin to WordPress SEO.

= WordPress SEO Plugin in your Language! =
Currently a huge translation project is underway, translating WordPress SEO in as much as 24 languages. So far, the translations for French and Dutch are complete, but we still need help on a lot of other languages, so if you're good at translating, please join us at [translate.yoast.com](http://translate.yoast.com).

= News SEO =
Be sure to also check out the [News SEO module](https://yoast.com/wordpress/plugins/news-seo/) if you need Google News Sitemaps. It tightly integrates with WordPress SEO to give you the combined power of News Sitemaps and full Search Engine Optimization.

= Further Reading =
For more info, check out the following articles:

* [WordPress SEO - The definitive Guide by Yoast](https://yoast.com/articles/wordpress-seo/).
* Once you have great SEO, you'll need the [best WordPress Hosting](https://yoast.com/articles/wordpress-hosting/).
* The [WordPress SEO Plugin](https://yoast.com/wordpress/plugins/seo/) official homepage.
* Other [WordPress Plugins](https://yoast.com/wordpress/plugins/) by the same author.
* Follow Yoast on [Facebook](https://facebook.com/yoast) & [Twitter](http://twitter.com/yoast).

== Installation ==

1. Upload the `wordress-seo` folder to the `/wp-content/plugins/` directory
1. Activate the WordPress SEO plugin through the 'Plugins' menu in WordPress
1. Configure the plugin by going to the `SEO` menu that appears in your admin menu

== Frequently Asked Questions ==

You'll find the [FAQ on Yoast.com](https://yoast.com/wordpress/plugins/seo/faq/).

== Screenshots ==

1. The WordPress SEO plugin general meta box. You'll see this on edit post pages, for posts, pages and custom post types.
2. Some of the sites using this WordPress SEO plugin.
3. The WordPress SEO settings for a taxonomy.
4. The fully configurable XML sitemap for WordPress SEO.
5. Easily import SEO data from All In One SEO pack and HeadSpace2 SEO.
6. Example of the Page Analysis functionality.
7. The advanced section of the WordPress SEO meta box.

== Changelog ==

= Trunk =

* Bugfixes
	* Added missing settings menu pages to wp admin bar.
	* Taxonomy sitemap will now also show if empty.
	* Replaced old AdWords keyword tool link.
<<<<<<< HEAD
	* Fix wp admin bar keyword density check link
=======
	* Fixed a link count Page Analysis bug.
>>>>>>> 73147b8f

= 1.5.2.2 =

* Bugfixes
	* Fix for issue with Soliloquy image slider was not applied to minified js file.
	* Fixed some PHP 'undefined index' notices.
	* Fix banner images overlapping text in help tabs.
	* Fixed meta description tag not showing for taxonomy (category/tag/etc) pages as reported in [issue #737](https://github.com/Yoast/wordpress-seo/issues/737) and [#780](https://github.com/Yoast/wordpress-seo/issues/780) - props [Jrf](http://profiles.wordpress.org/jrf).
	* Prevent a fatal error if `wp_remote_get()` fails while testing whether the title needs to be force rewritten as reported by [homeispv](http://wordpress.org/support/profile/homeispv) - props [Jrf](http://profiles.wordpress.org/jrf).

* Enhancements
	* Added composer support - props [codekipple](https://github.com/codekipple) and [Rarst](https://github.com/Rarst).

= 1.5.2.1 =

* Bugfixes
	* Fix white screen/blog down issues caused by some (bloody stupid) webhosts actively disabling the filter extension - props [Jrf](http://profiles.wordpress.org/jrf).
	* Fix for some PHP notices, [issue #747](https://github.com/Yoast/wordpress-seo/issues/747) as reported by [benfreke](https://github.com/benfreke) - props [Jrf](http://profiles.wordpress.org/jrf).
	* Fixed: GooglePlus vanity urls were saved without the `+` as reported by [ronimarin](https://github.com/ronimarin) in [issue #730](https://github.com/Yoast/wordpress-seo/issues/730) - props [Jrf](http://profiles.wordpress.org/jrf).
	* Fix WP Admin menu items no longer clickable when on WPSEO pages as reported in [issue #733](https://github.com/Yoast/wordpress-seo/issues/733) and [#738](https://github.com/Yoast/wordpress-seo/issues/738) - props [Jrf](http://profiles.wordpress.org/jrf).
	* Fix strict warning for W3TC, [issue 721](https://github.com/Yoast/wordpress-seo/issues/721).
	* Fix RSS text strings on options page being double escaped, [issue #731](https://github.com/Yoast/wordpress-seo/issues/731) as reported by [namaserajesh](https://github.com/namaserajesh) - props [Jrf](http://profiles.wordpress.org/jrf).
	* Avoid potential confusion over Facebook OpenGraph front page usage, [issue #570](https://github.com/Yoast/wordpress-seo/issues/570) - props [Jrf](http://profiles.wordpress.org/jrf).
	* Potentially fix [issue 565](https://github.com/Yoast/wordpress-seo/issues/565) bbpress warning message. Thanks [inetbiz](https://github.com/inetbiz) for reporting and [tobylewis](https://github.com/tobylewis) for finding the likely cause.
	* Filter 'wpseo_pre_analysis_post_content' output is now only loaded in DOM object if not empty. - props [mgmartel](https://github.com/mgmartel).
	* $post_content is now unset after loading in DOM object. - props [mgmartel](https://github.com/mgmartel).
	* Fix Alexa ID string validation, as reported by [kyasajin](https://github.com/kyasajin) and [Bubichka](https://github.com/Bubichka) in [issue 736](https://github.com/Yoast/wordpress-seo/issues/736) - props [Jrf](http://profiles.wordpress.org/jrf).
	* Fix issue with Soliloquy image query, as reported by [osalcedo](https://github.com/osalcedo) and [mattisherwood](https://github.com/mattisherwood) in [issue #733](https://github.com/Yoast/wordpress-seo/issues/733) - props [Jrf](http://profiles.wordpress.org/jrf).
	
* Enhancements
	* Twitter metatag key is now filterable by 'wpseo_twitter_metatag_key'.
	* Added a filter called "wpseo_replacements" in wpseo_replace_vars to allow customization of the replacements before they are applied - props [martinernst](https://github.com/martinernst).
	* Added useful links for page analysis - props [bhubbard](https://github.com/bhubbard).

* i18n Updates
	* Updated nl_NL, id_ID, it_IT, fr_FR and de_DE
	* Added ko
	* Updated .pot file.

= 1.5.2 =

* Bugfix:
	* If `mbstring` extension isn't loaded, fatal error was thrown.

= 1.5.0 =

This release contains tons and tons of bugfixes and security improvements. Credits for this release largely go to Juliette Reinders Folmer aka [Jrf](http://profiles.wordpress.org/jrf) / [jrfnl](https://github.com/jrfnl).

Also a heartfelt thanks go out to the beta testers who tested all the changes. Special mentions for testers [Woyto](https://github.com/Woyto), [Bnpositive](https://github.com/Bnpositive), [Surbma](https://github.com/Surbma), [DavidCH1](https://github.com/DavidCH1), [TheITJuggler](https://github.com/TheITJuggler), [kletskater](https://github.com/kletskater) who caught a number of bugs and provided us with actionable information to fix these.

This version also incorporates the [SEO Extended](http://wordpress.org/plugins/seo-extended/) plugin functionality into WP SEO with graceful thanks to [Faison](http://profiles.wordpress.org/faison/) and [Scott Offord](http://profiles.wordpress.org/scottofford/) for their great work on this plugin.

**This version contains a lot of changes under the hood which will break backward compatibility, i.e. once you've upgraded, downgrading will break things.** So make sure you make a backup of your settings/database before upgrading.


* Bugfixes
	* Major overhaul of the way the plugin deals with options. This should fix a truck-load of bugs and provides improved security.
	* Major overhaul of the way the plugin deals with post meta values. This should fix a truck-load of bugs and provides improved security.
	* Major overhaul of the way the plugin deals with taxonomy meta values. This should fix a truck-load of bugs and provides improved security.

	* Fixed: Renamed a number of options as they ran the risk of being overwritten by post type/taxonomy options which could get the same name. This may fix some issues where options did not seem to get saved correctly.

	* Fixed: if page specific keywords were set for a static homepage, they would never be shown.
	* Fixed: if only one FB admin was selected, the tag would not be added.
	* Fixed: bug where taxonomies which were on an individual level set to noindex and sitemap include 'auto-detect' would still be shown in the sitemap
	* Fixed: bug in canonical urls where an essential part of the logic was skipped for singular posts/pages
	* Fixed: category rewrite rules could have errors for categories without parent categories.
	* Fixed: bug in delete_sitemaps() - wrong retrieval of needed options.
	* Fixed: HTML sitemaps would sometimes display headers without a link list.
	* Fixed: Breadcrumbs could potentially output an empty element as part of the chain, resulting in two separators in a row.
	* Fixed: Breadcrumbs: even when removing the prefix texts from the admin page, they would sometimes still be included.
	* Improved fixed for possible caching issue when `title_test` option remained set, issue [#627](https://github.com/Yoast/wordpress-seo/issues/627).
	* Fixed bug in `title_test_helper` where it would pass the wrong information to `update_option()`, related to issue [#627](https://github.com/Yoast/wordpress-seo/issues/627).
	* Fixed: shortcodes should be removed from ogdesc.

	* Fixed: Admin -> Dashboard -> Failed removal of the meta description from a theme file would still change the relevant internal option as if it had succeeded.
	* Fixed: Admin -> Dashboard -> bug where message about files blocking the sitemap from working would not be removed when it should.
	* Fixed: Admin -> Titles & Meta's -> Post types would show attachments even when attachment redirection to post was enabled.
	* Fixed: Admin -> Import -> Fixed partially broken import functionality for WooThemes SEO framework
	* Fixed: Admin -> Import -> Importing settings from file would not always work due to file/directory permission issues.
	* Fixed: Admin -> Export -> Some values were exported in a way that they couldn't be imported properly again.
	* Fixed: Admin -> Import/Export -> On export, the part of the admin page after export would not be loaded.
	* Fixed: Admin -> Various -> Removed some superfluous hidden fields which could cause issues.
	* Fixed: Admin -> Social -> The same fb user can no longer be added twice as Facebook admin.

	* Admin -> Multi-site -> Added error message when user tries to restore to defaults a non-existent blog (only applies to multi-site installations).

	* Bow out early from displaying the post/taxonomy metabox if the post/taxonomy is not public (no use adding meta data which will never be displayed).
	* Prevent the SEO score filter from displaying on a post type overview page if the metabox has been hidden for the post type as suggested by [coreyworrell](https://github.com/coreyworrell) in issue [#601](https://github.com/Yoast/wordpress-seo/issues/601).

	* Improved: post meta -> the keyword density calculation for non-latin, non-ideograph languages - i.e. cyrillic, hebrew etc - has been improved. Related issues [#703](https://github.com/Yoast/wordpress-seo/issues/703), [#681](https://github.com/Yoast/wordpress-seo/issues/681), [#349](https://github.com/Yoast/wordpress-seo/issues/349) and [#264](https://github.com/Yoast/wordpress-seo/issues/264). The keyword density calculation for ideograph based languages such as Japanese and Chinese will not work yet, issue [#145](https://github.com/Yoast/wordpress-seo/issues/145) remains open.
	* Fixed: post meta -> SEO score indicator -> wpseo_translate_score() would never return score, but always the css value.
	* Fixed: post meta -> SEO score indicator -> wpseo_translate_score() calls were passing unintended wrong parameters
	* Fixed: post meta -> page analysis -> text analysis did not respect the blog character encoding. This may or may not solve a number of related bugs.
	* Fixed: post meta -> often wrong meta value was shown for meta robots follow and meta robots index in post meta box so it appeared as if the chosen value was not saved correctly.
	* Fixed: post meta -> meta robots advanced entry could have strange (invalid) values.
	* Fixed: post meta -> since v1.4.22 importing from other plugins would import data even when the post already had WP SEO values, effectively overwritting (empty by choice) WPSEO fields.
	* Fixed: post meta -> A few of the meta values could contain line breaks where those aren't allowed.

	* Fixed: taxonomy meta -> breadcrumb title entry field would show for taxonomy even when breadcrumbs were not enabled
	* Fixed: taxonomy meta -> bug where W3TC cache for taxonomy meta data wouldn't always be refreshed when it should and sometimes would when it shouldn't

	* Fixed: some things should work better now for must-use installations.
	* Added sanitation/improved validation to $_GET and $_POST variables if/when they are used in a manner which could cause security issues.
	* Fixed: wrong file was loaded for the get_plugin_data() function.
	* Fixed: several bug-sensitive code constructs. This will probably get rid of a number of hard to figure out bugs.
	* Fixed: several html validation issues.
	* Prevent error when theme does not support featured images, issue [#639](https://github.com/Yoast/wordpress-seo/issues/639) as reported by [kuzudecoletaje](https://github.com/kuzudecoletaje).


* Enhancements
	* The [SEO Extended](http://wordpress.org/plugins/seo-extended/) plugin functionality has now been integrated into WP SEO.
	* Added ability to add Pininterest and Yandex site verification tags. You can enter this info on the WPSEO Dashboard and it will auto-generate the relevant meta tags for your webpage headers.
	* Post meta -> Don't show robots index/no-index choice in advanced meta box if there is a blog-wide override in place, i.e. the Settings -> Reading -> Block search engines checkbox is checked.
	* Post meta -> Added 'Site-wide default' option to meta robots advanced field in advanced meta box.
	* Post meta -> Added an option to decide whether to include/exclude `rel="author"` on a per post base as suggested by [GaryJones](https://github.com/GaryJones). (Added to the advanced meta box).
	* Taxonomy meta -> Don't show robots index/no-index choice in taxonomy meta box if there is a blog-wide override in place, i.e. the Settings -> Reading -> Block search engines checkbox is checked.
	* Admin -> If WP_DEBUG is on or if you have set the special constant WPSEO_DEBUG, a block with the currently saved options will be shown on the settings pages.
	* Admin -> Dashboard -> Added error message for when meta description tag removal from theme file fails.
	* Admin -> Titles & Meta -> Added option to add meta keywords to post type archives.
	* Admin -> Social -> Facebook -> Added error messages for if communication with Facebook failed.
	* Admin -> Import -> WPSEO settings -> Better error messages for when importing the settings fails and better clean up after itself.
	* Adminbar -> Keyword research links now also search for the set the keyword when editing a post in the back-end.
	* [Usability] Proper field labels for user profile form fields.
	* The New Relic daemon (not the W3TC New Relic PHP module) realtime user monitoring will be turned off for xml/xsl files by default to prevent breaking the sitemaps as suggested by [szepeviktor](https://github.com/szepeviktor) in [issue #603](https://github.com/Yoast/wordpress-seo/issues/603)
	* General jQuery efficiency improvements.
	* Improved lazy loading of plugin files using autoload.
	* Made the Google+ and Facebook post descriptions translatable by WPML.
	* Better calculation precision for SEO score
	* Improved 403 headers for illegal file requests as suggested by [cfoellmann](https://github.com/cfoellmann)
	* Synchronized TextStatistics class with changes from the original, this should provide somewhat better results for non-latin languages.
	* CSS and JS files are now minified
	* Rewrote query logic for XML sitemaps
	* Changed default settings for rel="author"
	* Added option to switch to summary card with image for Twitter cards
	* Made several changes to Open Graph logic
	* Implemented new Yoast License framework
	* Added possibility to create a robots.txt file directly on the server

* Other:
	* Removed some backward compatibility with WP < 3.5 as minimum requirement for WP SEO is now 3.5
	* Removed some old (commented out) code
	* Deprecated category rewrite functionality



= 1.4.25 =

* Bugfixes
	* Do not include external URLs in XML sitemap (Issue #528) - props [tivnet](https://github.com/tivnet).
	* Get home_url out of the sitemap loop - props [tivnet](https://github.com/tivnet).
	* Add support for html entities - props [julienmeyer](https://github.com/julienmeyer).
	* Fixed wrong use of `__FILE__`.

* Enhancement
	* WPSEO_FILE now has a 'defined' check.
	* Removed unneeded `dirname` calls.

* i18n
	* Updated cs_CZ, de_DE, fr_FR & tr_TK

= 1.4.24 =

* Bugfixes
	* Removed screen_icon() calls.
	* Fixed a bug in robots meta tag on singular items.
	* Fix double robots header, WP native settings will be respected - props [Jrf](http://profiles.wordpress.org/jrf).
	* When post published data is newer than last modified date, use that in XML sitemap, props [mindingdata](https://github.com/mindingdata).
	* Check if tab hash is correct after being redirected from Facebook API, props [dannyvankooten](https://github.com/dannyvankooten).
	* Fix 404 in category rewrites when `pagination_base` was changed, props [raugfer](https://github.com/raugfer).
	* Make the metabox tabs jQuery only work for WPSEO tabs, props [imageinabox](https://github.com/imageinabox).
	* Sitemap shortcode sql had hard-coded table name which could easily cause the shortcode display to fail. Fixed. - props [Jrf](http://profiles.wordpress.org/jrf).
	* Fix issue with user capability authorisation check as reported by [scienceandpoetry](https://github.com/scienceandpoetry) in issue [#492](https://github.com/Yoast/wordpress-seo/issues/492) - props [Jrf](http://profiles.wordpress.org/jrf).
	* Fixed canonical rel links was causing an error when given an invalid taxonomy, issue [#306](https://github.com/Yoast/wordpress-seo/issues/306) - props [Jrf](http://profiles.wordpress.org/jrf).
	* Removed add_meta_box() function duplication  - props [Jrf](http://profiles.wordpress.org/jrf).
	* Fix issue "Flesch Reading Ease should only be a positive number". This also fixes the message being unclear. Thanks [eugenmihailescu](https://github.com/eugenmihailescu) for reporting - props [Jrf](http://profiles.wordpress.org/jrf).
	* Fixed issue with page analysis not taking feature image into account - props [darrarski](https://github.com/darrarski).

* Enhancement
	* Shortcode now also available to ajax requests - props [Jrf](http://profiles.wordpress.org/jrf).
	* Added gitignores to prevent incorrect commits (Cross platform collab) - props [cfoellmann](https://github.com/cfoellmann).
	* Adding filters to individual sitemap url entries - props [mboynes](https://github.com/mboynes).

= 1.4.23 =

* Bugfixes
	* Fix for serious sitemap issue which caused all pages of a split sitemap to be the same (show the first 1000 urls) - props [Jrf](http://profiles.wordpress.org/jrf).
	* Fixed a bug in the WPSEO tour in WP Network installs
	* clean_permalink 301 redirect issue when using https - props [pirategaspard](https://github.com/pirategaspard)

* i18n
	* Updated cs_CZ, fa_IR, fr_FR, hu, hu_HU, pl_PL, ru_RU & zh_CN


= 1.4.22 =

* Bugfixes
	* Reverted change to XML sitemaps stylesheet URL as that was giving issues on multisite installs.
	* Reverted change to XML sitemap loading as we were no longer exposing some variables that other plugins relied upon.
	* Fix bug with author sitemap showing for everyone.

* Enhancement
	* No longer save empty meta post variables, issue [#463](https://github.com/Yoast/wordpress-seo/issues/463). Clean up of DB is coming in future release, if you want to clean your DB now, see that issue for SQL queries.

= 1.4.21 =

* Bugfixes
	* Fix notice for `ICL_LANGUAGE_CODE` not being defined.
	* Fix missing function in install by adding a require.

= 1.4.20 =

* Bugfixes
	* Fixed bug where posts set to _always_ index would not end up in XML sitemap.
	* Fix _Invalid argument supplied for foreach()_ notice for WPML as reported by [pbearne](https://github.com/pbearne) - props [Jrf](http://profiles.wordpress.org/jrf).
	* Yoast tracking cron job will now unschedule on disallowing of tracking, on deactivation and on uninstall, inspired by [Bluebird Blvd.](http://wordpress.org/support/topic/found-active-tracking-device-after-deleting-wp-seo-months-ago) - props [Jrf](http://profiles.wordpress.org/jrf).
	* Fix issue [#453](https://github.com/Yoast/wordpress-seo/issues/435): setting shop as homepage caused a notice and wrong title with WooCommerce.
	* Fixed a bug [#449](https://github.com/Yoast/wordpress-seo/issues/449) where a canonical, when manually set for a category, tag or term, could get pagination added to it on paginated pages, when it shouldn't.
	* Fixed a bug where manually set canonicals would end up in `rel="next"` and `rel="prev"` tags.
	* Fixed a bug [#450](https://github.com/Yoast/wordpress-seo/issues/450) where noindexed pages would appear in the HTML sitemap.
	* Fixed a bug where non-public taxonomies would appear in the HTML sitemap.
	* Fixed quotes not working in meta title and description for terms, issue [#405](https://github.com/Yoast/wordpress-seo/issues/405).
	* Make sure author sitemap works when they should.
	* Fix some notices in author sitemap, issue [#402](https://github.com/Yoast/wordpress-seo/issues/402).
	* Fix breadcrumbs being broken on empty post type archives, issue [#443](https://github.com/Yoast/wordpress-seo/issues/443).
	* Fixed a possible caching issue when `title_test` option remained set, issue [#419](https://github.com/Yoast/wordpress-seo/issues/419).
	* Make sure og:description is shown on homepage when it's left empty in settings, fixes [#441](https://github.com/Yoast/wordpress-seo/issues/441).
	* Make sure there are no WPML leftovers in our title, issue [#383](https://github.com/Yoast/wordpress-seo/issues/383).
	* Fix padding on fix it buttons with 3.8 design, issue [#400](https://github.com/Yoast/wordpress-seo/issues/400).
	* Hide SEO columns in responsive admin ( in 3.8 admin design ), issue [#445](https://github.com/Yoast/wordpress-seo/issues/445).

* Misc
	* Switch back to MailChimp for newsletter subscribe.
	* Default to nofollowing links in RSS feed footers.

* i18n
  * Updated es_ES, pt_BR & ru_RU
  * Added sk_SK

= 1.4.19 =

* Enhancements
	* Added the option to upload a separate image for Facebook in the Social tab.
	* Added published time, last modified time, tags and categories to OpenGraph output, to work with Pinterests new article pin.
	* Added a filter for post length requirements in the Analysis tab.
	* If there is a term description, use it in the OpenGraph description for a term archive page.
	* Applied a number of settings form best practices - props [Jrf](http://profiles.wordpress.org/jrf).
	* File inclusion best practices applied - props [Jrf](http://profiles.wordpress.org/jrf).
	* Breadcrumbs for Custom Post Types now take the CPT->label instead of CPT->labels->menu_name as text parameter, as suggested by [katart17](http://wordpress.org/support/profile/katart17) and [Robbert V](http://wordpress.org/support/profile/robbert-v) - props [Jrf](http://profiles.wordpress.org/jrf).

* Bugfixes
	* Move all rewrite flushing to shutdown, so it doesn't break other plugins who add their rewrites late.
	* Fixed the wrong naming of the L10n JS object, props [Otto](http://profiles.wordpress.org/otto42).
	* Improved form support for UTF-8 - props [Jrf](http://profiles.wordpress.org/jrf).
	* Corrected faulty multisite option registration - props [Jrf](http://profiles.wordpress.org/jrf).
	* Fixed appropriate use of plugins_url() to avoid breaking hooked in filters - props [Jrf](http://profiles.wordpress.org/jrf).
	* (Temporary) fix for metabox styling for users using the MP6 plugin - props [Jrf](http://profiles.wordpress.org/jrf).
	* Minor fix in localization loading - props [Jrf](http://profiles.wordpress.org/jrf).
	* Fixed [Missing argument 3 for wpseo_upgrader_process_complete](https://github.com/Yoast/wordpress-seo/issues/327) notice for WP 3.7+, thanks [vickyindo](https://github.com/vickyindo), [Wendyhihi](https://github.com/Wendihihi) and [Theressa1](https://github.com/Theressa1) for reporting - props [Jrf](http://profiles.wordpress.org/jrf).

* i18n
  * Updated ru_RU, tr_TK and Hr

= 1.4.18 =

* Unhooking 'shutdown' (part of the NGG fix in 1.4.16) caused caching plugins to break, fixed while preserving NGG fix.
* These changes were pushed in later but were deemed not important enough to force an update:
	* Updated newsletter subscription form to reflect new newsletter system.
	* Documentation
		* Updated readme.txt to reflect support changes.
		* Moved old sections of changelog to external file.
	* i18n
	* Updated pt_PT

= 1.4.17 =

* Missed a line in the commit of the option to stop stop words cleaning.

= 1.4.16 =

* Fix for compatibility with NextGen Gallery.

* Enhancements
	* Add option to enable slug stop word cleaning, find it under SEO -> Permalinks. It's on by default.
	* Remove tracking variables from the Yoast Tracking that weren't used.

* i18n
	* Updated de_DE, fa_IR, fi, hu_HU, it_IT, pl_PL, sv_SE and tr_TK

= 1.4.15 =

* Bugfixes
	* Fix the white XML sitemap errors caused by non-working XSL.
	* Fixed the errors in content analysis reporting an H2 was not found when it was really there.
	* Fix slug stopwords removal, props [amm350](https://github.com/amm350).
	* Fix PHP Notice logged when site has capabilities created without 3rd value in args array, props [mbijon](https://github.com/mbijon).
	* Fix the fact that meta description template for archive pages didn't work, props [MarcQueralt](https://github.com/MarcQueralt).
	* Prevent wrong shortcodes (that echo instead of return) from causing erroneous output.
	* Fix edge cases issue for keyword in first paragraph test not working.
	* Revert change in 1.4.14 that did a `do_shortcode` while in the `head` to retrieve images from posts, as too many plugins crash then, instead added `wpseo_pre_analysis_post_content` filter there as well.

= 1.4.14 =

This release contains tons and tons of bugfixes, thanks in *large* part to [Jrf](http://profiles.wordpress.org/jrf), who now has commit rights to the code on Github directly. Please join me in thanking her for her efforts!

* Notes:
	* Our GitHub repository moved to [https://github.com/Yoast/wordpress-seo](https://github.com/Yoast/wordpress-seo), old links should redirect but please check.

* Bugfixes
	* Switch to stock autocomplete file and fix clash with color picker, props [Heinrich Luehrsen](http://www.luehrsen-heinrich.de/).
	* Prevent strip category base code from breaking Custom Post Type rewrites, props [Steve Hulet](http://about.me/stevehulet).
	* Fixed [issue with canonical links](http://wordpress.org/support/topic/serious-canonical-issue-with-paginated-posts) on last page of paginated posts - props [maxbugfiy](http://wordpress.org/support/profile/maxbuxfiy)
	* Fixed bug in shortcode removal from meta description as reported by [professor44](http://profiles.wordpress.org/professor44/) - props [Jrf](http://profiles.wordpress.org/jrf).
	* Fixed bug preventing saving of taxonomy meta data on first try - props [Jrf](http://profiles.wordpress.org/jrf).
	* Fixed small (potential) issue in wpseo_title_test() - props [Jrf](http://profiles.wordpress.org/jrf).
	* Fixed bug where RSS excerpt would be double wrapped in `&lt;p&gt;` tags as reported by [mikeprince](http://profiles.wordpress.org/mikeprince) - props [Jrf](http://profiles.wordpress.org/jrf).
	* Fixed HTML validation error: Duplicate id Twitter on Social tab - props [Jrf](http://profiles.wordpress.org/jrf).
	* Fixed undefined index notice as reported by [szepeviktor](http://profiles.wordpress.org/szepeviktor).
	* Fixed error in a database query as reported by [Watch Teller](http://wordpress.org/support/profile/watchteller) - props [Jrf](http://profiles.wordpress.org/jrf).
	* Fixed small issue with how styles where enqueued/registered - props [Jrf](http://profiles.wordpress.org/jrf).
	* Fixed bug in alt text of score dots as [reported by Rocket Pixels](http://wordpress.org/support/topic/dots-on-hover-over-show-na-tooltip) - props [Jrf](http://profiles.wordpress.org/jrf).
	* Applied best practices to all uses of preg_ functions fixing some bugs in the process - props [Jrf](http://profiles.wordpress.org/jrf).
	* Fixed bug in processing of `%%ct_<custom-tax-name>%%` as [reported by Joy](http://wordpress.org/support/topic/plugin-dies-when-processing-ct_desc_) - props [Jrf](http://profiles.wordpress.org/jrf).
	* Fixed: no more empty og: or twitter: tags. Also added additional escaping where needed - props [Jrf](http://profiles.wordpress.org/jrf).
	* Fixed: Meta description tag discovery looked in parent theme header file even when a child theme is the current theme - props [Jrf](http://profiles.wordpress.org/jrf).
	* Fixed: Using the 'Fix it' button would remove the meta description tag from the parent theme header file, even when a child theme is the current theme - props [Jrf](http://profiles.wordpress.org/jrf).
	* Fixed: Using the 'Fix it' button would fail if it had already been used once (i.e. if a wpseo backup file already existed) - props [Jrf](http://profiles.wordpress.org/jrf).
	* Fixed repeated unnecessary meta description tag checks on each visit to dashboard page - props [Jrf](http://profiles.wordpress.org/jrf).
	* Fixed: Meta description 'Fix it' feedback message was not shown - props [Jrf](http://profiles.wordpress.org/jrf).
	* Mini-fix for plugin_dir_url - props [Jrf](http://profiles.wordpress.org/jrf).
	* Fixed Author Highlighting to only show authors as possible choice for Google+ Plus author as reported by [Sanoma](https://github.com/jdevalk/wordpress-seo/issues/131) - props [Jrf](http://profiles.wordpress.org/jrf).
	* Fixed `adjacent_rel_links()` for Genesis users - props [benjamin74](https://github.com/benjamin74) for reporting.
	* Replace jQuery .live function with .on(), as .live() has been deprecated and deleted. Props [Viktor Kostadinov](http://www.2buy1click.com/) & [Taco Verdonschot](https://yoast.com/about-us/taco-verdonschot/).
	* Fix how breadcrumbs deal with taxonomy orders. Props [Gaya Kessler](http://www.gayadesign.com/).
	* Fixed some PHP warnings

* Enhancements
	* Added `wpseo_pre_analysis_post_content` filter. This allows plugins to add content to the content that is analyzed by the page analysis functionality.
	* Added `wpseo_genesis_force_adjacent_rel_home` filter to allow forcing of rel=next / rel=prev links on the homepage pagination for Genesis users, they're off by default.
	* Make `$wpseo_metabox` a global, props [Peter Chester](http://tri.be/).
	* No need to show Twitter image when OpenGraph is showing, props [Gary Jones](http://garyjones.co.uk/).
	* Make sure WPML works again, props [dominykasgel](https://github.com/dominykasgel).
	* Added checks for the meta description tag on theme switch, on theme update and on (re-)activation of the WP SEO plugin including a visual warning if the check would warrant it - props [Jrf](http://profiles.wordpress.org/jrf).
	* Added the ability to request re-checking a theme for the meta description tag. Useful when you've manually removed it (to get rid of the warning), inspired by [tzeldin88](http://wordpress.org/support/topic/plugin-wordpress-seo-by-yoast-your-theme-contains-a-meta-description-which-blocks-wordpress-seo) - props [Jrf](http://profiles.wordpress.org/jrf).
	* OpenGraph image tags will now also be added for images added to the post via shortcodes, as suggested by [msebald](http://wordpress.org/support/topic/ogimage-set-to-default-image-but-articlepage-has-own-images?replies=3#post-4436317) - props [Jrf](http://profiles.wordpress.org/jrf).
	* Added 'wpseo_breadcrumb_single_link_with_sep' filter which allows users to filter a complete breadcrumb element including the separator - props [Jrf](http://profiles.wordpress.org/jrf).
	* Added 'wpseo_stopwords' filter which allows users to filter the stopwords list - props [Jrf](http://profiles.wordpress.org/jrf).
	* Added 'wpseo_terms' filter which allows users to filter the terms string - props [Jrf](http://profiles.wordpress.org/jrf).
	* Hide advanced tab for users for which it has been disabled, as [suggested by jrgmartin](https://github.com/jdevalk/wordpress-seo/issues/93) - props [Jrf](http://profiles.wordpress.org/jrf).
	* Updated Facebook supported locales list for og:locale

* i18n
	* Updated languages tr_TK, fi, ru_RU & da_DK
	* Added language hi_IN
	* Updated wordpress-seo.pot file

= 1.4.13 =

* Bugfixes
	* Fixed ampersand (&) in site title in Title Templates loading as &amp;
	* Fixed error when focus keyword contains a / - props [Jrf](http://profiles.wordpress.org/jrf).
	* Fixed issue with utf8 characters in meta description - props [Jrf](http://profiles.wordpress.org/jrf).
	* Fixed undefined property error - props [Jrf](http://profiles.wordpress.org/jrf).
	* Fixed undefined index error for the last page of the tour - props [Jrf](http://profiles.wordpress.org/jrf).
	* Fixed undefined index error for images without alt - props [Jrf](http://profiles.wordpress.org/jrf).
	* Fix output of author for Google+ when using a static front page - props [petervanderdoes](https://github.com/petervanderdoes).
	* Keyword density calculation not working when special character in focus keyword - props [siriuzwhite](https://github.com/siriuzwhite).
	* Reverse output buffer cleaning for XML sitemaps, as that collides with WP Super Cache, thanks to [Rarst](https://github.com/Rarst) for finding this.
	* Fix canonical and rel=prev / rel=next links for paginated home pages using index.php links.
	* Fixed og:title not following title settings.
* Enhancements
	* Improved breadcrumbs and titles for 404 pages - props [Jrf](http://profiles.wordpress.org/jrf).
	* Moved XSL stylesheet from a static file in wp-content folder to a dynamic one, allowing it to work for sites that prevented the wp-content dir from being opened directly, f.i. through Sucuri's hardening.
	* Added a link in the XSL pointing back to the sitemap index on individual sitemaps.
	* When remove replytocom is checked in the permalink settings, these are now also redirected out.
	* Added filters to OpenGraph output functions that didn't have them yet.

= 1.4.12 =

* Bugfixes
	* Submit button displays again on Titles & Metas page.
	* SEO Title now calculates length correctly.
	* Force rewrite titles should no longer reset wrongly on update.

= 1.4.11 =

* i18n
	* Updated de_DE, ru_RU, zh_CN.
* Bugfixes
	* Make rel="publisher" markup appear on every page.
	* Prevent empty property='article:publisher' markup from being output .
	* Fixed twitter:description tag should only appears if OpenGraph is inactive.
	* og:description will default to get_the_excerpt when meta description is blank (similar to how twitter:description works).
	* Fixes only 25 tags (and other taxonomy) are being indexed in taxonomy sitemaps.
	* Fix lastmod dates for taxonomies in XML sitemap index file.
* Enhancements
	* Changed Social Admin section to have a tab-layout.
	* Moved Google+ section from Homepage tab of Titles & Metas to Social tab.
	* Make twitter:domain use WordPress site name instead of domain name.
	* Added more output filters in the Twitter class.

= 1.4.10 =

* Fixes
	* Caching was disabled in certain cases, this update fixes that.
* Enhancements
	* Added option to disable author sitemap.
	* If author pages are disabled, author sitemaps are now automatically disabled.

= 1.4.9 =

* i18n
	* Updated .pot file
	* Updated ar, da_DK, de_DE, el_GR, es_ES, fa_IR, fr_FR, he_IL, id_ID, nl_NL, ro_RO, sv_SE & tr_TK
	* Added hr & sl_SI
	* Many localization fixes
* Bugfixes
	* Fixed sitemap "loc" element to have encoded entities.
	* Honor the language setting if other plugins set the language.
	* sitemap.xml will now redirect to sitemap_index.xml if it doesn't exist statically.
	* Added filters 'wpseo_sitemap_exclude_post_type' and 'wpseo_sitemap_exclude_taxonomy' to allow themes/plugins to exclude entries in the XML sitemap.
	* Added RTL support, some CSS fixes.
	* Focus word gets counted in meta description when defined by a template.
	* Fixed some bugs with the focus keyword in the first paragraph test.
	* Fixed display bug in SEO Title column when defined by a template ('Page # of #').
	* Fixed a few strict notices that would pop up in WP 3.6.
	* Prevent other plugins from overriding the WP SEO menu position.
	* Enabled the advanced tab for site-admins on a multi-site install.
	* Fixed post save error when page analysis is disabled.
	* OpenGraph frontpage og:description and og:image tags now properly added to the frontpage.
* Enhancements
	* Added an HTML sitemap shortcode [wpseo_sitemap].
	* Added an XML sitemap listing the author profile URLs.
	* Added detection of Yoast's robots meta plugin and All In One SEO plugins, plugin now gives a notice to import settings and disable those plugins.
	* Prevent empty image tags in Twitter Cards - props [Mike Bijon](https://github.com/mbijon).
	* Add new `twitter:domain` tag	- props [Mike Bijon](https://github.com/mbijon).
	* Add support for Facebooks new OG tags for media publishers.
	* Allow authorship to be removed per post type.

= 1.4.7 =

* Properly fix security bug that should've been fixed in 1.4.5.
* Move from using several $options arrays in the frontend to 1 class wide option.
* Instead of firing all plugin options as function within head function, attach them to `wpseo_head` action, allowing easier filtering and changing.
* Where possible, use larger images for Facebook Opengraph.
* Add several filters and actions around social settings.

= 1.4.6 =

* Fix a possible fatal error in tracking.

= 1.4.5 =

* Bug fixes:
	* Fix security issue which allowed any user to reset settings.
	* Allow saving of SEO metadata for attachments.
	* Set the max-width of the snippet preview to 520px to look more like Google search results, while still allowing it to work on lower resolutions.
* Enhancements:
	* Remove the shortlink http header when the hide shortlink checkbox is checked.
	* Added a check on focus keyword in the page analysis functionality, checking whether a focus keyword has already been used before.
	* Update how the tracking class calculates users to improve speed.

= 1.4.4 =

* Fix changelog for 1.4.3
* Bugfixes
	* Fix activation bug.
* i18n
	* Updated es_ES, id_ID, he_IL.

= 1.4.3 =

* Bugfixes
	* Register core SEO menu at a lower than default prio so other plugins can tie in more easily.
	* Remove alt= from page analysis score divs.
	* Make site tracking use the site hash consistently between plugins.
	* Improve popup pointer removal.

= 1.4.2 =

* Bugfixes
	* Made the sitemaps class load in backend too so it always generates rewrites correctly.
	* Changed > to /> in class-twitter.php for validation as XHTML.
	* Small fix in metabox CSS for small screens (thx [Ryan Hellyer](http://ryanhellyer.net)).
	* Load classes on plugins_loaded instead of immediately on load to allow WPML to filter options.
* i18n
	* Updated bs_BA, cs_CZ, da_DK, de_DE, fa_IR, fr_FR, he_IL, hu_HU, id_ID, it_IT, nl_NL, pl_PL, pt_BR, ru_RU and tr_TR

= 1.4.1 =

* i18n:
	* Updated .pot file
	* Updated bg_BG, bs_BA, cs_CZ, fa_IR, hu_HU, pl_PL & ru_RU
* Bugfixes:
	* Focus keyword check now works again in all cases.
	* Fix typo in Video SEO banner.
* Enhancements:
	* Don't show banners for plugins you already have.

= 1.4 =

* i18n & documentation:
	* Updated Hebrew (he_IL)
	* Updated Italian (it_IT)
	* Updated Dutch (nl_NL)
	* Updated Swedish (sv_SE)
	* Updated some strings to fix typos.
	* Removed affiliate links from readme.txt.
* Bugfixes:
	* Fixed a bug in saving post meta details for revisions.
	* Prevent an error when there are no posts for post type.
	* Fix the privacy warning to point to the right place.
* Enhancements:
	* Slight performance improvement in <head> functionality by not resetting query when its not needed (kudos to @Rarst).
	* Slight performance improvement in options call by adding some caching (kudos to @Rarst as well).
	* Changed inner workings of search engine ping, adding YOAST_SEO_PING_IMMEDIATELY constant to allow immediate ping on publish.
	* Changed design of meta box, moving much of the help text out in favor of clicking on a help icon.
	* Removed Linkdex branding from page analysis functionality.

= 1.3.4.4 =

* Bug with revisions in XML sitemap for some weird combinations.
* Improved logic for rel=publisher on frontpage.
* Allow variables in meta description for post type archive.
* Improved counting of images for page analysis.
* updated Turkish (tr_TR)
* updated Russian (ru_RU)
* updated Indonesian (id_ID)
* updated French (fr_FR)
* updated Czech (cs_CZ)
* added Japanese (ja)

= 1.3.4.3 =

* Regex annoyances anyone? Sigh. Bug fixed.

= 1.3.4.2 =

* Added missing filter for meta box priority.
* Fixed bug in JS encoding.

= 1.3.4.1 =

* Bug in page analysis regex.

= 1.3.4 =

* Fix bug in custom field value retrieval for new drafts.
* Fix bug in meta box value for checkboxes (only used currently in News extension).
* Remove redirect added in 1.3.3 as it seems to cause loops on some servers, will investigate later.
* Add option to filter `wpseo_admin_pages` so more pages can use WP SEO admin stylesheets.
* Prevent notice for images without alt tags.
* Use mb_string when possible.

= 1.3.3 =

* Properly `$wpdb->prepare` all queries that need preparing.
* Fix wrong escaping in admin pointers.
* Make %%currentdate%% and %%currenttime%% variables respect WP date format settings.
* Add %%currentday%% format.
* Force remove Jetpack OpenGraph.
* Fix the weird addition of `noindex, nofollow` on URLs with ?replytocom that was added in 3.5.
* Force XML sitemap to be displayed on the proper domain URL, so XSLT works.

= 1.3.2 =

* Updated wordpress-seo.pot
* Updated Turkish (tr_TR) filename.
* Updated Spanish (es_ES) translation.
* Fixed bug where non-admin users couldn't save their profile updates.
* Fixed bug with the same OpenGraph image appearing multiple times.
* Fixed bug that would prevent import and export of plugin settings.
* Try to do a redirect back after saving settings.
* Properly allow for attachment pages in XML sitemaps, default them to off.
* Fixed annoying bug where checkboxes wouldn't display as "checked" even when the value was set to true.
* Show post type name and taxonomy name (as opposed to label) next to labels in XML sitemap settings to more easily identify post types and taxonomies.
* Switch tracking to a daily cronjob instead of an admin process to prevent tracking from slowing down admin interface.
* Focus keyword detection now properly works for diacritical focus keywords as well.
* Properly apply filters to meta desc and titles in admin grid.
* Properly detect new versions of Facebook plugin too.
* Allow changing of the number of posts per XML sitemap, to prevent memory issues on certain installs.

= 1.3.1.1 =

* Some of that escaping was too aggressive.

= 1.3.1 =

* Fix somewhat too aggressive escaping of content.
* Added notice text for non-existing .htaccess file / robots.txt file.

= 1.3 =

* Long list of small fixes and improvements to code best practices after Sucuri review. Fixes 3 small security issues.
* Updated .pot file
* Updated Danish (da_DK), Indonesian (id_ID), Chinese (zh_CN), Russian (ru_RU), Norwegian (nb_NO), Turkish (tr_TK), Hebrew (he_IL) and Persian (fa_IR).
* Added Arabic (ar), Catalan (ca) and Romanian (ro_RO).

== Upgrade Notice ==

= 1.5.0 =
* Major overhaul of the way the plugin deals with option. Upgrade highly recommended. Please do verify your settings after the upgrade.<|MERGE_RESOLUTION|>--- conflicted
+++ resolved
@@ -112,11 +112,8 @@
 	* Added missing settings menu pages to wp admin bar.
 	* Taxonomy sitemap will now also show if empty.
 	* Replaced old AdWords keyword tool link.
-<<<<<<< HEAD
+	* Fixed a link count Page Analysis bug.
 	* Fix wp admin bar keyword density check link
-=======
-	* Fixed a link count Page Analysis bug.
->>>>>>> 73147b8f
 
 = 1.5.2.2 =
 
