=== Yoast SEO ===
Contributors: yoast, joostdevalk, tacoverdo, omarreiss, atimmer, jipmoors
Donate link: https://yoa.st/1up
License: GPLv3
License URI: http://www.gnu.org/licenses/gpl.html
Tags: SEO, XML sitemap, Content analysis, Readability
Requires at least: 4.9
Tested up to: 5.1.1
Stable tag: 11.1
Requires PHP: 5.2.4

Improve your WordPress SEO: Write better content and have a fully optimized WordPress site using the Yoast SEO plugin.

== Description ==

### Yoast SEO: the #1 WordPress SEO plugin

Need some help with your search engine optimization? Need an SEO plugin that helps you reach for the stars? Yoast SEO is the original WordPress SEO plugin since 2008. It is the favorite tool of millions of users, ranging from the bakery around the corner to some of the most popular sites on the planet. With Yoast SEO, you get a solid toolset that helps you aim for that number one spot in the search results. Yoast: SEO for everyone.

Yoast SEO does everything in its power to please both visitors and search engine spiders. How? Below you’ll find a small sampling of the powers of Yoast SEO:

#### Taking care of your WordPress SEO

* The most advanced XML Sitemaps functionality at the push of a button.
* Full control over site breadcrumbs: add a piece of code and you’re good to go.
* Set canonical URLs to avoid duplicate content. Never have to worry about Google penalties again.
* Title and meta description templating for better branding and consistent snippets in the search results.
* **[Premium]** Expand Yoast SEO with the News SEO, Video SEO, Local SEO and WooCommerce SEO extensions.
* **[Premium]** Need help? Yoast SEO Premium users get 1 year free access to our awesome support team.

> Note: some features are Premium. Which means you need Yoast SEO Premium to unlock those features. You can [get Yoast SEO Premium here](https://yoa.st/1v8)!

#### Write killer content with Yoast SEO

* Content & SEO analysis: Invaluable tools to write SEO-friendly texts.
* The snippet preview shows you how your post or page will look in the search results - even on mobile. Yoast SEO Premium even has social media previews!
* **[Premium]** The Insights tool shows you what your text focuses on so you can keep your article in line with your keyphrases.
* **[Premium]** Synonyms & related keyphrases: Optimize your article for synonyms and related keyphrases.
* **[Premium]** Automatic internal linking suggestions: write your article and get automatic suggested posts to link to.

#### Keep your site in perfect shape

* Yoast SEO tunes the engine of your site so you can work on creating great content.
* Our cornerstone content and internal linking features help you optimize your site structure in a breeze.
* Manage SEO roles: Give your colleagues access to specific sections of the Yoast SEO plugin.
* Bulk editor: Make large-scale edits to your site.
* **[Premium]** Social previews to manage the way your page is shared on social networks like Facebook and Twitter.
* **[Premium]** Redirect manager: It keeps your site healthy by easily redirecting deleted pages and changed URLs.

### Premium support

The Yoast team does not always provide active support for the Yoast SEO plugin on the WordPress.org forums, as we prioritize our email support. One-on-one email support is available to people who [bought Yoast SEO Premium](https://yoa.st/1v8) only.

Note that the [Yoast SEO Premium](https://yoa.st/1v8) also has several extra features too, including the option to have synonyms and related keyphrases, internal linking suggestions, cornerstone content checks and a redirect manager, so it is well worth your investment!

You should also check out the [Yoast Local SEO](https://yoa.st/1uu), [Yoast News SEO](https://yoa.st/1uv) and [Yoast Video SEO](https://yoa.st/1uw) extensions to Yoast SEO. They work with the free version of Yoast SEO already, and these premium extensions of course come with support too.

### Bug reports

Bug reports for Yoast SEO are [welcomed on GitHub](https://github.com/Yoast/wordpress-seo). Please note GitHub is not a support forum, and issues that aren’t properly qualified as bugs will be closed.

### Further Reading

For more info on search engine optimization, check out the following:

* The [Yoast SEO Plugin](https://yoa.st/1v8) official homepage.
* The [Yoast SEO Knowledgebase](https://yoa.st/1va).
* [WordPress SEO - The definitive Guide by Yoast](https://yoa.st/1v6).
* Other [WordPress Plugins](https://yoa.st/1v9) by the same team.
* Follow Yoast on [Facebook](https://facebook.com/yoast) & [Twitter](https://twitter.com/yoast).

== Installation ==

=== From within WordPress ===

1. Visit 'Plugins > Add New'
1. Search for 'Yoast SEO'
1. Activate Yoast SEO from your Plugins page.
1. Go to "after activation" below.

=== Manually ===

1. Upload the `wordpress-seo` folder to the `/wp-content/plugins/` directory
1. Activate the Yoast SEO plugin through the 'Plugins' menu in WordPress
1. Go to "after activation" below.

=== After activation ===

1. You should see (a notice to start) the Yoast SEO configuration wizard.
1. Go through the configuration wizard and set up the plugin for your site.
1. You're done!

== Frequently Asked Questions ==

You'll find answers to many of your questions on [kb.yoast.com](https://yoa.st/1va).

== Screenshots ==

1. The Yoast SEO plugin general meta box. You'll see this on edit post pages, for posts, pages and custom post types.
2. Example of the SEO analysis functionality.
3. Example of the readability analysis functionality.
4. Overview of site-wide SEO problems and possible improvements.
5. Control over which features you want to use.
6. Easily import SEO data from other SEO plugins like All In One SEO pack, HeadSpace2 SEO and wpSEO.de.

== Changelog ==

<<<<<<< HEAD
= 11.2.0 =
Release Date: May 14th, 2019
=======
= 11.1.1 =
Release Date: May 6th, 2019

Bugfixes:

* Fixes a bug where an empty width and height would be outputted in the image schema when there was no retrievable width and height.

Other

* Adds a notification to explain why users’ Google Search Console reports are no longer showing any entries. [Read more about the reasons behind this](https://yoa.st/gsc-dep-changelog).
* Removes the Google Search Console step from the configuration wizard.

= 11.1.0 =
Release Date: April 30th, 2019
>>>>>>> e432fb74

Enhancements:

* Introduces a fallback to the first image in the content for the schema output when no featured image has been set.
* Stitches the Schema output from the HowTo and FAQ structured data blocks into the main graph.
* Adds a `wpseo_schema_person_social_profiles` filter to allow filtering in/out extra social profiles to show.
* Adds a `wpseo_schema_needs_<class_name>` filter that allows filtering graph pieces in or out.
* Adds a `wpseo_sitemap_post_statuses` filter to add posts with custom post statuses to the sitemap. Props to [stodorovic](https://github.com/stodorovic) and [tolnem](https://github.com/tolnem).
* Adds a custom overlay color to the snippet preview modal.
* Adds the correct focus style to the Configuration Wizard navigation buttons.
* Props to [@ramiy](https://profiles.wordpress.org/ramiy/) for making translating the plugin easier by merging near identical strings.

Bugfixes:

* Fixes a bug where the URL to Pinterest's claim page was incorrect. Props [@ramiy](https://profiles.wordpress.org/ramiy/).
* Fixes a bug where notifications about incompatibility would be thrown for inactive add-ons.
* Fixes a bug where URLs with a non-Yoast SEO related xsl query string parameter would result in a blank page. Props [@stodorovic](https://github.com/stodorovic) and [@yiska](https://github.com/yiska).

Other:

* Removes the `add_opengraph_namespace` filter because the OGP.me HTML namespace is not used anymore.
* Decouples the sitemap debug information from the general `WP_DEBUG` development flag and introduces the `YOAST_SEO_DEBUG_SITEMAPS` flag to better control this functionality.

= 11.1.0 =
Release Date: April 30th, 2019

Enhancements:

* Improves how we generate the image parts for the Schema output. [Read more about the ImageObject output](https://yoa.st/image-schema).
* Adds `filesize` to whitelisted properties on `$image`. Props to [cmmarslender](https://github.com/cmmarslender).
* Optimizes the code to avoid an unnecessary DB query to remove notifications storage when it's already empty. Props to [rmc47](https://github.com/rmc47).
* Improves the breadcrumbs accessibility by adding `aria-current` to the active item.

Bugfixes:

* Fixes a bug where the position of the buttons in the FAQ and How-To structured data blocks was compromised when running the development build of Gutenberg.
* Fixed a bug where social profile settings would be empty because it was relying on the user choosing whether the site represents a company or a person.

= Earlier versions =

For the changelog of earlier versions, please refer to https://yoa.st/yoast-seo-changelog<|MERGE_RESOLUTION|>--- conflicted
+++ resolved
@@ -105,25 +105,8 @@
 
 == Changelog ==
 
-<<<<<<< HEAD
 = 11.2.0 =
 Release Date: May 14th, 2019
-=======
-= 11.1.1 =
-Release Date: May 6th, 2019
-
-Bugfixes:
-
-* Fixes a bug where an empty width and height would be outputted in the image schema when there was no retrievable width and height.
-
-Other
-
-* Adds a notification to explain why users’ Google Search Console reports are no longer showing any entries. [Read more about the reasons behind this](https://yoa.st/gsc-dep-changelog).
-* Removes the Google Search Console step from the configuration wizard.
-
-= 11.1.0 =
-Release Date: April 30th, 2019
->>>>>>> e432fb74
 
 Enhancements:
 
@@ -147,6 +130,18 @@
 * Removes the `add_opengraph_namespace` filter because the OGP.me HTML namespace is not used anymore.
 * Decouples the sitemap debug information from the general `WP_DEBUG` development flag and introduces the `YOAST_SEO_DEBUG_SITEMAPS` flag to better control this functionality.
 
+= 11.1.1 =
+Release Date: May 6th, 2019
+
+Bugfixes:
+
+* Fixes a bug where an empty width and height would be outputted in the image schema when there was no retrievable width and height.
+
+Other
+
+* Adds a notification to explain why users’ Google Search Console reports are no longer showing any entries. [Read more about the reasons behind this](https://yoa.st/gsc-dep-changelog).
+* Removes the Google Search Console step from the configuration wizard.
+
 = 11.1.0 =
 Release Date: April 30th, 2019
 
