--- conflicted
+++ resolved
@@ -116,15 +116,12 @@
 	* Check if tab hash is correct after being redirected from Facebook API, props [dannyvankooten](https://github.com/dannyvankooten).
 	* Fix 404 in category rewrites when `pagination_base` was changed, props [raugfer](https://github.com/raugfer).
 	* Make the metabox tabs jQuery only work for WPSEO tabs, props [imageinabox](https://github.com/imageinabox).
-<<<<<<< HEAD
 	* Sitemap shortcode sql had hard-coded table name which could easily cause the shortcode display to fail. Fixed. - props [Jrf](http://profiles.wordpress.org/jrf).
 	* Fix issue with user capability authorisation check as reported by [scienceandpoetry](https://github.com/scienceandpoetry) in issue [#492](https://github.com/Yoast/wordpress-seo/issues/492) - props [Jrf](http://profiles.wordpress.org/jrf).
+	* Fixed canonical rel links was causing an error when given an invalid taxonomy, issue [#306](https://github.com/Yoast/wordpress-seo/issues/306) - props [Jrf](http://profiles.wordpress.org/jrf).	
 
 * Enhancement
 	* Shortcode now also available to ajax requests - props [Jrf](http://profiles.wordpress.org/jrf).
-=======
-	* Fixed canonical rel links was causing an error when given an invalid taxonomy, issue [#306](https://github.com/Yoast/wordpress-seo/issues/306) - props [Jrf](http://profiles.wordpress.org/jrf).
->>>>>>> 9553c454
 
 * i18n
 	*
