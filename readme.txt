=== Yoast SEO ===
Contributors: yoast, joostdevalk, tacoverdo, omarreiss, atimmer, jipmoors
Donate link: https://yoa.st/1up
License: GPLv3
License URI: http://www.gnu.org/licenses/gpl.html
Tags: SEO, XML sitemap, Google Search Console, Content analysis, Readability
Requires at least: 4.8
Tested up to: 4.9.5
Stable tag: 7.5.3
Requires PHP: 5.2.4

Improve your WordPress SEO: Write better content and have a fully optimized WordPress site using the Yoast SEO plugin.

== Description ==

### Yoast SEO: the #1 WordPress SEO plugin

Need some help with your search engine optimization? Need an SEO plugin that helps you reach for the stars? Yoast SEO is the original WordPress SEO plugin since 2008. It is the favorite tool of millions of users, ranging from the bakery around the corner to some of the most popular sites on the planet. With Yoast SEO, you get a solid toolset that helps you aim for that number one spot in the search results. Yoast: SEO for everyone.

Yoast SEO does everything in its power to please both visitors and search engine spiders. How? Below you’ll find a small sampling of the powers of Yoast SEO:

#### Taking care of your WordPress SEO

* The most advanced XML Sitemaps functionality at the push of a button.
* Full control over site breadcrumbs: add a piece of code and you’re good to go.
* Set canonical URLs to avoid duplicate content. Never have to worry about Google penalties again.
* Title and meta description templating for better branding and consistent snippets in the search results.
* **[Premium]** Expand Yoast SEO with the News SEO, Video SEO, Local SEO and WooCommerce SEO extensions.
* **[Premium]** Need help? Yoast SEO Premium users get 1 year free access to our awesome support team.

> Note: some features are Premium. Which means you need Yoast SEO Premium to unlock those features. You can [get Yoast SEO Premium here](https://yoa.st/1v8)!

#### Write killer content with Yoast SEO

* Content & SEO analysis: Invaluable tools to write SEO-friendly texts.
* The snippet preview shows you how your post or page will look in the search results - even on mobile. Yoast SEO Premium even has social media previews!
* **[Premium]** The Insights tool shows you what your text focuses on so you can keep your article in line with your keywords.
* **[Premium]** Multiple focus keywords: Optimize your article for synonyms and related keywords.
* **[Premium]** Automatic internal linking suggestions: write your article and get automatic suggested posts to link to.

#### Keep your site in perfect shape

* Yoast SEO tunes the engine of your site so you can work on creating great content.
* Our cornerstone content and internal linking features help you optimize your site structure in a breeze.
* Integrates with Google Search Console: See how your site performs in the search engines and fix crawl errors.
* Manage SEO roles: Give your colleagues access to specific sections of the Yoast SEO plugin.
* Bulk editor: Make large-scale edits to your site.
* **[Premium]** Social previews to manage the way your page is shared on social networks like Facebook and Twitter.
* **[Premium]** Redirect manager: It keeps your site healthy by easily redirecting errors from Google Search Console, deleted pages and changed URLs.

### Premium support

The Yoast team does not always provide active support for the Yoast SEO plugin on the WordPress.org forums, as we prioritize our email support. One-on-one email support is available to people who [bought Yoast SEO Premium](https://yoa.st/1v8) only.

Note that the [Yoast SEO Premium](https://yoa.st/1v8) also has several extra features too, including the option to have multiple focus keywords, internal linking suggestions, cornerstone content checks and a redirect manager, so it is well worth your investment!

You should also check out the [Yoast Local SEO](https://yoa.st/1uu), [Yoast News SEO](https://yoa.st/1uv) and [Yoast Video SEO](https://yoa.st/1uw) extensions to Yoast SEO. They work with the free version of Yoast SEO already, and these premium extensions of course come with support too.

### Bug reports

Bug reports for Yoast SEO are [welcomed on GitHub](https://github.com/Yoast/wordpress-seo). Please note GitHub is not a support forum, and issues that aren’t properly qualified as bugs will be closed.

### Further Reading

For more info on search engine optimization, check out the following:

* The [Yoast SEO Plugin](https://yoa.st/1v8) official homepage.
* The [Yoast SEO Knowledgebase](https://yoa.st/1va).
* [WordPress SEO - The definitive Guide by Yoast](https://yoa.st/1v6).
* Other [WordPress Plugins](https://yoa.st/1v9) by the same team.
* Follow Yoast on [Facebook](https://facebook.com/yoast) & [Twitter](https://twitter.com/yoast).

== Installation ==

=== From within WordPress ===

1. Visit 'Plugins > Add New'
1. Search for 'Yoast SEO'
1. Activate Yoast SEO from your Plugins page.
1. Go to "after activation" below.

=== Manually ===

1. Upload the `wordpress-seo` folder to the `/wp-content/plugins/` directory
1. Activate the Yoast SEO plugin through the 'Plugins' menu in WordPress
1. Go to "after activation" below.

=== After activation ===

1. You should see (a notice to start) the Yoast SEO configuration wizard.
1. Go through the configuration wizard and set up the plugin for your site.
1. You're done!

== Frequently Asked Questions ==

You'll find answers to many of your questions on [kb.yoast.com](https://yoa.st/1va).

== Screenshots ==

1. The Yoast SEO plugin general meta box. You'll see this on edit post pages, for posts, pages and custom post types.
2. Example of the SEO analysis functionality.
3. Example of the readability analysis functionality.
4. Overview of site-wide SEO problems and possible improvements.
5. Control over which features you want to use.
6. Easily import SEO data from other SEO plugins like All In One SEO pack, HeadSpace2 SEO and wpSEO.de.

== Changelog ==

<<<<<<< HEAD
= 7.6.0 =
Release Date: May 29th, 2018

Enhancements:
* Changes the Search Preview-box to be completely rendered by React. This will give us the possibility to add new features to it and use it on different pages.
=======
= 7.5.3 =
Release Date: May 30th, 2018

* Added hooks and filters to allow our new [search index purge](https://wordpress.org/plugins/yoast-seo-search-index-purge/) plugin to work. You’re encouraged to read [this post about an attachment URL problem](https://yoa.st/2r8) for more info.
>>>>>>> 231e13bb

= 7.5.1 =
Release Date: May 16th, 2018

Bugfixes:
* Fixes a bug where the auto-generating of the slug did not work as expected due to persisting of the post name too agressively.

= 7.5.0 =
Release Date: May 15th, 2018

Enhancements:
* Adds readability analysis for Russian.
* Improves accessibility.

Bugfixes:
* Fixes a bug where images with specific aspect ratios where removed from OpenGraph consideration. This was causing unexpected results with Facebook sharing. The aspect ratio check has been removed completely.
* Fixes a bug where sentences ending in multiple sentence marks, exclamation marks or ellipses were treated as multiple sentences.
* Fixes a bug where attempting to get Yoast SEO options in multi-site, would result in wrong values being returned.
* Fixes a bug where the sitemap styling could not be loaded when the Site domain differs from the Admin domain.
* Fixes a bug where the admin bar still used old copy: Dashboard has been renamed to General.

= 7.4.2 =
Release Date: May 3rd, 2018

Bugfixes:
* Fixes automatic image size detection for OpenGraph images. When an image was used that was too large, we wouldn't output the `og:image` tag. That is now fixed.
* Fixes a bug where portrait images where not allowed for the OpenGraph image.


= 7.4.1 =
Release Date: May 2nd, 2018

Bugfixes:
* Re-adds `wpseo_opengraph_image_size` filter. This will completely override any automatic size determination our code does. This filter now also applies to all ways an `og:image` can be determined: In the content, as a featured image or as set in our Facebook image setting.
* Fixes an unintended backwards incompatible change which caused "Warning: Illegal string offset ‘url’ in".
* Fixes an unintended change which caused SVGs to be included in consideration for the `og:image` tag. SVG images are not allowed by Facebook, so these should never be used in the `og:image` tag.

= 7.4.0 =
Release Date: May 1st, 2018

Enhancements:
* Adds OpenGraph image dimension-meta tags for more images.
* Excludes images from being used in OpenGraph meta tags, if the image is larger than 2MB.
* Adds caching for images found in a post to reduce load.
* Adds image alt tag to the OpenGraph output, using the meta tag `og:image:alt`.
* Adds the `is_post_type_viewable` WordPress function to improve support for the `wpseo_accessible_post_types` filters.

Bugfixes:
* Fixes a bug where a non-array value causes a fatal error when `cron_schedules` filter has been executed.
* Fixes a bug where not all database tables were removed when a subsite was deleted in a multisite environment.
* Fixes a bug where deleting multiple posts might cause performance issues. Props to [Moeini](https://github.com/abolfazl-moeini).

Other:
* Introduces a message, warning about dropping of PHP 5.2 support in an upcoming version.
* Alters the configuration service text in the Configuration Wizard when a user is already running Yoast SEO Premium. Previously the text contained a reference to getting a bundled copy of Premium, even if the user was already running Premium.

= Earlier versions =

For the changelog of earlier versions, please refer to [https://yoa.st/yoast-seo-changelog](https://yoa.st/yoast-seo-changelog).<|MERGE_RESOLUTION|>--- conflicted
+++ resolved
@@ -106,18 +106,16 @@
 
 == Changelog ==
 
-<<<<<<< HEAD
 = 7.6.0 =
 Release Date: May 29th, 2018
 
 Enhancements:
 * Changes the Search Preview-box to be completely rendered by React. This will give us the possibility to add new features to it and use it on different pages.
-=======
+
 = 7.5.3 =
 Release Date: May 30th, 2018
 
 * Added hooks and filters to allow our new [search index purge](https://wordpress.org/plugins/yoast-seo-search-index-purge/) plugin to work. You’re encouraged to read [this post about an attachment URL problem](https://yoa.st/2r8) for more info.
->>>>>>> 231e13bb
 
 = 7.5.1 =
 Release Date: May 16th, 2018
@@ -176,4 +174,4 @@
 
 = Earlier versions =
 
-For the changelog of earlier versions, please refer to [https://yoa.st/yoast-seo-changelog](https://yoa.st/yoast-seo-changelog).+For the changelog of earlier versions, please refer to https://yoa.st/yoast-seo-changelog