--- conflicted
+++ resolved
@@ -168,36 +168,6 @@
 * Improves strings to be more easily translated. Props to [pedro-mendonca](https://github.com/pedro-mendonca)
 * The browser console now shows more descriptive error messages when something went wrong during analyses in the web worker.
 
-<<<<<<< HEAD
-=======
-= 9.3.0 =
-Release Date: December 18th, 2018
-
-Enhancements:
-
-* Reapplies the markers in Gutenberg when the content changes to make sure they stay up-to-date.
-* Changes the output of schema preventing unnecessary escaping of forward slashes, only available on sites running PHP 5.4 or higher.
-* Changes the website schema `@id` attribute to include the home URL to be a unique identifier.
-* Adds the page number to the breadcrumbs when an archived page is entered.
-* Removes a redundant Edge-specific CSS fix for the tooltips in the post overview. Props [mkronenfeld](https://github.com/mkronenfeld).
-
-Bugfixes:
-
-* Fixes a bug where the 'Select primary category' label in the primary taxonomy picker would overlap the 'Add new category' button.
-* Fixes a bug where the cornerstone filter was still visible with the metabox disabled.
-* Fixes a bug where non-functional markers are shown for taxonomy pages.
-* Fixes a bug where the `og:description` tag would remain empty after setting the author description.
-* Fixes a bug where texts in the configuration wizard would overlap each other and break out of the columns in Internet Explorer 11. Props [DrGrimshaw](https://github.com/DrGrimshaw).
-* Fixes a bug where keyphrases weren't recognized in the URL when the words in the URL were separated by underscore characters instead of hyphens.
-* Fixes a bug that caused numbers to be stripped when marking a keyphrase containing a number, e.g. 'Yoast SEO 9.3'.
-* Fixes a bug where the first tab of the metabox would be empty when using WordPress 4.8.x.
-* Fixes a bug where private post types would have a sitemap with their 'private' entries.
-
-Other:
-
-* Implemented performance optimizations in FAQ and How To blocks.
-
->>>>>>> d8e23d85
 = Earlier versions =
 
 For the changelog of earlier versions, please refer to https://yoa.st/yoast-seo-changelog