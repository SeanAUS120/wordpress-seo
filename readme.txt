--- conflicted
+++ resolved
@@ -6,11 +6,7 @@
 Tags: seo, SEO, google, meta, meta description, search engine optimization, xml sitemap, xml sitemaps, google sitemap, sitemap, sitemaps, robots meta, rss, rss footer, yahoo, bing, news sitemaps, XML News Sitemaps, WordPress SEO, WordPress SEO by Yoast, yoast, multisite, canonical, nofollow, noindex, keywords, meta keywords, description, webmaster tools, google webmaster tools, seo pack
 Requires at least: 3.5
 Tested up to: 3.8
-<<<<<<< HEAD
 Stable tag: 1.5.0-beta
-=======
-Stable tag: 1.4.24
->>>>>>> 9ac34e5f
 
 Improve your WordPress SEO: Write better content and have a fully optimized WordPress site using the WordPress SEO plugin by Yoast.
 
@@ -110,7 +106,6 @@
 
 == Changelog ==
 
-<<<<<<< HEAD
 = 1.5.0-beta
 
 This release contains tons and tons of bugfixes and security improvements. Credits for this release go to Juliette Reinders Folmer aka [Jrf](http://profiles.wordpress.org/jrf).
@@ -203,10 +198,7 @@
 
 
 
-= Trunk =
-=======
 = 1.4.24 =
->>>>>>> 9ac34e5f
 
 * Bugfixes
 	* Removed screen_icon() calls.
