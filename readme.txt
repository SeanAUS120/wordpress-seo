=== WordPress SEO by Yoast ===
Contributors: joostdevalk, barrykooij
Donate link: http://yoast.com/
License: GPLv3
License URI: http://www.gnu.org/licenses/gpl.html
Tags: seo, SEO, google, meta, meta description, search engine optimization, xml sitemap, xml sitemaps, google sitemap, sitemap, sitemaps, robots meta, rss, rss footer, yahoo, bing, news sitemaps, XML News Sitemaps, WordPress SEO, WordPress SEO by Yoast, yoast, multisite, canonical, nofollow, noindex, keywords, meta keywords, description, webmaster tools, google webmaster tools, seo pack
Requires at least: 3.5
Tested up to: 3.8
Stable tag: 1.5.0-beta

Improve your WordPress SEO: Write better content and have a fully optimized WordPress site using the WordPress SEO plugin by Yoast.

== Description ==

WordPress out of the box is already technically quite a good platform for SEO, this was true when I wrote my original [WordPress SEO](http://yoast.com/articles/wordpress-seo/) article in 2008 (and updated every few months) and it's still true today, but that doesn't mean you can't improve it further! This plugin is written from the ground up by Joost de Valk and his team at [Yoast](http://yoast.com/) to improve your site's SEO on *all* needed aspects. While this [WordPress SEO plugin](http://yoast.com/wordpress/seo/) goes the extra mile to take care of all the technical optimization, more on that below, it first and foremost helps you write better content.  WordPress SEO forces you to choose a focus keyword when you're writing your articles, and then makes sure you use that focus keyword everywhere.

= Premium Support =
The Yoast team does not provide support for the WordPress SEO plugin on the WordPress.org forums. One on one email support is available to people who bought the [Premium WordPress SEO plugin](http://yoast.com/wordpress/seo-premium/) only. You should also check out the [Local SEO](http://yoast.com/wordpress/local-seo/) and [Video SEO](http://yoast.com/wordpress/video-seo/) extensions to WordPress SEO, these of course come with support too.

= Write better content with WordPress SEO =
Using the snippet preview you can see a rendering of what your post or page will look like in the search results, whether your title is too long or too short and your meta description makes sense in the context of a search result. This way the plugin will help you not only increase rankings but also increase the click through for organic search results.

= Page Analysis =
The WordPress SEO plugins [Linkdex Page Analysis](http://yoast.com/content-seo-wordpress-linkdex/) functionality checks simple things you're bound to forget. It checks, for instance, if you have images in your post and whether they have an alt tag containing the focus keyword for that post. It also checks whether your posts are long enough, if you've written a meta description and if that meta description contains your focus keyword, if you've used any subheadings within your post, etc. etc.

The plugin also allows you to write meta titles and descriptions for all your category, tag and custom taxonomy archives, giving you the option to further optimize those pages.

Combined, this plugin makes sure that your content is the type of content search engines will love!

= Technical WordPress Search Engine Optimization =
While out of the box WordPress is pretty good for SEO, it needs some tweaks here and there. This WordPress SEO plugin guides you through some of the settings needed, for instance by reminding you to enable pretty permalinks. But it also goes beyond that, by automatically optimizing and inserting the meta tags and link elements that Google and other search engines like so much:

= Meta & Link Elements =
With the WordPress SEO plugin you can control which pages Google shows in its search results and which pages it doesn't show. By default, it will tell search engines to index all of your pages, including category and tag archives, but only show the first pages in the search results. It's not very useful for a user to end up on the third page of your "personal" category, right?

WordPress itself only shows canonical link elements on single pages, WordPress SEO makes it output canonical link elements everywhere. Google has recently announced they would also use `rel="next"` and `rel="prev"` link elements in the `head` section of your paginated archives, this plugin adds those automatically, see [this post](http://yoast.com/rel-next-prev-paginated-archives/ title="rel=next & rel=prev for paginated archives") for more info.

= XML Sitemaps =
WordPress SEO has the most advanced XML Sitemaps functionality in any WordPress plugin. Once you check the box, it automatically creates XML sitemaps and notifies Google & Bing of the sitemaps existence. These XML sitemaps include the images in your posts & pages too, so that your images may be found better in the search engines too.

These XML Sitemaps will even work on large sites, because of how they're created, using one index sitemap that links to sub-sitemaps for each 1,000 posts. They will also work with custom post types and custom taxonomies automatically, while giving you the option to remove those from the XML sitemap should you wish to.

Because of using [XSL stylesheets for these XML Sitemaps](http://yoast.com/xsl-stylesheet-xml-sitemap/), the XML sitemaps are easily readable for the human eye too, so you can spot things that shouldn't be in there.

= RSS Optimization =
Are you being outranked by scrapers? Instead of cursing at them, use them to your advantage! By automatically adding a link to your RSS feed pointing back to the original article, you're telling the search engine where they should be looking for the original. This way, the WordPress SEO plugin increases your own chance of ranking for your chosen keywords and gets rid of scrapers in one go!

= Breadcrumbs =
If your theme is compatible, and themes based on Genesis or by WooThemes for instance often are, you can use the built-in Breadcrumbs functionality. This allows you to create an easy navigation that is great for both users and search engines and will support the search engines in understanding the structure of your site.

Making your theme compatible isn't hard either, check [these instructions](http://yoast.com/wordpress/breadcrumbs/).

= Edit your .htaccess and robots.txt file =
Using the built-in file editor you can edit your WordPress blogs .htaccess and robots.txt file, giving you direct access to the two most powerful files, from an SEO perspective, in your WordPress install.

= Social Integration =
SEO and Social Media are heavily intertwined, that's why this plugin also comes with a Facebook OpenGraph implementation and will soon also support Google+ sharing tags.

= Multi-Site Compatible =
This WordPress SEO plugin, unlike some others, is fully Multi-Site compatible. The XML Sitemaps work fine in all setups and you even have the option, in the Network settings, to copy the settings from one blog to another, or make blogs default to the settings for a specific blog.

= Import & Export functionality =
If you have multiple blogs, setting up plugins like this one on all of them might seem like a daunting task. Except that it's not, because what you can do is simple: you set up the plugin once. You then export your settings and simply import them on all your other sites. It's that simple!

= Import functionality for other WordPress SEO plugins =
If you've used All In One SEO Pack or HeadSpace2 before using this plugin, you might want to import all your old titles and descriptions. You can do that easily using the built-in import functionality. There's also import functionality for some of the older Yoast plugins like Robots Meta and RSS footer.

Should you have a need to import from another SEO plugin or from a theme like Genesis or Thesis, you can use the [SEO Data Transporter](http://wordpress.org/extend/plugins/seo-data-transporter/) plugin, that'll easily convert your SEO meta data from and to a whole set of plugins like Platinum SEO, SEO Ultimate, Greg's High Performance SEO and themes like Headway, Hybrid, WooFramework, Catalyst etc.

Read [this migration guide](http://yoast.com/all-in-one-seo-pack-migration/) if you still have questions about migrating from another SEO plugin to WordPress SEO.

= WordPress SEO Plugin in your Language! =
Currently a huge translation project is underway, translating WordPress SEO in as much as 24 languages. So far, the translations for French and Dutch are complete, but we still need help on a lot of other languages, so if you're good at translating, please join us at [translate.yoast.com](http://translate.yoast.com).

= News SEO =
Be sure to also check out the [News SEO module](http://yoast.com/wordpress/seo/news-seo/) if you need Google News Sitemaps. It tightly integrates with WordPress SEO to give you the combined power of News Sitemaps and full Search Engine Optimization.

= Further Reading =
For more info, check out the following articles:

* [WordPress SEO - The definitive Guide by Yoast](http://yoast.com/articles/wordpress-seo/).
* Once you have great SEO, you'll need the [best WordPress Hosting](http://yoast.com/articles/wordpress-hosting/).
* The [WordPress SEO Plugin](http://yoast.com/wordpress/seo/) official homepage.
* Other [WordPress Plugins](http://yoast.com/wordpress/) by the same author.
* Follow Yoast on [Facebook](https://facebook.com/yoast) & [Twitter](http://twitter.com/yoast).

== Installation ==

1. Upload the `wordress-seo` folder to the `/wp-content/plugins/` directory
1. Activate the WordPress SEO plugin through the 'Plugins' menu in WordPress
1. Configure the plugin by going to the `SEO` menu that appears in your admin menu

== Frequently Asked Questions ==

You'll find the [FAQ on Yoast.com](http://yoast.com/wordpress/seo/faq/).

== Screenshots ==

1. The WordPress SEO plugin general meta box. You'll see this on edit post pages, for posts, pages and custom post types.
2. Some of the sites using this WordPress SEO plugin.
3. The WordPress SEO settings for a taxonomy.
4. The fully configurable XML sitemap for WordPress SEO.
5. Easily import SEO data from All In One SEO pack and HeadSpace2 SEO.
6. Example of the Page Analysis functionality.
7. The advanced section of the WordPress SEO meta box.

== Changelog ==

<<<<<<< HEAD
= 1.5.0-beta

This release contains tons and tons of bugfixes and security improvements. Credits for this release go to Juliette Reinders Folmer aka [Jrf](http://profiles.wordpress.org/jrf).
Also a heartfelt thanks go out to the beta testers who tested all the changes.

This version also incorporates the [SEO Extended](http://wordpress.org/plugins/seo-extended/) plugin functionality into WP SEO with graceful thanks to [Faison](http://profiles.wordpress.org/faison/) and [Scott Offord](http://profiles.wordpress.org/scottofford/) for their great work on this plugin.

**This version contains a lot of changes under the hood which will break backward compatibility, i.e. once you've upgraded, downgrading will break things.** So make sure you make a backup of your settings before upgrading.


* Bugfixes
	* Major overhaul of the way the plugin deals with options. This should fix a truck-load of bugs and provides improved security.
	* Major overhaul of the way the plugin deals with post meta values. This should fix a truck-load of bugs and provides improved security.
	* Bow out early from displaying the post/taxonomy metabox if the post/taxonomy is not public (no use adding meta data which will never be displayed).
	* Added error message when user tries to restore to defaults a non-existent blog (only applies to multi-site installations).
	* Fix bug in delete_sitemaps() - wrong retrieval of needed options.
	* Failed meta description removal would still change the relevant option as if it had succeeded.
	* Corrected adding of hidden fb_admins fields to social form.
	* Renamed a number of options as they ran the risk of being overwritten by post type/taxonomy options which could get the same name.
	* Added sanitation/improved validation to $_GET and $_POST variables if/when they are used in a manner which could cause security issues.
	* Admin -> Titles & Meta's -> Post types would show attachments even when attachment redirection to post was enabled
	* Fixed: wpseo_invalid_custom_taxonomy() message (html issue)
	* Fixed: wpseo_translate_score would never return score, but always the css value
	* Fixed: category rewrite rules could have errors for categories without parent categories
	* Fixed: text analysis did not respect the blog character encoding. This may or may not solve a number of related bugs.
	* Fixed: wrong file was loaded for the get_plugin_data() function.


* Enhancements
	* The [SEO Extended](http://wordpress.org/plugins/seo-extended/) plugin functionality has now been integrated into WP SEO.
	* If WP_DEBUG is on or if you have set the special constant WPSEO_DEBUG, a block with the currently saved options will be shown on the settings pages.
	* Added error message for when meta description removal fails.
	* Added option to add meta keywords to post type archives.
	* [Usability] Proper field labels for user profile form fields
	* General jQuery efficiency improvements.
	* Improved lazy loading of plugin files using autoload.

* Other:
	* Removed statement for compatibility with WP < 3.4 as minimum requirement for WP SEO is now 3.5
	* Removed some old (commented out) code



= To do =
Deal with version number
Double-check that I've caught each and every option in use
Double-check that the forms send in all options, if one is missed, fall back to $old value
Rewrite the wpseo_defaults() function
Rewrite & move the reset_defaults() function
Double-check the maybe_upgrade() function
Double-check option-import from other plugins


/**
 * @todo Add minified versions of css and js files
 * @todo Double-check Code style review (codesniffer)
 * @todo auto-loading
 */





= Trunk =


* Bugfixes
	* Fix issue with user capability authorisation check as reported by [scienceandpoetry](https://github.com/scienceandpoetry) in issue [#492](https://github.com/Yoast/wordpress-seo/issues/492) - props [Jrf](http://profiles.wordpress.org/jrf).
	* Fixed canonical rel links was causing an error when given an invalid taxonomy, issue [#306](https://github.com/Yoast/wordpress-seo/issues/306) - props [Jrf](http://profiles.wordpress.org/jrf).
	* Sitemap shortcode sql had hard-coded table name which could easily cause the shortcode display to fail. Fixed. - props [Jrf](http://profiles.wordpress.org/jrf).

* Enhancement
	* Shortcode now also available to ajax requests - props [Jrf](http://profiles.wordpress.org/jrf).

=======
= trunk =

* Bugfixes
	* Removed screen_icon() calls
	* Fix double robots header, WP native settings will be respected - props [Jrf](http://profiles.wordpress.org/jrf).

* i18n
	* 
>>>>>>> c3393263

= 1.4.23 =

* Bugfixes
	* Fix for serious sitemap issue which caused all pages of a split sitemap to be the same (show the first 1000 urls) - props [Jrf](http://profiles.wordpress.org/jrf).
	* Fixed a bug in the WPSEO tour in WP Network installs
	* clean_permalink 301 redirect issue when using https - props [pirategaspard](https://github.com/pirategaspard)
	
* i18n
	* Updated cs_CZ, fa_IR, fr_FR, hu, hu_HU, pl_PL, ru_RU & zh_CN

<<<<<<< HEAD
	
=======
>>>>>>> c3393263
= 1.4.22 =

* Bugfixes
	* Reverted change to XML sitemaps stylesheet URL as that was giving issues on multisite installs.
	* Reverted change to XML sitemap loading as we were no longer exposing some variables that other plugins relied upon.
	* Fix bug with author sitemap showing for everyone.

* Enhancement
	* No longer save empty meta post variables, issue [#463](https://github.com/Yoast/wordpress-seo/issues/463). Clean up of DB is coming in future release, if you want to clean your DB now, see that issue for SQL queries.

= 1.4.21 =

* Bugfixes
	* Fix notice for `ICL_LANGUAGE_CODE` not being defined.
	* Fix missing function in install by adding a require.

= 1.4.20 =

* Bugfixes
	* Fixed bug where posts set to _always_ index would not end up in XML sitemap.
	* Fix _Invalid argument supplied for foreach()_ notice for WPML as reported by [pbearne](https://github.com/pbearne) - props [Jrf](http://profiles.wordpress.org/jrf).
	* Yoast tracking cron job will now unschedule on disallowing of tracking, on deactivation and on uninstall, inspired by [Bluebird Blvd.](http://wordpress.org/support/topic/found-active-tracking-device-after-deleting-wp-seo-months-ago) - props [Jrf](http://profiles.wordpress.org/jrf).
	* Fix issue [#453](https://github.com/Yoast/wordpress-seo/issues/435): setting shop as homepage caused a notice and wrong title with WooCommerce.
	* Fixed a bug [#449](https://github.com/Yoast/wordpress-seo/issues/449) where a canonical, when manually set for a category, tag or term, could get pagination added to it on paginated pages, when it shouldn't.
	* Fixed a bug where manually set canonicals would end up in `rel="next"` and `rel="prev"` tags.
	* Fixed a bug [#450](https://github.com/Yoast/wordpress-seo/issues/450) where noindexed pages would appear in the HTML sitemap.
	* Fixed a bug where non-public taxonomies would appear in the HTML sitemap.
	* Fixed quotes not working in meta title and description for terms, issue [#405](https://github.com/Yoast/wordpress-seo/issues/405).
	* Make sure author sitemap works when they should.
	* Fix some notices in author sitemap, issue [#402](https://github.com/Yoast/wordpress-seo/issues/402).
	* Fix breadcrumbs being broken on empty post type archives, issue [#443](https://github.com/Yoast/wordpress-seo/issues/443).
	* Fixed a possible caching issue when `title_test` option remained set, issue [#419](https://github.com/Yoast/wordpress-seo/issues/419).
	* Make sure og:description is shown on homepage when it's left empty in settings, fixes [#441](https://github.com/Yoast/wordpress-seo/issues/441).
	* Make sure there are no WPML leftovers in our title, issue [#383](https://github.com/Yoast/wordpress-seo/issues/383).
	* Fix padding on fix it buttons with 3.8 design, issue [#400](https://github.com/Yoast/wordpress-seo/issues/400).
	* Hide SEO columns in responsive admin ( in 3.8 admin design ), issue [#445](https://github.com/Yoast/wordpress-seo/issues/445).

* Misc
	* Switch back to MailChimp for newsletter subscribe.
    * Default to nofollowing links in RSS feed footers.

* i18n
  * Updated es_ES, pt_BR & ru_RU
  * Added sk_SK

= 1.4.19 =

* Enhancements
	* Added the option to upload a separate image for Facebook in the Social tab.
	* Added published time, last modified time, tags and categories to OpenGraph output, to work with Pinterests new article pin.
	* Added a filter for post length requirements in the Analysis tab.
	* If there is a term description, use it in the OpenGraph description for a term archive page.
	* Applied a number of settings form best practices - props [Jrf](http://profiles.wordpress.org/jrf).
	* File inclusion best practices applied - props [Jrf](http://profiles.wordpress.org/jrf).
	* Breadcrumbs for Custom Post Types now take the CPT->label instead of CPT->labels->menu_name as text parameter, as suggested by [katart17](http://wordpress.org/support/profile/katart17) and [Robbert V](http://wordpress.org/support/profile/robbert-v) - props [Jrf](http://profiles.wordpress.org/jrf).

* Bugfixes
	* Move all rewrite flushing to shutdown, so it doesn't break other plugins who add their rewrites late.
	* Fixed the wrong naming of the L10n JS object, props [Otto](http://profiles.wordpress.org/otto42).
	* Improved form support for UTF-8 - props [Jrf](http://profiles.wordpress.org/jrf).
	* Corrected faulty multisite option registration - props [Jrf](http://profiles.wordpress.org/jrf).
	* Fixed appropriate use of plugins_url() to avoid breaking hooked in filters - props [Jrf](http://profiles.wordpress.org/jrf).
	* (Temporary) fix for metabox styling for users using the MP6 plugin - props [Jrf](http://profiles.wordpress.org/jrf).
	* Minor fix in localization loading - props [Jrf](http://profiles.wordpress.org/jrf).
	* Fixed [Missing argument 3 for wpseo_upgrader_process_complete](https://github.com/Yoast/wordpress-seo/issues/327) notice for WP 3.7+, thanks [vickyindo](https://github.com/vickyindo), [Wendyhihi](https://github.com/Wendihihi) and [Theressa1](https://github.com/Theressa1) for reporting - props [Jrf](http://profiles.wordpress.org/jrf).

* i18n
  * Updated ru_RU, tr_TK and Hr

= 1.4.18 =

* Unhooking 'shutdown' (part of the NGG fix in 1.4.16) caused caching plugins to break, fixed while preserving NGG fix.
* These changes were pushed in later but were deemed not important enough to force an update:
	* Updated newsletter subscription form to reflect new newsletter system.
	* Documentation
		* Updated readme.txt to reflect support changes.
		* Moved old sections of changelog to external file.
	* i18n
    * Updated pt_PT

= 1.4.17 =

* Missed a line in the commit of the option to stop stop words cleaning.

= 1.4.16 =

* Fix for compatibility with NextGen Gallery.

* Enhancements
	* Add option to enable slug stop word cleaning, find it under SEO -> Permalinks. It's on by default.
	* Remove tracking variables from the Yoast Tracking that weren't used.

* i18n
    * Updated de_DE, fa_IR, fi, hu_HU, it_IT, pl_PL, sv_SE and tr_TK

= 1.4.15 =

* Bugfixes
	* Fix the white XML sitemap errors caused by non-working XSL.
	* Fixed the errors in content analysis reporting an H2 was not found when it was really there.
	* Fix slug stopwords removal, props [amm350](https://github.com/amm350).
	* Fix PHP Notice logged when site has capabilities created without 3rd value in args array, props [mbijon](https://github.com/mbijon).
	* Fix the fact that meta description template for archive pages didn't work, props [MarcQueralt](https://github.com/MarcQueralt).
	* Prevent wrong shortcodes (that echo instead of return) from causing erroneous output.
	* Fix edge cases issue for keyword in first paragraph test not working.
	* Revert change in 1.4.14 that did a `do_shortcode` while in the `head` to retrieve images from posts, as too many plugins crash then, instead added `wpseo_pre_analysis_post_content` filter there as well.

= 1.4.14 =

This release contains tons and tons of bugfixes, thanks in *large* part to [Jrf](http://profiles.wordpress.org/jrf), who now has commit rights to the code on Github directly. Please join me in thanking her for her efforts!

* Notes:
    * Our GitHub repository moved to [https://github.com/Yoast/wordpress-seo](https://github.com/Yoast/wordpress-seo), old links should redirect but please check.

* Bugfixes
    * Switch to stock autocomplete file and fix clash with color picker, props [Heinrich Luehrsen](http://www.luehrsen-heinrich.de/).
    * Prevent strip category base code from breaking Custom Post Type rewrites, props [Steve Hulet](http://about.me/stevehulet).
    * Fixed [issue with canonical links](http://wordpress.org/support/topic/serious-canonical-issue-with-paginated-posts) on last page of paginated posts - props [maxbugfiy](http://wordpress.org/support/profile/maxbuxfiy)
    * Fixed bug in shortcode removal from meta description as reported by [professor44](http://profiles.wordpress.org/professor44/) - props [Jrf](http://profiles.wordpress.org/jrf).
    * Fixed bug preventing saving of taxonomy meta data on first try - props [Jrf](http://profiles.wordpress.org/jrf).
    * Fixed small (potential) issue in wpseo_title_test() - props [Jrf](http://profiles.wordpress.org/jrf).
    * Fixed bug where RSS excerpt would be double wrapped in `&lt;p&gt;` tags as reported by [mikeprince](http://profiles.wordpress.org/mikeprince) - props [Jrf](http://profiles.wordpress.org/jrf).
    * Fixed HTML validation error: Duplicate id Twitter on Social tab - props [Jrf](http://profiles.wordpress.org/jrf).
    * Fixed undefined index notice as reported by [szepeviktor](http://profiles.wordpress.org/szepeviktor).
    * Fixed error in a database query as reported by [Watch Teller](http://wordpress.org/support/profile/watchteller) - props [Jrf](http://profiles.wordpress.org/jrf).
    * Fixed small issue with how styles where enqueued/registered - props [Jrf](http://profiles.wordpress.org/jrf).
    * Fixed bug in alt text of score dots as [reported by Rocket Pixels](http://wordpress.org/support/topic/dots-on-hover-over-show-na-tooltip) - props [Jrf](http://profiles.wordpress.org/jrf).
    * Applied best practices to all uses of preg_ functions fixing some bugs in the process - props [Jrf](http://profiles.wordpress.org/jrf).
    * Fixed bug in processing of `%%ct_<custom-tax-name>%%` as [reported by Joy](http://wordpress.org/support/topic/plugin-dies-when-processing-ct_desc_) - props [Jrf](http://profiles.wordpress.org/jrf).
    * Fixed: no more empty og: or twitter: tags. Also added additional escaping where needed - props [Jrf](http://profiles.wordpress.org/jrf).
    * Fixed: Meta description tag discovery looked in parent theme header file even when a child theme is the current theme - props [Jrf](http://profiles.wordpress.org/jrf).
    * Fixed: Using the 'Fix it' button would remove the meta description tag from the parent theme header file, even when a child theme is the current theme - props [Jrf](http://profiles.wordpress.org/jrf).
    * Fixed: Using the 'Fix it' button would fail if it had already been used once (i.e. if a wpseo backup file already existed) - props [Jrf](http://profiles.wordpress.org/jrf).
    * Fixed repeated unnecessary meta description tag checks on each visit to dashboard page - props [Jrf](http://profiles.wordpress.org/jrf).
    * Fixed: Meta description 'Fix it' feedback message was not shown - props [Jrf](http://profiles.wordpress.org/jrf).
    * Mini-fix for plugin_dir_url - props [Jrf](http://profiles.wordpress.org/jrf).
    * Fixed Author Highlighting to only show authors as possible choice for Google+ Plus author as reported by [Sanoma](https://github.com/jdevalk/wordpress-seo/issues/131) - props [Jrf](http://profiles.wordpress.org/jrf).
    * Fixed `adjacent_rel_links()` for Genesis users - props [benjamin74](https://github.com/benjamin74) for reporting.
    * Replace jQuery .live function with .on(), as .live() has been deprecated and deleted. Props [Viktor Kostadinov](http://www.2buy1click.com/) & [Taco Verdonschot](http://yoast.com/about-us/taco-verdonschot/).
    * Fix how breadcrumbs deal with taxonomy orders. Props [Gaya Kessler](http://www.gayadesign.com/).
    * Fixed some PHP warnings

* Enhancements
    * Added `wpseo_pre_analysis_post_content` filter. This allows plugins to add content to the content that is analyzed by the page analysis functionality.
    * Added `wpseo_genesis_force_adjacent_rel_home` filter to allow forcing of rel=next / rel=prev links on the homepage pagination for Genesis users, they're off by default.
    * Make `$wpseo_metabox` a global, props [Peter Chester](http://tri.be/).
    * No need to show Twitter image when OpenGraph is showing, props [Gary Jones](http://garyjones.co.uk/).
    * Make sure WPML works again, props [dominykasgel](https://github.com/dominykasgel).
    * Added checks for the meta description tag on theme switch, on theme update and on (re-)activation of the WP SEO plugin including a visual warning if the check would warrant it - props [Jrf](http://profiles.wordpress.org/jrf).
    * Added the ability to request re-checking a theme for the meta description tag. Useful when you've manually removed it (to get rid of the warning), inspired by [tzeldin88](http://wordpress.org/support/topic/plugin-wordpress-seo-by-yoast-your-theme-contains-a-meta-description-which-blocks-wordpress-seo) - props [Jrf](http://profiles.wordpress.org/jrf).
    * OpenGraph image tags will now also be added for images added to the post via shortcodes, as suggested by [msebald](http://wordpress.org/support/topic/ogimage-set-to-default-image-but-articlepage-has-own-images?replies=3#post-4436317) - props [Jrf](http://profiles.wordpress.org/jrf).
    * Added 'wpseo_breadcrumb_single_link_with_sep' filter which allows users to filter a complete breadcrumb element including the separator - props [Jrf](http://profiles.wordpress.org/jrf).
    * Added 'wpseo_stopwords' filter which allows users to filter the stopwords list - props [Jrf](http://profiles.wordpress.org/jrf).
    * Added 'wpseo_terms' filter which allows users to filter the terms string - props [Jrf](http://profiles.wordpress.org/jrf).
    * Hide advanced tab for users for which it has been disabled, as [suggested by jrgmartin](https://github.com/jdevalk/wordpress-seo/issues/93) - props [Jrf](http://profiles.wordpress.org/jrf).
    * Updated Facebook supported locales list for og:locale

* i18n
    * Updated languages tr_TK, fi, ru_RU & da_DK
    * Added language hi_IN
    * Updated wordpress-seo.pot file

= 1.4.13 =

* Bugfixes
	* Fixed ampersand (&) in site title in Title Templates loading as &amp;
	* Fixed error when focus keyword contains a / - props [Jrf](http://profiles.wordpress.org/jrf).
	* Fixed issue with utf8 characters in meta description - props [Jrf](http://profiles.wordpress.org/jrf).
	* Fixed undefined property error - props [Jrf](http://profiles.wordpress.org/jrf).
	* Fixed undefined index error for the last page of the tour - props [Jrf](http://profiles.wordpress.org/jrf).
	* Fixed undefined index error for images without alt - props [Jrf](http://profiles.wordpress.org/jrf).
    * Fix output of author for Google+ when using a static front page - props [petervanderdoes](https://github.com/petervanderdoes).
    * Keyword density calculation not working when special character in focus keyword - props [siriuzwhite](https://github.com/siriuzwhite).
    * Reverse output buffer cleaning for XML sitemaps, as that collides with WP Super Cache, thanks to [Rarst](https://github.com/Rarst) for finding this.
    * Fix canonical and rel=prev / rel=next links for paginated home pages using index.php links.
    * Fixed og:title not following title settings.
* Enhancements
	* Improved breadcrumbs and titles for 404 pages - props [Jrf](http://profiles.wordpress.org/jrf).
    * Moved XSL stylesheet from a static file in wp-content folder to a dynamic one, allowing it to work for sites that prevented the wp-content dir from being opened directly, f.i. through Sucuri's hardening.
    * Added a link in the XSL pointing back to the sitemap index on individual sitemaps.
    * When remove replytocom is checked in the permalink settings, these are now also redirected out.
    * Added filters to OpenGraph output functions that didn't have them yet.

= 1.4.12 =

* Bugfixes
	* Submit button displays again on Titles & Metas page.
	* SEO Title now calculates length correctly.
	* Force rewrite titles should no longer reset wrongly on update.

= 1.4.11 =

* i18n
	* Updated de_DE, ru_RU, zh_CN.
* Bugfixes
    * Make rel="publisher" markup appear on every page.
    * Prevent empty property='article:publisher' markup from being output .
    * Fixed twitter:description tag should only appears if OpenGraph is inactive.
    * og:description will default to get_the_excerpt when meta description is blank (similar to how twitter:description works).
	* Fixes only 25 tags (and other taxonomy) are being indexed in taxonomy sitemaps.
	* Fix lastmod dates for taxonomies in XML sitemap index file.
* Enhancements
	* Changed Social Admin section to have a tab-layout.
	* Moved Google+ section from Homepage tab of Titles & Metas to Social tab.
	* Make twitter:domain use WordPress site name instead of domain name.
	* Added more output filters in the Twitter class.

= 1.4.10 =

* Fixes
    * Caching was disabled in certain cases, this update fixes that.
* Enhancements
    * Added option to disable author sitemap.
    * If author pages are disabled, author sitemaps are now automatically disabled.

= 1.4.9 =

* i18n
    * Updated .pot file
    * Updated ar, da_DK, de_DE, el_GR, es_ES, fa_IR, fr_FR, he_IL, id_ID, nl_NL, ro_RO, sv_SE & tr_TK
    * Added hr & sl_SI
    * Many localization fixes
* Bugfixes
    * Fixed sitemap "loc" element to have encoded entities.
    * Honor the language setting if other plugins set the language.
    * sitemap.xml will now redirect to sitemap_index.xml if it doesn't exist statically.
    * Added filters 'wpseo_sitemap_exclude_post_type' and 'wpseo_sitemap_exclude_taxonomy' to allow themes/plugins to exclude entries in the XML sitemap.
    * Added RTL support, some CSS fixes.
    * Focus word gets counted in meta description when defined by a template.
    * Fixed some bugs with the focus keyword in the first paragraph test.
    * Fixed display bug in SEO Title column when defined by a template ('Page # of #').
    * Fixed a few strict notices that would pop up in WP 3.6.
    * Prevent other plugins from overriding the WP SEO menu position.
    * Enabled the advanced tab for site-admins on a multi-site install.
	* Fixed post save error when page analysis is disabled.
	* OpenGraph frontpage og:description and og:image tags now properly added to the frontpage.
* Enhancements
    * Added an HTML sitemap shortcode [wpseo_sitemap].
    * Added an XML sitemap listing the author profile URLs.
    * Added detection of Yoast's robots meta plugin and All In One SEO plugins, plugin now gives a notice to import settings and disable those plugins.
    * Prevent empty image tags in Twitter Cards - props [Mike Bijon](https://github.com/mbijon).
    * Add new `twitter:domain` tag  - props [Mike Bijon](https://github.com/mbijon).
    * Add support for Facebooks new OG tags for media publishers.
	* Allow authorship to be removed per post type.

= 1.4.7 =

* Properly fix security bug that should've been fixed in 1.4.5.
* Move from using several $options arrays in the frontend to 1 class wide option.
* Instead of firing all plugin options as function within head function, attach them to `wpseo_head` action, allowing easier filtering and changing.
* Where possible, use larger images for Facebook Opengraph.
* Add several filters and actions around social settings.

= 1.4.6 =

* Fix a possible fatal error in tracking.

= 1.4.5 =

* Bug fixes:
    * Fix security issue which allowed any user to reset settings.
    * Allow saving of SEO metadata for attachments.
    * Set the max-width of the snippet preview to 520px to look more like Google search results, while still allowing it to work on lower resolutions.
* Enhancements:
    * Remove the shortlink http header when the hide shortlink checkbox is checked.
    * Added a check on focus keyword in the page analysis functionality, checking whether a focus keyword has already been used before.
    * Update how the tracking class calculates users to improve speed.

= 1.4.4 =

* Fix changelog for 1.4.3
* Bugfixes
    * Fix activation bug.
* i18n
	* Updated es_ES, id_ID, he_IL.

= 1.4.3 =

* Bugfixes
    * Register core SEO menu at a lower than default prio so other plugins can tie in more easily.
    * Remove alt= from page analysis score divs.
    * Make site tracking use the site hash consistently between plugins.
    * Improve popup pointer removal.

= 1.4.2 =

* Bugfixes
    * Made the sitemaps class load in backend too so it always generates rewrites correctly.
    * Changed > to /> in class-twitter.php for validation as XHTML.
    * Small fix in metabox CSS for small screens (thx [Ryan Hellyer](http://ryanhellyer.net)).
    * Load classes on plugins_loaded instead of immediately on load to allow WPML to filter options.
* i18n
    * Updated bs_BA, cs_CZ, da_DK, de_DE, fa_IR, fr_FR, he_IL, hu_HU, id_ID, it_IT, nl_NL, pl_PL, pt_BR, ru_RU and tr_TR

= 1.4.1 =

* i18n:
    * Updated .pot file
    * Updated bg_BG, bs_BA, cs_CZ, fa_IR, hu_HU, pl_PL & ru_RU
* Bugfixes:
    * Focus keyword check now works again in all cases.
    * Fix typo in Video SEO banner.
* Enhancements:
    * Don't show banners for plugins you already have.

= 1.4 =

* i18n & documentation:
    * Updated Hebrew (he_IL)
    * Updated Italian (it_IT)
    * Updated Dutch (nl_NL)
    * Updated Swedish (sv_SE)
    * Updated some strings to fix typos.
    * Removed affiliate links from readme.txt.
* Bugfixes:
    * Fixed a bug in saving post meta details for revisions.
    * Prevent an error when there are no posts for post type.
    * Fix the privacy warning to point to the right place.
* Enhancements:
    * Slight performance improvement in <head> functionality by not resetting query when its not needed (kudos to @Rarst).
    * Slight performance improvement in options call by adding some caching (kudos to @Rarst as well).
    * Changed inner workings of search engine ping, adding YOAST_SEO_PING_IMMEDIATELY constant to allow immediate ping on publish.
    * Changed design of meta box, moving much of the help text out in favor of clicking on a help icon.
    * Removed Linkdex branding from page analysis functionality.

= 1.3.4.4 =

* Bug with revisions in XML sitemap for some weird combinations.
* Improved logic for rel=publisher on frontpage.
* Allow variables in meta description for post type archive.
* Improved counting of images for page analysis.
* updated Turkish (tr_TR)
* updated Russian (ru_RU)
* updated Indonesian (id_ID)
* updated French (fr_FR)
* updated Czech (cs_CZ)
* added Japanese (ja)

= 1.3.4.3 =

* Regex annoyances anyone? Sigh. Bug fixed.

= 1.3.4.2 =

* Added missing filter for meta box priority.
* Fixed bug in JS encoding.

= 1.3.4.1 =

* Bug in page analysis regex.

= 1.3.4 =

* Fix bug in custom field value retrieval for new drafts.
* Fix bug in meta box value for checkboxes (only used currently in News extension).
* Remove redirect added in 1.3.3 as it seems to cause loops on some servers, will investigate later.
* Add option to filter `wpseo_admin_pages` so more pages can use WP SEO admin stylesheets.
* Prevent notice for images without alt tags.
* Use mb_string when possible.

= 1.3.3 =

* Properly `$wpdb->prepare` all queries that need preparing.
* Fix wrong escaping in admin pointers.
* Make %%currentdate%% and %%currenttime%% variables respect WP date format settings.
* Add %%currentday%% format.
* Force remove Jetpack OpenGraph.
* Fix the weird addition of `noindex, nofollow` on URLs with ?replytocom that was added in 3.5.
* Force XML sitemap to be displayed on the proper domain URL, so XSLT works.

= 1.3.2 =

* Updated wordpress-seo.pot
* Updated Turkish (tr_TR) filename.
* Updated Spanish (es_ES) translation.
* Fixed bug where non-admin users couldn't save their profile updates.
* Fixed bug with the same OpenGraph image appearing multiple times.
* Fixed bug that would prevent import and export of plugin settings.
* Try to do a redirect back after saving settings.
* Properly allow for attachment pages in XML sitemaps, default them to off.
* Fixed annoying bug where checkboxes wouldn't display as "checked" even when the value was set to true.
* Show post type name and taxonomy name (as opposed to label) next to labels in XML sitemap settings to more easily identify post types and taxonomies.
* Switch tracking to a daily cronjob instead of an admin process to prevent tracking from slowing down admin interface.
* Focus keyword detection now properly works for diacritical focus keywords as well.
* Properly apply filters to meta desc and titles in admin grid.
* Properly detect new versions of Facebook plugin too.
* Allow changing of the number of posts per XML sitemap, to prevent memory issues on certain installs.

= 1.3.1.1 =

* Some of that escaping was too aggressive.

= 1.3.1 =

* Fix somewhat too aggressive escaping of content.
* Added notice text for non-existing .htaccess file / robots.txt file.

= 1.3 =

* Long list of small fixes and improvements to code best practices after Sucuri review. Fixes 3 small security issues.
* Updated .pot file
* Updated Danish (da_DK), Indonesian (id_ID), Chinese (zh_CN), Russian (ru_RU), Norwegian (nb_NO), Turkish (tr_TK), Hebrew (he_IL) and Persian (fa_IR).
* Added Arabic (ar), Catalan (ca) and Romanian (ro_RO).

== Upgrade Notice ==

= 1.5.0-beta =
* Major overhaul of the way the plugin deals with option. Upgrade highly recommended. Please do verify your settings after the upgrade.<|MERGE_RESOLUTION|>--- conflicted
+++ resolved
@@ -106,7 +106,6 @@
 
 == Changelog ==
 
-<<<<<<< HEAD
 = 1.5.0-beta
 
 This release contains tons and tons of bugfixes and security improvements. Credits for this release go to Juliette Reinders Folmer aka [Jrf](http://profiles.wordpress.org/jrf).
@@ -170,27 +169,21 @@
 
 
 
+
 = Trunk =
 
-
-* Bugfixes
+* Bugfixes
+	* Removed screen_icon() calls
 	* Fix issue with user capability authorisation check as reported by [scienceandpoetry](https://github.com/scienceandpoetry) in issue [#492](https://github.com/Yoast/wordpress-seo/issues/492) - props [Jrf](http://profiles.wordpress.org/jrf).
 	* Fixed canonical rel links was causing an error when given an invalid taxonomy, issue [#306](https://github.com/Yoast/wordpress-seo/issues/306) - props [Jrf](http://profiles.wordpress.org/jrf).
 	* Sitemap shortcode sql had hard-coded table name which could easily cause the shortcode display to fail. Fixed. - props [Jrf](http://profiles.wordpress.org/jrf).
+	* Fix double robots header, WP native settings will be respected - props [Jrf](http://profiles.wordpress.org/jrf).
+	* Removed add_meta_box() function duplication  - props [Jrf](http://profiles.wordpress.org/jrf).
+
 
 * Enhancement
 	* Shortcode now also available to ajax requests - props [Jrf](http://profiles.wordpress.org/jrf).
 
-=======
-= trunk =
-
-* Bugfixes
-	* Removed screen_icon() calls
-	* Fix double robots header, WP native settings will be respected - props [Jrf](http://profiles.wordpress.org/jrf).
-
-* i18n
-	* 
->>>>>>> c3393263
 
 = 1.4.23 =
 
@@ -202,10 +195,7 @@
 * i18n
 	* Updated cs_CZ, fa_IR, fr_FR, hu, hu_HU, pl_PL, ru_RU & zh_CN
 
-<<<<<<< HEAD
 	
-=======
->>>>>>> c3393263
 = 1.4.22 =
 
 * Bugfixes
