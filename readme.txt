=== WordPress SEO by Yoast ===
Contributors: joostdevalk
Donate link: http://yoast.com/
License: GPLv3
License URI: http://www.gnu.org/licenses/gpl.html
Tags: seo, SEO, google, meta, meta description, search engine optimization, xml sitemap, xml sitemaps, google sitemap, sitemap, sitemaps, robots meta, rss, rss footer, yahoo, bing, news sitemaps, XML News Sitemaps, WordPress SEO, WordPress SEO by Yoast, yoast, multisite, canonical, nofollow, noindex, keywords, meta keywords, description, webmaster tools, google webmaster tools, seo pack
Requires at least: 3.5
Tested up to: 3.8
Stable tag: 1.5.0-beta

Improve your WordPress SEO: Write better content and have a fully optimized WordPress site using the WordPress SEO plugin by Yoast.

== Description ==

WordPress out of the box is already technically quite a good platform for SEO, this was true when I wrote my original [WordPress SEO](http://yoast.com/articles/wordpress-seo/) article in 2008 (and updated every few months) and it's still true today, but that doesn't mean you can't improve it further! This plugin is written from the ground up by Joost de Valk and his team at [Yoast](http://yoast.com/) to improve your site's SEO on *all* needed aspects. While this [WordPress SEO plugin](http://yoast.com/wordpress/seo/) goes the extra mile to take care of all the technical optimization, more on that below, it first and foremost helps you write better content.  WordPress SEO forces you to choose a focus keyword when you're writing your articles, and then makes sure you use that focus keyword everywhere.

= Premium Support =
The Yoast team does not provide support for the WordPress SEO plugin on the WordPress.org forums. One on one email support is available to people who bought the [Premium WordPress SEO plugin](http://yoast.com/wordpress/seo-premium/) only. You should also check out the [Local SEO](http://yoast.com/wordpress/local-seo/) and [Video SEO](http://yoast.com/wordpress/video-seo/) extensions to WordPress SEO, these of course come with support too.

= Write better content with WordPress SEO =
Using the snippet preview you can see a rendering of what your post or page will look like in the search results, whether your title is too long or too short and your meta description makes sense in the context of a search result. This way the plugin will help you not only increase rankings but also increase the click through for organic search results.

= Page Analysis =
The WordPress SEO plugins [Linkdex Page Analysis](http://yoast.com/content-seo-wordpress-linkdex/) functionality checks simple things you're bound to forget. It checks, for instance, if you have images in your post and whether they have an alt tag containing the focus keyword for that post. It also checks whether your posts are long enough, if you've written a meta description and if that meta description contains your focus keyword, if you've used any subheadings within your post, etc. etc.

The plugin also allows you to write meta titles and descriptions for all your category, tag and custom taxonomy archives, giving you the option to further optimize those pages.

Combined, this plugin makes sure that your content is the type of content search engines will love!

= Technical WordPress Search Engine Optimization =
While out of the box WordPress is pretty good for SEO, it needs some tweaks here and there. This WordPress SEO plugin guides you through some of the settings needed, for instance by reminding you to enable pretty permalinks. But it also goes beyond that, by automatically optimizing and inserting the meta tags and link elements that Google and other search engines like so much:

= Meta & Link Elements =
With the WordPress SEO plugin you can control which pages Google shows in its search results and which pages it doesn't show. By default, it will tell search engines to index all of your pages, including category and tag archives, but only show the first pages in the search results. It's not very useful for a user to end up on the third page of your "personal" category, right?

WordPress itself only shows canonical link elements on single pages, WordPress SEO makes it output canonical link elements everywhere. Google has recently announced they would also use `rel="next"` and `rel="prev"` link elements in the `head` section of your paginated archives, this plugin adds those automatically, see [this post](http://yoast.com/rel-next-prev-paginated-archives/ title="rel=next & rel=prev for paginated archives") for more info.

= XML Sitemaps =
WordPress SEO has the most advanced XML Sitemaps functionality in any WordPress plugin. Once you check the box, it automatically creates XML sitemaps and notifies Google & Bing of the sitemaps existence. These XML sitemaps include the images in your posts & pages too, so that your images may be found better in the search engines too.

These XML Sitemaps will even work on large sites, because of how they're created, using one index sitemap that links to sub-sitemaps for each 1,000 posts. They will also work with custom post types and custom taxonomies automatically, while giving you the option to remove those from the XML sitemap should you wish to.

Because of using [XSL stylesheets for these XML Sitemaps](http://yoast.com/xsl-stylesheet-xml-sitemap/), the XML sitemaps are easily readable for the human eye too, so you can spot things that shouldn't be in there.

= RSS Optimization =
Are you being outranked by scrapers? Instead of cursing at them, use them to your advantage! By automatically adding a link to your RSS feed pointing back to the original article, you're telling the search engine where they should be looking for the original. This way, the WordPress SEO plugin increases your own chance of ranking for your chosen keywords and gets rid of scrapers in one go!

= Breadcrumbs =
If your theme is compatible, and themes based on Genesis or by WooThemes for instance often are, you can use the built-in Breadcrumbs functionality. This allows you to create an easy navigation that is great for both users and search engines and will support the search engines in understanding the structure of your site.

Making your theme compatible isn't hard either, check [these instructions](http://yoast.com/wordpress/breadcrumbs/).

= Edit your .htaccess and robots.txt file =
Using the built-in file editor you can edit your WordPress blogs .htaccess and robots.txt file, giving you direct access to the two most powerful files, from an SEO perspective, in your WordPress install.

= Social Integration =
SEO and Social Media are heavily intertwined, that's why this plugin also comes with a Facebook OpenGraph implementation and will soon also support Google+ sharing tags.

= Multi-Site Compatible =
This WordPress SEO plugin, unlike some others, is fully Multi-Site compatible. The XML Sitemaps work fine in all setups and you even have the option, in the Network settings, to copy the settings from one blog to another, or make blogs default to the settings for a specific blog.

= Import & Export functionality =
If you have multiple blogs, setting up plugins like this one on all of them might seem like a daunting task. Except that it's not, because what you can do is simple: you set up the plugin once. You then export your settings and simply import them on all your other sites. It's that simple!

= Import functionality for other WordPress SEO plugins =
If you've used All In One SEO Pack or HeadSpace2 before using this plugin, you might want to import all your old titles and descriptions. You can do that easily using the built-in import functionality. There's also import functionality for some of the older Yoast plugins like Robots Meta and RSS footer.

Should you have a need to import from another SEO plugin or from a theme like Genesis or Thesis, you can use the [SEO Data Transporter](http://wordpress.org/extend/plugins/seo-data-transporter/) plugin, that'll easily convert your SEO meta data from and to a whole set of plugins like Platinum SEO, SEO Ultimate, Greg's High Performance SEO and themes like Headway, Hybrid, WooFramework, Catalyst etc.

Read [this migration guide](http://yoast.com/all-in-one-seo-pack-migration/) if you still have questions about migrating from another SEO plugin to WordPress SEO.

= WordPress SEO Plugin in your Language! =
Currently a huge translation project is underway, translating WordPress SEO in as much as 24 languages. So far, the translations for French and Dutch are complete, but we still need help on a lot of other languages, so if you're good at translating, please join us at [translate.yoast.com](http://translate.yoast.com).

= News SEO =
Be sure to also check out the [News SEO module](http://yoast.com/wordpress/seo/news-seo/) if you need Google News Sitemaps. It tightly integrates with WordPress SEO to give you the combined power of News Sitemaps and full Search Engine Optimization.

= Further Reading =
For more info, check out the following articles:

* [WordPress SEO - The definitive Guide by Yoast](http://yoast.com/articles/wordpress-seo/).
* Once you have great SEO, you'll need the [best WordPress Hosting](http://yoast.com/articles/wordpress-hosting/).
* The [WordPress SEO Plugin](http://yoast.com/wordpress/seo/) official homepage.
* Other [WordPress Plugins](http://yoast.com/wordpress/) by the same author.
* Follow Yoast on [Facebook](https://facebook.com/yoast) & [Twitter](http://twitter.com/yoast).

== Installation ==

1. Upload the `wordress-seo` folder to the `/wp-content/plugins/` directory
1. Activate the WordPress SEO plugin through the 'Plugins' menu in WordPress
1. Configure the plugin by going to the `SEO` menu that appears in your admin menu

== Frequently Asked Questions ==

You'll find the [FAQ on Yoast.com](http://yoast.com/wordpress/seo/faq/).

== Screenshots ==

1. The WordPress SEO plugin general meta box. You'll see this on edit post pages, for posts, pages and custom post types.
2. Some of the sites using this WordPress SEO plugin.
3. The WordPress SEO settings for a taxonomy.
4. The fully configurable XML sitemap for WordPress SEO.
5. Easily import SEO data from All In One SEO pack and HeadSpace2 SEO.
6. Example of the Page Analysis functionality.
7. The advanced section of the WordPress SEO meta box.

== Changelog ==

<<<<<<< HEAD
= 1.5.0-beta
* Major overhaul of the way the plugin deals with options. This should fix a truck-load of bugs and provides improved security. - props [Jrf](http://profiles.wordpress.org/jrf).

= Trunk =

* Bugfixes
	* Fix for serious sitemap issue which caused all pages of a split sitemap to be the same (show the first 1000 urls) - props [Jrf](http://profiles.wordpress.org/jrf).
	* Fix issue with user capability authorisation check as reported by [scienceandpoetry](https://github.com/scienceandpoetry) in issue [#492](https://github.com/Yoast/wordpress-seo/issues/492) - props [Jrf](http://profiles.wordpress.org/jrf).
	
* Enhancement
	* Shortcode now also available to ajax requests - props [Jrf](http://profiles.wordpress.org/jrf).

	
=======
= Trunk =

* Bugfixes
	* Fixed canonical rel links was causing an error when given an invalid taxonomy, issue [#306](https://github.com/Yoast/wordpress-seo/issues/306) - props [Jrf](http://profiles.wordpress.org/jrf).


>>>>>>> 37b8cf26
= 1.4.22 =

* Bugfixes
	* Reverted change to XML sitemaps stylesheet URL as that was giving issues on multisite installs.
	* Reverted change to XML sitemap loading as we were no longer exposing some variables that other plugins relied upon.
	* Fix bug with author sitemap showing for everyone.

* Enhancement
	* No longer save empty meta post variables, issue [#463](https://github.com/Yoast/wordpress-seo/issues/463). Clean up of DB is coming in future release, if you want to clean your DB now, see that issue for SQL queries.

= 1.4.21 =

* Bugfixes
	* Fix notice for `ICL_LANGUAGE_CODE` not being defined.
	* Fix missing function in install by adding a require.

= 1.4.20 =

* Bugfixes
	* Fixed bug where posts set to _always_ index would not end up in XML sitemap.
	* Fix _Invalid argument supplied for foreach()_ notice for WPML as reported by [pbearne](https://github.com/pbearne) - props [Jrf](http://profiles.wordpress.org/jrf).
	* Yoast tracking cron job will now unschedule on disallowing of tracking, on deactivation and on uninstall, inspired by [Bluebird Blvd.](http://wordpress.org/support/topic/found-active-tracking-device-after-deleting-wp-seo-months-ago) - props [Jrf](http://profiles.wordpress.org/jrf).
	* Fix issue [#453](https://github.com/Yoast/wordpress-seo/issues/435): setting shop as homepage caused a notice and wrong title with WooCommerce.
	* Fixed a bug [#449](https://github.com/Yoast/wordpress-seo/issues/449) where a canonical, when manually set for a category, tag or term, could get pagination added to it on paginated pages, when it shouldn't.
	* Fixed a bug where manually set canonicals would end up in `rel="next"` and `rel="prev"` tags.
	* Fixed a bug [#450](https://github.com/Yoast/wordpress-seo/issues/450) where noindexed pages would appear in the HTML sitemap.
	* Fixed a bug where non-public taxonomies would appear in the HTML sitemap.
	* Fixed quotes not working in meta title and description for terms, issue [#405](https://github.com/Yoast/wordpress-seo/issues/405).
	* Make sure author sitemap works when they should.
	* Fix some notices in author sitemap, issue [#402](https://github.com/Yoast/wordpress-seo/issues/402).
	* Fix breadcrumbs being broken on empty post type archives, issue [#443](https://github.com/Yoast/wordpress-seo/issues/443).
	* Fixed a possible caching issue when `title_test` option remained set, issue [#419](https://github.com/Yoast/wordpress-seo/issues/419).
	* Make sure og:description is shown on homepage when it's left empty in settings, fixes [#441](https://github.com/Yoast/wordpress-seo/issues/441).
	* Make sure there are no WPML leftovers in our title, issue [#383](https://github.com/Yoast/wordpress-seo/issues/383).
	* Fix padding on fix it buttons with 3.8 design, issue [#400](https://github.com/Yoast/wordpress-seo/issues/400).
	* Hide SEO columns in responsive admin ( in 3.8 admin design ), issue [#445](https://github.com/Yoast/wordpress-seo/issues/445).

* Misc
	* Switch back to MailChimp for newsletter subscribe.
    * Default to nofollowing links in RSS feed footers.

* i18n
  * Updated es_ES, pt_BR & ru_RU
  * Added sk_SK

= 1.4.19 =

* Enhancements
	* Added the option to upload a separate image for Facebook in the Social tab.
	* Added published time, last modified time, tags and categories to OpenGraph output, to work with Pinterests new article pin.
	* Added a filter for post length requirements in the Analysis tab.
	* If there is a term description, use it in the OpenGraph description for a term archive page.
	* Applied a number of settings form best practices - props [Jrf](http://profiles.wordpress.org/jrf).
	* File inclusion best practices applied - props [Jrf](http://profiles.wordpress.org/jrf).
	* Breadcrumbs for Custom Post Types now take the CPT->label instead of CPT->labels->menu_name as text parameter, as suggested by [katart17](http://wordpress.org/support/profile/katart17) and [Robbert V](http://wordpress.org/support/profile/robbert-v) - props [Jrf](http://profiles.wordpress.org/jrf).

* Bugfixes
	* Move all rewrite flushing to shutdown, so it doesn't break other plugins who add their rewrites late.
	* Fixed the wrong naming of the L10n JS object, props [Otto](http://profiles.wordpress.org/otto42).
	* Improved form support for UTF-8 - props [Jrf](http://profiles.wordpress.org/jrf).
	* Corrected faulty multisite option registration - props [Jrf](http://profiles.wordpress.org/jrf).
	* Fixed appropriate use of plugins_url() to avoid breaking hooked in filters - props [Jrf](http://profiles.wordpress.org/jrf).
	* (Temporary) fix for metabox styling for users using the MP6 plugin - props [Jrf](http://profiles.wordpress.org/jrf).
	* Minor fix in localization loading - props [Jrf](http://profiles.wordpress.org/jrf).
	* Fixed [Missing argument 3 for wpseo_upgrader_process_complete](https://github.com/Yoast/wordpress-seo/issues/327) notice for WP 3.7+, thanks [vickyindo](https://github.com/vickyindo), [Wendyhihi](https://github.com/Wendihihi) and [Theressa1](https://github.com/Theressa1) for reporting - props [Jrf](http://profiles.wordpress.org/jrf).

* i18n
  * Updated ru_RU, tr_TK and Hr

= 1.4.18 =

* Unhooking 'shutdown' (part of the NGG fix in 1.4.16) caused caching plugins to break, fixed while preserving NGG fix.
* These changes were pushed in later but were deemed not important enough to force an update:
	* Updated newsletter subscription form to reflect new newsletter system.
	* Documentation
		* Updated readme.txt to reflect support changes.
		* Moved old sections of changelog to external file.
	* i18n
    * Updated pt_PT

= 1.4.17 =

* Missed a line in the commit of the option to stop stop words cleaning.

= 1.4.16 =

* Fix for compatibility with NextGen Gallery.

* Enhancements
	* Add option to enable slug stop word cleaning, find it under SEO -> Permalinks. It's on by default.
	* Remove tracking variables from the Yoast Tracking that weren't used.

* i18n
    * Updated de_DE, fa_IR, fi, hu_HU, it_IT, pl_PL, sv_SE and tr_TK

= 1.4.15 =

* Bugfixes
	* Fix the white XML sitemap errors caused by non-working XSL.
	* Fixed the errors in content analysis reporting an H2 was not found when it was really there.
	* Fix slug stopwords removal, props [amm350](https://github.com/amm350).
	* Fix PHP Notice logged when site has capabilities created without 3rd value in args array, props [mbijon](https://github.com/mbijon).
	* Fix the fact that meta description template for archive pages didn't work, props [MarcQueralt](https://github.com/MarcQueralt).
	* Prevent wrong shortcodes (that echo instead of return) from causing erroneous output.
	* Fix edge cases issue for keyword in first paragraph test not working.
	* Revert change in 1.4.14 that did a `do_shortcode` while in the `head` to retrieve images from posts, as too many plugins crash then, instead added `wpseo_pre_analysis_post_content` filter there as well.

= 1.4.14 =

This release contains tons and tons of bugfixes, thanks in *large* part to [Jrf](http://profiles.wordpress.org/jrf), who now has commit rights to the code on Github directly. Please join me in thanking her for her efforts!

* Notes:
    * Our GitHub repository moved to [https://github.com/Yoast/wordpress-seo](https://github.com/Yoast/wordpress-seo), old links should redirect but please check.

* Bugfixes
    * Switch to stock autocomplete file and fix clash with color picker, props [Heinrich Luehrsen](http://www.luehrsen-heinrich.de/).
    * Prevent strip category base code from breaking Custom Post Type rewrites, props [Steve Hulet](http://about.me/stevehulet).
    * Fixed [issue with canonical links](http://wordpress.org/support/topic/serious-canonical-issue-with-paginated-posts) on last page of paginated posts - props [maxbugfiy](http://wordpress.org/support/profile/maxbuxfiy)
    * Fixed bug in shortcode removal from meta description as reported by [professor44](http://profiles.wordpress.org/professor44/) - props [Jrf](http://profiles.wordpress.org/jrf).
    * Fixed bug preventing saving of taxonomy meta data on first try - props [Jrf](http://profiles.wordpress.org/jrf).
    * Fixed small (potential) issue in wpseo_title_test() - props [Jrf](http://profiles.wordpress.org/jrf).
    * Fixed bug where RSS excerpt would be double wrapped in `&lt;p&gt;` tags as reported by [mikeprince](http://profiles.wordpress.org/mikeprince) - props [Jrf](http://profiles.wordpress.org/jrf).
    * Fixed HTML validation error: Duplicate id Twitter on Social tab - props [Jrf](http://profiles.wordpress.org/jrf).
    * Fixed undefined index notice as reported by [szepeviktor](http://profiles.wordpress.org/szepeviktor).
    * Fixed error in a database query as reported by [Watch Teller](http://wordpress.org/support/profile/watchteller) - props [Jrf](http://profiles.wordpress.org/jrf).
    * Fixed small issue with how styles where enqueued/registered - props [Jrf](http://profiles.wordpress.org/jrf).
    * Fixed bug in alt text of score dots as [reported by Rocket Pixels](http://wordpress.org/support/topic/dots-on-hover-over-show-na-tooltip) - props [Jrf](http://profiles.wordpress.org/jrf).
    * Applied best practices to all uses of preg_ functions fixing some bugs in the process - props [Jrf](http://profiles.wordpress.org/jrf).
    * Fixed bug in processing of `%%ct_<custom-tax-name>%%` as [reported by Joy](http://wordpress.org/support/topic/plugin-dies-when-processing-ct_desc_) - props [Jrf](http://profiles.wordpress.org/jrf).
    * Fixed: no more empty og: or twitter: tags. Also added additional escaping where needed - props [Jrf](http://profiles.wordpress.org/jrf).
    * Fixed: Meta description tag discovery looked in parent theme header file even when a child theme is the current theme - props [Jrf](http://profiles.wordpress.org/jrf).
    * Fixed: Using the 'Fix it' button would remove the meta description tag from the parent theme header file, even when a child theme is the current theme - props [Jrf](http://profiles.wordpress.org/jrf).
    * Fixed: Using the 'Fix it' button would fail if it had already been used once (i.e. if a wpseo backup file already existed) - props [Jrf](http://profiles.wordpress.org/jrf).
    * Fixed repeated unnecessary meta description tag checks on each visit to dashboard page - props [Jrf](http://profiles.wordpress.org/jrf).
    * Fixed: Meta description 'Fix it' feedback message was not shown - props [Jrf](http://profiles.wordpress.org/jrf).
    * Mini-fix for plugin_dir_url - props [Jrf](http://profiles.wordpress.org/jrf).
    * Fixed Author Highlighting to only show authors as possible choice for Google+ Plus author as reported by [Sanoma](https://github.com/jdevalk/wordpress-seo/issues/131) - props [Jrf](http://profiles.wordpress.org/jrf).
    * Fixed `adjacent_rel_links()` for Genesis users - props [benjamin74](https://github.com/benjamin74) for reporting.
    * Replace jQuery .live function with .on(), as .live() has been deprecated and deleted. Props [Viktor Kostadinov](http://www.2buy1click.com/) & [Taco Verdonschot](http://yoast.com/about-us/taco-verdonschot/).
    * Fix how breadcrumbs deal with taxonomy orders. Props [Gaya Kessler](http://www.gayadesign.com/).
    * Fixed some PHP warnings

* Enhancements
    * Added `wpseo_pre_analysis_post_content` filter. This allows plugins to add content to the content that is analyzed by the page analysis functionality.
    * Added `wpseo_genesis_force_adjacent_rel_home` filter to allow forcing of rel=next / rel=prev links on the homepage pagination for Genesis users, they're off by default.
    * Make `$wpseo_metabox` a global, props [Peter Chester](http://tri.be/).
    * No need to show Twitter image when OpenGraph is showing, props [Gary Jones](http://garyjones.co.uk/).
    * Make sure WPML works again, props [dominykasgel](https://github.com/dominykasgel).
    * Added checks for the meta description tag on theme switch, on theme update and on (re-)activation of the WP SEO plugin including a visual warning if the check would warrant it - props [Jrf](http://profiles.wordpress.org/jrf).
    * Added the ability to request re-checking a theme for the meta description tag. Useful when you've manually removed it (to get rid of the warning), inspired by [tzeldin88](http://wordpress.org/support/topic/plugin-wordpress-seo-by-yoast-your-theme-contains-a-meta-description-which-blocks-wordpress-seo) - props [Jrf](http://profiles.wordpress.org/jrf).
    * OpenGraph image tags will now also be added for images added to the post via shortcodes, as suggested by [msebald](http://wordpress.org/support/topic/ogimage-set-to-default-image-but-articlepage-has-own-images?replies=3#post-4436317) - props [Jrf](http://profiles.wordpress.org/jrf).
    * Added 'wpseo_breadcrumb_single_link_with_sep' filter which allows users to filter a complete breadcrumb element including the separator - props [Jrf](http://profiles.wordpress.org/jrf).
    * Added 'wpseo_stopwords' filter which allows users to filter the stopwords list - props [Jrf](http://profiles.wordpress.org/jrf).
    * Added 'wpseo_terms' filter which allows users to filter the terms string - props [Jrf](http://profiles.wordpress.org/jrf).
    * Hide advanced tab for users for which it has been disabled, as [suggested by jrgmartin](https://github.com/jdevalk/wordpress-seo/issues/93) - props [Jrf](http://profiles.wordpress.org/jrf).
    * Updated Facebook supported locales list for og:locale

* i18n
    * Updated languages tr_TK, fi, ru_RU & da_DK
    * Added language hi_IN
    * Updated wordpress-seo.pot file

= 1.4.13 =

* Bugfixes
	* Fixed ampersand (&) in sitetitle in Title Templates loading as &amp;
	* Fixed error when focus keyword contains a / - props [Jrf](http://profiles.wordpress.org/jrf).
	* Fixed issue with utf8 characters in meta description - props [Jrf](http://profiles.wordpress.org/jrf).
	* Fixed undefined property error - props [Jrf](http://profiles.wordpress.org/jrf).
	* Fixed undefined index error for the last page of the tour - props [Jrf](http://profiles.wordpress.org/jrf).
	* Fixed undefined index error for images without alt - props [Jrf](http://profiles.wordpress.org/jrf).
    * Fix output of author for Google+ when using a static front page - props [petervanderdoes](https://github.com/petervanderdoes).
    * Keyword density calculation not working when special character in focus keyword - props [siriuzwhite](https://github.com/siriuzwhite).
    * Reverse output buffer cleaning for XML sitemaps, as that collides with WP Super Cache, thanks to [Rarst](https://github.com/Rarst) for finding this.
    * Fix canonical and rel=prev / rel=next links for paginated home pages using index.php links.
    * Fixed og:title not following title settings.
* Enhancements
	* Improved breadcrumbs and titles for 404 pages - props [Jrf](http://profiles.wordpress.org/jrf).
    * Moved XSL stylesheet from a static file in wp-content folder to a dynamic one, allowing it to work for sites that prevented the wp-content dir from being opened directly, f.i. through Sucuri's hardening.
    * Added a link in the XSL pointing back to the sitemap index on individual sitemaps.
    * When remove replytocom is checked in the permalink settings, these are now also redirected out.
    * Added filters to OpenGraph output functions that didn't have them yet.

= 1.4.12 =

* Bugfixes
	* Submit button displays again on Titles & Metas page.
	* SEO Title now calculates length correctly.
	* Force rewrite titles should no longer reset wrongly on update.

= 1.4.11 =

* i18n
	* Updated de_DE, ru_RU, zh_CN.
* Bugfixes
    * Make rel="publisher" markup appear on every page.
    * Prevent empty property='article:publisher' markup from being output .
    * Fixed twitter:description tag should only appears if OpenGraph is inactive.
    * og:description will default to get_the_excerpt when meta description is blank (similar to how twitter:description works).
	* Fixes only 25 tags (and other taxonomy) are being indexed in taxonomy sitemaps.
	* Fix lastmod dates for taxonomies in XML sitemap index file.
* Enhancements
	* Changed Social Admin section to have a tab-layout.
	* Moved Google+ section from Homepage tab of Titles & Metas to Social tab.
	* Make twitter:domain use WordPress site name instead of domainname.
	* Added more output filters in the Twitter class.

= 1.4.10 =

* Fixes
    * Caching was disabled in certain cases, this update fixes that.
* Enhancements
    * Added option to disable author sitemap.
    * If author pages are disabled, author sitemaps are now automatically disabled.

= 1.4.9 =

* i18n
    * Updated .pot file
    * Updated ar, da_DK, de_DE, el_GR, es_ES, fa_IR, fr_FR, he_IL, id_ID, nl_NL, ro_RO, sv_SE & tr_TK
    * Added hr & sl_SI
    * Many localization fixes
* Bugfixes
    * Fixed sitemap "loc" element to have encoded entities.
    * Honor the language setting if other plugins set the language.
    * sitemap.xml will now redirect to sitemap_index.xml if it doesn't exist statically.
    * Added filters 'wpseo_sitemap_exclude_post_type' and 'wpseo_sitemap_exclude_taxonomy' to allow themes/plugins to exclude entries in the XML sitemap.
    * Added RTL support, some CSS fixes.
    * Focus word gets counted in meta description when defined by a template.
    * Fixed some bugs with the focus keyword in the first paragraph test.
    * Fixed display bug in SEO Title column when defined by a template ('Page # of #').
    * Fixed a few strict notices that would pop up in WP 3.6.
    * Prevent other plugins from overriding the WP SEO menu position.
    * Enabled the advanced tab for site-admins on a multi-site install.
	* Fixed post save error when page analysis is disabled.
	* OpenGraph frontpage og:description and og:image tags now properly added to the frontpage.
* Enhancements
    * Added an HTML sitemap shortcode [wpseo_sitemap].
    * Added an XML sitemap listing the author profile URLs.
    * Added detection of Yoast's robots meta plugin and All In One SEO plugins, plugin now gives a notice to import settings and disable those plugins.
    * Prevent empty image tags in Twitter Cards - props [Mike Bijon](https://github.com/mbijon).
    * Add new `twitter:domain` tag  - props [Mike Bijon](https://github.com/mbijon).
    * Add support for Facebooks new OG tags for media publishers.
	* Allow authorship to be removed per post type.

= 1.4.7 =

* Properly fix security bug that should've been fixed in 1.4.5.
* Move from using several $options arrays in the frontend to 1 class wide option.
* Instead of firing all plugin options as function within head function, attach them to `wpseo_head` action, allowing easier filtering and changing.
* Where possible, use larger images for Facebook Opengraph.
* Add several filters and actions around social settings.

= 1.4.6 =

* Fix a possible fatal error in tracking.

= 1.4.5 =

* Bug fixes:
    * Fix security issue which allowed any user to reset settings.
    * Allow saving of SEO metadata for attachments.
    * Set the max-width of the snippet preview to 520px to look more like Google search results, while still allowing it to work on lower resolutions.
* Enhancements:
    * Remove the shortlink http header when the hide shortlink checkbox is checked.
    * Added a check on focus keyword in the page analysis functionality, checking whether a focus keyword has already been used before.
    * Update how the tracking class calculates users to improve speed.

= 1.4.4 =

* Fix changelog for 1.4.3
* Bugfixes
    * Fix activation bug.
* i18n
	* Updated es_ES, id_ID, he_IL.

= 1.4.3 =

* Bugfixes
    * Register core SEO menu at a lower than default prio so other plugins can tie in more easily.
    * Remove alt= from page analysis score divs.
    * Make site tracking use the site hash consistently between plugins.
    * Improve popup pointer removal.

= 1.4.2 =

* Bugfixes
    * Made the sitemaps class load in backend too so it always generates rewrites correctly.
    * Changed > to /> in class-twitter.php for validation as XHTML.
    * Small fix in metabox CSS for small screens (thx [Ryan Hellyer](http://ryanhellyer.net)).
    * Load classes on plugins_loaded instead of immediately on load to allow WPML to filter options.
* i18n
    * Updated bs_BA, cs_CZ, da_DK, de_DE, fa_IR, fr_FR, he_IL, hu_HU, id_ID, it_IT, nl_NL, pl_PL, pt_BR, ru_RU and tr_TR

= 1.4.1 =

* i18n:
    * Updated .pot file
    * Updated bg_BG, bs_BA, cs_CZ, fa_IR, hu_HU, pl_PL & ru_RU
* Bugfixes:
    * Focus keyword check now works again in all cases.
    * Fix typo in Video SEO banner.
* Enhancements:
    * Don't show banners for plugins you already have.

= 1.4 =

* i18n & documentation:
    * Updated Hebrew (he_IL)
    * Updated Italian (it_IT)
    * Updated Dutch (nl_NL)
    * Updated Swedish (sv_SE)
    * Updated some strings to fix typos.
    * Removed affiliate links from readme.txt.
* Bugfixes:
    * Fixed a bug in saving post meta details for revisions.
    * Prevent an error when there are no posts for post type.
    * Fix the privacy warning to point to the right place.
* Enhancements:
    * Slight performance improvement in <head> functionality by not resetting query when its not needed (kudos to @Rarst).
    * Slight performance improvement in options call by adding some caching (kudos to @Rarst as well).
    * Changed inner workings of search engine ping, adding YOAST_SEO_PING_IMMEDIATELY constant to allow immediate ping on publish.
    * Changed design of meta box, moving much of the help text out in favor of clicking on a help icon.
    * Removed Linkdex branding from page analysis functionality.

= 1.3.4.4 =

* Bug with revisions in XML sitemap for some weird combinations.
* Improved logic for rel=publisher on frontpage.
* Allow variables in meta description for post type archive.
* Improved counting of images for page analysis.
* updated Turkish (tr_TR)
* updated Russian (ru_RU)
* updated Indonesian (id_ID)
* updated French (fr_FR)
* updated Czech (cs_CZ)
* added Japanese (ja)

= 1.3.4.3 =

* Regex annoyances anyone? Sigh. Bug fixed.

= 1.3.4.2 =

* Added missing filter for meta box priority.
* Fixed bug in JS encoding.

= 1.3.4.1 =

* Bug in page analysis regex.

= 1.3.4 =

* Fix bug in custom field value retrieval for new drafts.
* Fix bug in meta box value for checkboxes (only used currently in News extension).
* Remove redirect added in 1.3.3 as it seems to cause loops on some servers, will investigate later.
* Add option to filter `wpseo_admin_pages` so more pages can use WP SEO admin stylesheets.
* Prevent notice for images without alt tags.
* Use mb_string when possible.

= 1.3.3 =

* Properly `$wpdb->prepare` all queries that need preparing.
* Fix wrong escaping in admin pointers.
* Make %%currentdate%% and %%currenttime%% variables respect WP date format settings.
* Add %%currentday%% format.
* Force remove Jetpack OpenGraph.
* Fix the weird addition of `noindex, nofollow` on URLs with ?replytocom that was added in 3.5.
* Force XML sitemap to be displayed on the proper domain URL, so XSLT works.

= 1.3.2 =

* Updated wordpress-seo.pot
* Updated Turkish (tr_TR) filename.
* Updated Spanish (es_ES) translation.
* Fixed bug where non-admin users couldn't save their profile updates.
* Fixed bug with the same OpenGraph image appearing multiple times.
* Fixed bug that would prevent import and export of plugin settings.
* Try to do a redirect back after saving settings.
* Properly allow for attachment pages in XML sitemaps, default them to off.
* Fixed annoying bug where checkboxes wouldn't display as "checked" even when the value was set to true.
* Show post type name and taxonomy name (as opposed to label) next to labels in XML sitemap settings to more easily identify post types and taxonomies.
* Switch tracking to a daily cronjob instead of an admin process to prevent tracking from slowing down admin interface.
* Focus keyword detection now properly works for diacritical focus keywords as well.
* Properly apply filters to meta desc and titles in admin grid.
* Properly detect new versions of Facebook plugin too.
* Allow changing of the number of posts per XML sitemap, to prevent memory issues on certain installs.

= 1.3.1.1 =

* Some of that escaping was too aggressive.

= 1.3.1 =

* Fix somewhat too aggressive escaping of content.
* Added notice text for non-existing .htaccess file / robots.txt file.

= 1.3 =

* Long list of small fixes and improvements to code best practices after Sucuri review. Fixes 3 small security issues.
* Updated .pot file
* Updated Danish (da_DK), Indonesian (id_ID), Chinese (zh_CN), Russian (ru_RU), Norwegian (nb_NO), Turkish (tr_TK), Hebrew (he_IL) and Persian (fa_IR).
* Added Arabic (ar), Catalan (ca) and Romanian (ro_RO).

== Upgrade Notice ==

= 1.5.0-beta =
* Major overhaul of the way the plugin deals with option. Upgrade highly recommended. Please do verify your settings after the upgrade.<|MERGE_RESOLUTION|>--- conflicted
+++ resolved
@@ -106,7 +106,6 @@
 
 == Changelog ==
 
-<<<<<<< HEAD
 = 1.5.0-beta
 * Major overhaul of the way the plugin deals with options. This should fix a truck-load of bugs and provides improved security. - props [Jrf](http://profiles.wordpress.org/jrf).
 
@@ -115,19 +114,12 @@
 * Bugfixes
 	* Fix for serious sitemap issue which caused all pages of a split sitemap to be the same (show the first 1000 urls) - props [Jrf](http://profiles.wordpress.org/jrf).
 	* Fix issue with user capability authorisation check as reported by [scienceandpoetry](https://github.com/scienceandpoetry) in issue [#492](https://github.com/Yoast/wordpress-seo/issues/492) - props [Jrf](http://profiles.wordpress.org/jrf).
+	* Fixed canonical rel links was causing an error when given an invalid taxonomy, issue [#306](https://github.com/Yoast/wordpress-seo/issues/306) - props [Jrf](http://profiles.wordpress.org/jrf).
 	
 * Enhancement
 	* Shortcode now also available to ajax requests - props [Jrf](http://profiles.wordpress.org/jrf).
 
 	
-=======
-= Trunk =
-
-* Bugfixes
-	* Fixed canonical rel links was causing an error when given an invalid taxonomy, issue [#306](https://github.com/Yoast/wordpress-seo/issues/306) - props [Jrf](http://profiles.wordpress.org/jrf).
-
-
->>>>>>> 37b8cf26
 = 1.4.22 =
 
 * Bugfixes
