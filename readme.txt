--- conflicted
+++ resolved
@@ -135,12 +135,9 @@
     * Removes code to add a trailing slash in weird permutations of permalink settings. Canonical should solve this properly.
     * Removes the functionality to automatically remove blocking XML sitemap files.
     * Removes the clean permalinks feature, as it was created before canonical was introduced and is no longer needed.
-<<<<<<< HEAD
-=======
     * Fixes a reference to the ACF Content Analysis for Yoast SEO plugin
     * Removes all functions, methods and files that were deprecated since before version 4.0 and were showing a deprecation warning.
     * Removes the plugin conflict check for the `Head, Footer and Post Injections`-plugin as it no longer manages OpenGraph tags.
->>>>>>> 1bbdd14f
 
 ## Bugs:
 
