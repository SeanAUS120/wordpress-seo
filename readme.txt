--- conflicted
+++ resolved
@@ -125,19 +125,6 @@
 
 == Changelog ==
 
-<<<<<<< HEAD
-= 6.0.0 =
-Release Date: December 19th, 2017
-
-Bugfixes:
-
-* Fixes a bug where Yoast SEO would no longer properly work with Gutenberg.
-
-Enhancements:
-
-* Adds support for custom page titles and meta descriptions on the WooCommerce shop page. Props [Caleb Burks](https://github.com/WPprodigy).
-* Adds a link to the Google Knowledge Graph article on Yoast.com. Props [Raaj Trambadia](https://github.com/raajtram).
-=======
 = 5.9.3 =
 
 Release Date: December 11th, 2017
@@ -145,7 +132,6 @@
 Security:
 
 * Fixes an issue where a part of the excerpt would be leaked on password protected posts when used as a replacement variable. Such as `%%excerpt%%` and `%%excerpt_only%%`. Props to [Rolands Umbrovskis](https://profiles.wordpress.org/rolandinsh) for reporting this issue to us.
->>>>>>> 70dee717
 
 = 5.9.2 =
 Release Date: December 11th, 2017
