--- conflicted
+++ resolved
@@ -112,18 +112,14 @@
 = Trunk =
 
 * Bugfixes:
-<<<<<<< HEAD
 	* WP Shortlinks weren't always removed when user did choose to remove them as reported in [issue #1397](https://github.com/Yoast/wordpress-seo/issues/1397), props [Firebird75](https://github.com/Firebird75).
 	* Fixed the way we prevent Jetpack from outputting OpenGraph tags. Props [jeherve](https://github.com/jeherve).
 	* Symlinking the plugin should now work. Props [crewstyle](https://github.com/crewstyle) and [dannyvankooten](https://github.com/dannyvankooten).
 	* Fix warnings on new site creation multisite as reported in [issue #1368](https://github.com/Yoast/wordpress-seo/issues/1368), props [jrfnl](https://github.com/jrfnl) and [jennybeaumont](https://github.com/jennybeaumont).
+	* Fixed redirect loop which occurred on multi-word search or when search query contained special characters and the 'redirect ugly URL's' option was on, as reported by [inventurblogger](https://github.com/inventurblogger) in [issue #1340](https://github.com/Yoast/wordpress-seo/issues/1340).
 
 * Enhancements:
 	* Added Facebook / OpenGraph title input and Google+ title input and image upload field to Social tab.
-=======
-	* Fixed redirect loop which occurred on multi-word search or when search query contained special characters and the 'redirect ugly URL's' option was on, as reported by [inventurblogger](https://github.com/inventurblogger) in [issue #1340](https://github.com/Yoast/wordpress-seo/issues/1340).
->>>>>>> 77e4871c
-
 
 = 1.5.4.2 =
 Release Date: July 16th, 2014
