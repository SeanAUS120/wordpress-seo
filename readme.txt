--- conflicted
+++ resolved
@@ -109,14 +109,11 @@
 = Trunk =
 
 * Bugfixes
-<<<<<<< HEAD
 	* Fix for some PHP notices, [issue #747](https://github.com/Yoast/wordpress-seo/issues/747) as reported by [benfreke](https://github.com/benfreke) - props [Jrf](http://profiles.wordpress.org/jrf).
 	* Fixed: GooglePlus vanity urls were saved without the `+` as reported by [ronimarin](https://github.com/ronimarin) in [issue #730](https://github.com/Yoast/wordpress-seo/issues/730) - props [Jrf](http://profiles.wordpress.org/jrf).
 	* Fix WP Admin menu items no longer clickable when on WPSEO pages as reported in [issue #733](https://github.com/Yoast/wordpress-seo/issues/733) and [#738](https://github.com/Yoast/wordpress-seo/issues/738) - props [Jrf](http://profiles.wordpress.org/jrf).
-=======
 	* Fix strict warning for W3TC, [issue 721](https://github.com/Yoast/wordpress-seo/issues/721).
->>>>>>> 62fefa97
-
+	
 * i18n Updates
 	* Updated nl_NL, id_ID, it_IT, fr_FR and de_DE
 	* Added ko
