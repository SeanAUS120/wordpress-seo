<?php
/**
 * @package WPSEO\Admin
 */

/**
 * This class generates the metabox on the edit post / page as well as contains all page analysis functionality.
 */
class WPSEO_Metabox extends WPSEO_Meta {

	/**
	 * @var object Holds the Text statistics object
	 */
	public $statistics;

	/**
	 * Class constructor
	 */
	public function __construct() {
		add_action( 'add_meta_boxes', array( $this, 'add_meta_box' ) );
		add_action( 'admin_enqueue_scripts', array( $this, 'enqueue' ) );
		add_action( 'wp_insert_post', array( $this, 'save_postdata' ) );
		add_action( 'edit_attachment', array( $this, 'save_postdata' ) );
		add_action( 'add_attachment', array( $this, 'save_postdata' ) );
		add_action( 'post_submitbox_misc_actions', array( $this, 'publish_box' ) );
		add_action( 'admin_init', array( $this, 'translate_meta_boxes' ) );
	}

	/**
	 * Translate text strings for use in the meta box
	 *
	 * IMPORTANT: if you want to add a new string (option) somewhere, make sure you add that array key to
	 * the main meta box definition array in the class WPSEO_Meta() as well!!!!
	 */
	public static function translate_meta_boxes() {
		self::$meta_fields['general']['snippetpreview']['title'] = __( 'Snippet', 'wordpress-seo' );
		self::$meta_fields['general']['snippetpreview']['help']  = sprintf( __( 'This is a rendering of what this post might look like in Google\'s search results.<br/><br/>Read %sthis post%s for more info.', 'wordpress-seo' ), '<a href="https://yoast.com/snippet-preview/#utm_source=wordpress-seo-metabox&amp;utm_medium=inline-help&amp;utm_campaign=snippet-preview">', '</a>' );

		self::$meta_fields['general']['pageanalysis']['title'] = __( 'Page Analysis', 'wordpress-seo' );
		self::$meta_fields['general']['pageanalysis']['help']  = sprintf( __( 'This is a rendering of what this post might look like in Google\'s search results.<br/><br/>Read %sthis post%s for more info.', 'wordpress-seo' ), '<a href="https://yoast.com/snippet-preview/#utm_source=wordpress-seo-metabox&amp;utm_medium=inline-help&amp;utm_campaign=snippet-preview">', '</a>' );

		self::$meta_fields['general']['focuskw']['title'] = __( 'Focus Keyword', 'wordpress-seo' );
		self::$meta_fields['general']['focuskw']['help']  = sprintf( __( 'Pick the main keyword or keyphrase that this post/page is about.<br/><br/>Read %sthis post%s for more info.', 'wordpress-seo' ), '<a href="https://yoast.com/focus-keyword/#utm_source=wordpress-seo-metabox&amp;utm_medium=inline-help&amp;utm_campaign=focus-keyword">', '</a>' );

		self::$meta_fields['general']['title']['title']       = __( 'SEO Title', 'wordpress-seo' );

		self::$meta_fields['general']['metadesc']['title']       = __( 'Meta description', 'wordpress-seo' );

		self::$meta_fields['general']['metakeywords']['title']       = __( 'Meta keywords', 'wordpress-seo' );
		self::$meta_fields['general']['metakeywords']['description'] = __( 'If you type something above it will override your %smeta keywords template%s.', 'wordpress-seo' );


		self::$meta_fields['advanced']['meta-robots-noindex']['title'] = __( 'Meta Robots Index', 'wordpress-seo' );
		if ( '0' == get_option( 'blog_public' ) ) {
			self::$meta_fields['advanced']['meta-robots-noindex']['description'] = '<p class="error-message">' . __( 'Warning: even though you can set the meta robots setting here, the entire site is set to noindex in the sitewide privacy settings, so these settings won\'t have an effect.', 'wordpress-seo' ) . '</p>';
		}
		self::$meta_fields['advanced']['meta-robots-noindex']['options']['0'] = __( 'Default for post type, currently: %s', 'wordpress-seo' );
		self::$meta_fields['advanced']['meta-robots-noindex']['options']['2'] = __( 'index', 'wordpress-seo' );
		self::$meta_fields['advanced']['meta-robots-noindex']['options']['1'] = __( 'noindex', 'wordpress-seo' );

		self::$meta_fields['advanced']['meta-robots-nofollow']['title']        = __( 'Meta Robots Follow', 'wordpress-seo' );
		self::$meta_fields['advanced']['meta-robots-nofollow']['options']['0'] = __( 'Follow', 'wordpress-seo' );
		self::$meta_fields['advanced']['meta-robots-nofollow']['options']['1'] = __( 'Nofollow', 'wordpress-seo' );

		self::$meta_fields['advanced']['meta-robots-adv']['title']                   = __( 'Meta Robots Advanced', 'wordpress-seo' );
		self::$meta_fields['advanced']['meta-robots-adv']['description']             = __( 'Advanced <code>meta</code> robots settings for this page.', 'wordpress-seo' );
		self::$meta_fields['advanced']['meta-robots-adv']['options']['-']            = __( 'Site-wide default: %s', 'wordpress-seo' );
		self::$meta_fields['advanced']['meta-robots-adv']['options']['none']         = __( 'None', 'wordpress-seo' );
		self::$meta_fields['advanced']['meta-robots-adv']['options']['noodp']        = __( 'NO ODP', 'wordpress-seo' );
		self::$meta_fields['advanced']['meta-robots-adv']['options']['noydir']       = __( 'NO YDIR', 'wordpress-seo' );
		self::$meta_fields['advanced']['meta-robots-adv']['options']['noimageindex'] = __( 'No Image Index', 'wordpress-seo' );
		self::$meta_fields['advanced']['meta-robots-adv']['options']['noarchive']    = __( 'No Archive', 'wordpress-seo' );
		self::$meta_fields['advanced']['meta-robots-adv']['options']['nosnippet']    = __( 'No Snippet', 'wordpress-seo' );

		self::$meta_fields['advanced']['bctitle']['title']       = __( 'Breadcrumbs Title', 'wordpress-seo' );
		self::$meta_fields['advanced']['bctitle']['description'] = __( 'Title to use for this page in breadcrumb paths', 'wordpress-seo' );

		self::$meta_fields['advanced']['canonical']['title']       = __( 'Canonical URL', 'wordpress-seo' );
		self::$meta_fields['advanced']['canonical']['description'] = sprintf( __( 'The canonical URL that this page should point to, leave empty to default to permalink. %sCross domain canonical%s supported too.', 'wordpress-seo' ), '<a target="_blank" href="http://googlewebmastercentral.blogspot.com/2009/12/handling-legitimate-cross-domain.html">', '</a>' );

		self::$meta_fields['advanced']['redirect']['title']       = __( '301 Redirect', 'wordpress-seo' );
		self::$meta_fields['advanced']['redirect']['description'] = __( 'The URL that this page should redirect to.', 'wordpress-seo' );

		do_action( 'wpseo_tab_translate' );
	}

	/**
	 * Test whether the metabox should be hidden either by choice of the admin or because
	 * the post type is not a public post type
	 *
	 * @since 1.5.0
	 *
	 * @param  string $post_type (optional) The post type to test, defaults to the current post post_type.
	 *
	 * @return  bool        Whether or not the meta box (and associated columns etc) should be hidden
	 */
	function is_metabox_hidden( $post_type = null ) {
		if ( ! isset( $post_type ) ) {
			if ( isset( $GLOBALS['post'] ) && ( is_object( $GLOBALS['post'] ) && isset( $GLOBALS['post']->post_type ) ) ) {
				$post_type = $GLOBALS['post']->post_type;
			}
			elseif ( isset( $_GET['post_type'] ) && $_GET['post_type'] !== '' ) {
				$post_type = sanitize_text_field( $_GET['post_type'] );
			}
		}

		if ( isset( $post_type ) ) {
			// Don't make static as post_types may still be added during the run.
			$cpts    = get_post_types( array( 'public' => true ), 'names' );
			$options = get_option( 'wpseo_titles' );

			return ( ( isset( $options[ 'hideeditbox-' . $post_type ] ) && $options[ 'hideeditbox-' . $post_type ] === true ) || in_array( $post_type, $cpts ) === false );
		}
		return false;
	}

	/**
	 * Sets up all the functionality related to the prominence of the page analysis functionality.
	 */
	public function setup_page_analysis() {

		if ( apply_filters( 'wpseo_use_page_analysis', true ) === true ) {

			$post_types = get_post_types( array( 'public' => true ), 'names' );

			if ( is_array( $post_types ) && $post_types !== array() ) {
				foreach ( $post_types as $pt ) {
					if ( $this->is_metabox_hidden( $pt ) === false ) {
						add_filter( 'manage_' . $pt . '_posts_columns', array( $this, 'column_heading' ), 10, 1 );
						add_action( 'manage_' . $pt . '_posts_custom_column', array(
							$this,
							'column_content',
						), 10, 2 );
						add_action( 'manage_edit-' . $pt . '_sortable_columns', array(
							$this,
							'column_sort',
						), 10, 2 );
					}
				}
				unset( $pt );
			}
			add_action( 'restrict_manage_posts', array( $this, 'posts_filter_dropdown' ) );
			add_filter( 'request', array( $this, 'column_sort_orderby' ) );

			add_action( 'post_submitbox_misc_actions', array( $this, 'publish_box' ) );
		}
	}

	/**
	 * Get an instance of the text statistics class
	 *
	 * @return Yoast_TextStatistics
	 */
	private function statistics() {
		if ( ! isset( $this->statistics ) ) {
			$this->statistics = new Yoast_TextStatistics( get_bloginfo( 'charset' ) );
		}

		return $this->statistics;
	}

	/**
	 * Returns post in metabox context
	 *
	 * @returns WP_Post
	 */
	private function get_metabox_post() {
		if ( isset( $_GET['post'] ) ) {
			$post_id = (int) WPSEO_Utils::validate_int( $_GET['post'] );
			$post    = get_post( $post_id );
		}
		else {
			$post = $GLOBALS['post'];
		}

		return $post;
	}

	/**
	 * Lowercase a sentence while preserving "weird" characters.
	 *
	 * This should work with Greek, Russian, Polish & French amongst other languages...
	 *
	 * @param string $string String to lowercase.
	 *
	 * @return string
	 */
	public function strtolower_utf8( $string ) {

		// Prevent comparison between utf8 characters and html entities (é vs &eacute;).
		$string = html_entity_decode( $string );

		$convert_to   = array(
			'a',
			'b',
			'c',
			'd',
			'e',
			'f',
			'g',
			'h',
			'i',
			'j',
			'k',
			'l',
			'm',
			'n',
			'o',
			'p',
			'q',
			'r',
			's',
			't',
			'u',
			'v',
			'w',
			'x',
			'y',
			'z',
			'à',
			'á',
			'â',
			'ã',
			'ä',
			'å',
			'æ',
			'ç',
			'è',
			'é',
			'ê',
			'ë',
			'ì',
			'í',
			'î',
			'ï',
			'ð',
			'ñ',
			'ò',
			'ó',
			'ô',
			'õ',
			'ö',
			'ø',
			'ù',
			'ú',
			'û',
			'ü',
			'ý',
			'а',
			'б',
			'в',
			'г',
			'д',
			'е',
			'ё',
			'ж',
			'з',
			'и',
			'й',
			'к',
			'л',
			'м',
			'н',
			'о',
			'п',
			'р',
			'с',
			'т',
			'у',
			'ф',
			'х',
			'ц',
			'ч',
			'ш',
			'щ',
			'ъ',
			'ы',
			'ь',
			'э',
			'ю',
			'я',
			'ą',
			'ć',
			'ę',
			'ł',
			'ń',
			'ó',
			'ś',
			'ź',
			'ż',
		);
		$convert_from = array(
			'A',
			'B',
			'C',
			'D',
			'E',
			'F',
			'G',
			'H',
			'I',
			'J',
			'K',
			'L',
			'M',
			'N',
			'O',
			'P',
			'Q',
			'R',
			'S',
			'T',
			'U',
			'V',
			'W',
			'X',
			'Y',
			'Z',
			'À',
			'Á',
			'Â',
			'Ã',
			'Ä',
			'Å',
			'Æ',
			'Ç',
			'È',
			'É',
			'Ê',
			'Ë',
			'Ì',
			'Í',
			'Î',
			'Ï',
			'Ð',
			'Ñ',
			'Ò',
			'Ó',
			'Ô',
			'Õ',
			'Ö',
			'Ø',
			'Ù',
			'Ú',
			'Û',
			'Ü',
			'Ý',
			'А',
			'Б',
			'В',
			'Г',
			'Д',
			'Е',
			'Ё',
			'Ж',
			'З',
			'И',
			'Й',
			'К',
			'Л',
			'М',
			'Н',
			'О',
			'П',
			'Р',
			'С',
			'Т',
			'У',
			'Ф',
			'Х',
			'Ц',
			'Ч',
			'Ш',
			'Щ',
			'Ъ',
			'Ъ',
			'Ь',
			'Э',
			'Ю',
			'Я',
			'Ą',
			'Ć',
			'Ę',
			'Ł',
			'Ń',
			'Ó',
			'Ś',
			'Ź',
			'Ż',
		);

		return str_replace( $convert_from, $convert_to, $string );
	}

	/**
	 * Outputs the page analysis score in the Publish Box.
	 */
	public function publish_box() {
		if ( $this->is_metabox_hidden() === true ) {
			return;
		}


		$post = $this->get_metabox_post();

		if ( self::get_value( 'meta-robots-noindex', $post->ID ) === '1' ) {
			$score_label = 'noindex';
			$title       = __( 'Post is set to noindex.', 'wordpress-seo' );
			$score_title = $title;
		}
		else {

			$score   = '';
			$results = $this->calculate_results( $post );
			if ( ! is_wp_error( $results ) && isset( $results['total'] ) ) {
				$score = $results['total'];
				unset( $results );
			}

			if ( $score === '' ) {
				$score_label = 'na';
				$title       = __( 'No focus keyword set.', 'wordpress-seo' );
			}
			else {
				$score_label = WPSEO_Utils::translate_score( $score );
			}

			$score_title = WPSEO_Utils::translate_score( $score, false );
			if ( ! isset( $title ) ) {
				$title = $score_title;
			}
		}

		printf( '
		<div class="misc-pub-section misc-yoast misc-pub-section-last" id="wpseo-score">

		</div>',
			esc_attr( $title ),
			esc_attr( 'wpseo-score-icon ' . $score_label ),
			__( 'SEO:', 'wordpress-seo' ),
			$score_title,
			__( 'Check', 'wordpress-seo' )
		);
	}

	/**
	 * Adds the Yoast SEO meta box to the edit boxes in the edit post / page  / cpt pages.
	 */
	public function add_meta_box() {
		$post_types = get_post_types( array( 'public' => true ) );

		if ( is_array( $post_types ) && $post_types !== array() ) {
			foreach ( $post_types as $post_type ) {
				if ( $this->is_metabox_hidden( $post_type ) === false ) {
					add_meta_box( 'wpseo_meta', 'Yoast SEO', array(
						$this,
						'meta_box',
					), $post_type, 'normal', apply_filters( 'wpseo_metabox_prio', 'high' ) );
				}
			}
		}
	}

	/**
	 * Pass some variables to js for the edit / post page overview, snippet preview, etc.
	 *
	 * @return  array
	 */
	public function localize_script() {
		$post = $this->get_metabox_post();

		if ( ( ! is_object( $post ) || ! isset( $post->post_type ) ) || $this->is_metabox_hidden( $post->post_type ) === true ) {
			return array();
		}

		$options = get_option( 'wpseo_titles' );

		$date = '';
		if ( isset( $options[ 'showdate-' . $post->post_type ] ) && $options[ 'showdate-' . $post->post_type ] === true ) {
			$date = $this->get_post_date( $post );

			self::$meta_length        = ( self::$meta_length - ( strlen( $date ) + 5 ) );
			self::$meta_length_reason = __( ' (because of date display)', 'wordpress-seo' );
		}

		self::$meta_length_reason = apply_filters( 'wpseo_metadesc_length_reason', self::$meta_length_reason, $post );
		self::$meta_length        = apply_filters( 'wpseo_metadesc_length', self::$meta_length, $post );

		unset( $date );

		$title_template = '';
		if ( isset( $options[ 'title-' . $post->post_type ] ) && $options[ 'title-' . $post->post_type ] !== '' ) {
			$title_template = $options[ 'title-' . $post->post_type ];
		}

		// If there's no title template set, use the default, otherwise title preview won't work.
		if ( $title_template == '' ) {
			$title_template = '%%title%% - %%sitename%%';
		}

		$metadesc_template = '';
		if ( isset( $options[ 'metadesc-' . $post->post_type ] ) && $options[ 'metadesc-' . $post->post_type ] !== '' ) {
			$metadesc_template = $options[ 'metadesc-' . $post->post_type ];
		}

		$sample_permalink = get_sample_permalink( $post->ID );
		$sample_permalink = str_replace( '%page', '%post', $sample_permalink[0] );

		$cached_replacement_vars = array();

		$vars_to_cache = array(
				'date',
				'id',
				'sitename',
				'sitedesc',
				'sep',
				'page',
				'currenttime',
				'currentdate',
				'currentday',
				'currentmonth',
				'currentyear',
		);
		foreach ( $vars_to_cache as $var ) {
			$cached_replacement_vars[ $var ] = wpseo_replace_vars( '%%' . $var . '%%', $post );
		}

		return array_merge( $cached_replacement_vars, array(
			'field_prefix'                => self::$form_prefix,
			'keyword_header'              => '<strong>' . __( 'Focus keyword usage', 'wordpress-seo' ) . '</strong><br>' . __( 'Your focus keyword was found in:', 'wordpress-seo' ),
			'article_header_text'         => __( 'Article Heading: ', 'wordpress-seo' ),
			'page_title_text'             => __( 'Page title: ', 'wordpress-seo' ),
			'page_url_text'               => __( 'Page URL: ', 'wordpress-seo' ),
			'content_text'                => __( 'Content: ', 'wordpress-seo' ),
			'meta_description_text'       => __( 'Meta description: ', 'wordpress-seo' ),
			'choose_image'                => __( 'Use Image', 'wordpress-seo' ),
			'wpseo_meta_desc_length'      => self::$meta_length,
			'wpseo_title_template'        => $title_template,
			'wpseo_metadesc_template'     => $metadesc_template,
			'wpseo_permalink_template'    => $sample_permalink,
			'wpseo_keyword_suggest_nonce' => wp_create_nonce( 'wpseo-get-suggest' ),
			'wpseo_replace_vars_nonce'    => wp_create_nonce( 'wpseo-replace-vars' ),
			'no_parent_text'              => __( '(no parent)', 'wordpress-seo' ),
			'featured_image_notice'       => __( 'The featured image should be at least 200x200 pixels to be picked up by Facebook and other social media sites.', 'wordpress-seo' ),
			'keyword_usage'               => $this->get_focus_keyword_usage( $post->ID ),
			'search_url'                  => admin_url( 'edit.php?seo_kw_filter={keyword}' ),
			'post_edit_url'               => admin_url( 'post.php?post={id}&action=edit' ),
		) );
	}

	/**
	 * Output a tab in the Yoast SEO Metabox
	 *
	 * @param string $id      CSS ID of the tab.
	 * @param string $heading Heading for the tab.
	 * @param string $content Content of the tab. This content should be escaped.
	 */
	public function do_tab( $id, $heading, $content ) {
		?>
		<div class="wpseotab <?php echo esc_attr( $id ) ?>">
			<h4 class="wpseo-heading"><?php echo esc_html( $heading ); ?></h4>
			<table class="form-table">
				<?php echo $content ?>
			</table>
		</div>
	<?php
	}

	/**
	 * Output the meta box
	 */
	function meta_box() {
		$post    = $this->get_metabox_post();
		$options = WPSEO_Options::get_all();

		?>
		<div class="wpseo-metabox-tabs-div">
		<ul class="wpseo-metabox-tabs" id="wpseo-metabox-tabs">
			<li class="general">
				<a class="wpseo_tablink" href="#wpseo_general"><?php _e( 'Content', 'wordpress-seo' ); ?></a></li>

			<?php if ( current_user_can( 'manage_options' ) || $options['disableadvanced_meta'] === false ) : ?>
				<li class="advanced">
					<a class="wpseo_tablink" href="#wpseo_advanced"><?php _e( 'Advanced', 'wordpress-seo' ); ?></a>
				</li>
			<?php endif; ?>
			<?php do_action( 'wpseo_tab_header' ); ?>
		</ul>
		<?php
		$content = '';
		if ( is_object( $post ) && isset( $post->post_type ) ) {
			foreach ( $this->get_meta_field_defs( 'general', $post->post_type ) as $key => $meta_field ) {
				$content .= $this->do_meta_box( $meta_field, $key );
			}
			unset( $key, $meta_field );
		}
		$this->do_tab( 'general', __( 'General', 'wordpress-seo' ), $content );

		$this->do_tab( 'linkdex', __( 'Page Analysis', 'wordpress-seo' ), $this->linkdex_output( $post ) );

		if ( current_user_can( 'manage_options' ) || $options['disableadvanced_meta'] === false ) {
			$content = '';
			foreach ( $this->get_meta_field_defs( 'advanced' ) as $key => $meta_field ) {
				$content .= $this->do_meta_box( $meta_field, $key );
			}
			unset( $key, $meta_field );
			$this->do_tab( 'advanced', __( 'Advanced', 'wordpress-seo' ), $content );
		}

		do_action( 'wpseo_tab_content' );

		echo '</div>';
	}

	/**
	 * Adds a line in the meta box
	 *
	 * @todo [JRF] check if $class is added appropriately everywhere
	 *
	 * @param   array  $meta_field_def Contains the vars based on which output is generated.
	 * @param   string $key            Internal key (without prefix).
	 *
	 * @return  string
	 */
	function do_meta_box( $meta_field_def, $key = '' ) {
		$content      = '';
		$esc_form_key = esc_attr( self::$form_prefix . $key );
		$post         = $this->get_metabox_post();
		$meta_value   = self::get_value( $key, $post->ID );

		$class = '';
		if ( isset( $meta_field_def['class'] ) && $meta_field_def['class'] !== '' ) {
			$class = ' ' . $meta_field_def['class'];
		}

		$placeholder = '';
		if ( isset( $meta_field_def['placeholder'] ) && $meta_field_def['placeholder'] !== '' ) {
			$placeholder = $meta_field_def['placeholder'];
		}

		switch ( $meta_field_def['type'] ) {
			case 'pageanalysis':
				$content .= '<div id="wpseo-pageanalysis"></div>';
				break;
			case 'snippetpreview':
				$content .= '<div id="wpseosnippet"></div>';
				break;

			case 'text':
				$ac = '';
				if ( isset( $meta_field_def['autocomplete'] ) && $meta_field_def['autocomplete'] === false ) {
					$ac = 'autocomplete="off" ';
				}
				if ( $placeholder !== '' ) {
					$placeholder = ' placeholder="' . esc_attr( $placeholder ) . '"';
				}
				$content .= '<input type="text"' . $placeholder . ' id="' . $esc_form_key . '" ' . $ac . 'name="' . $esc_form_key . '" value="' . esc_attr( $meta_value ) . '" class="large-text' . $class . '"/><br />';
				break;

			case 'textarea':
				$rows = 3;
				if ( isset( $meta_field_def['rows'] ) && $meta_field_def['rows'] > 0 ) {
					$rows = $meta_field_def['rows'];
				}
				$content .= '<textarea class="large-text' . $class . '" rows="' . esc_attr( $rows ) . '" id="' . $esc_form_key . '" name="' . $esc_form_key . '">' . esc_textarea( $meta_value ) . '</textarea>';
				break;

			case 'hidden':
				$content .= '<input type="hidden"' . '" id="' . $esc_form_key . '" ' . $esc_form_key . '" value="' . esc_attr( $meta_value ) . '"/><br />';
				break;
			case 'select':
				if ( isset( $meta_field_def['options'] ) && is_array( $meta_field_def['options'] ) && $meta_field_def['options'] !== array() ) {
					$content .= '<select name="' . $esc_form_key . '" id="' . $esc_form_key . '" class="yoast' . $class . '">';
					foreach ( $meta_field_def['options'] as $val => $option ) {
						$selected = selected( $meta_value, $val, false );
						$content .= '<option ' . $selected . ' value="' . esc_attr( $val ) . '">' . esc_html( $option ) . '</option>';
					}
					unset( $val, $option, $selected );
					$content .= '</select>';
				}
				break;

			case 'multiselect':
				if ( isset( $meta_field_def['options'] ) && is_array( $meta_field_def['options'] ) && $meta_field_def['options'] !== array() ) {

					// Set $meta_value as $selected_arr.
					$selected_arr = $meta_value;

					// If the multiselect field is 'meta-robots-adv' we should explode on ,.
					if ( 'meta-robots-adv' === $key ) {
						$selected_arr = explode( ',', $meta_value );
					}

					if ( ! is_array( $selected_arr ) ) {
						$selected_arr = (array) $selected_arr;
					}

					$options_count = count( $meta_field_def['options'] );

					// @todo [JRF => whomever] verify height calculation for older WP versions, was 16x, for WP3.8 20x is more appropriate.
					$content .= '<select multiple="multiple" size="' . esc_attr( $options_count ) . '" style="height: ' . esc_attr( ( $options_count * 20 ) + 4 ) . 'px;" name="' . $esc_form_key . '[]" id="' . $esc_form_key . '" class="yoast' . $class . '">';
					foreach ( $meta_field_def['options'] as $val => $option ) {
						$selected = '';
						if ( in_array( $val, $selected_arr ) ) {
							$selected = ' selected="selected"';
						}
						$content .= '<option ' . $selected . ' value="' . esc_attr( $val ) . '">' . esc_html( $option ) . '</option>';
					}
					$content .= '</select>';
					unset( $val, $option, $selected, $selected_arr, $options_count );
				}
				break;

			case 'checkbox':
				$checked = checked( $meta_value, 'on', false );
				$expl    = ( isset( $meta_field_def['expl'] ) ) ? esc_html( $meta_field_def['expl'] ) : '';
				$content .= '<label for="' . $esc_form_key . '"><input type="checkbox" id="' . $esc_form_key . '" name="' . $esc_form_key . '" ' . $checked . ' value="on" class="yoast' . $class . '"/> ' . $expl . '</label><br />';
				unset( $checked, $expl );
				break;

			case 'radio':
				if ( isset( $meta_field_def['options'] ) && is_array( $meta_field_def['options'] ) && $meta_field_def['options'] !== array() ) {
					foreach ( $meta_field_def['options'] as $val => $option ) {
						$checked = checked( $meta_value, $val, false );
						$content .= '<input type="radio" ' . $checked . ' id="' . $esc_form_key . '_' . esc_attr( $val ) . '" name="' . $esc_form_key . '" value="' . esc_attr( $val ) . '"/> <label for="' . $esc_form_key . '_' . esc_attr( $val ) . '">' . esc_html( $option ) . '</label> ';
					}
					unset( $val, $option, $checked );
				}
				break;

			case 'upload':
				$content .= '<input id="' . $esc_form_key . '" type="text" size="36" class="' . $class . '" name="' . $esc_form_key . '" value="' . esc_attr( $meta_value ) . '" />';
				$content .= '<input id="' . $esc_form_key . '_button" class="wpseo_image_upload_button button" type="button" value="Upload Image" />';
				break;
		}


		$html = '';
		if ( $content === '' ) {
			$content = apply_filters( 'wpseo_do_meta_box_field_' . $key, $content, $meta_value, $esc_form_key, $meta_field_def, $key );
		}

		if ( $content !== '' ) {

			$label = esc_html( $meta_field_def['title'] );
			if ( in_array( $meta_field_def['type'], array(
					'snippetpreview',
					'pageanalysis',
					'radio',
					'checkbox',
				), true ) === false
			) {
				$label = '<label for="' . $esc_form_key . '">' . $label . ':</label>';
			}

			$help = '';
			if ( isset( $meta_field_def['help'] ) && $meta_field_def['help'] !== '' ) {
				$help = '<img src="' . plugins_url( 'images/question-mark.png', WPSEO_FILE ) . '" class="alignright yoast_help" id="' . esc_attr( $key . 'help' ) . '" alt="' . esc_attr( $meta_field_def['help'] ) . '" />';
			}

			if ( $meta_field_def['type'] === 'hidden' ) {
				$html = '<tr class="wpseo_hidden"><td>' . $content . '</td></tr>';
			}
			else {
				$html = '
					<tr>
						<th scope="row">' . $label . $help . '</th>
						<td>';

				$html .= $content;

				if ( isset( $meta_field_def['description'] ) ) {
					$html .= '<div>' . $meta_field_def['description'] . '</div>';
				}

				$html .= '
					</td>
				</tr>';
			}
		}

		return $html;
	}

	/**
	 * Retrieve a post date when post is published, or return current date when it's not.
	 *
	 * @param object $post Post to retrieve the date for.
	 *
	 * @return string
	 */
	function get_post_date( $post ) {
		if ( isset( $post->post_date ) && $post->post_status == 'publish' ) {
			$date = date_i18n( 'j M Y', strtotime( $post->post_date ) );
		}
		else {
			$date = date_i18n( 'j M Y' );
		}

		return (string) $date;
	}

	/**
	 * Save the WP SEO metadata for posts.
	 *
	 * @internal $_POST parameters are validated via sanitize_post_meta()
	 *
	 * @param  int $post_id
	 *
	 * @return  bool|void   Boolean false if invalid save post request
	 */
	function save_postdata( $post_id ) {
		if ( $post_id === null ) {
			return false;
		}

		if ( wp_is_post_revision( $post_id ) ) {
			$post_id = wp_is_post_revision( $post_id );
		}

		clean_post_cache( $post_id );
		$post = get_post( $post_id );

		if ( ! is_object( $post ) ) {
			// Non-existent post.
			return false;
		}

		do_action( 'wpseo_save_compare_data', $post );

		$meta_boxes = apply_filters( 'wpseo_save_metaboxes', array() );
		$meta_boxes = array_merge( $meta_boxes, $this->get_meta_field_defs( 'general', $post->post_type ), $this->get_meta_field_defs( 'advanced' ) );

		foreach ( $meta_boxes as $key => $meta_box ) {
			$data = null;
			if ( 'checkbox' === $meta_box['type'] ) {
				$data = isset( $_POST[ self::$form_prefix . $key ] ) ? 'on' : 'off';
			}
			else {
				if ( isset( $_POST[ self::$form_prefix . $key ] ) ) {
					$data = $_POST[ self::$form_prefix . $key ];
				}
			}
			if ( isset( $data ) ) {
				self::set_value( $key, $data, $post_id );
			}
		}

		do_action( 'wpseo_saved_postdata' );
	}

	/**
	 * Enqueues all the needed JS and CSS.
	 * @todo [JRF => whomever] create css/metabox-mp6.css file and add it to the below allowed colors array when done
	 */
	public function enqueue() {
		global $pagenow;
		/* Filter 'wpseo_always_register_metaboxes_on_admin' documented in wpseo-main.php */
		if ( ( ! in_array( $pagenow, array(
					'post-new.php',
					'post.php',
					'edit.php',
				), true ) && apply_filters( 'wpseo_always_register_metaboxes_on_admin', false ) === false ) || $this->is_metabox_hidden() === true
		) {
			return;
		}


		$color = get_user_meta( get_current_user_id(), 'admin_color', true );
		if ( '' == $color || in_array( $color, array( 'classic', 'fresh' ), true ) === false ) {
			$color = 'fresh';
		}


		if ( $pagenow == 'edit.php' ) {
			wp_enqueue_style( 'edit-page', plugins_url( 'css/edit-page' . WPSEO_CSSJS_SUFFIX . '.css', WPSEO_FILE ), array(), WPSEO_VERSION );
		}
		else {
			if ( 0 != get_queried_object_id() ) {
				wp_enqueue_media( array( 'post' => get_queried_object_id() ) ); // Enqueue files needed for upload functionality.
			}
			wp_enqueue_style( 'metabox-tabs', plugins_url( 'css/metabox-tabs' . WPSEO_CSSJS_SUFFIX . '.css', WPSEO_FILE ), array(), WPSEO_VERSION );
			wp_enqueue_style( "metabox-$color", plugins_url( 'css/metabox-' . esc_attr( $color ) . WPSEO_CSSJS_SUFFIX . '.css', WPSEO_FILE ), array(), WPSEO_VERSION );
			wp_enqueue_style( 'featured-image', plugins_url( 'css/featured-image' . WPSEO_CSSJS_SUFFIX . '.css', WPSEO_FILE ), array(), WPSEO_VERSION );
			wp_enqueue_style( 'jquery-qtip.js', plugins_url( 'css/jquery.qtip' . WPSEO_CSSJS_SUFFIX . '.css', WPSEO_FILE ), array(), '2.2.1' );
			wp_enqueue_style( 'snippet', plugins_url( 'css/snippet' . WPSEO_CSSJS_SUFFIX . '.css', WPSEO_FILE ), array(), '2.2.1' );
			wp_enqueue_script( 'jquery-ui-autocomplete' );

			// Always enqueue minified as it's not our code.
			wp_enqueue_script( 'jquery-qtip', plugins_url( 'js/jquery.qtip.min.js', WPSEO_FILE ), array( 'jquery' ), '2.2.1', true );

			wp_enqueue_script( 'wp-seo-metabox', plugins_url( 'js/wp-seo-metabox' . WPSEO_CSSJS_SUFFIX . '.js', WPSEO_FILE ), array(
				'jquery',
				'jquery-ui-core',
				'jquery-ui-autocomplete',
			), WPSEO_VERSION, true );
<<<<<<< HEAD
            wp_enqueue_script( 'js-seo-wordpressScraper.js', plugins_url( 'js-seo/js/wordpressScraper.js'), null, '2.2.1', true );
            wp_enqueue_script( 'js-seo-snippetPreview.js', plugins_url( 'js-seo/js/snippetPreview.js'), null, '2.2.1', true );

            wp_enqueue_script( 'js-seo-config.js', plugins_url( 'js-seo/js/config/config.js'), null, '2.2.1', true );
            wp_enqueue_script( 'js-seo-scoring.js', plugins_url( 'js-seo/js/config/scoring.js'), null, '2.2.1', true );
            wp_enqueue_script( 'js-seo-analyzer.js', plugins_url( 'js-seo/js/analyzer.js'), null, '2.2.1', true );
            wp_enqueue_script( 'js-seo-analyzescorer.js', plugins_url( 'js-seo/js/analyzescorer.js'), null, '2.2.1', true );
            wp_enqueue_script( 'js-seo-preprocessor.js', plugins_url( 'js-seo/js/preprocessor.js'), null, '2.2.1', true );
            wp_enqueue_script( 'js-seo-preprocessor.js', plugins_url( 'js-seo/js/preprocessor.js'), null, '2.2.1', true );
            wp_enqueue_script( 'js-seo-stringhelper.js', plugins_url( 'js-seo/js/stringhelper.js'), null, '2.2.1', true );
            wp_enqueue_script( 'js-seo-scoreformatter.js', plugins_url( 'js-seo/js/scoreFormatter.js'), null, '2.2.1', true );
            wp_enqueue_script( 'js-seo-YoastSEO.js', plugins_url( 'js-seo/js/YoastSEO.js'), null, '2.2.1', true );
            wp_enqueue_script( 'js-seo-wp-config.js', plugins_url( 'js-seo/js/config/wp-config.js'), null, '2.2.1', true );
=======
			wp_enqueue_script( 'js-seo-wordpressScraper.js', plugins_url( 'js-seo/js/wordpressScraper.js' ), null, '2.2.1', true );
			wp_enqueue_script( 'js-seo-snippetPreview.js', plugins_url( 'js-seo/js/snippetPreview.js' ), null, '2.2.1', true );

			wp_enqueue_script( 'js-seo-config.js', plugins_url( 'js-seo/js/config/config.js' ), null, '2.2.1', true );
			wp_enqueue_script( 'js-seo-scoring.js', plugins_url( 'js-seo/js/config/scoring.js' ), null, '2.2.1', true );
			wp_enqueue_script( 'js-seo-analyzer.js', plugins_url( 'js-seo/js/analyzer.js' ), null, '2.2.1', true );
			wp_enqueue_script( 'js-seo-analyzescorer.js', plugins_url( 'js-seo/js/analyzescorer.js' ), null, '2.2.1', true );
			wp_enqueue_script( 'js-seo-preprocessor.js', plugins_url( 'js-seo/js/preprocessor.js' ), null, '2.2.1', true );
			wp_enqueue_script( 'js-seo-preprocessor.js', plugins_url( 'js-seo/js/preprocessor.js' ), null, '2.2.1', true );
			wp_enqueue_script( 'js-seo-stringhelper.js', plugins_url( 'js-seo/js/stringhelper.js' ), null, '2.2.1', true );
			wp_enqueue_script( 'js-seo-scoreformatter.js', plugins_url( 'js-seo/js/scoreFormatter.js' ), null, '2.2.1', true );
			wp_enqueue_script( 'js-seo-outputter.js', plugins_url( 'js-seo/js/outputter.js' ), null, '2.2.1', true );
			wp_enqueue_script( 'js-seo-wp-config.js', plugins_url( 'js-seo/js/config/wp-config.js' ), null, '2.2.1', true );
>>>>>>> 112c96f5

			if ( post_type_supports( get_post_type(), 'thumbnail' ) ) {
				wp_enqueue_script( 'wp-seo-featured-image', plugins_url( 'js/wp-seo-featured-image' . WPSEO_CSSJS_SUFFIX . '.js', WPSEO_FILE ), array( 'jquery' ), WPSEO_VERSION, true );
			}

			wp_enqueue_script( 'wpseo-admin-media', plugins_url( 'js/wp-seo-admin-media' . WPSEO_CSSJS_SUFFIX . '.js', WPSEO_FILE ), array(
				'jquery',
				'jquery-ui-core',
			), WPSEO_VERSION, true );

			wp_localize_script( 'wpseo-admin-media', 'wpseoMediaL10n', $this->localize_media_script() );

			// Text strings to pass to metabox for keyword analysis.
			wp_localize_script( 'wp-seo-metabox', 'wpseoMetaboxL10n', $this->localize_script() );
		}
	}

	/**
	 * Pass some variables to js for upload module.
	 *
	 * @return  array
	 */
	public function localize_media_script() {
		return array(
			'choose_image' => __( 'Use Image', 'wordpress-seo' ),
		);
	}

	/**
	 * Adds a dropdown that allows filtering on the posts SEO Quality.
	 *
	 * @return void
	 */
	function posts_filter_dropdown() {
		if ( $GLOBALS['pagenow'] === 'upload.php' || $this->is_metabox_hidden() === true ) {
			return;
		}

		$scores_array = array(
			'na'      => __( 'SEO: No Focus Keyword', 'wordpress-seo' ),
			'bad'     => __( 'SEO: Bad', 'wordpress-seo' ),
			'poor'    => __( 'SEO: Poor', 'wordpress-seo' ),
			'ok'      => __( 'SEO: OK', 'wordpress-seo' ),
			'good'    => __( 'SEO: Good', 'wordpress-seo' ),
			'noindex' => __( 'SEO: Post Noindexed', 'wordpress-seo' ),
		);

		echo '
			<select name="seo_filter">
				<option value="">', __( 'All SEO Scores', 'wordpress-seo' ), '</option>';
		foreach ( $scores_array as $val => $text ) {
			$sel = '';
			if ( isset( $_GET['seo_filter'] ) ) {
				$sel = selected( $_GET['seo_filter'], $val, false );
			}
			echo '
				<option ', $sel, 'value="', $val, '">', $text. '</option>';
		}
		echo '
			</select>';
	}

	/**
	 * Adds the column headings for the SEO plugin for edit posts / pages overview
	 *
	 * @param array $columns Already existing columns.
	 *
	 * @return array
	 */
	function column_heading( $columns ) {
		if ( $this->is_metabox_hidden() === true ) {
			return $columns;
		}

		return array_merge( $columns, array(
			'wpseo-score'    => __( 'SEO', 'wordpress-seo' ),
			'wpseo-title'    => __( 'SEO Title', 'wordpress-seo' ),
			'wpseo-metadesc' => __( 'Meta Desc.', 'wordpress-seo' ),
			'wpseo-focuskw'  => __( 'Focus KW', 'wordpress-seo' ),
		) );
	}

	/**
	 * Display the column content for the given column
	 *
	 * @param string $column_name Column to display the content for.
	 * @param int    $post_id     Post to display the column content for.
	 */
	function column_content( $column_name, $post_id ) {
		if ( $this->is_metabox_hidden() === true ) {
			return;
		}

		if ( $column_name === 'wpseo-score' ) {
			$score = self::get_value( 'linkdex', $post_id );
			if ( self::get_value( 'meta-robots-noindex', $post_id ) === '1' ) {
				$score_label = 'noindex';
				$title       = __( 'Post is set to noindex.', 'wordpress-seo' );
				self::set_value( 'linkdex', 0, $post_id );
			}
			elseif ( $score !== '' ) {
				$nr          = WPSEO_Utils::calc( $score, '/', 10, true );
				$score_label = WPSEO_Utils::translate_score( $nr );
				$title       = WPSEO_Utils::translate_score( $nr, false );
				unset( $nr );
			}
			else {
				$this->calculate_results( get_post( $post_id ) );
				$score = self::get_value( 'linkdex', $post_id );
				if ( $score === '' ) {
					$score_label = 'na';
					$title       = __( 'Focus keyword not set.', 'wordpress-seo' );
				}
				else {
					$score_label = WPSEO_Utils::translate_score( $score );
					$title       = WPSEO_Utils::translate_score( $score, false );
				}
			}

			echo '<div title="', esc_attr( $title ), '" id="wpseo-score-icon" class="wpseo-score-icon ', esc_attr( $score_label ), '"></div>';
		}
		if ( $column_name === 'wpseo-title' ) {
			echo esc_html( apply_filters( 'wpseo_title', wpseo_replace_vars( $this->page_title( $post_id ), get_post( $post_id, ARRAY_A ) ) ) );
		}
		if ( $column_name === 'wpseo-metadesc' ) {
			echo esc_html( apply_filters( 'wpseo_metadesc', wpseo_replace_vars( self::get_value( 'metadesc', $post_id ), get_post( $post_id, ARRAY_A ) ) ) );
		}
		if ( $column_name === 'wpseo-focuskw' ) {
			$focuskw = self::get_value( 'focuskw', $post_id );
			echo esc_html( $focuskw );
		}
	}

	/**
	 * Indicate which of the SEO columns are sortable.
	 *
	 * @param array $columns appended with their orderby variable.
	 *
	 * @return array
	 */
	function column_sort( $columns ) {
		if ( $this->is_metabox_hidden() === true ) {
			return $columns;
		}

		$columns['wpseo-score']    = 'wpseo-score';
		$columns['wpseo-metadesc'] = 'wpseo-metadesc';
		$columns['wpseo-focuskw']  = 'wpseo-focuskw';

		return $columns;
	}

	/**
	 * Modify the query based on the seo_filter variable in $_GET
	 *
	 * @param array $vars Query variables.
	 *
	 * @return array
	 */
	function column_sort_orderby( $vars ) {
		if ( isset( $_GET['seo_filter'] ) ) {
			$na      = false;
			$noindex = false;
			$high    = false;
			switch ( $_GET['seo_filter'] ) {
				case 'noindex':
					$low     = false;
					$noindex = true;
					break;
				case 'na':
					$low = false;
					$na  = true;
					break;
				case 'bad':
					$low  = 1;
					$high = 34;
					break;
				case 'poor':
					$low  = 35;
					$high = 54;
					break;
				case 'ok':
					$low  = 55;
					$high = 74;
					break;
				case 'good':
					$low  = 75;
					$high = 100;
					break;
				default:
					$low     = false;
					$high    = false;
					$noindex = false;
					break;
			}
			if ( $low !== false ) {
				/**
				 * @internal DON'T touch the order of these without double-checking/adjusting the seo_score_posts_where() method below!
				 */
				$vars = array_merge(
					$vars,
					array(
						'meta_query' => array(
							'relation' => 'AND',
							array(
								'key'     => self::$meta_prefix . 'linkdex',
								'value'   => array( $low, $high ),
								'type'    => 'numeric',
								'compare' => 'BETWEEN',
							),
							array(
								'key'     => self::$meta_prefix . 'meta-robots-noindex',
								'value'   => 'needs-a-value-anyway',
								'compare' => 'NOT EXISTS',
							),
							array(
								'key'     => self::$meta_prefix . 'meta-robots-noindex',
								'value'   => '1',
								'compare' => '!=',
							),
						),
					)
				);

				add_filter( 'posts_where', array( $this, 'seo_score_posts_where' ) );

			}
			elseif ( $na ) {
				$vars = array_merge(
					$vars,
					array(
						'meta_query' => array(
							'relation' => 'OR',
							array(
								'key'     => self::$meta_prefix . 'linkdex',
								'value'   => 'needs-a-value-anyway',
								'compare' => 'NOT EXISTS',
							)
						),
					)
				);

			}
			elseif ( $noindex ) {
				$vars = array_merge(
					$vars,
					array(
						'meta_query' => array(
							array(
								'key'     => self::$meta_prefix . 'meta-robots-noindex',
								'value'   => '1',
								'compare' => '=',
							),
						),
					)
				);
			}
		}
		if ( isset( $_GET['seo_kw_filter'] ) && $_GET['seo_kw_filter'] !== '' ) {
			$vars = array_merge(
				$vars, array(
					'post_type'  => 'any',
					'meta_key'   => self::$meta_prefix . 'focuskw',
					'meta_value' => sanitize_text_field( $_GET['seo_kw_filter'] ),
				)
			);
		}
		if ( isset( $vars['orderby'] ) && 'wpseo-score' === $vars['orderby'] ) {
			$vars = array_merge(
				$vars, array(
					'meta_key' => self::$meta_prefix . 'linkdex',
					'orderby'  => 'meta_value_num',
				)
			);
		}
		if ( isset( $vars['orderby'] ) && 'wpseo-metadesc' === $vars['orderby'] ) {
			$vars = array_merge(
				$vars, array(
					'meta_key' => self::$meta_prefix . 'metadesc',
					'orderby'  => 'meta_value',
				)
			);
		}
		if ( isset( $vars['orderby'] ) && 'wpseo-focuskw' === $vars['orderby'] ) {
			$vars = array_merge(
				$vars, array(
					'meta_key' => self::$meta_prefix . 'focuskw',
					'orderby'  => 'meta_value',
				)
			);
		}

		return $vars;
	}

	/**
	 * Hacky way to get round the limitation that you can only have AND *or* OR relationship between
	 * meta key clauses and not a combination - which is what we need.
	 *
	 * @param    string $where
	 *
	 * @return    string
	 */
	function seo_score_posts_where( $where ) {
		global $wpdb;

		/* Find the two mutually exclusive noindex clauses which should be changed from AND to OR relation */
		$find = '`([\s]+AND[\s]+)((?:' . $wpdb->prefix . 'postmeta|mt[0-9]|mt1)\.post_id IS NULL[\s]+)AND([\s]+\([\s]*(?:' . $wpdb->prefix . 'postmeta|mt[0-9])\.meta_key = \'' . self::$meta_prefix . 'meta-robots-noindex\' AND CAST\([^\)]+\)[^\)]+\))`';

		$replace = '$1( $2OR$3 )';

		$new_where = preg_replace( $find, $replace, $where );

		if ( $new_where ) {
			return $new_where;
		}
		return $where;
	}

	/**
	 * Retrieve the page title.
	 *
	 * @param int $post_id Post to retrieve the title for.
	 *
	 * @return string
	 */
	function page_title( $post_id ) {
		$fixed_title = self::get_value( 'title', $post_id );
		if ( $fixed_title !== '' ) {
			return $fixed_title;
		}
		else {
			$post    = get_post( $post_id );
			$options = WPSEO_Options::get_all();
			if ( is_object( $post ) && ( isset( $options[ 'title-' . $post->post_type ] ) && $options[ 'title-' . $post->post_type ] !== '' ) ) {
				$title_template = $options[ 'title-' . $post->post_type ];
				$title_template = str_replace( ' %%page%% ', ' ', $title_template );

				return wpseo_replace_vars( $title_template, $post );
			}
			else {
				return wpseo_replace_vars( '%%title%%', $post );
			}
		}
	}

	/**
	 * Sort an array by a given key.
	 *
	 * @param array  $array Array to sort, array is returned sorted.
	 * @param string $key   Key to sort array by.
	 */
	function aasort( &$array, $key ) {
		$sorter = array();
		$ret    = array();
		reset( $array );
		foreach ( $array as $ii => $va ) {
			$sorter[ $ii ] = $va[ $key ];
		}
		asort( $sorter );
		foreach ( $sorter as $ii => $va ) {
			$ret[ $ii ] = $array[ $ii ];
		}
		$array = $ret;
	}

	/**
	 * Output the page analysis results.
	 *
	 * @param object $post Post to output the page analysis results for.
	 *
	 * @return string
	 */
	function linkdex_output( $post ) {
		$results = $this->calculate_results( $post );

		if ( is_wp_error( $results ) ) {
			$error = $results->get_error_messages();

			return '<tr><td><div class="wpseo_msg"><p><strong>' . esc_html( $error[0] ) . '</strong></p></div></td></tr>';
		}
		$output = '';

		if ( is_array( $results ) && $results !== array() ) {

			$output     = '<table class="wpseoanalysis">';
			$perc_score = absint( $results['total'] );
			unset( $results['total'] ); // Unset to prevent echoing it.

			foreach ( $results as $result ) {
				if ( is_array( $result ) ) {
					$score = WPSEO_Utils::translate_score( $result['val'] );
					$output .= '<tr><td class="score"><div class="' . esc_attr( 'wpseo-score-icon ' . $score ) . '"></div></td><td>' . $result['msg'] . '</td></tr>';
				}
			}
			unset( $result, $score );
			$output .= '</table>';

			if ( WP_DEBUG === true || ( defined( 'WPSEO_DEBUG' ) && WPSEO_DEBUG === true ) ) {
				$output .= '<p><small>(' . $perc_score . '%)</small></p>';
			}
		}

		$output = '<div class="wpseo_msg"><p>' . __( 'To update this page analysis, save as draft or update and check this tab again', 'wordpress-seo' ) . '.</p></div>' . $output;

		unset( $results );

		return $output;
	}

	/**
	 * Calculate the page analysis results for post.
	 *
	 * @todo [JRF => whomever] check whether the results of this method are always checked with is_wp_error()
	 * @todo [JRF => whomever] check the usage of this method as it's quite intense/heavy, see if it's only
	 * used when really necessary
	 * @todo [JRF => whomever] see if we can get rid of the passing by reference of $results as it makes
	 * the code obfuscated
	 *
	 * @param  object $post Post to calculate the results for.
	 *
	 * @return  array|WP_Error
	 */
	function calculate_results( $post ) {
		$options = WPSEO_Options::get_all();

		if ( ! class_exists( 'DOMDocument' ) ) {
			$result = new WP_Error( 'no-domdocument', sprintf( __( "Your hosting environment does not support PHP's %sDocument Object Model%s.", 'wordpress-seo' ), '<a href="http://php.net/manual/en/book.dom.php">', '</a>' ) . ' ' . __( "To enjoy all the benefits of the page analysis feature, you'll need to (get your host to) install it.", 'wordpress-seo' ) );

			return $result;
		}

		if ( ! is_array( $post ) && ! is_object( $post ) ) {
			$result = new WP_Error( 'no-post', __( 'No post content to analyse.', 'wordpress-seo' ) );

			return $result;
		}
		elseif ( self::get_value( 'focuskw', $post->ID ) === '' ) {
			$result = new WP_Error( 'no-focuskw', sprintf( __( 'No focus keyword was set for this %s. If you do not set a focus keyword, no score can be calculated.', 'wordpress-seo' ), $post->post_type ) );

			self::set_value( 'linkdex', 0, $post->ID );

			return $result;
		}
		elseif ( apply_filters( 'wpseo_use_page_analysis', true ) !== true ) {
			$result = new WP_Error( 'page-analysis-disabled', sprintf( __( 'Page Analysis has been disabled.', 'wordpress-seo' ), $post->post_type ) );

			return $result;
		}

		$results = array();
		$job     = array();

		$sampleurl             = $this->get_sample_permalink( $post );
		$job['pageUrl']        = preg_replace( '`%(?:post|page)name%`', $sampleurl[1], $sampleurl[0] );
		$job['pageSlug']       = urldecode( $post->post_name );
		$job['keyword']        = self::get_value( 'focuskw', $post->ID );
		$job['keyword_folded'] = $this->strip_separators_and_fold( $job['keyword'] );
		$job['post_id']        = $post->ID;
		$job['post_type']      = $post->post_type;

		$dom                      = new domDocument;
		$dom->strictErrorChecking = false;
		$dom->preserveWhiteSpace  = false;

		/**
		 * Filter: 'wpseo_pre_analysis_post_content' - Make the post content filterable before calculating the page analysis
		 *
		 * @api string $post_content The post content
		 *
		 * @param object $post The post.
		 */
		$post_content = apply_filters( 'wpseo_pre_analysis_post_content', $post->post_content, $post );

		// Check if the post content is not empty.
		if ( ! empty( $post_content ) ) {
			@$dom->loadHTML( $post_content );
		}

		unset( $post_content );

		$xpath = new DOMXPath( $dom );

		// Check if this focus keyword has been used already.
		$this->check_double_focus_keyword( $job, $results );

		// Keyword.
		$this->score_keyword( $job['keyword'], $results );

		// Title.
		$title = self::get_value( 'title', $post->ID );
		if ( $title !== '' ) {
			$job['title'] = $title;
		}
		else {
			if ( isset( $options[ 'title-' . $post->post_type ] ) && $options[ 'title-' . $post->post_type ] !== '' ) {
				$title_template = $options[ 'title-' . $post->post_type ];
			}
			else {
				$title_template = '%%title%% - %%sitename%%';
			}
			$job['title'] = wpseo_replace_vars( $title_template, $post );
		}
		unset( $title );
		$this->score_title( $job, $results );

		// Meta description.
		$description = '';
		$desc_meta   = self::get_value( 'metadesc', $post->ID );
		if ( $desc_meta !== '' ) {
			$description = $desc_meta;
		}
		elseif ( isset( $options[ 'metadesc-' . $post->post_type ] ) && $options[ 'metadesc-' . $post->post_type ] !== '' ) {
			$description = wpseo_replace_vars( $options[ 'metadesc-' . $post->post_type ], $post );
		}
		unset( $desc_meta );

		self::$meta_length = apply_filters( 'wpseo_metadesc_length', self::$meta_length, $post );

		$this->score_description( $job, $results, $description, self::$meta_length );
		unset( $description );

		// Body.
		$body   = $this->get_body( $post );
		$firstp = $this->get_first_paragraph( $body );
		$this->score_body( $job, $results, $body, $firstp );
		unset( $firstp );

		// URL.
		$this->score_url( $job, $results );

		// Headings.
		$headings = $this->get_headings( $body );
		$this->score_headings( $job, $results, $headings );
		unset( $headings );

		// Images.
		$imgs          = array();
		$imgs['count'] = substr_count( $body, '<img' );
		$imgs          = $this->get_images_alt_text( $post->ID, $body, $imgs );

		// Check featured image.
		if ( function_exists( 'has_post_thumbnail' ) && has_post_thumbnail() ) {
			$imgs['count'] += 1;

			if ( empty( $imgs['alts'] ) ) {
				$imgs['alts'] = array();
			}

			$imgs['alts'][] = $this->strtolower_utf8( get_post_meta( get_post_thumbnail_id( $post->ID ), '_wp_attachment_image_alt', true ) );
		}

		$this->score_images_alt_text( $job, $results, $imgs );
		unset( $imgs );
		unset( $body );

		// Anchors.
		$anchors = $this->get_anchor_texts( $xpath );
		$count   = $this->get_anchor_count( $xpath );

		$this->score_anchor_texts( $job, $results, $anchors, $count );
		unset( $anchors, $count, $dom );

		$results = apply_filters( 'wpseo_linkdex_results', $results, $job, $post );

		$this->aasort( $results, 'val' );

		$overall     = 0;
		$overall_max = 0;

		foreach ( $results as $result ) {
			$overall     += $result['val'];
			$overall_max += 9;
		}
		unset( $result );

		if ( $overall < 1 ) {
			$overall = 1;
		}
		$score = WPSEO_Utils::calc( WPSEO_Utils::calc( $overall, '/', $overall_max ), '*', 100, true );

		if ( ! is_wp_error( $score ) ) {
			self::set_value( 'linkdex', absint( $score ), $post->ID );

			$results['total'] = $score;
		}

		return $results;
	}

	/**
	 * Get sample permalink
	 *
	 * @param    object $post
	 *
	 * @return    array
	 */
	function get_sample_permalink( $post ) {
		if ( ! function_exists( 'get_sample_permalink' ) ) {
			// Front-end post update.
			include_once( ABSPATH . 'wp-admin/includes/post.php' );
		}

		return get_sample_permalink( $post );
	}

	/**
	 * Save the score result to the results array.
	 *
	 * @param array  $results      The results array used to store results.
	 * @param int    $scoreValue   The score value.
	 * @param string $scoreMessage The score message.
	 * @param string $scoreLabel   The label of the score to use in the results array.
	 * @param string $rawScore     The raw score, to be used by other filters.
	 */
	function save_score_result( &$results, $scoreValue, $scoreMessage, $scoreLabel, $rawScore = null ) {
		$score                  = array(
			'val' => $scoreValue,
			'msg' => $scoreMessage,
			'raw' => $rawScore,
		);
		$results[ $scoreLabel ] = $score;
	}

	/**
	 * Clean up the input string.
	 *
	 * @param string $inputString              String to clean up.
	 * @param bool   $removeOptionalCharacters Whether or not to do a cleanup of optional chars too.
	 *
	 * @return string
	 */
	function strip_separators_and_fold( $inputString, $removeOptionalCharacters = false ) {
		$keywordCharactersAlwaysReplacedBySpace = array( ',', "'", '"', '?', '’', '“', '”', '|', '/' );
		$keywordCharactersRemovedOrReplaced     = array( '_', '-' );
		$keywordWordsRemoved                    = array( ' a ', ' in ', ' an ', ' on ', ' for ', ' the ', ' and ' );

		// Lower.
		$inputString = $this->strtolower_utf8( $inputString );

		// Default characters replaced by space.
		$inputString = str_replace( $keywordCharactersAlwaysReplacedBySpace, ' ', $inputString );

		// Standardise whitespace.
		$inputString = WPSEO_Utils::standardize_whitespace( $inputString );

		// Deal with the separators that can be either removed or replaced by space.
		if ( $removeOptionalCharacters ) {
			// Remove word separators with a space.
			$inputString = str_replace( $keywordWordsRemoved, ' ', $inputString );

			$inputString = str_replace( $keywordCharactersRemovedOrReplaced, '', $inputString );
		}
		else {
			$inputString = str_replace( $keywordCharactersRemovedOrReplaced, ' ', $inputString );
		}

		// Standardise whitespace again.
		$inputString = WPSEO_Utils::standardize_whitespace( $inputString );

		return trim( $inputString );
	}

	/**
	 * Check whether this focus keyword has been used for other posts before.
	 *
	 * @param array $job
	 * @param array $results
	 */
	function check_double_focus_keyword( $job, &$results ) {
		$posts = get_posts(
			array(
				'meta_key'    => self::$meta_prefix . 'focuskw',
				'meta_value'  => $job['keyword'],
				'exclude'     => $job['post_id'],
				'fields'      => 'ids',
				'post_type'   => 'any',
				'numberposts' => -1,
			)
		);

		if ( count( $posts ) == 0 ) {
			$this->save_score_result( $results, 9, __( 'You\'ve never used this focus keyword before, very good.', 'wordpress-seo' ), 'keyword_overused' );
		}
		elseif ( count( $posts ) == 1 ) {
			$this->save_score_result( $results, 6, sprintf( __( 'You\'ve used this focus keyword %1$sonce before%2$s, be sure to make very clear which URL on your site is the most important for this keyword.', 'wordpress-seo' ), '<a href="' . esc_url( add_query_arg( array(
					'post'   => $posts[0],
					'action' => 'edit',
				), admin_url( 'post.php' ) ) ) . '">', '</a>' ), 'keyword_overused' );
		}
		else {
			$this->save_score_result( $results, 1, sprintf( __( 'You\'ve used this focus keyword %3$s%4$d times before%2$s, it\'s probably a good idea to read %1$sthis post on cornerstone content%2$s and improve your keyword strategy.', 'wordpress-seo' ), '<a href="https://yoast.com/cornerstone-content-rank/">', '</a>', '<a href="' . esc_url( add_query_arg( array( 'seo_kw_filter' => $job['keyword'] ), admin_url( 'edit.php' ) ) ) . '">', count( $posts ) ), 'keyword_overused' );
		}
	}

	/**
	 * Check whether the keyword contains stopwords.
	 *
	 * @param string $keyword The keyword to check for stopwords.
	 * @param array  $results The results array.
	 */
	function score_keyword( $keyword, &$results ) {
		global $wpseo_admin;

		$keywordStopWord = __( 'The keyword for this page contains one or more %sstop words%s, consider removing them. Found \'%s\'.', 'wordpress-seo' );

		if ( $wpseo_admin->stopwords_check( $keyword ) !== false ) {
			$this->save_score_result( $results, 5, sprintf( $keywordStopWord, '<a href="http://en.wikipedia.org/wiki/Stop_words">', '</a>', $wpseo_admin->stopwords_check( $keyword ) ), 'keyword_stopwords' );
		}
	}

	/**
	 * Check whether the keyword is contained in the URL.
	 *
	 * @param array $job     The job array holding both the keyword and the URLs.
	 * @param array $results The results array.
	 */
	function score_url( $job, &$results ) {
		$urlGood      = __( 'The keyword / phrase appears in the URL for this page.', 'wordpress-seo' );
		$urlMedium    = __( 'The keyword / phrase does not appear in the URL for this page. If you decide to rename the URL be sure to check the old URL 301 redirects to the new one!', 'wordpress-seo' );
		$urlStopWords = __( 'The slug for this page contains one or more <a href="http://en.wikipedia.org/wiki/Stop_words">stop words</a>, consider removing them.', 'wordpress-seo' );
		$longSlug     = __( 'The slug for this page is a bit long, consider shortening it.', 'wordpress-seo' );

		$needle    = $this->strip_separators_and_fold( remove_accents( $job['keyword'] ) );
		$haystack1 = $this->strip_separators_and_fold( $job['pageUrl'], true );
		$haystack2 = $this->strip_separators_and_fold( $job['pageUrl'], false );

		if ( stripos( $haystack1, $needle ) || stripos( $haystack2, $needle ) ) {
			$this->save_score_result( $results, 9, $urlGood, 'url_keyword' );
		}
		else {
			$this->save_score_result( $results, 6, $urlMedium, 'url_keyword' );
		}

		// Check for Stop Words in the slug.
		if ( $GLOBALS['wpseo_admin']->stopwords_check( $job['pageSlug'], true ) !== false ) {
			$this->save_score_result( $results, 5, $urlStopWords, 'url_stopword' );
		}

		// Check if the slug isn't too long relative to the length of the keyword.
		if ( ( $this->statistics()->text_length( $job['keyword'] ) + 20 ) < $this->statistics()->text_length( $job['pageSlug'] ) && 40 < $this->statistics()->text_length( $job['pageSlug'] ) ) {
			$this->save_score_result( $results, 5, $longSlug, 'url_length' );
		}
	}

	/**
	 * Check whether the keyword is contained in the title.
	 *
	 * @param array $job     The job array holding both the keyword versions.
	 * @param array $results The results array.
	 */
	function score_title( $job, &$results ) {
		$scoreTitleMinLength    = 40;
		$scoreTitleMaxLength    = 70;
		$scoreTitleKeywordLimit = 0;

		$scoreTitleMissing          = __( 'Please create a page title.', 'wordpress-seo' );
		$scoreTitleCorrectLength    = __( 'The page title is more than 40 characters and less than the recommended 70 character limit.', 'wordpress-seo' );
		$scoreTitleTooShort         = __( 'The page title contains %d characters, which is less than the recommended minimum of 40 characters. Use the space to add keyword variations or create compelling call-to-action copy.', 'wordpress-seo' );
		$scoreTitleTooLong          = __( 'The page title contains %d characters, which is more than the viewable limit of 70 characters; some words will not be visible to users in your listing.', 'wordpress-seo' );
		$scoreTitleKeywordMissing   = __( 'The keyword / phrase %s does not appear in the page title.', 'wordpress-seo' );
		$scoreTitleKeywordBeginning = __( 'The page title contains keyword / phrase, at the beginning which is considered to improve rankings.', 'wordpress-seo' );
		$scoreTitleKeywordEnd       = __( 'The page title contains keyword / phrase, but it does not appear at the beginning; try and move it to the beginning.', 'wordpress-seo' );

		if ( $job['title'] == '' ) {
			$this->save_score_result( $results, 1, $scoreTitleMissing, 'title' );
		}
		else {
			$job['title'] = wp_strip_all_tags( $job['title'] );

			$length = $this->statistics()->text_length( $job['title'] );
			if ( $length < $scoreTitleMinLength ) {
				$this->save_score_result( $results, 6, sprintf( $scoreTitleTooShort, $length ), 'title_length' );
			}
			elseif ( $length > $scoreTitleMaxLength ) {
				$this->save_score_result( $results, 6, sprintf( $scoreTitleTooLong, $length ), 'title_length' );
			}
			else {
				$this->save_score_result( $results, 9, $scoreTitleCorrectLength, 'title_length' );
			}

			// @todo MA Keyword/Title matching is exact match with separators removed, but should extend to distributed match.
			$needle_position = stripos( $job['title'], $job['keyword_folded'] );

			if ( $needle_position === false ) {
				$needle_position = stripos( $job['title'], $job['keyword'] );
			}

			if ( $needle_position === false ) {
				$this->save_score_result( $results, 2, sprintf( $scoreTitleKeywordMissing, $job['keyword_folded'] ), 'title_keyword' );
			}
			elseif ( $needle_position <= $scoreTitleKeywordLimit ) {
				$this->save_score_result( $results, 9, $scoreTitleKeywordBeginning, 'title_keyword' );
			}
			else {
				$this->save_score_result( $results, 6, $scoreTitleKeywordEnd, 'title_keyword' );
			}
		}
	}

	/**
	 * Check whether the document contains outbound links and whether it's anchor text matches the keyword.
	 *
	 * @param array $job          The job array holding both the keyword versions.
	 * @param array $results      The results array.
	 * @param array $anchor_texts The array holding all anchors in the document.
	 * @param array $count        The number of anchors in the document, grouped by type.
	 */
	function score_anchor_texts( $job, &$results, $anchor_texts, $count ) {
		$scoreNoLinks               = __( 'No outbound links appear in this page, consider adding some as appropriate.', 'wordpress-seo' );
		$scoreKeywordInOutboundLink = __( 'You\'re linking to another page with the keyword you want this page to rank for, consider changing that if you truly want this page to rank.', 'wordpress-seo' );
		$scoreLinksDofollow         = __( 'This page has %s outbound link(s).', 'wordpress-seo' );
		$scoreLinksNofollow         = __( 'This page has %s outbound link(s), all nofollowed.', 'wordpress-seo' );
		$scoreLinks                 = __( 'This page has %s nofollowed link(s) and %s normal outbound link(s).', 'wordpress-seo' );

		if ( $count['external']['nofollow'] == 0 && $count['external']['dofollow'] == 0 ) {
			$this->save_score_result( $results, 6, $scoreNoLinks, 'links' );
		}
		else {
			$found = false;
			if ( is_array( $anchor_texts ) && $anchor_texts !== array() ) {
				foreach ( $anchor_texts as $anchor_text ) {
					if ( $this->strtolower_utf8( $anchor_text ) == $job['keyword_folded'] ) {
						$found = true;
					}
				}
				unset( $anchor_text );
			}
			if ( $found ) {
				$this->save_score_result( $results, 2, $scoreKeywordInOutboundLink, 'links_focus_keyword' );
			}

			if ( $count['external']['nofollow'] == 0 && $count['external']['dofollow'] > 0 ) {
				$this->save_score_result( $results, 9, sprintf( $scoreLinksDofollow, $count['external']['dofollow'] ), 'links_number' );
			}
			elseif ( $count['external']['nofollow'] > 0 && $count['external']['dofollow'] == 0 ) {
				$this->save_score_result( $results, 7, sprintf( $scoreLinksNofollow, $count['external']['nofollow'] ), 'links_number' );
			}
			else {
				$this->save_score_result( $results, 8, sprintf( $scoreLinks, $count['external']['nofollow'], $count['external']['dofollow'] ), 'links_number' );
			}
		}
	}

	/**
	 * Retrieve the anchor texts used in the current document.
	 *
	 * @param object $xpath An XPATH object of the current document.
	 *
	 * @return array
	 */
	function get_anchor_texts( &$xpath ) {
		$query        = '//a|//A';
		$dom_objects  = $xpath->query( $query );
		$anchor_texts = array();
		if ( is_object( $dom_objects ) && is_a( $dom_objects, 'DOMNodeList' ) && $dom_objects->length > 0 ) {
			foreach ( $dom_objects as $dom_object ) {
				if ( $dom_object->attributes->getNamedItem( 'href' ) ) {
					$href = $dom_object->attributes->getNamedItem( 'href' )->textContent;
					if ( substr( $href, 0, 4 ) == 'http' ) {
						$anchor_texts['external'] = $dom_object->textContent;
					}
				}
			}
		}

		return $anchor_texts;
	}

	/**
	 * Count the number of anchors and group them by type.
	 *
	 * @param object $xpath An XPATH object of the current document.
	 *
	 * @return array
	 */
	function get_anchor_count( &$xpath ) {
		$query       = '//a|//A';
		$dom_objects = $xpath->query( $query );

		$count = array(
			'total'    => 0,
			'internal' => array( 'nofollow' => 0, 'dofollow' => 0 ),
			'external' => array( 'nofollow' => 0, 'dofollow' => 0 ),
			'other'    => array( 'nofollow' => 0, 'dofollow' => 0 ),
		);

		if ( is_object( $dom_objects ) && is_a( $dom_objects, 'DOMNodeList' ) && $dom_objects->length > 0 ) {
			foreach ( $dom_objects as $dom_object ) {
				$count['total'] ++;
				if ( $dom_object->attributes->getNamedItem( 'href' ) ) {
					$href  = $dom_object->attributes->getNamedItem( 'href' )->textContent;
					$wpurl = get_bloginfo( 'url' );
					if ( WPSEO_Utils::is_url_relative( $href ) === true || substr( $href, 0, strlen( $wpurl ) ) === $wpurl ) {
						$type = 'internal';
					}
					elseif ( substr( $href, 0, 4 ) == 'http' ) {
						$type = 'external';
					}
					else {
						$type = 'other';
					}

					if ( $dom_object->attributes->getNamedItem( 'rel' ) ) {
						$link_rel = $dom_object->attributes->getNamedItem( 'rel' )->textContent;
						if ( stripos( $link_rel, 'nofollow' ) !== false ) {
							$count[ $type ]['nofollow'] ++;
						}
						else {
							$count[ $type ]['dofollow'] ++;
						}
					}
					else {
						$count[ $type ]['dofollow'] ++;
					}
				}
			}
		}

		return $count;
	}

	/**
	 * Check whether the images alt texts contain the keyword.
	 *
	 * @param array $job     The job array holding both the keyword versions.
	 * @param array $results The results array.
	 * @param array $imgs    The array with images alt texts.
	 */
	function score_images_alt_text( $job, &$results, $imgs ) {
		$scoreImagesNoImages          = __( 'No images appear in this page, consider adding some as appropriate.', 'wordpress-seo' );
		$scoreImagesNoAlt             = __( 'The images on this page are missing alt tags.', 'wordpress-seo' );
		$scoreImagesAltKeywordIn      = __( 'The images on this page contain alt tags with the target keyword / phrase.', 'wordpress-seo' );
		$scoreImagesAltKeywordMissing = __( 'The images on this page do not have alt tags containing your keyword / phrase.', 'wordpress-seo' );

		if ( $imgs['count'] == 0 ) {
			$this->save_score_result( $results, 3, $scoreImagesNoImages, 'images_alt' );
		}
		elseif ( count( $imgs['alts'] ) == 0 && $imgs['count'] != 0 ) {
			$this->save_score_result( $results, 5, $scoreImagesNoAlt, 'images_alt' );
		}
		else {
			$found = false;
			foreach ( $imgs['alts'] as $alt ) {
				$haystack1 = $this->strip_separators_and_fold( $alt, true );
				$haystack2 = $this->strip_separators_and_fold( $alt, false );
				if ( strrpos( $haystack1, $job['keyword_folded'] ) !== false ) {
					$found = true;
				}
				elseif ( strrpos( $haystack2, $job['keyword_folded'] ) !== false ) {
					$found = true;
				}
			}
			unset( $alt, $haystack1, $haystack2 );

			if ( $found ) {
				$this->save_score_result( $results, 9, $scoreImagesAltKeywordIn, 'images_alt' );
			}
			else {
				$this->save_score_result( $results, 5, $scoreImagesAltKeywordMissing, 'images_alt' );
			}
		}
	}

	/**
	 * Retrieve the alt texts from the images.
	 *
	 * @param int    $post_id The post to find images in.
	 * @param string $body    The post content to find images in.
	 * @param array  $imgs    The array holding the image information.
	 *
	 * @return array The updated images array.
	 */
	function get_images_alt_text( $post_id, $body, $imgs ) {
		$imgs['alts'] = array();
		if ( preg_match_all( '`<img[^>]+>`im', $body, $matches ) ) {
			foreach ( $matches[0] as $img ) {
				if ( preg_match( '`alt=(["\'])(.*?)\1`', $img, $alt ) && isset( $alt[2] ) ) {
					$imgs['alts'][] = $this->strtolower_utf8( $alt[2] );
				}
			}
			unset( $img, $alt );
		}
		unset( $matches );

		if ( strpos( $body, '[gallery' ) !== false ) {
			$attachments = get_children( array(
				'post_parent'    => $post_id,
				'post_status'    => 'inherit',
				'post_type'      => 'attachment',
				'post_mime_type' => 'image',
				'fields'         => 'ids',
			) );
			if ( is_array( $attachments ) && $attachments !== array() ) {
				foreach ( $attachments as $att_id ) {
					$alt = get_post_meta( $att_id, '_wp_attachment_image_alt', true );
					if ( $alt && ! empty( $alt ) ) {
						$imgs['alts'][] = $alt;
					}
					$imgs['count'] ++;
				}
			}
		}

		return $imgs;
	}

	/**
	 * Score the headings for keyword appearance.
	 *
	 * @param array $job      The array holding the keywords.
	 * @param array $results  The results array.
	 * @param array $headings The headings found in the document.
	 */
	function score_headings( $job, &$results, $headings ) {
		$scoreHeadingsNone           = __( 'No subheading tags (like an H2) appear in the copy.', 'wordpress-seo' );
		$scoreHeadingsKeywordIn      = __( 'Keyword / keyphrase appears in %s (out of %s) subheadings in the copy. While not a major ranking factor, this is beneficial.', 'wordpress-seo' );
		$scoreHeadingsKeywordMissing = __( 'You have not used your keyword / keyphrase in any subheading (such as an H2) in your copy.', 'wordpress-seo' );

		$headingCount = count( $headings );
		if ( $headingCount == 0 ) {
			$this->save_score_result( $results, 7, $scoreHeadingsNone, 'headings' );
		}
		else {
			$found = 0;
			foreach ( $headings as $heading ) {
				$haystack1 = $this->strip_separators_and_fold( $heading, true );
				$haystack2 = $this->strip_separators_and_fold( $heading, false );

				if ( strrpos( $haystack1, $job['keyword_folded'] ) !== false ) {
					$found ++;
				}
				elseif ( strrpos( $haystack2, $job['keyword_folded'] ) !== false ) {
					$found ++;
				}
			}
			unset( $heading, $haystack1, $haystack2 );

			if ( $found ) {
				$this->save_score_result( $results, 9, sprintf( $scoreHeadingsKeywordIn, $found, $headingCount ), 'headings' );
			}
			else {
				$this->save_score_result( $results, 3, $scoreHeadingsKeywordMissing, 'headings' );
			}
		}
	}

	/**
	 * Fetch all headings and return their content.
	 *
	 * @param string $postcontent Post content to find headings in.
	 *
	 * @return array Array of heading texts.
	 */
	function get_headings( $postcontent ) {
		$headings = array();

		preg_match_all( '`<h([1-6])(?:[^>]+)?>(.*?)</h\\1>`si', $postcontent, $matches );

		if ( isset( $matches[2] ) && is_array( $matches[2] ) && $matches[2] !== array() ) {
			foreach ( $matches[2] as $heading ) {
				$headings[] = $this->strtolower_utf8( $heading );
			}
		}

		return $headings;
	}

	/**
	 * Score the meta description for length and keyword appearance.
	 *
	 * @param array  $job         The array holding the keywords.
	 * @param array  $results     The results array.
	 * @param string $description The meta description.
	 * @param int    $maxlength   The maximum length of the meta description.
	 */
	function score_description( $job, &$results, $description, $maxlength = 155 ) {
		$scoreDescriptionMinLength      = 120;
		$scoreDescriptionCorrectLength  = __( 'In the specified meta description, consider: How does it compare to the competition? Could it be made more appealing?', 'wordpress-seo' );
		$scoreDescriptionTooShort       = __( 'The meta description is under 120 characters, however up to %s characters are available. %s', 'wordpress-seo' );
		$scoreDescriptionTooLong        = __( 'The specified meta description is over %s characters, reducing it will ensure the entire description is visible. %s', 'wordpress-seo' );
		$scoreDescriptionMissing        = __( 'No meta description has been specified, search engines will display copy from the page instead.', 'wordpress-seo' );
		$scoreDescriptionKeywordIn      = __( 'The meta description contains the primary keyword / phrase.', 'wordpress-seo' );
		$scoreDescriptionKeywordMissing = __( 'A meta description has been specified, but it does not contain the target keyword / phrase.', 'wordpress-seo' );

		$metaShorter = '';
		if ( $maxlength != 155 ) {
			$metaShorter = __( 'The available space is shorter than the usual 155 characters because Google will also include the publication date in the snippet.', 'wordpress-seo' );
		}

		if ( $description == '' ) {
			$this->save_score_result( $results, 1, $scoreDescriptionMissing, 'description_length' );
		}
		else {
			$length = $this->statistics()->text_length( $description );

			if ( $length < $scoreDescriptionMinLength ) {
				$this->save_score_result( $results, 6, sprintf( $scoreDescriptionTooShort, $maxlength, $metaShorter ), 'description_length' );
			}
			elseif ( $length <= $maxlength ) {
				$this->save_score_result( $results, 9, $scoreDescriptionCorrectLength, 'description_length' );
			}
			else {
				$this->save_score_result( $results, 6, sprintf( $scoreDescriptionTooLong, $maxlength, $metaShorter ), 'description_length' );
			}

			// @todo MA Keyword/Title matching is exact match with separators removed, but should extend to distributed match.
			$haystack1 = $this->strip_separators_and_fold( $description, true );
			$haystack2 = $this->strip_separators_and_fold( $description, false );
			if ( strrpos( $haystack1, $job['keyword_folded'] ) === false && strrpos( $haystack2, $job['keyword_folded'] ) === false ) {
				$this->save_score_result( $results, 3, $scoreDescriptionKeywordMissing, 'description_keyword' );
			}
			else {
				$this->save_score_result( $results, 9, $scoreDescriptionKeywordIn, 'description_keyword' );
			}
		}
	}

	/**
	 * Score the body for length and keyword appearance.
	 *
	 * @param array  $job     The array holding the keywords.
	 * @param array  $results The results array.
	 * @param string $body    The body.
	 * @param string $firstp  The first paragraph.
	 */
	function score_body( $job, &$results, $body, $firstp ) {
		$lengthScore = array(
			'good' => 300,
			'ok'   => 250,
			'poor' => 200,
			'bad'  => 100,
		);
		$lengthScore = apply_filters( 'wpseo_body_length_score', $lengthScore, $job );

		$scoreBodyGoodLength = __( 'There are %d words contained in the body copy, this is more than the %d word recommended minimum.', 'wordpress-seo' );
		$scoreBodyPoorLength = __( 'There are %d words contained in the body copy, this is below the %d word recommended minimum. Add more useful content on this topic for readers.', 'wordpress-seo' );
		$scoreBodyOKLength   = __( 'There are %d words contained in the body copy, this is slightly below the %d word recommended minimum, add a bit more copy.', 'wordpress-seo' );
		$scoreBodyBadLength  = __( 'There are %d words contained in the body copy. This is far too low and should be increased.', 'wordpress-seo' );

		$scoreKeywordDensityLow  = __( 'The keyword density is %s%%, which is a bit low, the keyword was found %s times.', 'wordpress-seo' );
		$scoreKeywordDensityHigh = __( 'The keyword density is %s%%, which is over the advised 4.5%% maximum, the keyword was found %s times.', 'wordpress-seo' );
		$scoreKeywordDensityGood = __( 'The keyword density is %s%%, which is great, the keyword was found %s times.', 'wordpress-seo' );

		$scoreFirstParagraphLow  = __( 'The keyword doesn\'t appear in the first paragraph of the copy, make sure the topic is clear immediately.', 'wordpress-seo' );
		$scoreFirstParagraphHigh = __( 'The keyword appears in the first paragraph of the copy.', 'wordpress-seo' );

		$fleschurl   = '<a href="http://en.wikipedia.org/wiki/Flesch-Kincaid_readability_test#Flesch_Reading_Ease">' . __( 'Flesch Reading Ease', 'wordpress-seo' ) . '</a>';
		$scoreFlesch = __( 'The copy scores %s in the %s test, which is considered %s to read. %s', 'wordpress-seo' );

		// Replace images with their alt tags, then strip all tags.
		$body = preg_replace( '`<img(?:[^>]+)?alt="([^"]+)"(?:[^>]+)>`', '$1', $body );
		$body = strip_tags( $body );

		// Copy length check.
		$wordCount = $this->statistics()->word_count( $body );

		if ( $wordCount < $lengthScore['bad'] ) {
			$this->save_score_result( $results, - 20, sprintf( $scoreBodyBadLength, $wordCount, $lengthScore['good'] ), 'body_length', $wordCount );
		}
		elseif ( $wordCount < $lengthScore['poor'] ) {
			$this->save_score_result( $results, - 10, sprintf( $scoreBodyPoorLength, $wordCount, $lengthScore['good'] ), 'body_length', $wordCount );
		}
		elseif ( $wordCount < $lengthScore['ok'] ) {
			$this->save_score_result( $results, 5, sprintf( $scoreBodyPoorLength, $wordCount, $lengthScore['good'] ), 'body_length', $wordCount );
		}
		elseif ( $wordCount < $lengthScore['good'] ) {
			$this->save_score_result( $results, 7, sprintf( $scoreBodyOKLength, $wordCount, $lengthScore['good'] ), 'body_length', $wordCount );
		}
		else {
			$this->save_score_result( $results, 9, sprintf( $scoreBodyGoodLength, $wordCount, $lengthScore['good'] ), 'body_length', $wordCount );
		}

		$body           = $this->strtolower_utf8( $body );
		$job['keyword'] = $this->strtolower_utf8( $job['keyword'] );

		$keywordWordCount = $this->statistics()->word_count( $job['keyword'] );

		if ( $keywordWordCount > 10 ) {
			$this->save_score_result( $results, 0, __( 'Your keyphrase is over 10 words, a keyphrase should be shorter and there can be only one keyphrase.', 'wordpress-seo' ), 'focus_keyword_length' );
		}
		else {
			// Keyword Density check.
			$keywordDensity = 0;
			if ( $wordCount > 100 ) {
				$keywordCount = preg_match_all( '`\b' . preg_quote( $job['keyword'], '`' ) . '\b`miu', $body, $matches );
				if ( ( $keywordCount > 0 && $keywordWordCount > 0 ) && $wordCount > $keywordCount ) {
					$keywordDensity = WPSEO_Utils::calc( WPSEO_Utils::calc( $keywordCount, '/', WPSEO_Utils::calc( $wordCount, '-', ( WPSEO_Utils::calc( WPSEO_Utils::calc( $keywordWordCount, '-', 1 ), '*', $keywordCount ) ) ) ), '*', 100, true, 2 );
				}
				if ( $keywordDensity < 1 ) {
					$this->save_score_result( $results, 4, sprintf( $scoreKeywordDensityLow, $keywordDensity, $keywordCount ), 'keyword_density' );
				}
				elseif ( $keywordDensity > 4.5 ) {
					$this->save_score_result( $results, - 50, sprintf( $scoreKeywordDensityHigh, $keywordDensity, $keywordCount ), 'keyword_density' );
				}
				else {
					$this->save_score_result( $results, 9, sprintf( $scoreKeywordDensityGood, $keywordDensity, $keywordCount ), 'keyword_density' );
				}
			}
		}

		$firstp = $this->strtolower_utf8( $firstp );

		// First Paragraph Test.
		// Check without /u modifier as well as /u might break with non UTF-8 chars.
		if ( preg_match( '`\b' . preg_quote( $job['keyword'], '`' ) . '\b`miu', $firstp ) || preg_match( '`\b' . preg_quote( $job['keyword'], '`' ) . '\b`mi', $firstp ) || preg_match( '`\b' . preg_quote( $job['keyword_folded'], '`' ) . '\b`miu', $firstp )
		) {
			$this->save_score_result( $results, 9, $scoreFirstParagraphHigh, 'keyword_first_paragraph' );
		}
		else {
			$this->save_score_result( $results, 3, $scoreFirstParagraphLow, 'keyword_first_paragraph' );
		}

		$lang = get_bloginfo( 'language' );
		if ( substr( $lang, 0, 2 ) == 'en' && $wordCount > 100 ) {
			// Flesch Reading Ease check.
			$flesch = $this->statistics()->flesch_kincaid_reading_ease( $body );

			$note  = '';
			$level = '';
			$score = 1;
			if ( $flesch >= 90 ) {
				$level = __( 'very easy', 'wordpress-seo' );
				$score = 9;
			}
			elseif ( $flesch >= 80 ) {
				$level = __( 'easy', 'wordpress-seo' );
				$score = 9;
			}
			elseif ( $flesch >= 70 ) {
				$level = __( 'fairly easy', 'wordpress-seo' );
				$score = 8;
			}
			elseif ( $flesch >= 60 ) {
				$level = __( 'OK', 'wordpress-seo' );
				$score = 7;
			}
			elseif ( $flesch >= 50 ) {
				$level = __( 'fairly difficult', 'wordpress-seo' );
				$note  = __( 'Try to make shorter sentences to improve readability.', 'wordpress-seo' );
				$score = 6;
			}
			elseif ( $flesch >= 30 ) {
				$level = __( 'difficult', 'wordpress-seo' );
				$note  = __( 'Try to make shorter sentences, using less difficult words to improve readability.', 'wordpress-seo' );
				$score = 5;
			}
			elseif ( $flesch >= 0 ) {
				$level = __( 'very difficult', 'wordpress-seo' );
				$note  = __( 'Try to make shorter sentences, using less difficult words to improve readability.', 'wordpress-seo' );
				$score = 4;
			}
			$this->save_score_result( $results, $score, sprintf( $scoreFlesch, $flesch, $fleschurl, $level, $note ), 'flesch_kincaid' );
		}
	}

	/**
	 * Retrieve the body from the post.
	 *
	 * @param object $post The post object.
	 *
	 * @return string The post content.
	 */
	function get_body( $post ) {
		// This filter allows plugins to add their content to the content to be analyzed.
		$post_content = apply_filters( 'wpseo_pre_analysis_post_content', $post->post_content, $post );

		// Strip shortcodes, for obvious reasons, if plugins think their content should be in the analysis, they should
		// hook into the above filter.
		$post_content = WPSEO_Utils::trim_nbsp_from_string( WPSEO_Utils::strip_shortcode( $post_content ) );

		if ( trim( $post_content ) == '' ) {
			return '';
		}

		$htmdata3 = preg_replace( '`<(?:\x20*script|script).*?(?:/>|/script>)`', '', $post_content );
		if ( $htmdata3 == null ) {
			$htmdata3 = $post_content;
		}
		else {
			unset( $post_content );
		}

		$htmdata4 = preg_replace( '`<!--.*?-->`', '', $htmdata3 );
		if ( $htmdata4 == null ) {
			$htmdata4 = $htmdata3;
		}
		else {
			unset( $htmdata3 );
		}

		$htmdata5 = preg_replace( '`<(?:\x20*style|style).*?(?:/>|/style>)`', '', $htmdata4 );
		if ( $htmdata5 == null ) {
			$htmdata5 = $htmdata4;
		}
		else {
			unset( $htmdata4 );
		}

		return $htmdata5;
	}

	/**
	 * Retrieve the first paragraph from the post.
	 *
	 * @param string $body The post content to retrieve the first paragraph from.
	 *
	 * @return string
	 */
	function get_first_paragraph( $body ) {
		// To determine the first paragraph we first need to autop the content, then match the first paragraph and return.
		if ( preg_match( '`<p[.]*?>(.*)</p>`s', wpautop( $body ), $matches ) ) {
			return $matches[1];
		}

		return false;
	}

	/**
	 * Counting the number of given keyword used for other posts than given post_id
	 *
	 * @param integer $post_id
	 *
	 * @return int
	 */
	private function get_focus_keyword_usage( $post_id ) {
		$keyword = WPSEO_Meta::get_value( 'focuskw', $post_id );

		return array(
			$keyword => WPSEO_Meta::keyword_usage( $keyword, $post_id ),
		);
	}

	/********************** DEPRECATED METHODS **********************/

	/**
	 * Adds the Yoast SEO box
	 *
	 * @deprecated 1.4.24
	 * @deprecated use WPSEO_Metabox::add_meta_box()
	 * @see        WPSEO_Meta::add_meta_box()
	 */
	public function add_custom_box() {
		_deprecated_function( __METHOD__, 'WPSEO 1.4.24', 'WPSEO_Metabox::add_meta_box()' );
		$this->add_meta_box();
	}

	/**
	 * Retrieve the meta boxes for the given post type.
	 *
	 * @deprecated 1.5.0
	 * @deprecated use WPSEO_Meta::get_meta_field_defs()
	 * @see        WPSEO_Meta::get_meta_field_defs()
	 *
	 * @param  string $post_type
	 *
	 * @return  array
	 */
	public function get_meta_boxes( $post_type = 'post' ) {
		_deprecated_function( __METHOD__, 'WPSEO 1.5.0', 'WPSEO_Meta::get_meta_field_defs()' );

		return $this->get_meta_field_defs( 'general', $post_type );
	}

	/**
	 * Pass some variables to js
	 *
	 * @deprecated 1.5.0
	 * @deprecated use WPSEO_Meta::localize_script()
	 * @see        WPSEO_Meta::localize_script()
	 */
	public function script() {
		_deprecated_function( __METHOD__, 'WPSEO 1.5.0', 'WPSEO_Meta::localize_script()' );

		return $this->localize_script();
	}

} /* End of class */<|MERGE_RESOLUTION|>--- conflicted
+++ resolved
@@ -894,21 +894,7 @@
 				'jquery-ui-core',
 				'jquery-ui-autocomplete',
 			), WPSEO_VERSION, true );
-<<<<<<< HEAD
-            wp_enqueue_script( 'js-seo-wordpressScraper.js', plugins_url( 'js-seo/js/wordpressScraper.js'), null, '2.2.1', true );
-            wp_enqueue_script( 'js-seo-snippetPreview.js', plugins_url( 'js-seo/js/snippetPreview.js'), null, '2.2.1', true );
-
-            wp_enqueue_script( 'js-seo-config.js', plugins_url( 'js-seo/js/config/config.js'), null, '2.2.1', true );
-            wp_enqueue_script( 'js-seo-scoring.js', plugins_url( 'js-seo/js/config/scoring.js'), null, '2.2.1', true );
-            wp_enqueue_script( 'js-seo-analyzer.js', plugins_url( 'js-seo/js/analyzer.js'), null, '2.2.1', true );
-            wp_enqueue_script( 'js-seo-analyzescorer.js', plugins_url( 'js-seo/js/analyzescorer.js'), null, '2.2.1', true );
-            wp_enqueue_script( 'js-seo-preprocessor.js', plugins_url( 'js-seo/js/preprocessor.js'), null, '2.2.1', true );
-            wp_enqueue_script( 'js-seo-preprocessor.js', plugins_url( 'js-seo/js/preprocessor.js'), null, '2.2.1', true );
-            wp_enqueue_script( 'js-seo-stringhelper.js', plugins_url( 'js-seo/js/stringhelper.js'), null, '2.2.1', true );
-            wp_enqueue_script( 'js-seo-scoreformatter.js', plugins_url( 'js-seo/js/scoreFormatter.js'), null, '2.2.1', true );
-            wp_enqueue_script( 'js-seo-YoastSEO.js', plugins_url( 'js-seo/js/YoastSEO.js'), null, '2.2.1', true );
-            wp_enqueue_script( 'js-seo-wp-config.js', plugins_url( 'js-seo/js/config/wp-config.js'), null, '2.2.1', true );
-=======
+
 			wp_enqueue_script( 'js-seo-wordpressScraper.js', plugins_url( 'js-seo/js/wordpressScraper.js' ), null, '2.2.1', true );
 			wp_enqueue_script( 'js-seo-snippetPreview.js', plugins_url( 'js-seo/js/snippetPreview.js' ), null, '2.2.1', true );
 
@@ -922,7 +908,6 @@
 			wp_enqueue_script( 'js-seo-scoreformatter.js', plugins_url( 'js-seo/js/scoreFormatter.js' ), null, '2.2.1', true );
 			wp_enqueue_script( 'js-seo-outputter.js', plugins_url( 'js-seo/js/outputter.js' ), null, '2.2.1', true );
 			wp_enqueue_script( 'js-seo-wp-config.js', plugins_url( 'js-seo/js/config/wp-config.js' ), null, '2.2.1', true );
->>>>>>> 112c96f5
 
 			if ( post_type_supports( get_post_type(), 'thumbnail' ) ) {
 				wp_enqueue_script( 'wp-seo-featured-image', plugins_url( 'js/wp-seo-featured-image' . WPSEO_CSSJS_SUFFIX . '.js', WPSEO_FILE ), array( 'jquery' ), WPSEO_VERSION, true );
