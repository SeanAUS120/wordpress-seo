<?php
/**
 * @package Admin
 *
 * This code generates the metabox on the edit post / page as well as contains all page analysis functionality.
 */

if ( ! defined( 'WPSEO_VERSION' ) ) {
	header( 'HTTP/1.0 403 Forbidden' );
	die;
}

<<<<<<< HEAD
if ( ! class_exists( 'WPSEO_Metabox' ) ) {
=======
/**
 * class WPSEO_Metabox
 *
 * The class that generates the metabox on the edit post / page as well as contains all page analysis functionality.
 */
class WPSEO_Metabox {

	/**
	 * @var int $meta_length Allowed length of the meta description.
	 */
	var $meta_length = 156;

	/**
	 * @var string $meta_length_reason Reason the meta description is not the default length.
	 */
	var $meta_length_reason = '';

	/**
	 * Class constructor
	 */
	function __construct() {
		if ( ! class_exists( 'Yoast_TextStatistics' ) && apply_filters( 'wpseo_use_page_analysis', true ) === true )
			require_once( WPSEO_PATH . 'admin/TextStatistics.php' );

		add_action( 'add_meta_boxes', array( $this, 'add_meta_box' ) );
		add_action( 'admin_print_styles-post-new.php', array( $this, 'enqueue' ) );
		add_action( 'admin_print_styles-post.php', array( $this, 'enqueue' ) );
		add_action( 'admin_print_styles-edit.php', array( $this, 'enqueue' ) );
		add_action( 'admin_head', array( $this, 'script' ) );
		add_action( 'wp_insert_post', array( $this, 'save_postdata' ) );
		add_action( 'edit_attachment', array( $this, 'save_postdata' ) );
		add_action( 'add_attachment', array( $this, 'save_postdata' ) );
		add_action( 'admin_init', array( $this, 'setup_page_analysis' ) );
	}

>>>>>>> 23d16677
	/**
	 * class WPSEO_Metabox
	 *
	 * The class that generates the metabox on the edit post / page as well as contains all page analysis functionality.
	 */
	class WPSEO_Metabox extends WPSEO_Meta {
		
		/**
		 * Property holding the Text statistics object
		 */
		protected $statistics;
	
	
		/**
		 * Class constructor
		 */
		function __construct() {
			add_action( 'add_meta_boxes', array( $this, 'add_meta_box' ) );
			add_action( 'admin_enqueue_scripts', array( $this, 'enqueue' ) );
			add_action( 'wp_insert_post', array( $this, 'save_postdata' ) );
			add_action( 'edit_attachment', array( $this, 'save_postdata' ) );
			add_action( 'add_attachment', array( $this, 'save_postdata' ) );
			add_action( 'admin_init', array( $this, 'setup_page_analysis' ) );
			add_action( 'admin_init', array( $this, 'translate_meta_boxes' ) );
		}
		
		/**
		 * Translate text strings for use in the meta box
		 *
		 * IMPORTANT: if you want to add a new string (option) somewhere, make sure you add that array key to
		 * the main meta box definition array in the class WPSEO_Meta() as well!!!!
		 *
		 */
		public static function translate_meta_boxes() {
			self::$meta_fields['general']['snippetpreview']['title'] = __( 'Snippet Preview', 'wordpress-seo' );
	
			self::$meta_fields['general']['focuskw']['title'] = __( 'Focus Keyword', 'wordpress-seo' );
			self::$meta_fields['general']['focuskw']['help']  = sprintf( __( 'Pick the main keyword or keyphrase that this post/page is about.<br/><br/>Read %sthis post%s for more info.', 'wordpress-seo' ), '<a href="http://yoast.com/focus-keyword/#utm_source=wordpress-seo-metabox&amp;utm_medium=inline-help&amp;utm_campaign=focus-keyword">', '</a>' );
	
			self::$meta_fields['general']['title']['title']   	  = __( 'SEO Title', 'wordpress-seo' );
			self::$meta_fields['general']['title']['description'] = sprintf( __( 'Title display in search engines is limited to 70 chars, %s chars left.', 'wordpress-seo' ), '<span id="yoast_wpseo_title-length"></span>' );
			self::$meta_fields['general']['title']['help']		  = __( 'The SEO Title defaults to what is generated based on this sites title template for this posttype.', 'wordpress-seo' );
	
			self::$meta_fields['general']['metadesc']['title']   	 = __( 'Meta Description', 'wordpress-seo' );
			self::$meta_fields['general']['metadesc']['description'] = sprintf( __( 'The <code>meta</code> description will be limited to %s chars%s, %s chars left.', 'wordpress-seo' ), self::$meta_length, self::$meta_length_reason, '<span id="yoast_wpseo_metadesc-length"></span>' ) . ' <div id="yoast_wpseo_metadesc_notice"></div>';
			self::$meta_fields['general']['metadesc']['help'] 	     = __( 'If the meta description is empty, the snippet preview above shows what is generated based on this sites meta description template.', 'wordpress-seo' );
	
			self::$meta_fields['general']['metakeywords']['title']       = __( 'Meta Keywords', 'wordpress-seo' );
			self::$meta_fields['general']['metakeywords']['description'] = __( 'If you type something above it will override your %smeta keywords template%s.', 'wordpress-seo' );
	
	
			self::$meta_fields['advanced']['meta-robots-noindex']['title']        = __( 'Meta Robots Index', 'wordpress-seo' );
			self::$meta_fields['advanced']['meta-robots-noindex']['options']['0'] = __( 'Default for post type, currently: %s', 'wordpress-seo' );
			self::$meta_fields['advanced']['meta-robots-noindex']['options']['2'] = __( 'index', 'wordpress-seo' );
			self::$meta_fields['advanced']['meta-robots-noindex']['options']['1'] = __( 'noindex', 'wordpress-seo' );
	
			self::$meta_fields['advanced']['meta-robots-nofollow']['title']        = __( 'Meta Robots Follow', 'wordpress-seo' );
			self::$meta_fields['advanced']['meta-robots-nofollow']['options']['0'] = __( 'Follow', 'wordpress-seo' );
			self::$meta_fields['advanced']['meta-robots-nofollow']['options']['1'] = __( 'Nofollow', 'wordpress-seo' );
	
			self::$meta_fields['advanced']['meta-robots-adv']['title']                = __( 'Meta Robots Advanced', 'wordpress-seo' );
			self::$meta_fields['advanced']['meta-robots-adv']['description']          = __( 'Advanced <code>meta</code> robots settings for this page.', 'wordpress-seo' );
			self::$meta_fields['advanced']['meta-robots-adv']['options']['-']      = __( 'Site-wide default: %s', 'wordpress-seo' );
			self::$meta_fields['advanced']['meta-robots-adv']['options']['none']      = __( 'None', 'wordpress-seo' );
			self::$meta_fields['advanced']['meta-robots-adv']['options']['noodp']     = __( 'NO ODP', 'wordpress-seo' );
			self::$meta_fields['advanced']['meta-robots-adv']['options']['noydir']    = __( 'NO YDIR', 'wordpress-seo' );
			self::$meta_fields['advanced']['meta-robots-adv']['options']['noarchive'] = __( 'No Archive', 'wordpress-seo' );
			self::$meta_fields['advanced']['meta-robots-adv']['options']['nosnippet'] = __( 'No Snippet', 'wordpress-seo' );
	
			self::$meta_fields['advanced']['bctitle']['title'] 	                   = __( 'Breadcrumbs title', 'wordpress-seo' );
			self::$meta_fields['advanced']['bctitle']['description']               = __( 'Title to use for this page in breadcrumb paths', 'wordpress-seo' );
			self::$meta_fields['advanced']['sitemap-include']['title']             = __( 'Include in Sitemap', 'wordpress-seo' );
			self::$meta_fields['advanced']['sitemap-include']['description']       = __( 'Should this page be in the XML Sitemap at all times, regardless of Robots Meta settings?', 'wordpress-seo' );
			self::$meta_fields['advanced']['sitemap-include']['options']['-']      = __( 'Auto detect', 'wordpress-seo' );
			self::$meta_fields['advanced']['sitemap-include']['options']['always'] = __( 'Always include', 'wordpress-seo' );
			self::$meta_fields['advanced']['sitemap-include']['options']['never']  = __( 'Never include', 'wordpress-seo' );
	
			self::$meta_fields['advanced']['sitemap-prio']['title'] 	      = __( 'Sitemap Priority', 'wordpress-seo' );
			self::$meta_fields['advanced']['sitemap-prio']['description']     = __( 'The priority given to this page in the XML sitemap.', 'wordpress-seo' );
			self::$meta_fields['advanced']['sitemap-prio']['options']['-']    = __( 'Automatic prioritization', 'wordpress-seo' );
			self::$meta_fields['advanced']['sitemap-prio']['options']['1']    = __( '1 - Highest priority', 'wordpress-seo' );
			self::$meta_fields['advanced']['sitemap-prio']['options']['0.8'] .= __( 'Default for first tier pages', 'wordpress-seo' );
			self::$meta_fields['advanced']['sitemap-prio']['options']['0.6'] .= __( 'Default for second tier pages and posts', 'wordpress-seo' );
			self::$meta_fields['advanced']['sitemap-prio']['options']['0.5'] .= __( 'Medium priority', 'wordpress-seo' );
			self::$meta_fields['advanced']['sitemap-prio']['options']['0.1'] .= __( 'Lowest priority', 'wordpress-seo' );
	
			self::$meta_fields['advanced']['sitemap-html-include']['title']             = __( 'Include in HTML Sitemap', 'wordpress-seo' );
			self::$meta_fields['advanced']['sitemap-html-include']['description']       = __( 'Should this page be in the HTML Sitemap at all times, regardless of Robots Meta settings?', 'wordpress-seo' );
			self::$meta_fields['advanced']['sitemap-html-include']['options']['-']      = __( 'Auto detect', 'wordpress-seo' );
			self::$meta_fields['advanced']['sitemap-html-include']['options']['always'] = __( 'Always include', 'wordpress-seo' );
			self::$meta_fields['advanced']['sitemap-html-include']['options']['never']  = __( 'Never include', 'wordpress-seo' );
	
			self::$meta_fields['advanced']['canonical']['title'] 	   = __( 'Canonical URL', 'wordpress-seo' );
			self::$meta_fields['advanced']['canonical']['description'] = sprintf( __( 'The canonical URL that this page should point to, leave empty to default to permalink. %sCross domain canonical%s supported too.', 'wordpress-seo' ), '<a target="_blank" href="http://googlewebmastercentral.blogspot.com/2009/12/handling-legitimate-cross-domain.html">', '</a>' );
	
			self::$meta_fields['advanced']['redirect']['title'] 	  = __( '301 Redirect', 'wordpress-seo' );
			self::$meta_fields['advanced']['redirect']['description'] = __( 'The URL that this page should redirect to.', 'wordpress-seo' );
	
			do_action( 'wpseo_tab_translate' );
		}
	
	
		/**
		 * Test whether we are on a public post type - no metabox actions needed if we are not
		 * Unfortunately we have to hook most everything in before the point where all post types are registered and
		 * we know which post type is being requested, so we need to use this check in nearly every hooked in function.
		 *
		 * Still problematic functions based on tests (i.e. pt_is_public() does not yet return the right info):
		 * setup_page_analysis() -> solved by doing this for the hooked in methods instead
		 * column_sort_orderby()
		 * save_postdata() (at least for new posts /autosave)
		 *
		 * @since 1.5.0
		 */
		function pt_is_public() {
			global $post;

			// Don't make static as post_types may still be added during the run
			$cpts = get_post_types( array( 'public' => true ), 'names' );
	
			return ( is_object( $post ) && in_array( $post->post_type, $cpts ) );
		}
	
		/**
		 * Sets up all the functionality related to the prominence of the page analysis functionality.
		 */
		public function setup_page_analysis() {
	
			if ( apply_filters( 'wpseo_use_page_analysis', true ) === true ) {
	
				$options = WPSEO_Options::get_all();
	
				foreach ( get_post_types( array( 'public' => true ), 'names' ) as $pt ) {
					if ( isset( $options['hideeditbox-' . $pt] ) && $options['hideeditbox-' . $pt] === true )
						continue;
					add_filter( 'manage_' . $pt . '_posts_columns', array( $this, 'column_heading' ), 10, 1 );
					add_action( 'manage_' . $pt . '_posts_custom_column', array( $this, 'column_content' ), 10, 2 );
					add_action( 'manage_edit-' . $pt . '_sortable_columns', array( $this, 'column_sort' ), 10, 2 );
				}
				add_filter( 'request', array( $this, 'column_sort_orderby' ) );
	
				add_action( 'restrict_manage_posts', array( $this, 'posts_filter_dropdown' ) );
				add_action( 'post_submitbox_misc_actions', array( $this, 'publish_box' ) );
			}
		}


		/**
		 * Get an instance of the text statistics class
		 *
		 * @return Yoast_TextStatistics
		 */
		private function statistics() {
			if ( ! isset( $this->statistics ) ) {
				$this->statistics = new Yoast_TextStatistics( get_bloginfo( 'charset' ) );
			}
			return $this->statistics;
		}
		
		
	
	
		/**
		 * Lowercase a sentence while preserving "weird" characters.
		 *
		 * This should work with Greek, Russian, Polish & French amongst other languages...
		 *
		 * @param string $string String to lowercase
		 *
		 * @return string
		 */
		public function strtolower_utf8( $string ) {
			$convert_to   = array(
				'a', 'b', 'c', 'd', 'e', 'f', 'g', 'h', 'i', 'j', 'k', 'l', 'm', 'n', 'o', 'p', 'q', 'r', 's', 't', 'u',
				'v', 'w', 'x', 'y', 'z', 'à', 'á', 'â', 'ã', 'ä', 'å', 'æ', 'ç', 'è', 'é', 'ê', 'ë', 'ì', 'í', 'î', 'ï',
				'ð', 'ñ', 'ò', 'ó', 'ô', 'õ', 'ö', 'ø', 'ù', 'ú', 'û', 'ü', 'ý', 'а', 'б', 'в', 'г', 'д', 'е', 'ё', 'ж',
				'з', 'и', 'й', 'к', 'л', 'м', 'н', 'о', 'п', 'р', 'с', 'т', 'у', 'ф', 'х', 'ц', 'ч', 'ш', 'щ', 'ъ', 'ы',
				'ь', 'э', 'ю', 'я', 'ą', 'ć', 'ę', 'ł', 'ń', 'ó', 'ś', 'ź', 'ż',
			);
			$convert_from = array(
				'A', 'B', 'C', 'D', 'E', 'F', 'G', 'H', 'I', 'J', 'K', 'L', 'M', 'N', 'O', 'P', 'Q', 'R', 'S', 'T', 'U',
				'V', 'W', 'X', 'Y', 'Z', 'À', 'Á', 'Â', 'Ã', 'Ä', 'Å', 'Æ', 'Ç', 'È', 'É', 'Ê', 'Ë', 'Ì', 'Í', 'Î', 'Ï',
				'Ð', 'Ñ', 'Ò', 'Ó', 'Ô', 'Õ', 'Ö', 'Ø', 'Ù', 'Ú', 'Û', 'Ü', 'Ý', 'А', 'Б', 'В', 'Г', 'Д', 'Е', 'Ё', 'Ж',
				'З', 'И', 'Й', 'К', 'Л', 'М', 'Н', 'О', 'П', 'Р', 'С', 'Т', 'У', 'Ф', 'Х', 'Ц', 'Ч', 'Ш', 'Щ', 'Ъ', 'Ъ',
				'Ь', 'Э', 'Ю', 'Я', 'Ą', 'Ć', 'Ę', 'Ł', 'Ń', 'Ó', 'Ś', 'Ź', 'Ż',
			);
	
			return str_replace( $convert_from, $convert_to, $string );
		}
	
		/**
		 * Outputs the page analysis score in the Publish Box.
		 *
		 */
		public function publish_box() {
			if ( $this->pt_is_public() === false )
				return;
	
			echo '<div class="misc-pub-section misc-yoast misc-pub-section-last">';
	
			if ( self::get_value( 'meta-robots-noindex' ) === '1' ) {
				$score_label = 'noindex';
				$title       = __( 'Post is set to noindex.', 'wordpress-seo' );
			}
			else {
				$score = self::get_value( 'linkdex' );
				if ( $score !== '' ) {
					$score = wpseo_calc( $score, '/', 10, true );
					if ( $score < 1 ) {
						$score = 1;
					}
					$score_label = wpseo_translate_score( $score );
				}
				else {
					if ( isset( $_GET['post'] ) ) {
						$post_id = (int) WPSEO_Options::validate_int( $_GET['post'] );
						$post    = get_post( $post_id );
					}
					else {
						global $post;
					}
	
					$this->calculate_results( $post );
					$score = self::get_value( 'linkdex' );
					if ( $score === '' ) {
						$score_label = 'na';
						$title       = __( 'No focus keyword set.', 'wordpress-seo' );
					}
					else {
						$score_label = wpseo_translate_score( $score );
					}
				}
	
				if ( ! isset( $title ) ) {
					$title = wpseo_translate_score( $score, false );
				}
			}
	
			$result = '<div title="' . esc_attr( $title ) . '" class="' . esc_attr( 'wpseo_score_img ' . $score_label ) . '"></div>';
	
			echo __( 'SEO: ', 'wordpress-seo' ) . $result . ' <a class="wpseo_tablink scroll" href="#wpseo_linkdex">' . __( 'Check', 'wordpress-seo' ) . '</a>';
	
			echo '</div>';
		}
	
		/**
		 * Adds the WordPress SEO meta box to the edit boxes in the edit post / page  / cpt pages.
		 */
		public function add_meta_box() {
			if ( $this->pt_is_public() === false )
				return;
	
			$options = WPSEO_Options::get_all();
	
			foreach ( get_post_types( array( 'public' => true ) ) as $posttype ) {
				if ( isset( $options['hideeditbox-' . $posttype] ) && $options['hideeditbox-' . $posttype] === true )
					continue;
				add_meta_box( 'wpseo_meta', __( 'WordPress SEO by Yoast', 'wordpress-seo' ), array( $this, 'meta_box' ), $posttype, 'normal', apply_filters( 'wpseo_metabox_prio', 'high' ) );
			}
		}
<<<<<<< HEAD
		

		/**
		 * Pass some variables to js for the edit / post page overview, snippet preview, etc.
		 *
		 * @return	array
		 */
		public function localize_script() {
			if ( $this->pt_is_public() === false )
				return;
	
			if ( isset( $_GET['post'] ) ) {
				$post_id = (int) WPSEO_Options::validate_int( $_GET['post'] );
				$post    = get_post( $post_id );
			}
			else {
				global $post;
			}
	
			if ( ! is_object( $post ) )
				return;
	
			$options = WPSEO_Options::get_all();
	
			$date = '';
			if ( isset( $options['showdate-' . $post->post_type] ) && $options['showdate-' . $post->post_type] === true ) {
				$date = $this->get_post_date( $post );
	
				self::$meta_length        = self::$meta_length - ( strlen( $date ) + 5 );
				self::$meta_length_reason = __( ' (because of date display)', 'wordpress-seo' );
			}
	
			self::$meta_length_reason = apply_filters( 'wpseo_metadesc_length_reason', self::$meta_length_reason, $post );
			self::$meta_length        = apply_filters( 'wpseo_metadesc_length', self::$meta_length, $post );
	
			unset( $date );
	
			$title_template = '';
			if ( isset( $options['title-' . $post->post_type] ) && $options['title-' . $post->post_type] !== '' ) {
				$title_template = $options['title-' . $post->post_type];
			}
	
			// If there's no title template set, use the default, otherwise title preview won't work.
			if ( $title_template == '' ) {
				$title_template = '%%title%% - %%sitename%%';
			}
			$title_template = wpseo_replace_vars( $title_template, (array) $post, array( '%%title%%' ) );
	
			$metadesc_template = '';
			if ( isset( $options['metadesc-' . $post->post_type] ) && $options['metadesc-' . $post->post_type] !== '' )
				$metadesc_template = wpseo_replace_vars( $options['metadesc-' . $post->post_type], (array) $post, array( '%%excerpt%%', '%%excerpt_only%%' ) );
	
			$sample_permalink = get_sample_permalink( $post->ID );
			$sample_permalink = str_replace( '%page', '%post', $sample_permalink[0] );
			
			
			return array(
				'field_prefix'					=> self::$form_prefix,
				'keyword_header'				=> __( 'Your focus keyword was found in:', 'wordpress-seo' ),
				'article_header_text'			=> __( 'Article Heading: ', 'wordpress-seo' ),
				'page_title_text'				=> __( 'Page title: ', 'wordpress-seo' ),
				'page_url_text'					=> __( 'Page URL: ', 'wordpress-seo' ),
				'content_text'					=> __( 'Content: ', 'wordpress-seo' ),
				'meta_description_text'			=> __( 'Meta description: ', 'wordpress-seo' ),
				'choose_image'					=> __( 'Use Image', 'wordpress-seo' ),
				// @todo [JRF => Yoast] check: variable 'wpseo_lang' does not seem to be used anywhere anymore
				'wpseo_lang'					=> substr( get_locale(), 0, 2 ),
				'wpseo_meta_desc_length'		=> self::$meta_length,
				'wpseo_title_template'			=> $title_template,
				'wpseo_metadesc_template'		=> $metadesc_template,
				'wpseo_permalink_template'		=> $sample_permalink,
				'wpseo_keyword_suggest_nonce'	=> wp_create_nonce( 'wpseo-get-suggest' ),
=======
		if ( ! isset( $title ) )
			$title = wpseo_translate_score( $score, $css = false );

		$result = '<div title="' . esc_attr( $title ) . '" alt="' . esc_attr( $title ) . '" class="wpseo_score_img ' . $score_label . '"></div>';

		echo __( 'SEO: ', 'wordpress-seo' ) . $result . ' <a class="wpseo_tablink scroll" href="#wpseo_linkdex">' . __( 'Check', 'wordpress-seo' ) . '</a>';

		echo '</div>';
	}

	/**
	 * Adds the WordPress SEO meta box to the edit boxes in the post / page / cpt edit page.
	 */
	public function add_meta_box() {
		$options = get_wpseo_options();

		foreach ( get_post_types( array( 'public' => true ) ) as $posttype ) {
			if ( isset( $options['hideeditbox-' . $posttype] ) && $options['hideeditbox-' . $posttype] )
				continue;
			add_meta_box( 'wpseo_meta', __( 'WordPress SEO by Yoast', 'wordpress-seo' ), array( $this, 'meta_box' ), $posttype, 'normal', apply_filters( 'wpseo_metabox_prio', 'high' ) );
		}
	}

	/**
	 * Adds the WordPress SEO box
	 *
	 * @deprecated 1.4.23
	 * @deprecated use WPSEO_Metabox::add_meta_box()
	 * @see WPSEO_Metabox::add_meta_box()
	 */
	public function add_custom_box() {
		_deprecated_function( __FUNCTION__, 'WPSEO 1.5.0', 'WPSEO_Metabox::add_meta_box()' );
		$this->add_meta_box();
	}
	
	
	/**
	 * Outputs the scripts needed for the edit / post page overview, snippet preview, etc.
	 */
	public function script() {
		if ( isset( $_GET['post'] ) ) {
			$post_id = (int) $_GET['post'];
			$post    = get_post( $post_id );
		}
		else {
			global $post;
		}

		if ( ! isset( $post ) )
			return;

		$options = get_wpseo_options();

		$date = '';
		if ( isset( $options['showdate-' . $post->post_type] ) && $options['showdate-' . $post->post_type] ) {
			$date = $this->get_post_date( $post );

			$this->meta_length        = $this->meta_length - ( strlen( $date ) + 5 );
			$this->meta_length_reason = __( ' (because of date display)', 'wordpress-seo' );
		}

		$this->meta_length_reason = apply_filters( 'wpseo_metadesc_length_reason', $this->meta_length_reason, $post );
		$this->meta_length        = apply_filters( 'wpseo_metadesc_length', $this->meta_length, $post );

		unset( $date );

		$title_template = '';
		if ( isset( $options['title-' . $post->post_type] ) )
			$title_template = $options['title-' . $post->post_type];

		// If there's no title template set, use the default, otherwise title preview won't work.
		if ( $title_template == '' )
			$title_template = '%%title%% - %%sitename%%';
		$title_template = wpseo_replace_vars( $title_template, $post, array( '%%title%%' ) );

		$metadesc_template = '';
		if ( isset( $options['metadesc-' . $post->post_type] ) )
			$metadesc_template = wpseo_replace_vars( $options['metadesc-' . $post->post_type], $post, array( '%%excerpt%%', '%%excerpt_only%%' ) );

		$sample_permalink = get_sample_permalink( $post->ID );
		$sample_permalink = str_replace( '%page', '%post', $sample_permalink[0] );
		?>
		<script type="text/javascript">
			var wpseo_lang = '<?php echo substr( get_locale(), 0, 2 ); ?>';
			var wpseo_meta_desc_length = '<?php echo $this->meta_length; ?>';
			var wpseo_title_template = '<?php echo esc_attr( $title_template ); ?>';
			var wpseo_metadesc_template = '<?php echo esc_attr( $metadesc_template ); ?>';
			var wpseo_permalink_template = '<?php echo esc_url( $sample_permalink ); ?>';
			var wpseo_keyword_suggest_nonce = '<?php echo wp_create_nonce( 'wpseo-get-suggest' ); ?>';
		</script>
	<?php
	}


	/**
	 * Output a tab in the WP SEO Metabox
	 *
	 * @param string $id      CSS ID of the tab.
	 * @param string $heading Heading for the tab.
	 * @param string $content Content of the tab. This content should be escaped.
	 */
	public function do_tab( $id, $heading, $content ) {
		?>
		<div class="wpseotab <?php echo esc_attr( $id ) ?>">
			<h4 class="wpseo-heading"><?php echo esc_html( $heading ); ?></h4>
			<table class="form-table">
				<?php echo $content ?>
			</table>
		</div>
	<?php
	}

	/**
	 * Retrieve the meta boxes for the given post type.
	 *
	 * @param string $post_type
	 *
	 * @return array
	 */
	public function get_meta_boxes( $post_type = 'post' ) {
		$options = get_wpseo_options();

		$mbs                   = array();
		$mbs['snippetpreview'] = array(
			"name"  => "snippetpreview",
			"type"  => "snippetpreview",
			"title" => __( "Snippet Preview", 'wordpress-seo' ),
		);
		$mbs['focuskw']        = array(
			"name"         => "focuskw",
			"std"          => "",
			"type"         => "text",
			"title"        => __( 'Focus Keyword', 'wordpress-seo' ),
			"autocomplete" => "off",
			"help"         => sprintf( __( "Pick the main keyword or keyphrase that this post/page is about.<br/><br/>Read %sthis post%s for more info.", 'wordpress-seo' ), "<a href='http://yoast.com/focus-keyword/#utm_source=wordpress-seo-metabox&utm_medium=inline-help&utm_campaign=focus-keyword'>", '</a>' ),
			"description"  => "<div id='focuskwresults'></div>",
		);
		$mbs['title']          = array(
			"name"        => "title",
			"std"         => "",
			"type"        => "text",
			"title"       => __( "SEO Title", 'wordpress-seo' ),
			"description" => sprintf( __( "Title display in search engines is limited to 70 chars, %s chars left.", 'wordpress-seo' ), "<span id='yoast_wpseo_title-length'></span>" ),
			"help"        => __( "The SEO Title defaults to what is generated based on this sites title template for this posttype.", 'wordpress-seo' )
		);
		$mbs['metadesc']       = array(
			"name"        => "metadesc",
			"std"         => "",
			"class"       => "metadesc",
			"type"        => "textarea",
			"title"       => __( "Meta Description", 'wordpress-seo' ),
			"rows"        => 2,
			"richedit"    => false,
			"description" => sprintf( __( "The <code>meta</code> description will be limited to %s chars%s, %s chars left.", 'wordpress-seo' ), $this->meta_length, $this->meta_length_reason, "<span id='yoast_wpseo_metadesc-length'></span>" ) . " <div id='yoast_wpseo_metadesc_notice'></div>",
			"help"        => __( "If the meta description is empty, the snippet preview above shows what is generated based on this sites meta description template.", 'wordpress-seo' ),
		);
		if ( isset( $options['usemetakeywords'] ) && $options['usemetakeywords'] ) {
			$mbs['metakeywords'] = array(
				"name"        => "metakeywords",
				"std"         => "",
				"class"       => "metakeywords",
				"type"        => "text",
				"title"       => __( "Meta Keywords", 'wordpress-seo' ),
				"description" => sprintf( __( "If you type something above it will override your %smeta keywords template%s.", 'wordpress-seo' ), "<a target='_blank' href='" . admin_url( 'admin.php?page=wpseo_titles#' . esc_url( $post_type ) ) . "'>", "</a>" )
			);
		}

		// Apply filters before entering the advanced section
		$mbs = apply_filters( 'wpseo_metabox_entries', $mbs );

		return $mbs;
	}

	/**
	 * Retrieve the meta boxes for the advanced tab.
	 *
	 * @return array
	 */
	function get_advanced_meta_boxes() {
		global $post;

		$post_type = '';
		if ( isset( $post->post_type ) )
			$post_type = $post->post_type;
		else if ( ! isset( $post->post_type ) && isset( $_GET['post_type'] ) )
			$post_type = $_GET['post_type'];

		$options = get_wpseo_options();

		$mbs = array();

		$mbs['meta-robots-noindex']  = array(
			"name"    => "meta-robots-noindex",
			"std"     => "-",
			"title"   => __( "Meta Robots Index", 'wordpress-seo' ),
			"type"    => "select",
			"options" => array(
				"0" => sprintf( __( "Default for post type, currently: %s", 'wordpress-seo' ), ( isset( $options['noindex-' . $post_type] ) && $options['noindex-' . $post_type] ) ? 'noindex' : 'index' ),
				"2" => __( "index", 'wordpress-seo' ),
				"1" => __( "noindex", 'wordpress-seo' ),
			),
		);
		$mbs['meta-robots-nofollow'] = array(
			"name"    => "meta-robots-nofollow",
			"std"     => "follow",
			"title"   => __( "Meta Robots Follow", 'wordpress-seo' ),
			"type"    => "radio",
			"options" => array(
				"0" => __( "Follow", 'wordpress-seo' ),
				"1" => __( "Nofollow", 'wordpress-seo' ),
			),
		);
		$mbs['meta-robots-adv']      = array(
			"name"        => "meta-robots-adv",
			"std"         => "none",
			"type"        => "multiselect",
			"title"       => __( "Meta Robots Advanced", 'wordpress-seo' ),
			"description" => __( "Advanced <code>meta</code> robots settings for this page.", 'wordpress-seo' ),
			"options"     => array(
				"noodp"     => __( "NO ODP", 'wordpress-seo' ),
				"noydir"    => __( "NO YDIR", 'wordpress-seo' ),
				"noarchive" => __( "No Archive", 'wordpress-seo' ),
				"nosnippet" => __( "No Snippet", 'wordpress-seo' ),
			),
		);
		if ( isset( $options['breadcrumbs-enable'] ) && $options['breadcrumbs-enable'] ) {
			$mbs['bctitle'] = array(
				"name"        => "bctitle",
				"std"         => "",
				"type"        => "text",
				"title"       => __( "Breadcrumbs title", 'wordpress-seo' ),
				"description" => __( "Title to use for this page in breadcrumb paths", 'wordpress-seo' ),
			);
		}
		if ( isset( $options['enablexmlsitemap'] ) && $options['enablexmlsitemap'] ) {
			$mbs['sitemap-include'] = array(
				"name"        => "sitemap-include",
				"std"         => "-",
				"type"        => "select",
				"title"       => __( "Include in Sitemap", 'wordpress-seo' ),
				"description" => __( "Should this page be in the XML Sitemap at all times, regardless of Robots Meta settings?", 'wordpress-seo' ),
				"options"     => array(
					"-"      => __( "Auto detect", 'wordpress-seo' ),
					"always" => __( "Always include", 'wordpress-seo' ),
					"never"  => __( "Never include", 'wordpress-seo' ),
				),
			);
			$mbs['sitemap-prio']    = array(
				"name"        => "sitemap-prio",
				"std"         => "-",
				"type"        => "select",
				"title"       => __( "Sitemap Priority", 'wordpress-seo' ),
				"description" => __( "The priority given to this page in the XML sitemap.", 'wordpress-seo' ),
				"options"     => array(
					"-"   => __( "Automatic prioritization", 'wordpress-seo' ),
					"1"   => __( "1 - Highest priority", 'wordpress-seo' ),
					"0.9" => "0.9",
					"0.8" => "0.8 - " . __( "Default for first tier pages", 'wordpress-seo' ),
					"0.7" => "0.7",
					"0.6" => "0.6 - " . __( "Default for second tier pages and posts", 'wordpress-seo' ),
					"0.5" => "0.5 - " . __( "Medium priority", 'wordpress-seo' ),
					"0.4" => "0.4",
					"0.3" => "0.3",
					"0.2" => "0.2",
					"0.1" => "0.1 - " . __( "Lowest priority", 'wordpress-seo' ),
				),
>>>>>>> 23d16677
			);
		}
	
	
	
		/**
		 * Output a tab in the WP SEO Metabox
		 *
		 * @param string $id      CSS ID of the tab.
		 * @param string $heading Heading for the tab.
		 * @param string $content Content of the tab. This content should be escaped.
		 */
		public function do_tab( $id, $heading, $content ) {
			?>
			<div class="wpseotab <?php echo esc_attr( $id ) ?>">
				<h4 class="wpseo-heading"><?php echo esc_html( $heading ); ?></h4>
				<table class="form-table">
					<?php echo $content ?>
				</table>
			</div>
		<?php
		}
	

		/**
		 * Output the meta box
		 */
		function meta_box() {
			if ( isset( $_GET['post'] ) ) {
				$post_id = WPSEO_Options::validate_int( $_GET['post'] );
				$post    = get_post( $post_id );
			}
			else {
				global $post;
			}
	
			$options = WPSEO_Options::get_all();
	
			?>
			<div class="wpseo-metabox-tabs-div">
			<ul class="wpseo-metabox-tabs" id="wpseo-metabox-tabs">
				<li class="general"><a class="wpseo_tablink" href="#wpseo_general"><?php _e( 'General', 'wordpress-seo' ); ?></a></li>
				<li id="linkdex" class="linkdex"><a class="wpseo_tablink" href="#wpseo_linkdex"><?php _e( 'Page Analysis', 'wordpress-seo' ); ?></a>
				</li>
				<?php if ( current_user_can( 'manage_options' ) || $options['disableadvanced_meta'] === false ): ?>
					<li class="advanced"><a class="wpseo_tablink" href="#wpseo_advanced"><?php _e( 'Advanced', 'wordpress-seo' ); ?></a></li>
				<?php endif; ?>
				<?php do_action( 'wpseo_tab_header' ); ?>
			</ul>
			<?php
			$content = '';
			if ( is_object( $post ) && isset( $post->post_type ) ) {
				foreach ( $this->get_meta_field_defs( 'general', $post->post_type ) as $key => $meta_field ) {
					$content .= $this->do_meta_box( $meta_field, $key );
				}
			}
			$this->do_tab( 'general', __( 'General', 'wordpress-seo' ), $content );
	
			$this->do_tab( 'linkdex', __( 'Page Analysis', 'wordpress-seo' ), $this->linkdex_output( $post ) );
	
			if ( current_user_can( 'manage_options' ) || $options['disableadvanced_meta'] === false ) {
				$content = '';
				foreach ( $this->get_meta_field_defs( 'advanced' ) as $key => $meta_field ) {
					$content .= $this->do_meta_box( $meta_field, $key );
				}
				$this->do_tab( 'advanced', __( 'Advanced', 'wordpress-seo' ), $content );
			}
	
			do_action( 'wpseo_tab_content' );
	
			echo '</div>';
		}
	
		/**
		 * Adds a line in the meta box
		 *
		 * @todo [JRF] check if $class is added appropriately everywhere
		 *
		 * @param   array   $meta_field_def Contains the vars based on which output is generated.
		 * @param   string  $key			Internal key (without prefix)
		 * @return  string
		 */
		function do_meta_box( $meta_field_def, $key = '' ) {
			$content      = '';
			$esc_form_key = esc_attr( self::$form_prefix . $key );
			$meta_value   = self::get_value( $key );

			$class = '';
			if ( isset( $meta_field_def['class'] ) && $meta_field_def['class'] !== '' ) {
				$class = ' ' . $meta_field_def['class'];
			}

			$placeholder = '';
/*	-> does not seem to be ever invoked as none of the field defs contain the key
			if ( isset( $meta_field_def['placeholder'] ) && ! empty( $meta_field_def['placeholder'] ) )
				$placeholder = $meta_field_def['placeholder'];
*/
	
			$help = '';
			if ( isset( $meta_field_def['help'] ) && $meta_field_def['help'] !== '' ) {
				$help = '<img src="' . plugins_url( 'images/question-mark.png', dirname( __FILE__ ) ) . '" class="alignright yoast_help" id="' . esc_attr( $key . 'help' ) . '" alt="' . esc_attr( $meta_field_def['help'] ) . '" />';
			}
	
			$label = esc_html( $meta_field_def['title'] );
			if ( in_array( $meta_field_def['type'], array( 'snippetpreview', 'radio', 'checkbox' ), true ) === false ) {
				$label = '<label for="' . $esc_form_key . '">' . $label . ':</label>';
			}

			$content .= '
			<tr>
				<th scope="row">' . $label . $help . '</th>
				<td>';

	
			switch ( $meta_field_def['type'] ) {
				case 'snippetpreview':
					$content .= $this->snippet();
					break;
	
				case 'text':
					$ac = '';
					if ( isset( $meta_field_def['autocomplete'] ) && $meta_field_def['autocomplete'] === false ) {
						$ac = 'autocomplete="off" ';
					}
					// @todo [JRF/JRF => Yoast] check placeholder use
					$content .= '<input type="text" placeholder="' . esc_attr( $placeholder ) . '" id="' . $esc_form_key . '" ' . $ac . 'name="' . $esc_form_key . '" value="' . esc_attr( $meta_value ) . '" class="large-text' . $class . '"/><br />';
					break;

				case 'textarea':
					// @todo [JRF => Yoast] richedit is set as a field def variable, but not use, this would be the most appropriate place. Should the variable be removed from the field def or added here ?
					$rows = 3;
					if ( isset( $meta_field_def['rows'] ) && $meta_field_def['rows'] > 0 ) {
						$rows = $meta_field_def['rows'];
					}
					$content .= '<textarea class="large-text' . $class . '" rows="' . esc_attr( $rows ) . '" id="' . $esc_form_key . '" name="' . $esc_form_key . '">' . esc_textarea( $meta_value ) . '</textarea>';
					break;
	
				case 'select':
					if ( isset( $meta_field_def['options'] ) && is_array( $meta_field_def['options'] ) && $meta_field_def['options'] !== array() ) {
						$content .= '<select name="' . $esc_form_key . '" id="' . $esc_form_key . '" class="yoast' . $class . '">';
						foreach ( $meta_field_def['options'] as $val => $option ) {
							$selected = selected( $meta_value, $val, false );
							$content .= '<option ' . $selected . ' value="' . esc_attr( $val ) . '">' . esc_html( $option ) . '</option>';
						}
						$content .= '</select>';
					}
					break;
	
				case 'multiselect':
					if ( isset( $meta_field_def['options'] ) && is_array( $meta_field_def['options'] ) && $meta_field_def['options'] !== array() ) {
						$selectedarr   = explode( ',', $meta_value );
						$options_count = count( $meta_field_def['options'] );

						// @todo [JRF => whomever] verify height calculation for older WP versions, was 16x, for WP3.8 20x is more appropriate
						$content .= '<select multiple="multiple" size="' . esc_attr( $options_count ) . '" style="height: ' . esc_attr( ( $options_count * 20 ) + 4 ) . 'px;" name="' . $esc_form_key . '[]" id="' . $esc_form_key . '" class="yoast' . $class . '">';
						foreach ( $meta_field_def['options'] as $val => $option ) {
							$selected = '';
							if ( in_array( $val, $selectedarr ) ) {
								$selected = ' selected="selected"';
							}
							$content .= '<option ' . $selected . ' value="' . esc_attr( $val ) . '">' . esc_html( $option ) . '</option>';
						}
						$content .= '</select>';
					}
					break;
	
				case 'checkbox':
/*	-> why also check for true ? post meta values are only ever strings when retrieved via get_post_meta()
					$checked = '';
					if ( $meta_value == 'on' || $meta_value == true ) {
						$checked = 'checked="checked"';
					}
*/
					$checked  = checked( $meta_value, 'on', false );
					$expl     = ( isset( $meta_field_def['expl'] ) ) ? esc_html( $meta_field_def['expl'] ) : '';
					$content .= '<label for="' . $esc_form_key . '"><input type="checkbox" id="' . $esc_form_key . '" name="' . $esc_form_key . '" ' . $checked . ' value="on" class="yoast' . $class . '"/> ' . $expl . '</label><br />';
					break;
	
				case 'radio':
					if ( isset( $meta_field_def['options'] ) && is_array( $meta_field_def['options'] ) && $meta_field_def['options'] !== array() ) {
						foreach ( $meta_field_def['options'] as $val => $option ) {
							$checked  = checked( $meta_value, $val, false );
							$content .= '<input type="radio" ' . $checked . ' id="' . $esc_form_key . '_' . esc_attr( $val ) . '" name="' . $esc_form_key . '" value="' . esc_attr( $val ) . '"/> <label for="' . $esc_form_key . '_' . esc_attr( $val ) . '">' . esc_html( $option ) . '</label> ';
						}
					}
					break;

				case 'upload':
					$content .= '<input id="' . $esc_form_key . '" type="text" size="36" name="' . $esc_form_key . '" value="' . esc_attr( $meta_value ) . '" />';
					$content .= '<input id="' . $esc_form_key . '_button" class="wpseo_image_upload_button button" type="button" value="Upload Image" />';
					break;
			}
	
			if ( isset( $meta_field_def['description'] ) ) {
				$content .= '<div>' . $meta_field_def['description'] . '</div>';
			}
	
			$content .= '
				</td>
			</tr>';
	
			return $content;
		}
	
		/**
		 * Retrieve a post date when post is published, or return current date when it's not.
		 *
		 * @param object $post Post to retrieve the date for.
		 *
		 * @return string
		 */
		function get_post_date( $post ) {
			if ( isset( $post->post_date ) && $post->post_status == 'publish' )
				$date = date( 'j M Y', strtotime( $post->post_date ) );
			else
				$date = date( 'j M Y' );
			return $date;
		}
	
		/**
		 * Generate a snippet preview.
		 *
		 * @return string
		 */
		function snippet() {
			if ( isset( $_GET['post'] ) ) {
				$post_id = (int) WPSEO_Options::validate_int( $_GET['post'] );
				$post    = get_post( $post_id );
			}
			else {
				global $post;
			}
	
			$options = WPSEO_Options::get_all();
	
			$date = '';
			if ( is_object( $post ) && isset( $options['showdate-' . $post->post_type] ) && $options['showdate-' . $post->post_type] === true ) {
				$date = $this->get_post_date( $post );
			}
	
			$title = self::get_value( 'title' );
			$desc  = self::get_value( 'metadesc' );
	
			$slug = ( is_object( $post ) && isset( $post->post_name ) ) ? $post->post_name : '';
			if ( $slug !== '' ) {
				$slug = sanitize_title( $title );
			}

			if ( is_string( $date ) && $date !== '' ) {
				$datestr = '<span style="color: #666;">' . $date . '</span> – ';
			}
			else {
				$datestr = '';
			}
			$content = '<div id="wpseosnippet">
				<a class="title" href="#">' . esc_html( $title ) . '</a><br/>';
	
	//		if ( $options['breadcrumbs-enable'] === true ) {
	//			if ( ! isset( $GLOBALS['wpseo_bc'] ) ) {
	//				$GLOBALS['wpseo_bc'] = new WPSEO_Breadcrumbs;
	//			}
	//			$content .= '<span href="#" style="font-size: 13px; color: #282; line-height: 15px;" class="breadcrumb">' . yoast_breadcrumb('','',false) . '</span>';
	//		} else {
			$content .= '<a href="#" style="font-size: 13px; color: #282; line-height: 15px;" class="url">' . str_replace( 'http://', '', get_bloginfo( 'url' ) ) . '/' . esc_html( $slug ) . '/</a>';
	//		}
	//		if ( $gplus = $this->get_gplus_data( $post->post_author ) ) {
	//			//		$content .= '<a href="https://profiles.google.com/' . $gplus->id . '" style="text-decoration:none;line-height:15px;font-size:13px;font-family:arial,sans-serif">';
	//			$content .= '<div style="margin-top: 5px; position: relative;"><img style="float: left; margin-right:8px;" src="' . str_replace( 'sz=50', 'sz=44', $gplus->image->url ) . '"/>';
	//			$content .= '<p class="desc" style="width: 460px; float: left; font-size: 13px; color: #000; line-height: 15px;">';
	//			$content .= '<span style="color: #666;">by ' . $gplus->displayName . ' - in 12,345 circles - More by ' . $gplus->displayName . '</span><br/>';
	//			$content .= $datestr . '<span class="content">' . $desc . '</span></p>';
	//			$content .= '<div style="clear:both;"></div>';
	////		$content .= '<div class="f" style="display:inline;margin-top:-10px;padding:2px 0;color:#666;font-size:13px">by ' . $gplus->displayName . ' - More by ' . $gplus->displayName . '</div></a>';
	////		$content .= '</div>';
	//
	////		echo '<pre>'.print_r($gplus,1).'</pre>';
	//
	//		} else {
			$content .= '<p class="desc" style="font-size: 13px; color: #000; line-height: 15px;">' . $datestr . '<span class="content">' . esc_html( $desc ) . '</span></p>';
	//		}
			$content .= '</div>';
	
	//		$content .= '<pre>' . print_r( $gplus, 1 ) . '</pre>';
	
			$content = apply_filters( 'wpseo_snippet', $content, $post, compact( 'title', 'desc', 'date', 'slug' ) );
	
			return $content;
		}
	
		/**
		 * Grab a users G+ data
		 *
		 * @since 1.2.9
		 *
		 * @param int $user_id The ID of the user to retrieve the data for.
		 *
		 * @return object $gplus An object with the users Google+ data.
		 */
		function get_gplus_data( $user_id ) {
			$gplus = get_transient( 'gplus_' . $user_id );
			if ( $gplus !== false )
				return $gplus;
	
			$gplus_profile = get_the_author_meta( 'googleplus', $user_id );
	
			if ( empty( $gplus_profile ) ) {
				return false;
			}
			if ( preg_match( '`u/0/([^/]+)/`', $gplus_profile, $match ) ) {
				$gplus_id = $match[1];
			}
			else if ( preg_match( '`\.com/(\d+)`', $gplus_profile, $match ) ) {
				$gplus_id = $match[1];
			}
			else {
				return false;
			}
	
			$args = array(
				'headers' => array(
					'Referer' => 'http://yoast.com/wp-admin/',
				),
			);
	
			$resp = wp_remote_get( 'https://www.googleapis.com/plus/v1/people/' . $gplus_id . '?key=AIzaSyBLYmCW10gzW63ob8NYIPTneph1arsxqWs', $args );
			if ( ! is_wp_error( $resp ) ) {
				$gplus = json_decode( $resp['body'] );
	
				/**
				 * @todo [JRF => Yoast] do we really need to retrieve this every week ? why not change it
				 * to month ? or make it an option variable and let the user decide based
				 * on how they use gplus
				 */
				set_transient( 'gplus_' . $user_id, $gplus, ( 7 * 24 * 60 * 60 ) );
			}
			return $gplus;
		}
	
		/**
		 * Save the WP SEO metadata for posts.
		 *
		 * @internal $_POST parameters are validated via sanitize_post_meta()
		 *
		 * @param	int		    $post_id
		 * @return	bool|void   Boolean false if invalid save post request
		 */
		function save_postdata( $post_id ) {
			if ( $post_id === null )
				return false;


			if ( wp_is_post_revision( $post_id ) ) {
				$post_id = wp_is_post_revision( $post_id );
			}

			clean_post_cache( $post_id );
			$post = get_post( $post_id );

			if ( ! is_object( $post ) ) {
				// non-existant post
				return false;
			}

			$metaboxes = array_merge( $this->get_meta_field_defs( 'general', $post->post_type ), $this->get_meta_field_defs( 'advanced' ) );
			$metaboxes = apply_filters( 'wpseo_save_metaboxes', $metaboxes );
	
			foreach ( $metaboxes as $key => $meta_box ) {
				$data = null;
				if ( 'checkbox' === $meta_box['type'] ) {
					$data = isset( $_POST[self::$form_prefix . $key] ) ? 'on' : 'off';
				}
				else {
					if ( isset( $_POST[self::$form_prefix . $key] ) ) {
						$data = $_POST[self::$form_prefix . $key];
					}
				}
				if ( isset( $data ) ) {
					self::set_value( $key, $data, $post_id );
				}
			}

			$this->calculate_results( $post );

			do_action( 'wpseo_saved_postdata' );
		}


		/**
		 * Enqueues all the needed JS and CSS.
		 * @todo [JRF => whomever] create css/metabox-mp6.css file and add it to the below allowed colors array when done
		 */
		public function enqueue() {
			if ( $this->pt_is_public() === false )
				return;
				
			global $pagenow;

			if ( ! in_array( $pagenow, array( 'post-new.php', 'post.php', 'edit.php' ), true ) )
				return;


			$color = get_user_meta( get_current_user_id(), 'admin_color', true );
			if ( '' == $color || in_array( $color, array( 'classic', 'fresh' ), true ) === false )
				$color = 'fresh';


			if ( $pagenow == 'edit.php' ) {
				wp_enqueue_style( 'edit-page', plugins_url( 'css/edit-page' . WPSEO_CSSJS_SUFFIX . '.css', dirname( __FILE__ ) ), array(), WPSEO_VERSION );
			}
			else {
				wp_enqueue_style( 'metabox-tabs', plugins_url( 'css/metabox-tabs' . WPSEO_CSSJS_SUFFIX . '.css', dirname( __FILE__ ) ), array(), WPSEO_VERSION );
				wp_enqueue_style( "metabox-$color", plugins_url( 'css/metabox-' . esc_attr( $color ) . WPSEO_CSSJS_SUFFIX . '.css', dirname( __FILE__ ) ), array(), WPSEO_VERSION );
	
				wp_enqueue_script( 'jquery-ui-autocomplete' );
	
				wp_enqueue_script( 'jquery-qtip', plugins_url( 'js/jquery.qtip.min.js', dirname( __FILE__ ) ), array( 'jquery' ), '1.0.0-RC3', true );
				wp_enqueue_script( 'wp-seo-metabox', plugins_url( 'js/wp-seo-metabox' . WPSEO_CSSJS_SUFFIX . '.js', dirname( __FILE__ ) ), array( 'jquery', 'jquery-ui-core', 'jquery-ui-autocomplete' ), WPSEO_VERSION, true );
	
				// Text strings to pass to metabox for keyword analysis
				wp_localize_script( 'wp-seo-metabox', 'wpseoMetaboxL10n', $this->localize_script() );
			}
		}


		/**
		 * Adds a dropdown that allows filtering on the posts SEO Quality.
		 *
		 * @return bool
		 */
		function posts_filter_dropdown() {
			if ( $this->pt_is_public() === false )
				return;
	
			global $pagenow;
			if ( $pagenow == 'upload.php' )
				return false;
				
			$scores_array = array(
				'na'      => __( 'SEO: No Focus Keyword', 'wordpress-seo' ),
				'bad'     => __( 'SEO: Bad', 'wordpress-seo' ),
				'poor'    => __( 'SEO: Poor', 'wordpress-seo' ),
				'ok'      => __( 'SEO: OK', 'wordpress-seo' ),
				'good'    => __( 'SEO: Good', 'wordpress-seo' ),
				'noindex' => __( 'SEO: Post Noindexed', 'wordpress-seo' )
			);

			echo '<select name="seo_filter">';
			echo '<option value="">' . __( 'All SEO Scores', 'wordpress-seo' ) . '</option>';
			foreach ( $scores_array as $val => $text ) {
				$sel = '';
				if ( isset( $_GET['seo_filter'] ) ) {
					$sel = selected( $_GET['seo_filter'], $val, false );
				}
				echo '<option ' . $sel . 'value="' . $val . '">' . $text . '</option>';
			}
			echo '</select>';
		}
	
		/**
		 * Adds the column headings for the SEO plugin for edit posts / pages overview
		 *
		 * @param array $columns Already existing columns.
		 *
		 * @return array
		 */
		function column_heading( $columns ) {
			if ( $this->pt_is_public() === false )
				return $columns;
	
			return array_merge( $columns, array( 'wpseo-score' => __( 'SEO', 'wordpress-seo' ), 'wpseo-title' => __( 'SEO Title', 'wordpress-seo' ), 'wpseo-metadesc' => __( 'Meta Desc.', 'wordpress-seo' ), 'wpseo-focuskw' => __( 'Focus KW', 'wordpress-seo' ) ) );
		}
	
		/**
		 * Display the column content for the given column
		 *
		 * @param string $column_name Column to display the content for.
		 * @param int    $post_id     Post to display the column content for.
		 */
		function column_content( $column_name, $post_id ) {
			if ( $this->pt_is_public() === false )
				return;
	
			if ( $column_name === 'wpseo-score' ) {
				$score = self::get_value( 'linkdex', $post_id );
				if ( self::get_value( 'meta-robots-noindex', $post_id ) === '1' ) {
					$score_label = 'noindex';
					$title       = __( 'Post is set to noindex.', 'wordpress-seo' );
					self::set_value( 'linkdex', 0, $post_id );
				}
				else if ( $score !== '' ) {
					$nr          = wpseo_calc( $score, '/', 10, true );
					$score_label = wpseo_translate_score( $nr );
					$title       = wpseo_translate_score( $nr, false );
					unset( $nr );
				}
				else {
					$this->calculate_results( get_post( $post_id ) );
					$score = self::get_value( 'linkdex', $post_id );
					if ( $score === '' ) {
						$score_label = 'na';
						$title       = __( 'Focus keyword not set.', 'wordpress-seo' );
					}
					else {
						$score_label = wpseo_translate_score( $score );
						$title       = wpseo_translate_score( $score, false );
					}
				}
	
				echo '<div title="' . esc_attr( $title ) . '" class="wpseo_score_img ' . esc_attr( $score_label ) . '"></div>';
			}
			if ( $column_name === 'wpseo-title' ) {
				echo esc_html( apply_filters( 'wpseo_title', $this->page_title( $post_id ) ) );
			}
			if ( $column_name === 'wpseo-metadesc' ) {
				echo esc_html( apply_filters( 'wpseo_metadesc', self::get_value( 'metadesc', $post_id ) ) );
			}
			if ( $column_name === 'wpseo-focuskw' ) {
				$focuskw = self::get_value( 'focuskw', $post_id );
				echo esc_html( $focuskw );
			}
		}
	
		/**
		 * Indicate which of the SEO columns are sortable.
		 *
		 * @param array $columns appended with their orderby variable.
		 *
		 * @return array
		 */
		function column_sort( $columns ) {
			if ( $this->pt_is_public() === false )
				return $columns;
	
			$columns['wpseo-score']    = 'wpseo-score';
			$columns['wpseo-metadesc'] = 'wpseo-metadesc';
			$columns['wpseo-focuskw']  = 'wpseo-focuskw';
			return $columns;
		}
	
		/**
		 * Modify the query based on the seo_filter variable in $_GET
		 *
		 * @param array $vars Query variables.
		 *
		 * @return array
		 */
		function column_sort_orderby( $vars ) {
			if ( isset( $_GET['seo_filter'] ) ) {
				$noindex = false;
				$high    = false;
				switch ( $_GET['seo_filter'] ) {
					case 'noindex':
						$low     = false;
						$noindex = true;
						break;
					case 'na':
						$low  = 0;
						$high = 0;
						break;
					case 'bad':
						$low  = 1;
						$high = 34;
						break;
					case 'poor':
						$low  = 35;
						$high = 54;
						break;
					case 'ok':
						$low  = 55;
						$high = 74;
						break;
					case 'good':
						$low  = 75;
						$high = 100;
						break;
					default:
						$low     = false;
						$high    = false;
						$noindex = false;
						break;
				}
				if ( $low !== false ) {
					$vars = array_merge(
						$vars,
						array(
							'meta_query' => array(
								'relation' => 'AND',
								array(
									'key'     => self::$meta_prefix . 'meta-robots-noindex',
									'value'   => '1',
									'compare' => '!=',
								),
								array(
									'key'     => self::$meta_prefix . 'linkdex',
									'value'   => array( $low, $high ),
									'type'    => 'numeric',
									'compare' => 'BETWEEN',
								)
							)
						)
					);
				}
				else if ( $noindex ) {
					$vars = array_merge(
						$vars,
						array(
							'meta_query' => array(
								'relation' => 'AND',
								array(
									'key'     => self::$meta_prefix . 'meta-robots-noindex',
									'value'   => '1',
									'compare' => '=',
								),
							)
						)
					);
				}
			}
			if ( isset( $_GET['seo_kw_filter'] ) ) {
				$vars = array_merge(
					$vars, array(
						'post_type'  => 'any',
						'meta_key'   => self::$meta_prefix . 'focuskw',
						'meta_value' => sanitize_text_field( $_GET['seo_kw_filter'] ),
					)
				);
			}
			if ( isset( $vars['orderby'] ) && 'wpseo-score' === $vars['orderby'] ) {
				$vars = array_merge(
					$vars, array(
						'meta_key' => self::$meta_prefix . 'linkdex',
						'orderby'  => 'meta_value_num',
					)
				);
			}
			if ( isset( $vars['orderby'] ) && 'wpseo-metadesc' === $vars['orderby'] ) {
				$vars = array_merge(
					$vars, array(
						'meta_key' => self::$meta_prefix . 'metadesc',
						'orderby'  => 'meta_value',
					)
				);
			}
			if ( isset( $vars['orderby'] ) && 'wpseo-focuskw' === $vars['orderby'] ) {
				$vars = array_merge(
					$vars, array(
						'meta_key' => self::$meta_prefix . 'focuskw',
						'orderby'  => 'meta_value',
					)
				);
			}
	
			return $vars;
		}
	
		/**
		 * Retrieve the page title.
		 *
		 * @param int $post_id Post to retrieve the title for.
		 *
		 * @return string
		 */
		function page_title( $post_id ) {
			$fixed_title = self::get_value( 'title', $post_id );
			if ( $fixed_title !== '' ) {
				return $fixed_title;
			}
			else {
				$post    = get_post( $post_id );
				$options = WPSEO_Options::get_all();
				if ( is_object( $post ) && ( isset( $options['title-' . $post->post_type] ) && $options['title-' . $post->post_type] !== '' ) ) {
					$title_template = $options['title-' . $post->post_type];
					$title_template = str_replace( ' %%page%% ', ' ', $title_template );
					return wpseo_replace_vars( $title_template, (array) $post );
				}
				else {
					return wpseo_replace_vars( '%%title%%', (array) $post );
				}
			}
		}
	
		/**
		 * Sort an array by a given key.
		 *
		 * @param array  $array Array to sort, array is returned sorted.
		 * @param string $key   Key to sort array by.
		 */
		function aasort( &$array, $key ) {
			$sorter = array();
			$ret    = array();
			reset( $array );
			foreach ( $array as $ii => $va ) {
				$sorter[$ii] = $va[$key];
			}
			asort( $sorter );
			foreach ( $sorter as $ii => $va ) {
				$ret[$ii] = $array[$ii];
			}
			$array = $ret;
		}
	
		/**
		 * Output the page analysis results.
		 *
		 * @param object $post Post to output the page analysis results for.
		 *
		 * @return string
		 */
		function linkdex_output( $post ) {
			$results = $this->calculate_results( $post );
	
			if ( is_wp_error( $results ) ) {
				$error = $results->get_error_messages();
				return '<tr><td><div class="wpseo_msg"><p><strong>' . esc_html( $error[0] ) . '</strong></p></div></td></tr>';
			}
	
			$output = '<table class="wpseoanalysis">';
	
			$perc_score = absint( self::get_value( 'linkdex' ) );
	
			foreach ( $results as $result ) {
				$score   = wpseo_translate_score( $result['val'] );
				$output .= '<tr><td class="score"><div class="' . esc_attr( 'wpseo_score_img ' . $score ) . '"></div></td><td>' . $result['msg'] . '</td></tr>';
			}
			$output .= '</table>';
	
			if ( WP_DEBUG )
				$output .= '<p><small>(' . $perc_score . '%)</small></p>';
	
			$output = '<div class="wpseo_msg"><p>' . __( 'To update this page analysis, save as draft or update and check this tab again', 'wordpress-seo' ) . '.</p></div>' . $output;
	
			unset( $results );
	
			return $output;
		}
	
		/**
		 * Calculate the page analysis results for post.
		 *
		 * @todo [JRF => whomever] check whether the results of this method are always checked with is_wp_error()
		 * @todo [JRF => whomever] check the usage of this method as it's quite intense/heavy, see if it's only
		 * used when really necessary
		 * @todo [JRF => whomever] see if we can get rid of the passing by reference of $results as it makes
		 * the code obfuscated
		 *
		 * @param	object	$post	Post to calculate the results for.
		 *
		 * @return	array|WP_Error
		 */
		function calculate_results( $post ) {
			$options = WPSEO_Options::get_all();

			if ( ! class_exists( 'DOMDocument' ) ) {
				$result = new WP_Error( 'no-domdocument', sprintf( __( "Your hosting environment does not support PHP's %sDocument Object Model%s.", 'wordpress-seo' ), '<a href="http://php.net/manual/en/book.dom.php">', '</a>' ) . ' ' . __( "To enjoy all the benefits of the page analysis feature, you'll need to (get your host to) install it.", 'wordpress-seo' ) );
				return $result;
			}
	
			if ( ! is_array( $post ) && ! is_object( $post ) ) {
				$result = new WP_Error( 'no-post', __( 'No post content to analyse.', 'wordpress-seo' ) );
	
				return $result;
			}
			else if ( self::get_value( 'focuskw', $post->ID ) === '' ) {
				$result = new WP_Error( 'no-focuskw', sprintf( __( 'No focus keyword was set for this %s. If you do not set a focus keyword, no score can be calculated.', 'wordpress-seo' ), $post->post_type ) );
	
				self::set_value( 'linkdex', 0, $post->ID );
				return $result;
			}
			else if ( apply_filters( 'wpseo_use_page_analysis', true ) !== true ) {
				$result = new WP_Error( 'page-analysis-disabled', sprintf( __( 'Page Analysis has been disabled.', 'wordpress-seo' ), $post->post_type ) );

				return $result;
			}
	
			$results = array();
			$job     = array();
	
			$sampleurl             = get_sample_permalink( $post );
			$job['pageUrl']        = preg_replace( '`%(?:post|page)name%`', $sampleurl[1], $sampleurl[0] );
			$job['pageSlug']       = urldecode( $post->post_name );
			$job['keyword']        = self::get_value( 'focuskw' );
			$job['keyword_folded'] = $this->strip_separators_and_fold( $job['keyword'] );
			$job['post_id']        = $post->ID;
			$job['post_type']      = $post->post_type;
	
			$dom                      = new domDocument;
			$dom->strictErrorChecking = false;
			$dom->preserveWhiteSpace  = false;
			@$dom->loadHTML( apply_filters( 'wpseo_pre_analysis_post_content', $post->post_content, $post ) );
			$xpath = new DOMXPath( $dom );
	
			// Check if this focus keyword has been used already.
			$this->check_double_focus_keyword( $job, $results );
	
			// Keyword
			$this->score_keyword( $job['keyword'], $results );
	
			// Title
			$title = self::get_value( 'title' );
			if ( $title !== '' ) {
				$job['title'] = $title;
			}
			else {
				if ( isset( $options['title-' . $post->post_type] ) && $options['title-' . $post->post_type] !== '' ) {
					$title_template = $options['title-' . $post->post_type];
				}
				else {
					$title_template = '%%title%% - %%sitename%%';
				}
				$job['title'] = wpseo_replace_vars( $title_template, (array) $post );
			}
			unset( $title );
			$this->score_title( $job, $results );
	
			// Meta description
			$description = '';
			$desc_meta   = self::get_value( 'metadesc' );
			if ( $desc_meta !== '' ) {
				$description = $desc_meta;
			}
			else {
				if ( isset( $options['metadesc-' . $post->post_type] ) && $options['metadesc-' . $post->post_type] !== '' ) {
					$description = wpseo_replace_vars( $options['metadesc-' . $post->post_type], (array) $post );
				}
			}
			unset( $desc_meta );
	
			$meta_length = apply_filters( 'wpseo_metadesc_length', 156, $post );
	
			$this->score_description( $job, $results, $description, $meta_length );
			unset( $description );
	
			// Body
			$body   = $this->get_body( $post );
			$firstp = $this->get_first_paragraph( $body );
			$this->score_body( $job, $results, $body, $firstp );
			unset( $firstp );
	
			// URL
			$this->score_url( $job, $results );
	
			// Headings
			$headings = $this->get_headings( $body );
			$this->score_headings( $job, $results, $headings );
			unset( $headings );
	
			// Images
			$imgs          = array();
			$imgs['count'] = substr_count( $body, '<img' );
			$imgs          = $this->get_images_alt_text( $post->ID, $body, $imgs );
			$this->score_images_alt_text( $job, $results, $imgs );
			unset( $imgs );
			unset( $body );
	
			// Anchors
			$anchors = $this->get_anchor_texts( $xpath );
			$count   = $this->get_anchor_count( $xpath );
			$this->score_anchor_texts( $job, $results, $anchors, $count );
			unset( $anchors, $count, $dom );
	
			$results = apply_filters( 'wpseo_linkdex_results', $results, $job, $post );
	
			$this->aasort( $results, 'val' );
	
			$overall     = 0;
			$overall_max = 0;
	
			foreach ( $results as $result ) {
				$overall     += $result['val'];
				$overall_max += 9;
			}
	
			if ( $overall < 1 ) {
				$overall = 1;
			}
			$score = wpseo_calc( wpseo_calc( $overall, '/', $overall_max ), '*', 100, true );
	
			self::set_value( 'linkdex', absint( $score ), $post->ID );
	
			return $results;
		}
	
		/**
		 * Save the score result to the results array.
		 *
		 * @param array  $results      The results array used to store results.
		 * @param int    $scoreValue   The score value.
		 * @param string $scoreMessage The score message.
		 * @param string $scoreLabel   The label of the score to use in the results array.
		 * @param string $rawScore     The raw score, to be used by other filters.
		 */
		function save_score_result( &$results, $scoreValue, $scoreMessage, $scoreLabel, $rawScore = null ) {
			$score = array(
				'val' => $scoreValue,
				'msg' => $scoreMessage,
				'raw' => $rawScore,
			);
			$results[$scoreLabel] = $score;
		}
	
		/**
		 * Clean up the input string.
		 *
		 * @param string $inputString              String to clean up.
		 * @param bool   $removeOptionalCharacters Whether or not to do a cleanup of optional chars too.
		 *
		 * @return string
		 */
		function strip_separators_and_fold( $inputString, $removeOptionalCharacters = false ) {
			$keywordCharactersAlwaysReplacedBySpace = array( ',', "'", '"', '?', '’', '“', '”', '|', '/' );
			$keywordCharactersRemovedOrReplaced     = array( '_', '-' );
			$keywordWordsRemoved                    = array( ' a ', ' in ', ' an ', ' on ', ' for ', ' the ', ' and ' );
	
			// lower
			$inputString = $this->strtolower_utf8( $inputString );
	
			// default characters replaced by space
			$inputString = str_replace( $keywordCharactersAlwaysReplacedBySpace, ' ', $inputString );
	
			// standardise whitespace
			$inputString = preg_replace( '`\s+`u', ' ', $inputString );
	
			// deal with the separators that can be either removed or replaced by space
			if ( $removeOptionalCharacters ) {
				// remove word separators with a space
				$inputString = str_replace( $keywordWordsRemoved, ' ', $inputString );
	
				$inputString = str_replace( $keywordCharactersRemovedOrReplaced, '', $inputString );
			}
			else {
				$inputString = str_replace( $keywordCharactersRemovedOrReplaced, ' ', $inputString );
			}
	
			// standardise whitespace again
			$inputString = preg_replace( '`\s+`u', ' ', $inputString );
	
			return trim( $inputString );
		}
	
		/**
		 * Check whether this focus keyword has been used for other posts before.
		 *
		 * @param array $job
		 * @param array $results
		 */
		function check_double_focus_keyword( $job, &$results ) {
			$posts = get_posts(
				array(
					'meta_key'    => self::$meta_prefix . 'focuskw',
					'meta_value'  => $job['keyword'],
					'exclude'     => $job['post_id'],
					'fields'      => 'ids',
					'post_type'   => 'any',
					'numberposts' => - 1,
				)
			);
	
			if ( count( $posts ) == 0 )
				$this->save_score_result( $results, 9, __( 'You\'ve never used this focus keyword before, very good.', 'wordpress-seo' ), 'keyword_overused' );
			else if ( count( $posts ) == 1 )
				$this->save_score_result( $results, 6, sprintf( __( 'You\'ve used this focus keyword %1$sonce before%2$s, be sure to make very clear which URL on your site is the most important for this keyword.', 'wordpress-seo' ), '<a href="' . esc_url( add_query_arg( array( 'post' => $posts[0], 'action' => 'edit' ), admin_url( 'post.php' ) ) ) . '">', '</a>' ), 'keyword_overused' );
			else
<<<<<<< HEAD
				$this->save_score_result( $results, 1, sprintf( __( 'You\'ve used this focus keyword %3$s%4$d times before%2$s, it\'s probably a good idea to read %1$sthis post on cornerstone content%2$s and improve your keyword strategy.', 'wordpress-seo' ), '<a href="http://yoast.com/cornerstone-content-rank/">', '</a>', '<a href="' . esc_url( add_query_arg( array( 'seo_kw_filter' => $job['keyword'] ), admin_url( 'edit.php' ) ) ) . '">', count( $posts ) ), 'keyword_overused' );
		}
	
		/**
		 * Check whether the keyword contains stopwords.
		 *
		 * @param string $keyword The keyword to check for stopwords.
		 * @param array  $results The results array.
		 */
		function score_keyword( $keyword, &$results ) {
			global $wpseo_admin;
	
			$keywordStopWord = __( 'The keyword for this page contains one or more %sstop words%s, consider removing them. Found \'%s\'.', 'wordpress-seo' );
	
			if ( $wpseo_admin->stopwords_check( $keyword ) !== false )
				$this->save_score_result( $results, 5, sprintf( $keywordStopWord, '<a href="http://en.wikipedia.org/wiki/Stop_words">', '</a>', $wpseo_admin->stopwords_check( $keyword ) ), 'keyword_stopwords' );
		}
	
		/**
		 * Check whether the keyword is contained in the URL.
		 *
		 * @param array $job        The job array holding both the keyword and the URLs.
		 * @param array $results    The results array.
		 */
		function score_url( $job, &$results ) {
			global $wpseo_admin;
	
			$urlGood      = __( 'The keyword / phrase appears in the URL for this page.', 'wordpress-seo' );
			$urlMedium    = __( 'The keyword / phrase does not appear in the URL for this page. If you decide to rename the URL be sure to check the old URL 301 redirects to the new one!', 'wordpress-seo' );
			$urlStopWords = __( 'The slug for this page contains one or more <a href="http://en.wikipedia.org/wiki/Stop_words">stop words</a>, consider removing them.', 'wordpress-seo' );
			$longSlug     = __( 'The slug for this page is a bit long, consider shortening it.', 'wordpress-seo' );
	
			$needle    = $this->strip_separators_and_fold( $job['keyword'] );
			$haystack1 = $this->strip_separators_and_fold( $job['pageUrl'], true );
			$haystack2 = $this->strip_separators_and_fold( $job['pageUrl'], false );
	
			if ( stripos( $haystack1, $needle ) || stripos( $haystack2, $needle ) )
				$this->save_score_result( $results, 9, $urlGood, 'url_keyword' );
=======
				$title_template = '%%title%% - %%sitename%%';
			$job['title'] = wpseo_replace_vars( $title_template, (array) $post );
		}
		$this->score_title( $job, $results );

		// Meta description
		$description = '';
		if ( wpseo_get_value( 'metadesc' ) ) {
			$description = wpseo_get_value( 'metadesc' );
		}
		else {
			if ( isset( $options['metadesc-' . $post->post_type] ) && ! empty( $options['metadesc-' . $post->post_type] ) )
				$description = wpseo_replace_vars( $options['metadesc-' . $post->post_type], (array) $post );
		}

		$meta_length = apply_filters( 'wpseo_metadesc_length', 156, $post );

		$this->score_description( $job, $results, $description, $meta_length );
		unset( $description );

		// Body
		$body   = $this->get_body( $post );
		$firstp = $this->get_first_paragraph( $body );
		$this->score_body( $job, $results, $body, $firstp );
		unset( $firstp );

		// URL
		$this->score_url( $job, $results );

		// Headings
		$headings = $this->get_headings( $body );
		$this->score_headings( $job, $results, $headings );
		unset( $headings );

		// Images
		$imgs          = array();
		$imgs['count'] = substr_count( $body, '<img' );
		$imgs          = $this->get_images_alt_text( $post->ID, $body, $imgs );

		// Check featured image
		if ( has_post_thumbnail() ) {
			$imgs['count'] += 1;

			if ( empty( $imgs['alts'] ) ) {
				$imgs['alts'] = array();
			}

			$feature_image = get_the_post_thumbnail( $post->ID );
			if ( preg_match( '`alt=(["\'])(.*?)\1`', $feature_image, $alt ) && isset( $alt[2] ) ) {
				$imgs['alts'][] = $this->strtolower_utf8( $alt[2] );
			}
		}
		
		$this->score_images_alt_text( $job, $results, $imgs );
		unset( $imgs );
		unset( $body );

		// Anchors
		$anchors = $this->get_anchor_texts( $xpath );
		$count   = $this->get_anchor_count( $xpath );
		$this->score_anchor_texts( $job, $results, $anchors, $count );
		unset( $anchors, $count, $dom );

		$results = apply_filters( 'wpseo_linkdex_results', $results, $job, $post );

		$this->aasort( $results, 'val' );

		$overall     = 0;
		$overall_max = 0;

		foreach ( $results as $result ) {
			$overall += $result['val'];
			$overall_max += 9;
		}

		if ( $overall < 1 )
			$overall = 1;
		$score = round( ( $overall / $overall_max ) * 100 );

		wpseo_set_value( 'linkdex', absint( $score ), $post->ID );

		return $results;
	}

	/**
	 * Save the score result to the results array.
	 *
	 * @param array  $results      The results array used to store results.
	 * @param int    $scoreValue   The score value.
	 * @param string $scoreMessage The score message.
	 * @param string $scoreLabel   The label of the score to use in the results array.
	 * @param string $rawScore     The raw score, to be used by other filters.
	 */
	function save_score_result( &$results, $scoreValue, $scoreMessage, $scoreLabel, $rawScore = null ) {
		$score                = array(
			'val' => $scoreValue,
			'msg' => $scoreMessage,
			'raw' => $rawScore
		);
		$results[$scoreLabel] = $score;
	}

	/**
	 * Clean up the input string.
	 *
	 * @param string $inputString              String to clean up.
	 * @param bool   $removeOptionalCharacters Whether or not to do a cleanup of optional chars too.
	 *
	 * @return string
	 */
	function strip_separators_and_fold( $inputString, $removeOptionalCharacters = false ) {
		$keywordCharactersAlwaysReplacedBySpace = array( ",", "'", "\"", "?", "’", "“", "”", "|", "/" );
		$keywordCharactersRemovedOrReplaced     = array( "_", "-" );
		$keywordWordsRemoved                    = array( " a ", " in ", " an ", " on ", " for ", " the ", " and " );

		// lower
		$inputString = $this->strtolower_utf8( $inputString );

		// default characters replaced by space
		$inputString = str_replace( $keywordCharactersAlwaysReplacedBySpace, ' ', $inputString );

		// standardise whitespace
		$inputString = preg_replace( '`\s+`u', ' ', $inputString );

		// deal with the separators that can be either removed or replaced by space
		if ( $removeOptionalCharacters ) {
			// remove word separators with a space
			$inputString = str_replace( $keywordWordsRemoved, ' ', $inputString );

			$inputString = str_replace( $keywordCharactersRemovedOrReplaced, '', $inputString );
		}
		else {
			$inputString = str_replace( $keywordCharactersRemovedOrReplaced, ' ', $inputString );
		}

		// standardise whitespace again
		$inputString = preg_replace( '`\s+`u', ' ', $inputString );

		return trim( $inputString );
	}

	/**
	 * Check whether this focus keyword has been used for other posts before.
	 *
	 * @param array $job
	 * @param array $results
	 */
	function check_double_focus_keyword( $job, &$results ) {
		$posts = get_posts(
			array(
				'meta_key'    => '_yoast_wpseo_focuskw',
				'meta_value'  => $job['keyword'],
				'exclude'     => $job['post_id'],
				'fields'      => 'ids',
				'post_type'   => 'any',
				'numberposts' => - 1
			)
		);

		if ( count( $posts ) == 0 )
			$this->save_score_result( $results, 9, __( "You've never used this focus keyword before, very good.", 'wordpress-seo' ), 'keyword_overused' );
		else if ( count( $posts ) == 1 )
			$this->save_score_result( $results, 6, sprintf( __( 'You\'ve used this focus keyword %1$sonce before%2$s, be sure to make very clear which URL on your site is the most important for this keyword.', 'wordpress-seo' ), '<a href="' . admin_url( 'post.php?post=' . $posts[0] . '&action=edit' ) . '">', '</a>' ), 'keyword_overused' );
		else
			$this->save_score_result( $results, 1, sprintf( __( 'You\'ve used this focus keyword %3$s%4$d times before%2$s, it\'s probably a good idea to read %1$sthis post on cornerstone content%2$s and improve your keyword strategy.', 'wordpress-seo' ), '<a href="http://yoast.com/cornerstone-content-rank/">', '</a>', '<a href="' . admin_url( 'edit.php?seo_kw_filter=' . urlencode( $job['keyword'] ) ) . '">', count( $posts ) ), 'keyword_overused' );
	}

	/**
	 * Check whether the keyword contains stopwords.
	 *
	 * @param string $keyword The keyword to check for stopwords.
	 * @param array  $results The results array.
	 */
	function score_keyword( $keyword, &$results ) {
		global $wpseo_admin;

		$keywordStopWord = __( "The keyword for this page contains one or more %sstop words%s, consider removing them. Found '%s'.", 'wordpress-seo' );

		if ( $wpseo_admin->stopwords_check( $keyword ) !== false )
			$this->save_score_result( $results, 5, sprintf( $keywordStopWord, "<a href=\"http://en.wikipedia.org/wiki/Stop_words\">", "</a>", $wpseo_admin->stopwords_check( $keyword ) ), 'keyword_stopwords' );
	}

	/**
	 * Check whether the keyword is contained in the URL.
	 *
	 * @param array $job        The job array holding both the keyword and the URLs.
	 * @param array $results    The results array.
	 */
	function score_url( $job, &$results ) {
		global $statistics, $wpseo_admin;

		$urlGood      = __( "The keyword / phrase appears in the URL for this page.", 'wordpress-seo' );
		$urlMedium    = __( "The keyword / phrase does not appear in the URL for this page. If you decide to rename the URL be sure to check the old URL 301 redirects to the new one!", 'wordpress-seo' );
		$urlStopWords = __( "The slug for this page contains one or more <a href=\"http://en.wikipedia.org/wiki/Stop_words\">stop words</a>, consider removing them.", 'wordpress-seo' );
		$longSlug     = __( "The slug for this page is a bit long, consider shortening it.", 'wordpress-seo' );

		$needle    = $this->strip_separators_and_fold( $job["keyword"] );
		$haystack1 = $this->strip_separators_and_fold( $job["pageUrl"], true );
		$haystack2 = $this->strip_separators_and_fold( $job["pageUrl"], false );

		if ( stripos( $haystack1, $needle ) || stripos( $haystack2, $needle ) )
			$this->save_score_result( $results, 9, $urlGood, 'url_keyword' );
		else
			$this->save_score_result( $results, 6, $urlMedium, 'url_keyword' );

		// Check for Stop Words in the slug
		if ( $wpseo_admin->stopwords_check( $job["pageSlug"], true ) !== false )
			$this->save_score_result( $results, 5, $urlStopWords, 'url_stopword' );

		// Check if the slug isn't too long relative to the length of the keyword
		if ( ( $statistics->text_length( $job["keyword"] ) + 20 ) < $statistics->text_length( $job["pageSlug"] ) && 40 < $statistics->text_length( $job["pageSlug"] ) )
			$this->save_score_result( $results, 5, $longSlug, 'url_length' );
	}

	/**
	 * Check whether the keyword is contained in the title.
	 *
	 * @param array $job        The job array holding both the keyword versions.
	 * @param array $results    The results array.
	 */
	function score_title( $job, &$results ) {
		global $statistics;

		$scoreTitleMinLength    = 40;
		$scoreTitleMaxLength    = 70;
		$scoreTitleKeywordLimit = 0;

		$scoreTitleMissing          = __( "Please create a page title.", 'wordpress-seo' );
		$scoreTitleCorrectLength    = __( "The page title is more than 40 characters and less than the recommended 70 character limit.", 'wordpress-seo' );
		$scoreTitleTooShort         = __( "The page title contains %d characters, which is less than the recommended minimum of 40 characters. Use the space to add keyword variations or create compelling call-to-action copy.", 'wordpress-seo' );
		$scoreTitleTooLong          = __( "The page title contains %d characters, which is more than the viewable limit of 70 characters; some words will not be visible to users in your listing.", 'wordpress-seo' );
		$scoreTitleKeywordMissing   = __( "The keyword / phrase %s does not appear in the page title.", 'wordpress-seo' );
		$scoreTitleKeywordBeginning = __( "The page title contains keyword / phrase, at the beginning which is considered to improve rankings.", 'wordpress-seo' );
		$scoreTitleKeywordEnd       = __( "The page title contains keyword / phrase, but it does not appear at the beginning; try and move it to the beginning.", 'wordpress-seo' );

		if ( $job['title'] == "" ) {
			$this->save_score_result( $results, 1, $scoreTitleMissing, 'title' );
		}
		else {
			$length = $statistics->text_length( $job['title'] );
			if ( $length < $scoreTitleMinLength )
				$this->save_score_result( $results, 6, sprintf( $scoreTitleTooShort, $length ), 'title_length' );
			else if ( $length > $scoreTitleMaxLength )
				$this->save_score_result( $results, 6, sprintf( $scoreTitleTooLong, $length ), 'title_length' );
>>>>>>> 23d16677
			else
				$this->save_score_result( $results, 6, $urlMedium, 'url_keyword' );
	
			// Check for Stop Words in the slug
			if ( $wpseo_admin->stopwords_check( $job['pageSlug'], true ) !== false )
				$this->save_score_result( $results, 5, $urlStopWords, 'url_stopword' );
	
			// Check if the slug isn't too long relative to the length of the keyword
			if ( ( $this->statistics()->text_length( $job['keyword'] ) + 20 ) < $this->statistics()->text_length( $job['pageSlug'] ) && 40 < $this->statistics()->text_length( $job['pageSlug'] ) )
				$this->save_score_result( $results, 5, $longSlug, 'url_length' );
		}
	
		/**
		 * Check whether the keyword is contained in the title.
		 *
		 * @param array $job        The job array holding both the keyword versions.
		 * @param array $results    The results array.
		 */
		function score_title( $job, &$results ) {
			$scoreTitleMinLength    = 40;
			$scoreTitleMaxLength    = 70;
			$scoreTitleKeywordLimit = 0;
	
			$scoreTitleMissing          = __( 'Please create a page title.', 'wordpress-seo' );
			$scoreTitleCorrectLength    = __( 'The page title is more than 40 characters and less than the recommended 70 character limit.', 'wordpress-seo' );
			$scoreTitleTooShort         = __( 'The page title contains %d characters, which is less than the recommended minimum of 40 characters. Use the space to add keyword variations or create compelling call-to-action copy.', 'wordpress-seo' );
			$scoreTitleTooLong          = __( 'The page title contains %d characters, which is more than the viewable limit of 70 characters; some words will not be visible to users in your listing.', 'wordpress-seo' );
			$scoreTitleKeywordMissing   = __( 'The keyword / phrase %s does not appear in the page title.', 'wordpress-seo' );
			$scoreTitleKeywordBeginning = __( 'The page title contains keyword / phrase, at the beginning which is considered to improve rankings.', 'wordpress-seo' );
			$scoreTitleKeywordEnd       = __( 'The page title contains keyword / phrase, but it does not appear at the beginning; try and move it to the beginning.', 'wordpress-seo' );
	
			if ( $job['title'] == '' ) {
				$this->save_score_result( $results, 1, $scoreTitleMissing, 'title' );
			}
			else {
				$length = $this->statistics()->text_length( $job['title'] );
				if ( $length < $scoreTitleMinLength )
					$this->save_score_result( $results, 6, sprintf( $scoreTitleTooShort, $length ), 'title_length' );
				else if ( $length > $scoreTitleMaxLength )
					$this->save_score_result( $results, 6, sprintf( $scoreTitleTooLong, $length ), 'title_length' );
				else
					$this->save_score_result( $results, 9, $scoreTitleCorrectLength, 'title_length' );
	
				// @todo MA Keyword/Title matching is exact match with separators removed, but should extend to distributed match
				$needle_position = stripos( $job['title'], $job['keyword_folded'] );
	
				if ( $needle_position === false ) {
					$needle_position = stripos( $job['title'], $job['keyword'] );
				}
	
				if ( $needle_position === false )
					$this->save_score_result( $results, 2, sprintf( $scoreTitleKeywordMissing, $job['keyword_folded'] ), 'title_keyword' );
				else if ( $needle_position <= $scoreTitleKeywordLimit )
					$this->save_score_result( $results, 9, $scoreTitleKeywordBeginning, 'title_keyword' );
				else
					$this->save_score_result( $results, 6, $scoreTitleKeywordEnd, 'title_keyword' );
			}
		}
	
		/**
		 * Check whether the document contains outbound links and whether it's anchor text matches the keyword.
		 *
		 * @param array $job          The job array holding both the keyword versions.
		 * @param array $results      The results array.
		 * @param array $anchor_texts The array holding all anchors in the document.
		 * @param array $count        The number of anchors in the document, grouped by type.
		 */
		function score_anchor_texts( $job, &$results, $anchor_texts, $count ) {
			$scoreNoLinks               = __( 'No outbound links appear in this page, consider adding some as appropriate.', 'wordpress-seo' );
			$scoreKeywordInOutboundLink = __( 'You\'re linking to another page with the keyword you want this page to rank for, consider changing that if you truly want this page to rank.', 'wordpress-seo' );
			$scoreLinksDofollow         = __( 'This page has %s outbound link(s).', 'wordpress-seo' );
			$scoreLinksNofollow         = __( 'This page has %s outbound link(s), all nofollowed.', 'wordpress-seo' );
			$scoreLinks                 = __( 'This page has %s nofollowed link(s) and %s normal outbound link(s).', 'wordpress-seo' );
	
	
			if ( $count['external']['nofollow'] == 0 && $count['external']['dofollow'] == 0 ) {
				$this->save_score_result( $results, 6, $scoreNoLinks, 'links' );
			}
			else {
				$found = false;
				foreach ( $anchor_texts as $anchor_text ) {
					if ( $this->strtolower_utf8( $anchor_text ) == $job['keyword_folded'] )
						$found = true;
				}
				if ( $found )
					$this->save_score_result( $results, 2, $scoreKeywordInOutboundLink, 'links_focus_keyword' );
	
				if ( $count['external']['nofollow'] == 0 && $count['external']['dofollow'] > 0 ) {
					$this->save_score_result( $results, 9, sprintf( $scoreLinksDofollow, $count['external']['dofollow'] ), 'links_number' );
				}
				else if ( $count['external']['nofollow'] > 0 && $count['external']['dofollow'] == 0 ) {
					$this->save_score_result( $results, 7, sprintf( $scoreLinksNofollow, $count['external']['nofollow'] ), 'links_number' );
				}
				else {
					$this->save_score_result( $results, 8, sprintf( $scoreLinks, $count['external']['nofollow'], $count['external']['dofollow'] ), 'links_number' );
				}
			}
	
		}
	
		/**
		 * Retrieve the anchor texts used in the current document.
		 *
		 * @param object $xpath An XPATH object of the current document.
		 *
		 * @return array
		 */
		function get_anchor_texts( &$xpath ) {
			$query        = "//a|//A";
			$dom_objects  = $xpath->query( $query );
			$anchor_texts = array();
			foreach ( $dom_objects as $dom_object ) {
				if ( $dom_object->attributes->getNamedItem( 'href' ) ) {
					$href = $dom_object->attributes->getNamedItem( 'href' )->textContent;
					if ( substr( $href, 0, 4 ) == 'http' )
						$anchor_texts['external'] = $dom_object->textContent;
				}
			}
			unset( $dom_objects );
			return $anchor_texts;
		}
	
		/**
		 * Count the number of anchors and group them by type.
		 *
		 * @param object $xpath An XPATH object of the current document.
		 *
		 * @return array
		 */
		function get_anchor_count( &$xpath ) {
			$query       = "//a|//A";
			$dom_objects = $xpath->query( $query );
			$count       = array(
				'total'    => 0,
				'internal' => array( 'nofollow' => 0, 'dofollow' => 0 ),
				'external' => array( 'nofollow' => 0, 'dofollow' => 0 ),
				'other'    => array( 'nofollow' => 0, 'dofollow' => 0 ),
			);
	
			foreach ( $dom_objects as $dom_object ) {
				$count['total'] ++;
				if ( $dom_object->attributes->getNamedItem( 'href' ) ) {
					$href  = $dom_object->attributes->getNamedItem( 'href' )->textContent;
					$wpurl = get_bloginfo( 'url' );
					if ( substr( $href, 0, 1 ) == '/' || substr( $href, 0, strlen( $wpurl ) ) == $wpurl ) {
						$type = 'internal';
					}
					else if ( substr( $href, 0, 4 ) == 'http' ) {
						$type = 'external';
					}
					else {
						$type = 'other';
					}
					if ( $dom_object->attributes->getNamedItem( 'rel' ) ) {
						$link_rel = $dom_object->attributes->getNamedItem( 'rel' )->textContent;
						if ( stripos( $link_rel, 'nofollow' ) !== false ) {
							$count[$type]['nofollow'] ++;
						}
						else {
							$count[$type]['dofollow'] ++;
						}
					}
					else {
						$count[$type]['dofollow'] ++;
					}
				}
			}
			return $count;
		}
	
		/**
		 * Check whether the images alt texts contain the keyword.
		 *
		 * @param array $job     The job array holding both the keyword versions.
		 * @param array $results The results array.
		 * @param array $imgs    The array with images alt texts.
		 */
		function score_images_alt_text( $job, &$results, $imgs ) {
			$scoreImagesNoImages          = __( 'No images appear in this page, consider adding some as appropriate.', 'wordpress-seo' );
			$scoreImagesNoAlt             = __( 'The images on this page are missing alt tags.', 'wordpress-seo' );
			$scoreImagesAltKeywordIn      = __( 'The images on this page contain alt tags with the target keyword / phrase.', 'wordpress-seo' );
			$scoreImagesAltKeywordMissing = __( 'The images on this page do not have alt tags containing your keyword / phrase.', 'wordpress-seo' );
	
			if ( $imgs['count'] == 0 ) {
				$this->save_score_result( $results, 3, $scoreImagesNoImages, 'images_alt' );
			}
			else if ( count( $imgs['alts'] ) == 0 && $imgs['count'] != 0 ) {
				$this->save_score_result( $results, 5, $scoreImagesNoAlt, 'images_alt' );
			}
			else {
				$found = false;
				foreach ( $imgs['alts'] as $alt ) {
					$haystack1 = $this->strip_separators_and_fold( $alt, true );
					$haystack2 = $this->strip_separators_and_fold( $alt, false );
					if ( strrpos( $haystack1, $job['keyword_folded'] ) !== false ) {
						$found = true;
					}
					else if ( strrpos( $haystack2, $job['keyword_folded'] ) !== false ) {
						$found = true;
					}
				}
				if ( $found ) {
					$this->save_score_result( $results, 9, $scoreImagesAltKeywordIn, 'images_alt' );
				}
				else {
					$this->save_score_result( $results, 5, $scoreImagesAltKeywordMissing, 'images_alt' );
				}
			}
	
		}
	
		/**
		 * Retrieve the alt texts from the images.
		 *
		 * @param int    $post_id The post to find images in.
		 * @param string $body    The post content to find images in.
		 * @param array  $imgs    The array holding the image information.
		 *
		 * @return array The updated images array.
		 */
		function get_images_alt_text( $post_id, $body, $imgs ) {
			preg_match_all( '`<img[^>]+>`im', $body, $matches );
			$imgs['alts'] = array();
			if ( is_array( $matches ) && count( $matches ) > 0 ) {
				foreach ( $matches[0] as $img ) {
					if ( preg_match( '`alt=(["\'])(.*?)\1`', $img, $alt ) && isset( $alt[2] ) )
						$imgs['alts'][] = $this->strtolower_utf8( $alt[2] );
				}
			}
			if ( strpos( $body, '[gallery' ) !== false ) {
				$attachments = get_children( array( 'post_parent' => $post_id, 'post_status' => 'inherit', 'post_type' => 'attachment', 'post_mime_type' => 'image', 'fields' => 'ids' ) );
				if ( is_array( $attachments ) && count( $attachments ) > 0 ) {
					foreach ( $attachments as $att_id ) {
						$alt = get_post_meta( $att_id, '_wp_attachment_image_alt', true );
						if ( $alt && ! empty( $alt ) )
							$imgs['alts'][] = $alt;
						$imgs['count'] ++;
					}
				}
			}
			return $imgs;
		}
	
		/**
		 * Score the headings for keyword appearance.
		 *
		 * @param array $job      The array holding the keywords.
		 * @param array $results  The results array.
		 * @param array $headings The headings found in the document.
		 */
		function score_headings( $job, &$results, $headings ) {
			$scoreHeadingsNone           = __( 'No subheading tags (like an H2) appear in the copy.', 'wordpress-seo' );
			$scoreHeadingsKeywordIn      = __( 'Keyword / keyphrase appears in %s (out of %s) subheadings in the copy. While not a major ranking factor, this is beneficial.', 'wordpress-seo' );
			$scoreHeadingsKeywordMissing = __( 'You have not used your keyword / keyphrase in any subheading (such as an H2) in your copy.', 'wordpress-seo' );
	
			$headingCount = count( $headings );
			if ( $headingCount == 0 ) {
				$this->save_score_result( $results, 7, $scoreHeadingsNone, 'headings' );
			}
			else {
				$found = 0;
				foreach ( $headings as $heading ) {
					$haystack1 = $this->strip_separators_and_fold( $heading, true );
					$haystack2 = $this->strip_separators_and_fold( $heading, false );
	
					if ( strrpos( $haystack1, $job['keyword_folded'] ) !== false ) {
						$found ++;
					}
					else if ( strrpos( $haystack2, $job['keyword_folded'] ) !== false ) {
						$found ++;
					}
				}
				if ( $found ) {
					$this->save_score_result( $results, 9, sprintf( $scoreHeadingsKeywordIn, $found, $headingCount ), 'headings' );
				}
				else {
					$this->save_score_result( $results, 3, $scoreHeadingsKeywordMissing, 'headings' );
				}
			}
		}
	
		/**
		 * Fetch all headings and return their content.
		 *
		 * @param string $postcontent Post content to find headings in.
		 *
		 * @return array Array of heading texts.
		 */
		function get_headings( $postcontent ) {
			$headings = array();
	
			preg_match_all( '`<h([1-6])(?:[^>]+)?>(.*?)</h\\1>`i', $postcontent, $matches );
			if ( isset( $matches ) && isset( $matches[2] ) ) {
				foreach ( $matches[2] as $heading ) {
					$headings[] = $this->strtolower_utf8( $heading );
				}
			}
	
			return $headings;
		}
	
		/**
		 * Score the meta description for length and keyword appearance.
		 *
		 * @param array  $job         The array holding the keywords.
		 * @param array  $results     The results array.
		 * @param string $description The meta description.
		 * @param int    $maxlength   The maximum length of the meta description.
		 */
		function score_description( $job, &$results, $description, $maxlength = 155 ) {
			$scoreDescriptionMinLength      = 120;
			$scoreDescriptionCorrectLength  = __( 'In the specified meta description, consider: How does it compare to the competition? Could it be made more appealing?', 'wordpress-seo' );
			$scoreDescriptionTooShort       = __( 'The meta description is under 120 characters, however up to %s characters are available. %s', 'wordpress-seo' );
			$scoreDescriptionTooLong        = __( 'The specified meta description is over %s characters, reducing it will ensure the entire description is visible. %s', 'wordpress-seo' );
			$scoreDescriptionMissing        = __( 'No meta description has been specified, search engines will display copy from the page instead.', 'wordpress-seo' );
			$scoreDescriptionKeywordIn      = __( 'The meta description contains the primary keyword / phrase.', 'wordpress-seo' );
			$scoreDescriptionKeywordMissing = __( 'A meta description has been specified, but it does not contain the target keyword / phrase.', 'wordpress-seo' );
	
			$metaShorter = '';
			if ( $maxlength != 155 ) {
				$metaShorter = __( 'The available space is shorter than the usual 155 characters because Google will also include the publication date in the snippet.', 'wordpress-seo' );
			}
	
			if ( $description == '' ) {
				$this->save_score_result( $results, 1, $scoreDescriptionMissing, 'description_length' );
			}
			else {
				$length = $this->statistics()->text_length( $description );
	
				if ( $length < $scoreDescriptionMinLength ) {
					$this->save_score_result( $results, 6, sprintf( $scoreDescriptionTooShort, $maxlength, $metaShorter ), 'description_length' );
				}
				else if ( $length <= $maxlength ) {
					$this->save_score_result( $results, 9, $scoreDescriptionCorrectLength, 'description_length' );
				}
				else {
					$this->save_score_result( $results, 6, sprintf( $scoreDescriptionTooLong, $maxlength, $metaShorter ), 'description_length' );
				}
	
				// @todo MA Keyword/Title matching is exact match with separators removed, but should extend to distributed match
				$haystack1 = $this->strip_separators_and_fold( $description, true );
				$haystack2 = $this->strip_separators_and_fold( $description, false );
				if ( strrpos( $haystack1, $job['keyword_folded'] ) === false && strrpos( $haystack2, $job['keyword_folded'] ) === false ) {
					$this->save_score_result( $results, 3, $scoreDescriptionKeywordMissing, 'description_keyword' );
				}
				else {
					$this->save_score_result( $results, 9, $scoreDescriptionKeywordIn, 'description_keyword' );
				}
			}
		}
	
		/**
		 * Score the body for length and keyword appearance.
		 *
		 * @param array  $job         The array holding the keywords.
		 * @param array  $results     The results array.
		 * @param string $body        The body.
		 * @param string $firstp      The first paragraph.
		 */
		function score_body( $job, &$results, $body, $firstp ) {
			$lengthScore = apply_filters(
				'wpseo_body_length_score',
				array(
					'good' => 300,
					'ok'   => 250,
					'poor' => 200,
					'bad'  => 100,
				),
				$job
			);
	
			$scoreBodyGoodLength = __( 'There are %d words contained in the body copy, this is more than the %d word recommended minimum.', 'wordpress-seo' );
			$scoreBodyPoorLength = __( 'There are %d words contained in the body copy, this is below the %d word recommended minimum. Add more useful content on this topic for readers.', 'wordpress-seo' );
			$scoreBodyOKLength   = __( 'There are %d words contained in the body copy, this is slightly below the %d word recommended minimum, add a bit more copy.', 'wordpress-seo' );
			$scoreBodyBadLength  = __( 'There are %d words contained in the body copy. This is far too low and should be increased.', 'wordpress-seo' );
	
			$scoreKeywordDensityLow  = __( 'The keyword density is %s%%, which is a bit low, the keyword was found %s times.', 'wordpress-seo' );
			$scoreKeywordDensityHigh = __( 'The keyword density is %s%%, which is over the advised 4.5%% maximum, the keyword was found %s times.', 'wordpress-seo' );
			$scoreKeywordDensityGood = __( 'The keyword density is %s%%, which is great, the keyword was found %s times.', 'wordpress-seo' );
	
			$scoreFirstParagraphLow  = __( 'The keyword doesn\'t appear in the first paragraph of the copy, make sure the topic is clear immediately.', 'wordpress-seo' );
			$scoreFirstParagraphHigh = __( 'The keyword appears in the first paragraph of the copy.', 'wordpress-seo' );
	
			$fleschurl   = '<a href="http://en.wikipedia.org/wiki/Flesch-Kincaid_readability_test#Flesch_Reading_Ease">' . __( 'Flesch Reading Ease', 'wordpress-seo' ) . '</a>';
			$scoreFlesch = __( 'The copy scores %s in the %s test, which is considered %s to read. %s', 'wordpress-seo' );
	
			// Replace images with their alt tags, then strip all tags
			$body = preg_replace( '`<img(?:[^>]+)?alt="([^"]+)"(?:[^>]+)>`', '$1', $body );
			$body = strip_tags( $body );
	
			// Copy length check
			$wordCount = $this->statistics()->word_count( $body );
	
			if ( $wordCount < $lengthScore['bad'] ) {
				$this->save_score_result( $results, - 20, sprintf( $scoreBodyBadLength, $wordCount, $lengthScore['good'] ), 'body_length', $wordCount );
			}
			else if ( $wordCount < $lengthScore['poor'] ) {
				$this->save_score_result( $results, - 10, sprintf( $scoreBodyPoorLength, $wordCount, $lengthScore['good'] ), 'body_length', $wordCount );
			}
			else if ( $wordCount < $lengthScore['ok'] ) {
				$this->save_score_result( $results, 5, sprintf( $scoreBodyPoorLength, $wordCount, $lengthScore['good'] ), 'body_length', $wordCount );
			}
			else if ( $wordCount < $lengthScore['good'] ) {
				$this->save_score_result( $results, 7, sprintf( $scoreBodyOKLength, $wordCount, $lengthScore['good'] ), 'body_length', $wordCount );
			}
			else {
				$this->save_score_result( $results, 9, sprintf( $scoreBodyGoodLength, $wordCount, $lengthScore['good'] ), 'body_length', $wordCount );
			}
	
			$body           = $this->strtolower_utf8( $body );
			$job['keyword'] = $this->strtolower_utf8( $job['keyword'] );
	
			$keywordWordCount = str_word_count( $job['keyword'] );
			if ( $keywordWordCount > 10 ) {
				$this->save_score_result( $results, 0, __( 'Your keyphrase is over 10 words, a keyphrase should be shorter and there can be only one keyphrase.', 'wordpress-seo' ), 'focus_keyword_length' );
			}
			else {
				// Keyword Density check
				$keywordDensity = 0;
				if ( $wordCount > 100 ) {
					$keywordCount = preg_match_all( '`' . preg_quote( $job['keyword'], '`' ) . '`msiuU', $body, $res );
					if ( $keywordCount > 0 && $keywordWordCount > 0 ) {
						$keywordDensity = wpseo_calc( wpseo_calc( $keywordCount, '/', wpseo_calc( $wordCount, '-', ( wpseo_calc( wpseo_calc( $keywordWordCount, '-', 1 ), '*', $keywordWordCount ) ) ) ), '*', 100, true, 2 );
					}
					if ( $keywordDensity < 1 ) {
						$this->save_score_result( $results, 4, sprintf( $scoreKeywordDensityLow, $keywordDensity, $keywordCount ), 'keyword_density' );
					}
					else if ( $keywordDensity > 4.5 ) {
						$this->save_score_result( $results, - 50, sprintf( $scoreKeywordDensityHigh, $keywordDensity, $keywordCount ), 'keyword_density' );
					}
					else {
						$this->save_score_result( $results, 9, sprintf( $scoreKeywordDensityGood, $keywordDensity, $keywordCount ), 'keyword_density' );
					}
				}
			}
	
			$firstp = $this->strtolower_utf8( $firstp );
	
			// First Paragraph Test
			if ( ! preg_match( '`\b' . preg_quote( $job['keyword'], '`' ) . '\b`u', $firstp ) && ! preg_match( '`\b' . preg_quote( $job['keyword_folded'], '`' ) . '\b`u', $firstp ) ) {
				$this->save_score_result( $results, 3, $scoreFirstParagraphLow, 'keyword_first_paragraph' );
			}
			else {
				$this->save_score_result( $results, 9, $scoreFirstParagraphHigh, 'keyword_first_paragraph' );
			}
	
			$lang = get_bloginfo( 'language' );
			if ( substr( $lang, 0, 2 ) == 'en' && $wordCount > 100 ) {
				// Flesch Reading Ease check
				$flesch = $this->statistics()->flesch_kincaid_reading_ease( $body );
	
				$note  = '';
				$level = '';
				$score = 1;
				if ( $flesch >= 90 ) {
					$level = __( 'very easy', 'wordpress-seo' );
					$score = 9;
				}
				else if ( $flesch >= 80 ) {
					$level = __( 'easy', 'wordpress-seo' );
					$score = 9;
				}
				else if ( $flesch >= 70 ) {
					$level = __( 'fairly easy', 'wordpress-seo' );
					$score = 8;
				}
				else if ( $flesch >= 60 ) {
					$level = __( 'OK', 'wordpress-seo' );
					$score = 7;
				}
				else if ( $flesch >= 50 ) {
					$level = __( 'fairly difficult', 'wordpress-seo' );
					$note  = __( 'Try to make shorter sentences to improve readability.', 'wordpress-seo' );
					$score = 6;
				}
				else if ( $flesch >= 30 ) {
					$level = __( 'difficult', 'wordpress-seo' );
					$note  = __( 'Try to make shorter sentences, using less difficult words to improve readability.', 'wordpress-seo' );
					$score = 5;
				}
				else if ( $flesch >= 0 ) {
					$level = __( 'very difficult', 'wordpress-seo' );
					$note  = __( 'Try to make shorter sentences, using less difficult words to improve readability.', 'wordpress-seo' );
					$score = 4;
				}
				$this->save_score_result( $results, $score, sprintf( $scoreFlesch, $flesch, $fleschurl, $level, $note ), 'flesch_kincaid' );
			}
		}
	
		/**
		 * Retrieve the body from the post.
		 *
		 * @param object $post The post object.
		 *
		 * @return string The post content.
		 */
		function get_body( $post ) {
			// This filter allows plugins to add their content to the content to be analyzed.
			$post_content = apply_filters( 'wpseo_pre_analysis_post_content', $post->post_content, $post );
	
			// Strip shortcodes, for obvious reasons, if plugins think their content should be in the analysis, they should
			// hook into the above filter.
			$post_content = wpseo_strip_shortcode( $post_content );
	
			if ( trim( $post_content ) == '' )
				return '';
	
			$htmdata2 = preg_replace( '`[\n\r]`', ' ', $post_content );
			if ( $htmdata2 == null )
				$htmdata2 = $post_content;
			else
				unset( $post_content );
	
			$htmdata3 = preg_replace( '`<(?:\x20*script|script).*?(?:/>|/script>)`', '', $htmdata2 );
			if ( $htmdata3 == null )
				$htmdata3 = $htmdata2;
			else
				unset( $htmdata2 );
	
			$htmdata4 = preg_replace( '`<!--.*?-->`', '', $htmdata3 );
			if ( $htmdata4 == null )
				$htmdata4 = $htmdata3;
			else
				unset( $htmdata3 );
	
			$htmdata5 = preg_replace( '`<(?:\x20*style|style).*?(?:/>|/style>)`', '', $htmdata4 );
			if ( $htmdata5 == null )
				$htmdata5 = $htmdata4;
			else
				unset( $htmdata4 );
	
			return $htmdata5;
		}
	
		/**
		 * Retrieve the first paragraph from the post.
		 *
		 * @param string $body The post content to retrieve the first paragraph from.
		 *
		 * @return string
		 */
		function get_first_paragraph( $body ) {
			// To determine the first paragraph we first need to autop the content, then match the first paragraph and return.
			$res = preg_match( '`<p[.]*?>(.*)</p>`', wpautop( strip_tags( $body ) ), $matches );
			if ( $res )
				return $matches[1];
			return false;
		}
		
		
		
		/********************** DEPRECATED METHODS **********************/

		/**
		 * Adds the WordPress SEO box
		 *
		 * @deprecated 1.4.23
		 * @deprecated use WPSEO_Metabox::add_meta_box()
		 * @see WPSEO_Meta::add_meta_box()
		 */
		public function add_custom_box() {
			_deprecated_function( __FUNCTION__, 'WPSEO 1.4.23', 'WPSEO_Metabox::add_meta_box()' );
			$this->add_meta_box();
		}
	

		/**
		 * Retrieve the meta boxes for the given post type.
		 *
		 * @deprecated 1.5.0
		 * @deprecated use WPSEO_Meta::get_meta_field_defs()
		 * @see WPSEO_Meta::get_meta_field_defs()
		 *
		 * @param	string	$post_type
		 * @return	array
		 */
		public function get_meta_boxes( $post_type = 'post' ) {
			_deprecated_function( __FUNCTION__, 'WPSEO 1.5.0', 'WPSEO_Meta::get_meta_field_defs()' );
			return $this->get_meta_field_defs( 'general', $post_type );
		}

		/**
		 * Pass some variables to js
		 *
		 * @deprecated 1.5.0
		 * @deprecated use WPSEO_Meta::localize_script()
		 * @see WPSEO_Meta::localize_script()
		 */
		public function script() {
			_deprecated_function( __FUNCTION__, 'WPSEO 1.5.0', 'WPSEO_Meta::localize_script()' );
			return $this->localize_script();
		}
	

	} /* End of class */

} /* End of class-exists wrapper */<|MERGE_RESOLUTION|>--- conflicted
+++ resolved
@@ -10,45 +10,7 @@
 	die;
 }
 
-<<<<<<< HEAD
 if ( ! class_exists( 'WPSEO_Metabox' ) ) {
-=======
-/**
- * class WPSEO_Metabox
- *
- * The class that generates the metabox on the edit post / page as well as contains all page analysis functionality.
- */
-class WPSEO_Metabox {
-
-	/**
-	 * @var int $meta_length Allowed length of the meta description.
-	 */
-	var $meta_length = 156;
-
-	/**
-	 * @var string $meta_length_reason Reason the meta description is not the default length.
-	 */
-	var $meta_length_reason = '';
-
-	/**
-	 * Class constructor
-	 */
-	function __construct() {
-		if ( ! class_exists( 'Yoast_TextStatistics' ) && apply_filters( 'wpseo_use_page_analysis', true ) === true )
-			require_once( WPSEO_PATH . 'admin/TextStatistics.php' );
-
-		add_action( 'add_meta_boxes', array( $this, 'add_meta_box' ) );
-		add_action( 'admin_print_styles-post-new.php', array( $this, 'enqueue' ) );
-		add_action( 'admin_print_styles-post.php', array( $this, 'enqueue' ) );
-		add_action( 'admin_print_styles-edit.php', array( $this, 'enqueue' ) );
-		add_action( 'admin_head', array( $this, 'script' ) );
-		add_action( 'wp_insert_post', array( $this, 'save_postdata' ) );
-		add_action( 'edit_attachment', array( $this, 'save_postdata' ) );
-		add_action( 'add_attachment', array( $this, 'save_postdata' ) );
-		add_action( 'admin_init', array( $this, 'setup_page_analysis' ) );
-	}
-
->>>>>>> 23d16677
 	/**
 	 * class WPSEO_Metabox
 	 *
@@ -309,7 +271,6 @@
 				add_meta_box( 'wpseo_meta', __( 'WordPress SEO by Yoast', 'wordpress-seo' ), array( $this, 'meta_box' ), $posttype, 'normal', apply_filters( 'wpseo_metabox_prio', 'high' ) );
 			}
 		}
-<<<<<<< HEAD
 		
 
 		/**
@@ -382,274 +343,6 @@
 				'wpseo_metadesc_template'		=> $metadesc_template,
 				'wpseo_permalink_template'		=> $sample_permalink,
 				'wpseo_keyword_suggest_nonce'	=> wp_create_nonce( 'wpseo-get-suggest' ),
-=======
-		if ( ! isset( $title ) )
-			$title = wpseo_translate_score( $score, $css = false );
-
-		$result = '<div title="' . esc_attr( $title ) . '" alt="' . esc_attr( $title ) . '" class="wpseo_score_img ' . $score_label . '"></div>';
-
-		echo __( 'SEO: ', 'wordpress-seo' ) . $result . ' <a class="wpseo_tablink scroll" href="#wpseo_linkdex">' . __( 'Check', 'wordpress-seo' ) . '</a>';
-
-		echo '</div>';
-	}
-
-	/**
-	 * Adds the WordPress SEO meta box to the edit boxes in the post / page / cpt edit page.
-	 */
-	public function add_meta_box() {
-		$options = get_wpseo_options();
-
-		foreach ( get_post_types( array( 'public' => true ) ) as $posttype ) {
-			if ( isset( $options['hideeditbox-' . $posttype] ) && $options['hideeditbox-' . $posttype] )
-				continue;
-			add_meta_box( 'wpseo_meta', __( 'WordPress SEO by Yoast', 'wordpress-seo' ), array( $this, 'meta_box' ), $posttype, 'normal', apply_filters( 'wpseo_metabox_prio', 'high' ) );
-		}
-	}
-
-	/**
-	 * Adds the WordPress SEO box
-	 *
-	 * @deprecated 1.4.23
-	 * @deprecated use WPSEO_Metabox::add_meta_box()
-	 * @see WPSEO_Metabox::add_meta_box()
-	 */
-	public function add_custom_box() {
-		_deprecated_function( __FUNCTION__, 'WPSEO 1.5.0', 'WPSEO_Metabox::add_meta_box()' );
-		$this->add_meta_box();
-	}
-	
-	
-	/**
-	 * Outputs the scripts needed for the edit / post page overview, snippet preview, etc.
-	 */
-	public function script() {
-		if ( isset( $_GET['post'] ) ) {
-			$post_id = (int) $_GET['post'];
-			$post    = get_post( $post_id );
-		}
-		else {
-			global $post;
-		}
-
-		if ( ! isset( $post ) )
-			return;
-
-		$options = get_wpseo_options();
-
-		$date = '';
-		if ( isset( $options['showdate-' . $post->post_type] ) && $options['showdate-' . $post->post_type] ) {
-			$date = $this->get_post_date( $post );
-
-			$this->meta_length        = $this->meta_length - ( strlen( $date ) + 5 );
-			$this->meta_length_reason = __( ' (because of date display)', 'wordpress-seo' );
-		}
-
-		$this->meta_length_reason = apply_filters( 'wpseo_metadesc_length_reason', $this->meta_length_reason, $post );
-		$this->meta_length        = apply_filters( 'wpseo_metadesc_length', $this->meta_length, $post );
-
-		unset( $date );
-
-		$title_template = '';
-		if ( isset( $options['title-' . $post->post_type] ) )
-			$title_template = $options['title-' . $post->post_type];
-
-		// If there's no title template set, use the default, otherwise title preview won't work.
-		if ( $title_template == '' )
-			$title_template = '%%title%% - %%sitename%%';
-		$title_template = wpseo_replace_vars( $title_template, $post, array( '%%title%%' ) );
-
-		$metadesc_template = '';
-		if ( isset( $options['metadesc-' . $post->post_type] ) )
-			$metadesc_template = wpseo_replace_vars( $options['metadesc-' . $post->post_type], $post, array( '%%excerpt%%', '%%excerpt_only%%' ) );
-
-		$sample_permalink = get_sample_permalink( $post->ID );
-		$sample_permalink = str_replace( '%page', '%post', $sample_permalink[0] );
-		?>
-		<script type="text/javascript">
-			var wpseo_lang = '<?php echo substr( get_locale(), 0, 2 ); ?>';
-			var wpseo_meta_desc_length = '<?php echo $this->meta_length; ?>';
-			var wpseo_title_template = '<?php echo esc_attr( $title_template ); ?>';
-			var wpseo_metadesc_template = '<?php echo esc_attr( $metadesc_template ); ?>';
-			var wpseo_permalink_template = '<?php echo esc_url( $sample_permalink ); ?>';
-			var wpseo_keyword_suggest_nonce = '<?php echo wp_create_nonce( 'wpseo-get-suggest' ); ?>';
-		</script>
-	<?php
-	}
-
-
-	/**
-	 * Output a tab in the WP SEO Metabox
-	 *
-	 * @param string $id      CSS ID of the tab.
-	 * @param string $heading Heading for the tab.
-	 * @param string $content Content of the tab. This content should be escaped.
-	 */
-	public function do_tab( $id, $heading, $content ) {
-		?>
-		<div class="wpseotab <?php echo esc_attr( $id ) ?>">
-			<h4 class="wpseo-heading"><?php echo esc_html( $heading ); ?></h4>
-			<table class="form-table">
-				<?php echo $content ?>
-			</table>
-		</div>
-	<?php
-	}
-
-	/**
-	 * Retrieve the meta boxes for the given post type.
-	 *
-	 * @param string $post_type
-	 *
-	 * @return array
-	 */
-	public function get_meta_boxes( $post_type = 'post' ) {
-		$options = get_wpseo_options();
-
-		$mbs                   = array();
-		$mbs['snippetpreview'] = array(
-			"name"  => "snippetpreview",
-			"type"  => "snippetpreview",
-			"title" => __( "Snippet Preview", 'wordpress-seo' ),
-		);
-		$mbs['focuskw']        = array(
-			"name"         => "focuskw",
-			"std"          => "",
-			"type"         => "text",
-			"title"        => __( 'Focus Keyword', 'wordpress-seo' ),
-			"autocomplete" => "off",
-			"help"         => sprintf( __( "Pick the main keyword or keyphrase that this post/page is about.<br/><br/>Read %sthis post%s for more info.", 'wordpress-seo' ), "<a href='http://yoast.com/focus-keyword/#utm_source=wordpress-seo-metabox&utm_medium=inline-help&utm_campaign=focus-keyword'>", '</a>' ),
-			"description"  => "<div id='focuskwresults'></div>",
-		);
-		$mbs['title']          = array(
-			"name"        => "title",
-			"std"         => "",
-			"type"        => "text",
-			"title"       => __( "SEO Title", 'wordpress-seo' ),
-			"description" => sprintf( __( "Title display in search engines is limited to 70 chars, %s chars left.", 'wordpress-seo' ), "<span id='yoast_wpseo_title-length'></span>" ),
-			"help"        => __( "The SEO Title defaults to what is generated based on this sites title template for this posttype.", 'wordpress-seo' )
-		);
-		$mbs['metadesc']       = array(
-			"name"        => "metadesc",
-			"std"         => "",
-			"class"       => "metadesc",
-			"type"        => "textarea",
-			"title"       => __( "Meta Description", 'wordpress-seo' ),
-			"rows"        => 2,
-			"richedit"    => false,
-			"description" => sprintf( __( "The <code>meta</code> description will be limited to %s chars%s, %s chars left.", 'wordpress-seo' ), $this->meta_length, $this->meta_length_reason, "<span id='yoast_wpseo_metadesc-length'></span>" ) . " <div id='yoast_wpseo_metadesc_notice'></div>",
-			"help"        => __( "If the meta description is empty, the snippet preview above shows what is generated based on this sites meta description template.", 'wordpress-seo' ),
-		);
-		if ( isset( $options['usemetakeywords'] ) && $options['usemetakeywords'] ) {
-			$mbs['metakeywords'] = array(
-				"name"        => "metakeywords",
-				"std"         => "",
-				"class"       => "metakeywords",
-				"type"        => "text",
-				"title"       => __( "Meta Keywords", 'wordpress-seo' ),
-				"description" => sprintf( __( "If you type something above it will override your %smeta keywords template%s.", 'wordpress-seo' ), "<a target='_blank' href='" . admin_url( 'admin.php?page=wpseo_titles#' . esc_url( $post_type ) ) . "'>", "</a>" )
-			);
-		}
-
-		// Apply filters before entering the advanced section
-		$mbs = apply_filters( 'wpseo_metabox_entries', $mbs );
-
-		return $mbs;
-	}
-
-	/**
-	 * Retrieve the meta boxes for the advanced tab.
-	 *
-	 * @return array
-	 */
-	function get_advanced_meta_boxes() {
-		global $post;
-
-		$post_type = '';
-		if ( isset( $post->post_type ) )
-			$post_type = $post->post_type;
-		else if ( ! isset( $post->post_type ) && isset( $_GET['post_type'] ) )
-			$post_type = $_GET['post_type'];
-
-		$options = get_wpseo_options();
-
-		$mbs = array();
-
-		$mbs['meta-robots-noindex']  = array(
-			"name"    => "meta-robots-noindex",
-			"std"     => "-",
-			"title"   => __( "Meta Robots Index", 'wordpress-seo' ),
-			"type"    => "select",
-			"options" => array(
-				"0" => sprintf( __( "Default for post type, currently: %s", 'wordpress-seo' ), ( isset( $options['noindex-' . $post_type] ) && $options['noindex-' . $post_type] ) ? 'noindex' : 'index' ),
-				"2" => __( "index", 'wordpress-seo' ),
-				"1" => __( "noindex", 'wordpress-seo' ),
-			),
-		);
-		$mbs['meta-robots-nofollow'] = array(
-			"name"    => "meta-robots-nofollow",
-			"std"     => "follow",
-			"title"   => __( "Meta Robots Follow", 'wordpress-seo' ),
-			"type"    => "radio",
-			"options" => array(
-				"0" => __( "Follow", 'wordpress-seo' ),
-				"1" => __( "Nofollow", 'wordpress-seo' ),
-			),
-		);
-		$mbs['meta-robots-adv']      = array(
-			"name"        => "meta-robots-adv",
-			"std"         => "none",
-			"type"        => "multiselect",
-			"title"       => __( "Meta Robots Advanced", 'wordpress-seo' ),
-			"description" => __( "Advanced <code>meta</code> robots settings for this page.", 'wordpress-seo' ),
-			"options"     => array(
-				"noodp"     => __( "NO ODP", 'wordpress-seo' ),
-				"noydir"    => __( "NO YDIR", 'wordpress-seo' ),
-				"noarchive" => __( "No Archive", 'wordpress-seo' ),
-				"nosnippet" => __( "No Snippet", 'wordpress-seo' ),
-			),
-		);
-		if ( isset( $options['breadcrumbs-enable'] ) && $options['breadcrumbs-enable'] ) {
-			$mbs['bctitle'] = array(
-				"name"        => "bctitle",
-				"std"         => "",
-				"type"        => "text",
-				"title"       => __( "Breadcrumbs title", 'wordpress-seo' ),
-				"description" => __( "Title to use for this page in breadcrumb paths", 'wordpress-seo' ),
-			);
-		}
-		if ( isset( $options['enablexmlsitemap'] ) && $options['enablexmlsitemap'] ) {
-			$mbs['sitemap-include'] = array(
-				"name"        => "sitemap-include",
-				"std"         => "-",
-				"type"        => "select",
-				"title"       => __( "Include in Sitemap", 'wordpress-seo' ),
-				"description" => __( "Should this page be in the XML Sitemap at all times, regardless of Robots Meta settings?", 'wordpress-seo' ),
-				"options"     => array(
-					"-"      => __( "Auto detect", 'wordpress-seo' ),
-					"always" => __( "Always include", 'wordpress-seo' ),
-					"never"  => __( "Never include", 'wordpress-seo' ),
-				),
-			);
-			$mbs['sitemap-prio']    = array(
-				"name"        => "sitemap-prio",
-				"std"         => "-",
-				"type"        => "select",
-				"title"       => __( "Sitemap Priority", 'wordpress-seo' ),
-				"description" => __( "The priority given to this page in the XML sitemap.", 'wordpress-seo' ),
-				"options"     => array(
-					"-"   => __( "Automatic prioritization", 'wordpress-seo' ),
-					"1"   => __( "1 - Highest priority", 'wordpress-seo' ),
-					"0.9" => "0.9",
-					"0.8" => "0.8 - " . __( "Default for first tier pages", 'wordpress-seo' ),
-					"0.7" => "0.7",
-					"0.6" => "0.6 - " . __( "Default for second tier pages and posts", 'wordpress-seo' ),
-					"0.5" => "0.5 - " . __( "Medium priority", 'wordpress-seo' ),
-					"0.4" => "0.4",
-					"0.3" => "0.3",
-					"0.2" => "0.2",
-					"0.1" => "0.1 - " . __( "Lowest priority", 'wordpress-seo' ),
-				),
->>>>>>> 23d16677
 			);
 		}
 	
@@ -1500,6 +1193,21 @@
 			$imgs          = array();
 			$imgs['count'] = substr_count( $body, '<img' );
 			$imgs          = $this->get_images_alt_text( $post->ID, $body, $imgs );
+
+		// Check featured image
+		if ( has_post_thumbnail() ) {
+			$imgs['count'] += 1;
+
+			if ( empty( $imgs['alts'] ) ) {
+				$imgs['alts'] = array();
+			}
+
+			$feature_image = get_the_post_thumbnail( $post->ID );
+			if ( preg_match( '`alt=(["\'])(.*?)\1`', $feature_image, $alt ) && isset( $alt[2] ) ) {
+				$imgs['alts'][] = $this->strtolower_utf8( $alt[2] );
+			}
+		}
+		
 			$this->score_images_alt_text( $job, $results, $imgs );
 			unset( $imgs );
 			unset( $body );
@@ -1612,7 +1320,6 @@
 			else if ( count( $posts ) == 1 )
 				$this->save_score_result( $results, 6, sprintf( __( 'You\'ve used this focus keyword %1$sonce before%2$s, be sure to make very clear which URL on your site is the most important for this keyword.', 'wordpress-seo' ), '<a href="' . esc_url( add_query_arg( array( 'post' => $posts[0], 'action' => 'edit' ), admin_url( 'post.php' ) ) ) . '">', '</a>' ), 'keyword_overused' );
 			else
-<<<<<<< HEAD
 				$this->save_score_result( $results, 1, sprintf( __( 'You\'ve used this focus keyword %3$s%4$d times before%2$s, it\'s probably a good idea to read %1$sthis post on cornerstone content%2$s and improve your keyword strategy.', 'wordpress-seo' ), '<a href="http://yoast.com/cornerstone-content-rank/">', '</a>', '<a href="' . esc_url( add_query_arg( array( 'seo_kw_filter' => $job['keyword'] ), admin_url( 'edit.php' ) ) ) . '">', count( $posts ) ), 'keyword_overused' );
 		}
 	
@@ -1651,252 +1358,6 @@
 	
 			if ( stripos( $haystack1, $needle ) || stripos( $haystack2, $needle ) )
 				$this->save_score_result( $results, 9, $urlGood, 'url_keyword' );
-=======
-				$title_template = '%%title%% - %%sitename%%';
-			$job['title'] = wpseo_replace_vars( $title_template, (array) $post );
-		}
-		$this->score_title( $job, $results );
-
-		// Meta description
-		$description = '';
-		if ( wpseo_get_value( 'metadesc' ) ) {
-			$description = wpseo_get_value( 'metadesc' );
-		}
-		else {
-			if ( isset( $options['metadesc-' . $post->post_type] ) && ! empty( $options['metadesc-' . $post->post_type] ) )
-				$description = wpseo_replace_vars( $options['metadesc-' . $post->post_type], (array) $post );
-		}
-
-		$meta_length = apply_filters( 'wpseo_metadesc_length', 156, $post );
-
-		$this->score_description( $job, $results, $description, $meta_length );
-		unset( $description );
-
-		// Body
-		$body   = $this->get_body( $post );
-		$firstp = $this->get_first_paragraph( $body );
-		$this->score_body( $job, $results, $body, $firstp );
-		unset( $firstp );
-
-		// URL
-		$this->score_url( $job, $results );
-
-		// Headings
-		$headings = $this->get_headings( $body );
-		$this->score_headings( $job, $results, $headings );
-		unset( $headings );
-
-		// Images
-		$imgs          = array();
-		$imgs['count'] = substr_count( $body, '<img' );
-		$imgs          = $this->get_images_alt_text( $post->ID, $body, $imgs );
-
-		// Check featured image
-		if ( has_post_thumbnail() ) {
-			$imgs['count'] += 1;
-
-			if ( empty( $imgs['alts'] ) ) {
-				$imgs['alts'] = array();
-			}
-
-			$feature_image = get_the_post_thumbnail( $post->ID );
-			if ( preg_match( '`alt=(["\'])(.*?)\1`', $feature_image, $alt ) && isset( $alt[2] ) ) {
-				$imgs['alts'][] = $this->strtolower_utf8( $alt[2] );
-			}
-		}
-		
-		$this->score_images_alt_text( $job, $results, $imgs );
-		unset( $imgs );
-		unset( $body );
-
-		// Anchors
-		$anchors = $this->get_anchor_texts( $xpath );
-		$count   = $this->get_anchor_count( $xpath );
-		$this->score_anchor_texts( $job, $results, $anchors, $count );
-		unset( $anchors, $count, $dom );
-
-		$results = apply_filters( 'wpseo_linkdex_results', $results, $job, $post );
-
-		$this->aasort( $results, 'val' );
-
-		$overall     = 0;
-		$overall_max = 0;
-
-		foreach ( $results as $result ) {
-			$overall += $result['val'];
-			$overall_max += 9;
-		}
-
-		if ( $overall < 1 )
-			$overall = 1;
-		$score = round( ( $overall / $overall_max ) * 100 );
-
-		wpseo_set_value( 'linkdex', absint( $score ), $post->ID );
-
-		return $results;
-	}
-
-	/**
-	 * Save the score result to the results array.
-	 *
-	 * @param array  $results      The results array used to store results.
-	 * @param int    $scoreValue   The score value.
-	 * @param string $scoreMessage The score message.
-	 * @param string $scoreLabel   The label of the score to use in the results array.
-	 * @param string $rawScore     The raw score, to be used by other filters.
-	 */
-	function save_score_result( &$results, $scoreValue, $scoreMessage, $scoreLabel, $rawScore = null ) {
-		$score                = array(
-			'val' => $scoreValue,
-			'msg' => $scoreMessage,
-			'raw' => $rawScore
-		);
-		$results[$scoreLabel] = $score;
-	}
-
-	/**
-	 * Clean up the input string.
-	 *
-	 * @param string $inputString              String to clean up.
-	 * @param bool   $removeOptionalCharacters Whether or not to do a cleanup of optional chars too.
-	 *
-	 * @return string
-	 */
-	function strip_separators_and_fold( $inputString, $removeOptionalCharacters = false ) {
-		$keywordCharactersAlwaysReplacedBySpace = array( ",", "'", "\"", "?", "’", "“", "”", "|", "/" );
-		$keywordCharactersRemovedOrReplaced     = array( "_", "-" );
-		$keywordWordsRemoved                    = array( " a ", " in ", " an ", " on ", " for ", " the ", " and " );
-
-		// lower
-		$inputString = $this->strtolower_utf8( $inputString );
-
-		// default characters replaced by space
-		$inputString = str_replace( $keywordCharactersAlwaysReplacedBySpace, ' ', $inputString );
-
-		// standardise whitespace
-		$inputString = preg_replace( '`\s+`u', ' ', $inputString );
-
-		// deal with the separators that can be either removed or replaced by space
-		if ( $removeOptionalCharacters ) {
-			// remove word separators with a space
-			$inputString = str_replace( $keywordWordsRemoved, ' ', $inputString );
-
-			$inputString = str_replace( $keywordCharactersRemovedOrReplaced, '', $inputString );
-		}
-		else {
-			$inputString = str_replace( $keywordCharactersRemovedOrReplaced, ' ', $inputString );
-		}
-
-		// standardise whitespace again
-		$inputString = preg_replace( '`\s+`u', ' ', $inputString );
-
-		return trim( $inputString );
-	}
-
-	/**
-	 * Check whether this focus keyword has been used for other posts before.
-	 *
-	 * @param array $job
-	 * @param array $results
-	 */
-	function check_double_focus_keyword( $job, &$results ) {
-		$posts = get_posts(
-			array(
-				'meta_key'    => '_yoast_wpseo_focuskw',
-				'meta_value'  => $job['keyword'],
-				'exclude'     => $job['post_id'],
-				'fields'      => 'ids',
-				'post_type'   => 'any',
-				'numberposts' => - 1
-			)
-		);
-
-		if ( count( $posts ) == 0 )
-			$this->save_score_result( $results, 9, __( "You've never used this focus keyword before, very good.", 'wordpress-seo' ), 'keyword_overused' );
-		else if ( count( $posts ) == 1 )
-			$this->save_score_result( $results, 6, sprintf( __( 'You\'ve used this focus keyword %1$sonce before%2$s, be sure to make very clear which URL on your site is the most important for this keyword.', 'wordpress-seo' ), '<a href="' . admin_url( 'post.php?post=' . $posts[0] . '&action=edit' ) . '">', '</a>' ), 'keyword_overused' );
-		else
-			$this->save_score_result( $results, 1, sprintf( __( 'You\'ve used this focus keyword %3$s%4$d times before%2$s, it\'s probably a good idea to read %1$sthis post on cornerstone content%2$s and improve your keyword strategy.', 'wordpress-seo' ), '<a href="http://yoast.com/cornerstone-content-rank/">', '</a>', '<a href="' . admin_url( 'edit.php?seo_kw_filter=' . urlencode( $job['keyword'] ) ) . '">', count( $posts ) ), 'keyword_overused' );
-	}
-
-	/**
-	 * Check whether the keyword contains stopwords.
-	 *
-	 * @param string $keyword The keyword to check for stopwords.
-	 * @param array  $results The results array.
-	 */
-	function score_keyword( $keyword, &$results ) {
-		global $wpseo_admin;
-
-		$keywordStopWord = __( "The keyword for this page contains one or more %sstop words%s, consider removing them. Found '%s'.", 'wordpress-seo' );
-
-		if ( $wpseo_admin->stopwords_check( $keyword ) !== false )
-			$this->save_score_result( $results, 5, sprintf( $keywordStopWord, "<a href=\"http://en.wikipedia.org/wiki/Stop_words\">", "</a>", $wpseo_admin->stopwords_check( $keyword ) ), 'keyword_stopwords' );
-	}
-
-	/**
-	 * Check whether the keyword is contained in the URL.
-	 *
-	 * @param array $job        The job array holding both the keyword and the URLs.
-	 * @param array $results    The results array.
-	 */
-	function score_url( $job, &$results ) {
-		global $statistics, $wpseo_admin;
-
-		$urlGood      = __( "The keyword / phrase appears in the URL for this page.", 'wordpress-seo' );
-		$urlMedium    = __( "The keyword / phrase does not appear in the URL for this page. If you decide to rename the URL be sure to check the old URL 301 redirects to the new one!", 'wordpress-seo' );
-		$urlStopWords = __( "The slug for this page contains one or more <a href=\"http://en.wikipedia.org/wiki/Stop_words\">stop words</a>, consider removing them.", 'wordpress-seo' );
-		$longSlug     = __( "The slug for this page is a bit long, consider shortening it.", 'wordpress-seo' );
-
-		$needle    = $this->strip_separators_and_fold( $job["keyword"] );
-		$haystack1 = $this->strip_separators_and_fold( $job["pageUrl"], true );
-		$haystack2 = $this->strip_separators_and_fold( $job["pageUrl"], false );
-
-		if ( stripos( $haystack1, $needle ) || stripos( $haystack2, $needle ) )
-			$this->save_score_result( $results, 9, $urlGood, 'url_keyword' );
-		else
-			$this->save_score_result( $results, 6, $urlMedium, 'url_keyword' );
-
-		// Check for Stop Words in the slug
-		if ( $wpseo_admin->stopwords_check( $job["pageSlug"], true ) !== false )
-			$this->save_score_result( $results, 5, $urlStopWords, 'url_stopword' );
-
-		// Check if the slug isn't too long relative to the length of the keyword
-		if ( ( $statistics->text_length( $job["keyword"] ) + 20 ) < $statistics->text_length( $job["pageSlug"] ) && 40 < $statistics->text_length( $job["pageSlug"] ) )
-			$this->save_score_result( $results, 5, $longSlug, 'url_length' );
-	}
-
-	/**
-	 * Check whether the keyword is contained in the title.
-	 *
-	 * @param array $job        The job array holding both the keyword versions.
-	 * @param array $results    The results array.
-	 */
-	function score_title( $job, &$results ) {
-		global $statistics;
-
-		$scoreTitleMinLength    = 40;
-		$scoreTitleMaxLength    = 70;
-		$scoreTitleKeywordLimit = 0;
-
-		$scoreTitleMissing          = __( "Please create a page title.", 'wordpress-seo' );
-		$scoreTitleCorrectLength    = __( "The page title is more than 40 characters and less than the recommended 70 character limit.", 'wordpress-seo' );
-		$scoreTitleTooShort         = __( "The page title contains %d characters, which is less than the recommended minimum of 40 characters. Use the space to add keyword variations or create compelling call-to-action copy.", 'wordpress-seo' );
-		$scoreTitleTooLong          = __( "The page title contains %d characters, which is more than the viewable limit of 70 characters; some words will not be visible to users in your listing.", 'wordpress-seo' );
-		$scoreTitleKeywordMissing   = __( "The keyword / phrase %s does not appear in the page title.", 'wordpress-seo' );
-		$scoreTitleKeywordBeginning = __( "The page title contains keyword / phrase, at the beginning which is considered to improve rankings.", 'wordpress-seo' );
-		$scoreTitleKeywordEnd       = __( "The page title contains keyword / phrase, but it does not appear at the beginning; try and move it to the beginning.", 'wordpress-seo' );
-
-		if ( $job['title'] == "" ) {
-			$this->save_score_result( $results, 1, $scoreTitleMissing, 'title' );
-		}
-		else {
-			$length = $statistics->text_length( $job['title'] );
-			if ( $length < $scoreTitleMinLength )
-				$this->save_score_result( $results, 6, sprintf( $scoreTitleTooShort, $length ), 'title_length' );
-			else if ( $length > $scoreTitleMaxLength )
-				$this->save_score_result( $results, 6, sprintf( $scoreTitleTooLong, $length ), 'title_length' );
->>>>>>> 23d16677
 			else
 				$this->save_score_result( $results, 6, $urlMedium, 'url_keyword' );
 	
