--- conflicted
+++ resolved
@@ -102,20 +102,6 @@
 			self::$meta_fields['advanced']['sitemap-prio']['options']['0.6'] .= __( 'Default for second tier pages and posts', 'wordpress-seo' );
 			self::$meta_fields['advanced']['sitemap-prio']['options']['0.5'] .= __( 'Medium priority', 'wordpress-seo' );
 			self::$meta_fields['advanced']['sitemap-prio']['options']['0.1'] .= __( 'Lowest priority', 'wordpress-seo' );
-
-<<<<<<< HEAD
-			self::$meta_fields['advanced']['authorship']['title']             = __( 'Authorship', 'wordpress-seo' );
-			self::$meta_fields['advanced']['authorship']['description']       = __( 'Show <code>rel="author"</code> on this page?', 'wordpress-seo' );
-			self::$meta_fields['advanced']['authorship']['options']['-']      = __( 'Default for post type, currently: %s', 'wordpress-seo' );
-			self::$meta_fields['advanced']['authorship']['options']['always'] = __( 'Always show', 'wordpress-seo' );
-			self::$meta_fields['advanced']['authorship']['options']['never']  = __( 'Never show', 'wordpress-seo' );
-=======
-			self::$meta_fields['advanced']['sitemap-html-include']['title']             = __( 'Include in HTML Sitemap', 'wordpress-seo' );
-			self::$meta_fields['advanced']['sitemap-html-include']['description']       = __( 'Should this page be in the HTML Sitemap at all times, regardless of Robots Meta settings?', 'wordpress-seo' );
-			self::$meta_fields['advanced']['sitemap-html-include']['options']['-']      = __( 'Auto detect', 'wordpress-seo' );
-			self::$meta_fields['advanced']['sitemap-html-include']['options']['always'] = __( 'Always include', 'wordpress-seo' );
-			self::$meta_fields['advanced']['sitemap-html-include']['options']['never']  = __( 'Never include', 'wordpress-seo' );
->>>>>>> 56c501ed
 
 			self::$meta_fields['advanced']['canonical']['title']       = __( 'Canonical URL', 'wordpress-seo' );
 			self::$meta_fields['advanced']['canonical']['description'] = sprintf( __( 'The canonical URL that this page should point to, leave empty to default to permalink. %sCross domain canonical%s supported too.', 'wordpress-seo' ), '<a target="_blank" href="http://googlewebmastercentral.blogspot.com/2009/12/handling-legitimate-cross-domain.html">', '</a>' );
