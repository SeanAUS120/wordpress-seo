--- conflicted
+++ resolved
@@ -193,7 +193,7 @@
 		 */
 		private function get_metabox_post() {
 			if ( isset( $_GET['post'] ) ) {
-				$post_id = (int) WPSEO_Option::validate_int( $_GET['post'] );
+				$post_id = (int) WPSEO_Utils::validate_int( $_GET['post'] );
 				$post    = get_post( $post_id );
 			} else {
 				global $post;
@@ -252,15 +252,6 @@
 				$title       = __( 'Post is set to noindex.', 'wordpress-seo' );
 				$score_title = $title;
 			} else {
-<<<<<<< HEAD
-				if ( isset( $_GET['post'] ) ) {
-					$post_id = (int) WPSEO_Utils::validate_int( $_GET['post'] );
-					$post    = get_post( $post_id );
-				} else {
-					global $post;
-				}
-=======
->>>>>>> f4bb4e5d
 
 				$score   = '';
 				$results = $this->calculate_results( $post );
@@ -315,16 +306,7 @@
 		 * @return  array
 		 */
 		public function localize_script() {
-<<<<<<< HEAD
-			if ( isset( $_GET['post'] ) ) {
-				$post_id = (int) WPSEO_Utils::validate_int( $_GET['post'] );
-				$post    = get_post( $post_id );
-			} else {
-				global $post;
-			}
-=======
 			$post = $this->get_metabox_post();
->>>>>>> f4bb4e5d
 
 			if ( ( ! is_object( $post ) || ! isset( $post->post_type ) ) || $this->is_metabox_hidden( $post->post_type ) === true ) {
 				return array();
@@ -423,17 +405,7 @@
 		 * Output the meta box
 		 */
 		function meta_box() {
-<<<<<<< HEAD
-			if ( isset( $_GET['post'] ) ) {
-				$post_id = (int) WPSEO_Utils::validate_int( $_GET['post'] );
-				$post    = get_post( $post_id );
-			} else {
-				global $post;
-			}
-
-=======
 			$post = $this->get_metabox_post();
->>>>>>> f4bb4e5d
 			$options = WPSEO_Options::get_all();
 
 			?>
@@ -652,16 +624,7 @@
 		 * @return string
 		 */
 		function snippet() {
-<<<<<<< HEAD
-			if ( isset( $_GET['post'] ) ) {
-				$post_id = (int) WPSEO_Utils::validate_int( $_GET['post'] );
-				$post    = get_post( $post_id );
-			} else {
-				global $post;
-			}
-=======
 			$post = $this->get_metabox_post();
->>>>>>> f4bb4e5d
 
 			$options = WPSEO_Options::get_all();
 
@@ -1321,7 +1284,7 @@
 			if ( $overall < 1 ) {
 				$overall = 1;
 			}
-			$score = wpseo_calc( WPSEO_Utils::calc( $overall, '/', $overall_max ), '*', 100, true );
+			$score = WPSEO_Utils::calc( WPSEO_Utils::calc( $overall, '/', $overall_max ), '*', 100, true );
 
 			if ( ! is_wp_error( $score ) ) {
 				self::set_value( 'linkdex', absint( $score ), $post->ID );
