--- conflicted
+++ resolved
@@ -49,10 +49,7 @@
 			$product_title .= ' Premium';
 		}
 
-<<<<<<< HEAD
-		printf( '<div id="poststuff" class="postbox wpseo-taxonomy-metabox-postbox"><h2><span>%1$s</span></h2><div id="taxonomy_overall"></div><div class="inside">' , $product_title );
-=======
-		printf( '<div id="poststuff" class="postbox"><h3><span>%1$s</span></h3>', $product_title );
+		printf( '<div id="poststuff" class="postbox wpseo-taxonomy-metabox-postbox"><h3><span>%1$s</span></h3>', $product_title );
 
 		// Add Help Center to the taxonomy metabox see #4701.
 		echo '<div class="inside">';
@@ -63,7 +60,6 @@
 
 		echo '<div id="taxonomy_overall"></div>';
 		echo '<div class="inside">';
->>>>>>> 4cbacfc3
 		echo '<div class="wpseo-metabox-sidebar"><ul>';
 
 		foreach ( $content_sections as $content_section ) {
