--- conflicted
+++ resolved
@@ -322,11 +322,8 @@
 					'wp-api-fetch',
 					'wp-annotations',
 					'wp-compose',
-<<<<<<< HEAD
+					'wp-is-shallow-equal',
 					self::PREFIX . 'redux',
-=======
-					'wp-is-shallow-equal',
->>>>>>> 871066bb
 					self::PREFIX . 'replacevar-plugin',
 					self::PREFIX . 'shortcode-plugin',
 					self::PREFIX . 'analysis',
@@ -344,11 +341,8 @@
 					'wp-data',
 					'wp-api-fetch',
 					'wp-compose',
-<<<<<<< HEAD
+					'wp-is-shallow-equal',
 					self::PREFIX . 'redux',
-=======
-					'wp-is-shallow-equal',
->>>>>>> 871066bb
 					self::PREFIX . 'replacevar-plugin',
 					self::PREFIX . 'analysis',
 					self::PREFIX . 'components',
