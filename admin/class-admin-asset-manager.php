--- conflicted
+++ resolved
@@ -304,18 +304,18 @@
 				'deps' => array( 'jquery' ),
 			),
 			array(
-<<<<<<< HEAD
 				'name' => 'quick-edit-handler',
 				'src'  => 'wp-seo-quick-edit-handler-' . $flat_version,
-				'deps' => array(
-					'jquery',
-				),
+				'deps' => array( 'jquery' ),
 				'in_footer' => true,
-=======
+      ),
+      array(
 				'name' => 'api',
 				'src'  => 'wp-seo-api-' . $flat_version,
-				'deps' => array( 'wp-api', 'jquery' ),
->>>>>>> e03841c4
+				'deps' => array(
+          'wp-api', 
+          'jquery'
+        ),
 			),
 		);
 	}
