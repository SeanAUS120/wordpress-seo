--- conflicted
+++ resolved
@@ -10,11 +10,7 @@
 
 global $wpseo_admin_pages;
 
-<<<<<<< HEAD
-$wpseo_admin_pages->admin_header( __( 'Permalinks', 'wordpress-seo' ), true, WPSEO_Options::$options['wpseo_permalinks']['group'], 'wpseo_permalinks' );
-=======
-$wpseo_admin_pages->admin_header( true, 'yoast_wpseo_permalinks_options', 'wpseo_permalinks' );
->>>>>>> 53f16748
+$wpseo_admin_pages->admin_header( true, WPSEO_Options::$options['wpseo_permalinks']['group'], 'wpseo_permalinks' );
 $content = $wpseo_admin_pages->checkbox( 'stripcategorybase', __( 'Strip the category base (usually <code>/category/</code>) from the category URL.', 'wordpress-seo' ) );
 $content .= $wpseo_admin_pages->checkbox( 'trailingslash', __( 'Enforce a trailing slash on all category and tag URL\'s', 'wordpress-seo' ) );
 $content .= '<p class="desc">' . __( 'If you choose a permalink for your posts with <code>.html</code>, or anything else but a / on the end, this will force WordPress to add a trailing slash to non-post pages nonetheless.', 'wordpress-seo' ) . '</p>';
