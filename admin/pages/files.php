<?php
/**
 * @package Admin
 */

if ( ! defined( 'WPSEO_VERSION' ) ) {
	header( 'Status: 403 Forbidden' );
	header( 'HTTP/1.1 403 Forbidden' );
	exit();
}

global $wpseo_admin_pages;

$robots_file    = get_home_path() . 'robots.txt';
$ht_access_file = get_home_path() . '.htaccess';

if ( isset( $_POST['create_robots'] ) ) {
	if ( ! current_user_can( 'manage_options' ) ) {
		die( __( 'You cannot create a robots.txt file.', 'wordpress-seo' ) );
	}

	check_admin_referer( 'wpseo_create_robots' );

	ob_start();
	error_reporting( 0 );
	do_robots();
	$robots_content = ob_get_clean();

	$f = fopen( $robots_file, 'x' );
	fwrite( $f, $robots_content );
}

if ( isset( $_POST['submitrobots'] ) ) {
	if ( ! current_user_can( 'manage_options' ) ) {
		die( __( 'You cannot edit the robots.txt file.', 'wordpress-seo' ) );
	}

	check_admin_referer( 'wpseo-robotstxt' );

	if ( file_exists( $robots_file ) ) {
		$robotsnew = stripslashes( $_POST['robotsnew'] );
		if ( is_writable( $robots_file ) ) {
			$f = fopen( $robots_file, 'w+' );
			fwrite( $f, $robotsnew );
			fclose( $f );
			$msg = __( 'Updated Robots.txt', 'wordpress-seo' );
		}
	}
}

if ( isset( $_POST['submithtaccess'] ) ) {
	if ( ! current_user_can( 'manage_options' ) ) {
		die( __( 'You cannot edit the .htaccess file.', 'wordpress-seo' ) );
	}

	check_admin_referer( 'wpseo-htaccess' );

	if ( file_exists( $ht_access_file ) ) {
		$ht_access_new = stripslashes( $_POST['htaccessnew'] );
		if ( is_writeable( $ht_access_file ) ) {
			$f = fopen( $ht_access_file, 'w+' );
			fwrite( $f, $ht_access_new );
			fclose( $f );
		}
	}
}

$wpseo_admin_pages->admin_header( false );
if ( isset( $msg ) && ! empty( $msg ) ) {
	echo '<div id="message" style="width:94%;" class="updated fade"><p>' . esc_html( $msg ) . '</p></div>';
}

$action_url = network_admin_url( 'admin.php?page=wpseo_files' ); // auto-falls back on admin_url for non-multisite

if ( ! file_exists( $robots_file ) ) {
	if ( is_writable( get_home_path() ) ) {
<<<<<<< HEAD
		$content  = '<form action="' . admin_url( 'admin.php?page=wpseo_files' ) . '" method="post" id="robotstxtcreateform">';
=======
		$content = '<form action="' . esc_url( $action_url ) . '" method="post" id="robotstxtcreateform">';
>>>>>>> 2d454815
		$content .= wp_nonce_field( 'wpseo_create_robots', '_wpnonce', true, false );
		$content .= '<p>' . __( 'You don\'t have a robots.txt file, create one here:', 'wordpress-seo' ) . '</p>';
		$content .= '<input type="submit" class="button" name="create_robots" value="' . __( 'Create robots.txt file', 'wordpress-seo' ) . '">';
		$content .= '</form>';
	}
	else {
		$content = '<p>' . __( 'If you had a robots.txt file and it was editable, you could edit it from here.', 'wordpress-seo' );
	}
}
else {
	$f = fopen( $robots_file, 'r' );

	$content = '';
	if ( filesize( $robots_file ) > 0 ) {
		$content = fread( $f, filesize( $robots_file ) );
	}
	$robots_txt_content = esc_textarea( $content );

	if ( ! is_writable( $robots_file ) ) {
		$content  = '<p><em>' . __( 'If your robots.txt were writable, you could edit it from here.', 'wordpress-seo' ) . '</em></p>';
		$content .= '<textarea class="large-text code" disabled="disabled" rows="15" name="robotsnew">' . $robots_txt_content . '</textarea><br/>';
	} else {
<<<<<<< HEAD
		$content  = '<form action="' . admin_url( 'admin.php?page=wpseo_files' ) . '" method="post" id="robotstxtform">';
=======
		$content = '<form action="' . esc_url( $action_url ) . '" method="post" id="robotstxtform">';
>>>>>>> 2d454815
		$content .= wp_nonce_field( 'wpseo-robotstxt', '_wpnonce', true, false );
		$content .= '<p>' . __( 'Edit the content of your robots.txt:', 'wordpress-seo' ) . '</p>';
		$content .= '<textarea class="large-text code" rows="15" name="robotsnew">' . $robots_txt_content . '</textarea><br/>';
		$content .= '<div class="submit"><input class="button" type="submit" name="submitrobots" value="' . __( 'Save changes to Robots.txt', 'wordpress-seo' ) . '" /></div>';
		$content .= '</form>';
	}
}

$wpseo_admin_pages->postbox( 'robotstxt', __( 'Robots.txt', 'wordpress-seo' ), $content );

if ( ( isset( $_SERVER['SERVER_SOFTWARE'] ) && stristr( $_SERVER['SERVER_SOFTWARE'], 'nginx' ) === false ) && file_exists( $ht_access_file ) ) {
	$f = fopen( $ht_access_file, 'r' );

	$contentht = '';
	if ( filesize( $ht_access_file ) > 0 ) {
		$contentht = fread( $f, filesize( $ht_access_file ) );
	}
	$contentht = esc_textarea( $contentht );

	if ( ! is_writable( $ht_access_file ) ) {
		$content  = '<p><em>' . __( 'If your .htaccess were writable, you could edit it from here.', 'wordpress-seo' ) . '</em></p>';
		$content .= '<textarea class="large-text code" disabled="disabled" rows="15" name="robotsnew">' . $contentht . '</textarea><br/>';
	} else {
		$content  = '<form action="' . admin_url( 'admin.php?page=wpseo_files' ) . '" method="post" id="htaccessform">';
		$content .= wp_nonce_field( 'wpseo-htaccess', '_wpnonce', true, false );
		$content .= '<p>' . __( 'Edit the content of your .htaccess:', 'wordpress-seo' ) . '</p>';
		$content .= '<textarea class="large-text code" rows="15" name="htaccessnew">' . $contentht . '</textarea><br/>';
		$content .= '<div class="submit"><input class="button" type="submit" name="submithtaccess" value="' . __( 'Save changes to .htaccess', 'wordpress-seo' ) . '" /></div>';
		$content .= '</form>';
	}
	$wpseo_admin_pages->postbox( 'htaccess', __( '.htaccess file', 'wordpress-seo' ), $content );
} elseif ( ( isset( $_SERVER['SERVER_SOFTWARE'] ) && stristr( $_SERVER['SERVER_SOFTWARE'], 'nginx' ) === false ) && ! file_exists( $ht_access_file ) ) {
	$content = '<p>' . __( 'If you had a .htaccess file and it was editable, you could edit it from here.', 'wordpress-seo' );
	$wpseo_admin_pages->postbox( 'htaccess', __( '.htaccess file', 'wordpress-seo' ), $content );
}

$wpseo_admin_pages->admin_footer( false );<|MERGE_RESOLUTION|>--- conflicted
+++ resolved
@@ -74,11 +74,7 @@
 
 if ( ! file_exists( $robots_file ) ) {
 	if ( is_writable( get_home_path() ) ) {
-<<<<<<< HEAD
-		$content  = '<form action="' . admin_url( 'admin.php?page=wpseo_files' ) . '" method="post" id="robotstxtcreateform">';
-=======
 		$content = '<form action="' . esc_url( $action_url ) . '" method="post" id="robotstxtcreateform">';
->>>>>>> 2d454815
 		$content .= wp_nonce_field( 'wpseo_create_robots', '_wpnonce', true, false );
 		$content .= '<p>' . __( 'You don\'t have a robots.txt file, create one here:', 'wordpress-seo' ) . '</p>';
 		$content .= '<input type="submit" class="button" name="create_robots" value="' . __( 'Create robots.txt file', 'wordpress-seo' ) . '">';
@@ -101,11 +97,7 @@
 		$content  = '<p><em>' . __( 'If your robots.txt were writable, you could edit it from here.', 'wordpress-seo' ) . '</em></p>';
 		$content .= '<textarea class="large-text code" disabled="disabled" rows="15" name="robotsnew">' . $robots_txt_content . '</textarea><br/>';
 	} else {
-<<<<<<< HEAD
-		$content  = '<form action="' . admin_url( 'admin.php?page=wpseo_files' ) . '" method="post" id="robotstxtform">';
-=======
 		$content = '<form action="' . esc_url( $action_url ) . '" method="post" id="robotstxtform">';
->>>>>>> 2d454815
 		$content .= wp_nonce_field( 'wpseo-robotstxt', '_wpnonce', true, false );
 		$content .= '<p>' . __( 'Edit the content of your robots.txt:', 'wordpress-seo' ) . '</p>';
 		$content .= '<textarea class="large-text code" rows="15" name="robotsnew">' . $robots_txt_content . '</textarea><br/>';
