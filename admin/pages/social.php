<?php
/**
 * @package    WPSEO
 * @subpackage Admin
 */

if ( ! defined( 'WPSEO_VERSION' ) ) {
	header( 'Status: 403 Forbidden' );
	header( 'HTTP/1.1 403 Forbidden' );
	exit();
}

$yform = Yoast_Form::get_instance();

$fbconnect = '
	<p><strong>' . esc_html__( 'Facebook Insights and Admins', 'wordpress-seo' ) . '</strong><br>
	' . sprintf( esc_html__( 'To be able to access your %sFacebook Insights%s for your site, you need to specify a Facebook Admin. This can be a user, but if you have an app for your site, you could use that. For most people a user will be "good enough" though.', 'wordpress-seo' ), '<a href="https://www.facebook.com/insights">', '</a>' ) . '</p>';
$fbbuttons = array();

$clearall = false;

$options = get_option( 'wpseo_social' );

if ( isset( $_GET['delfbadmin'] ) ) {
	if ( wp_verify_nonce( $_GET['nonce'], 'delfbadmin' ) != 1 ) {
		die( 'I don\'t think that\'s really nice of you!.' );
	}

	$id = sanitize_text_field( $_GET['delfbadmin'] );
	if ( isset( $options['fb_admins'][ $id ] ) ) {
		$fbadmin = $options['fb_admins'][ $id ]['name'];
		unset( $options['fb_admins'][ $id ] );
		update_option( 'wpseo_social', $options );
		add_settings_error( 'yoast_wpseo_social_options', 'success', sprintf( __( 'Successfully removed admin %s', 'wordpress-seo' ), $fbadmin ), 'updated' );
		unset( $fbadmin );
	}
	unset( $id );

	// Clean up the referrer url for later use
	if ( isset( $_SERVER['REQUEST_URI'] ) ) {
		$_SERVER['REQUEST_URI'] = remove_query_arg( array(
			'nonce',
			'delfbadmin',
		), sanitize_text_field( $_SERVER['REQUEST_URI'] ) );
	}
}
elseif ( isset( $_GET['fbclearall'] ) ) {
	if ( wp_verify_nonce( $_GET['nonce'], 'fbclearall' ) != 1 ) {
		die( "I don't think that's really nice of you!." );
	}
	// Reset to defaults, don't unset as otherwise the old values will be retained
	$options['fb_admins']  = WPSEO_Options::get_default( 'wpseo_social', 'fb_admins' );
	$options['fbapps']     = WPSEO_Options::get_default( 'wpseo_social', 'fbapps' );
	$options['fbadminapp'] = WPSEO_Options::get_default( 'wpseo_social', 'fbadminapp' );
	update_option( 'wpseo_social', $options );
	add_settings_error( 'yoast_wpseo_social_options', 'success', __( 'Successfully cleared all Facebook Data', 'wordpress-seo' ), 'updated' );

	// Clean up the referrer url for later use
	if ( isset( $_SERVER['REQUEST_URI'] ) ) {
		$_SERVER['REQUEST_URI'] = remove_query_arg( array(
			'nonce',
			'fbclearall',
		), sanitize_text_field( $_SERVER['REQUEST_URI'] ) );
	}
}
elseif ( isset( $_GET['key'] ) ) {
	if ( $_GET['key'] === $options['fbconnectkey'] ) {
		if ( isset( $_GET['userid'] ) ) {
			$user_id = sanitize_text_field( $_GET['userid'] );
			if ( ! isset( $options['fb_admins'][ $user_id ] ) ) {
				$options['fb_admins'][ $user_id ]['name'] = sanitize_text_field( urldecode( $_GET['userrealname'] ) );
				$options['fb_admins'][ $user_id ]['link'] = sanitize_text_field( urldecode( $_GET['link'] ) );
				update_option( 'wpseo_social', $options );
				add_settings_error( 'yoast_wpseo_social_options', 'success', sprintf( __( 'Successfully added %s as a Facebook Admin!', 'wordpress-seo' ), '<a href="' . esc_url( $options['fb_admins'][ $user_id ]['link'] ) . '">' . esc_html( $options['fb_admins'][ $user_id ]['name'] ) . '</a>' ), 'updated' );
			}
			else {
				add_settings_error( 'yoast_wpseo_social_options', 'error', sprintf( __( '%s already exists as a Facebook Admin.', 'wordpress-seo' ), '<a href="' . esc_url( $options['fb_admins'][ $user_id ]['link'] ) . '">' . esc_html( $options['fb_admins'][ $user_id ]['name'] ) . '</a>' ), 'error' );
			}
			unset( $user_id );
		}
		elseif ( isset( $_GET['apps'] ) ) {
			$apps = json_decode( stripslashes( $_GET['apps'] ), true );
			if ( is_array( $apps ) && $apps !== array() ) {
				$options['fbapps'] = array( '0' => __( 'Do not use a Facebook App as Admin', 'wordpress-seo' ) );
				foreach ( $apps as $app ) {
					$options['fbapps'][ $app['app_id'] ] = $app['display_name'];
				}
				update_option( 'wpseo_social', $options );
				add_settings_error( 'yoast_wpseo_social_options', 'success', __( 'Successfully retrieved your apps from Facebook, now select an app to use as admin.', 'wordpress-seo' ), 'updated' );
			}
			else {
				add_settings_error( 'yoast_wpseo_social_options', 'error', __( 'Failed to retrieve your apps from Facebook.', 'wordpress-seo' ), 'error' );
			}
			unset( $apps, $app );
		}
	}

	// Clean up the referrer url for later use
	if ( isset( $_SERVER['REQUEST_URI'] ) ) {
		$_SERVER['REQUEST_URI'] = remove_query_arg( array(
			'key',
			'userid',
			'userrealname',
			'link',
			'apps',
		), sanitize_text_field( $_SERVER['REQUEST_URI'] ) );
	}
}

// Refresh option after updates
$options = get_option( 'wpseo_social' );

if ( is_array( $options['fb_admins'] ) && $options['fb_admins'] !== array() ) {
	$clearall = true;
}

if ( is_array( $options['fbapps'] ) && $options['fbapps'] !== array() ) {
	$clearall = true;
}

$app_button_text = __( 'Use a Facebook App as Admin', 'wordpress-seo' );
if ( is_array( $options['fbapps'] ) && $options['fbapps'] !== array() ) {
	// @todo [JRF => whomever] use WPSEO_Admin_Pages->select() method ?
	$fbconnect .= '
	<p>' . __( 'Select an app to use as Facebook admin:', 'wordpress-seo' ) . '</p>
	<select name="wpseo_social[fbadminapp]" id="fbadminapp">';

	foreach ( $options['fbapps'] as $id => $app ) {
		$fbconnect .= '
		<option value="' . esc_attr( $id ) . '" ' . selected( $id, $options['fbadminapp'], false ) . '>' . esc_attr( $app ) . '</option>';
	}
	unset( $id, $app );
	$fbconnect .= '
	</select>
	<div class="clear"></div><br/>';

	$app_button_text = __( 'Update Facebook Apps', 'wordpress-seo' );
}

if ( $options['fbadminapp'] == 0 ) {
	$button_text = __( 'Add Facebook Admin', 'wordpress-seo' );
	$primary     = true;
	if ( is_array( $options['fb_admins'] ) && $options['fb_admins'] !== array() ) {
		$fbconnect .= '
	<p>' . __( 'Currently connected Facebook admins:', 'wordpress-seo' ) . '</p>
	<ul>';
		$nonce = wp_create_nonce( 'delfbadmin' );

		foreach ( $options['fb_admins'] as $admin_id => $admin ) {
			$admin_id = esc_attr( $admin_id );
			$fbconnect .= '
		<li><a href="' . esc_url( $admin['link'] ) . '">' . esc_html( $admin['name'] ) . '</a> - <strong><a href="' . esc_url( add_query_arg( array(
					'delfbadmin' => $admin_id,
					'nonce'      => $nonce,
				), admin_url( 'admin.php?page=wpseo_social' ) ) ) . '">X</a></strong></li>';
		}
		unset( $admin_id, $admin, $nonce );
		$fbconnect .= '
	</ul>';
		$button_text = __( 'Add Another Facebook Admin', 'wordpress-seo' );
		$primary     = false;
	}
	$but_primary = '';
	if ( $primary ) {
		$but_primary = '-primary';
	}
	$fbbuttons[] = '
		<a class="button' . esc_attr( $but_primary ) . '" href="' . esc_url( 'https://yoast.com/fb-connect/?key=' . urlencode( $options['fbconnectkey'] ) . '&redirect=' . urlencode( admin_url( 'admin.php?page=wpseo_social' ) ) ) . '">' . $button_text . '</a>';
}

$fbbuttons[] = '
		<a class="button" href="' . esc_url( 'https://yoast.com/fb-connect/?key=' . urlencode( $options['fbconnectkey'] ) . '&type=app&redirect=' . urlencode( admin_url( 'admin.php?page=wpseo_social' ) ) ) . '">' . esc_html( $app_button_text ) . '</a>';

if ( $clearall ) {
	$fbbuttons[] = '
		<a class="button" href="' . esc_url( add_query_arg( array(
			'nonce'      => wp_create_nonce( 'fbclearall' ),
			'fbclearall' => 'true',
		), admin_url( 'admin.php?page=wpseo_social' ) ) ) . '">' . __( 'Clear all Facebook Data', 'wordpress-seo' ) . '</a> ';
}

if ( is_array( $fbbuttons ) && $fbbuttons !== array() ) {
	$fbconnect .= '
	<p class="fb-buttons">' . implode( '', $fbbuttons ) . '</p>';
}

$yform->admin_header( true, 'wpseo_social' );
?>

	<h2 class="nav-tab-wrapper" id="wpseo-tabs">
		<a class="nav-tab" id="accounts-tab" href="#top#accounts"><?php _e( 'Accounts', 'wordpress-seo' ); ?></a>
		<a class="nav-tab" id="facebook-tab" href="#top#facebook"><span class="dashicons dashicons-facebook-alt"></span> <?php _e( 'Facebook', 'wordpress-seo' ); ?></a>
		<a class="nav-tab" id="twitterbox-tab" href="#top#twitterbox"><span class="dashicons dashicons-twitter"></span> <?php _e( 'Twitter', 'wordpress-seo' ); ?></a>
		<a class="nav-tab" id="pinterest-tab" href="#top#pinterest"><?php _e( 'Pinterest', 'wordpress-seo' ); ?></a>
		<a class="nav-tab" id="google-tab" href="#top#google"><span class="dashicons dashicons-googleplus"></span> <?php _e( 'Google+', 'wordpress-seo' ); ?></a>
	</h2>

	<div id="accounts" class="wpseotab">
		<p>
			<?php _e( 'To inform Google about your social profiles, we need to know their URLs.' ); ?>
			<?php _e( 'For each, pick the main account associated with this site and please enter them below:', 'wordpress-seo' ); ?>
		</p>
		<?php
		$yform->textinput( 'facebook_site', __( 'Facebook Page URL', 'wordpress-seo' ) );
		$yform->textinput( 'twitter_site', __( 'Twitter Username', 'wordpress-seo' ) );
		$yform->textinput( 'instagram_url', __( 'Instagram URL', 'wordpress-seo' ) );
		$yform->textinput( 'linkedin_url', __( 'LinkedIn URL', 'wordpress-seo' ) );
		$yform->textinput( 'myspace_url', __( 'MySpace URL', 'wordpress-seo' ) );
		$yform->textinput( 'pinterest_url', __( 'Pinterest URL', 'wordpress-seo' ) );
		$yform->textinput( 'youtube_url', __( 'YouTube URL', 'wordpress-seo' ) );
		$yform->textinput( 'google_plus_url', __( 'Google+ URL', 'wordpress-seo' ) );

		do_action( 'wpseo_admin_other_section' );
		?>
	</div>

	<div id="facebook" class="wpseotab">
		<p>
			<?php $yform->checkbox( 'opengraph', __( 'Add Open Graph meta data', 'wordpress-seo' ) ); ?>
		</p>

		<p class="desc">
			<?php _e( 'Add Open Graph meta data to your site\'s <code>&lt;head&gt;</code> section. You can specify some of the ID\'s that are sometimes needed below:', 'wordpress-seo' ); ?>
		</p>
		<?php
<<<<<<< HEAD
		echo '<p>';
		echo $wpseo_admin_pages->checkbox( 'opengraph', __( 'Add Open Graph meta data', 'wordpress-seo' ) );
		echo '</p>';
		echo '<p class="desc">', __( 'Add Open Graph meta data to your site\'s <code>&lt;head&gt;</code> section. You can specify some of the ID\'s that are sometimes needed below:', 'wordpress-seo' ), '</p>';
=======
>>>>>>> 20647df1
		echo $fbconnect;
		if ( 'posts' == get_option( 'show_on_front' ) ) {
<<<<<<< HEAD
			echo '<h4>', esc_html__( 'Frontpage settings', 'wordpress-seo' ), '</h4>';
			echo $wpseo_admin_pages->media_input( 'og_frontpage_image', __( 'Image URL', 'wordpress-seo' ) );
			echo $wpseo_admin_pages->textinput( 'og_frontpage_title', __( 'Title', 'wordpress-seo' ) );
			echo $wpseo_admin_pages->textinput( 'og_frontpage_desc', __( 'Description', 'wordpress-seo' ) );
=======
			echo '<h4>' . esc_html__( 'Frontpage settings', 'wordpress-seo' ) . '</h4>';
			$yform->media_input( 'og_frontpage_image', __( 'Image URL', 'wordpress-seo' ) );
			$yform->textinput( 'og_frontpage_title', __( 'Title', 'wordpress-seo' ) );
			$yform->textinput( 'og_frontpage_desc', __( 'Description', 'wordpress-seo' ) );
>>>>>>> 20647df1

			// Offer copying of meta description
			$meta_options = get_option( 'wpseo_titles' );
			echo '<input type="hidden" id="meta_description" value="', esc_attr( $meta_options['metadesc-home-wpseo'] ), '" />';
			echo '<p class="label desc" style="border:0;"><a href="javascript:;" onclick="copy_home_meta();" class="button">', esc_html__( 'Copy home meta description', 'wordpress-seo' ), '</a></p>';

<<<<<<< HEAD
			echo '<p class="desc label">', esc_html__( 'These are the title, description and image used in the Open Graph meta tags on the front page of your site.', 'wordpress-seo' ), '</p>';
		}
		echo '<h4>', esc_html__( 'Default settings', 'wordpress-seo' ), '</h4>';
		echo $wpseo_admin_pages->media_input( 'og_default_image', __( 'Image URL', 'wordpress-seo' ) );
		echo '<p class="desc label">', esc_html__( 'This image is used if the post/page being shared does not contain any images.', 'wordpress-seo' ), '</p>';
		do_action( 'wpseo_admin_opengraph_section' );
		?>
=======
			echo '<p class="desc label">' . esc_html__( 'These are the title, description and image used in the Open Graph meta tags on the front page of your site.', 'wordpress-seo' ) . '</p>';
		} ?>

		<h4><?php esc_html_e( 'Default settings', 'wordpress-seo' ); ?></h4>
		<?php $yform->media_input( 'og_default_image', __( 'Image URL', 'wordpress-seo' ) ); ?>
		<p class="desc label">
			<?php esc_html_e( 'This image is used if the post/page being shared does not contain any images.', 'wordpress-seo' ); ?>
		</p>

		<?php do_action( 'wpseo_admin_opengraph_section' ); ?>
>>>>>>> 20647df1
	</div>

	<div id="twitterbox" class="wpseotab">
		<p>
			<strong>
				<?php printf( esc_html__( 'Note that for the Twitter Cards to work, you have to check the box below and then validate your Twitter Cards through the %1$sTwitter Card Validator%2$s.', 'wordpress-seo' ), '<a target="_blank" href="https://dev.twitter.com/docs/cards/validation/validator">', '</a>' ); ?>
			</strong>
		</p>

		<p>
			<?php $yform->checkbox( 'twitter', __( 'Add Twitter card meta data', 'wordpress-seo' ) ); ?>
		</p>

		<p class="desc">
			<?php _e( 'Add Twitter card meta data to your site\'s <code>&lt;head&gt;</code> section.', 'wordpress-seo' ); ?>
		</p>
		<?php
<<<<<<< HEAD
		echo '<p><strong>';
		printf( esc_html__( 'Note that for the Twitter Cards to work, you have to check the box below and then validate your Twitter Cards through the %1$sTwitter Card Validator%2$s.', 'wordpress-seo' ), '<a target="_blank" href="https://dev.twitter.com/docs/cards/validation/validator">', '</a>' );
		echo '</p></strong>';
		echo '<p>';
		echo $wpseo_admin_pages->checkbox( 'twitter', __( 'Add Twitter card meta data', 'wordpress-seo' ) );
		echo '</p>';
		echo '<p class="desc">', __( 'Add Twitter card meta data to your site\'s <code>&lt;head&gt;</code> section.', 'wordpress-seo' ), '</p>';
		echo $wpseo_admin_pages->textinput( 'twitter_site', __( 'Site Twitter Username', 'wordpress-seo' ) );
		echo $wpseo_admin_pages->select( 'twitter_card_type', __( 'The default card type to use', 'wordpress-seo' ), WPSEO_Option_Social::$twitter_card_types );
=======
		$yform->select( 'twitter_card_type', __( 'The default card type to use', 'wordpress-seo' ), WPSEO_Option_Social::$twitter_card_types );
>>>>>>> 20647df1
		do_action( 'wpseo_admin_twitter_section' );
		?>
	</div>

	<div id="pinterest" class="wpseotab">
		<p>
			<?php _e( 'Pinterest uses Open Graph metadata just like Facebook, so be sure to keep the Open Graph checkbox on the Facebook tab checked if you want to optimize your site for Pinterest.', 'wordpress-seo' ); ?>
		</p>

<<<<<<< HEAD
		echo $wpseo_admin_pages->textinput( 'plus-publisher', __( 'Google Publisher Page', 'wordpress-seo' ) );
		echo '<p class="desc label">', esc_html__( 'If you have a Google+ page for your business, add that URL here and link it on your Google+ page\'s about page.', 'wordpress-seo' ), '</p>';
		do_action( 'wpseo_admin_googleplus_section' );
=======
		<?php $yform->textinput( 'pinterestverify', __( 'Pinterest verification', 'wordpress-seo' ) ); ?>
		<p class="desc label">
			<?php printf( __( 'To %1$sverify your site with Pinterest%2$s, add the meta tag here', 'wordpress-seo' ), '<a target="_blank" href="https://help.pinterest.com/en/articles/verify-your-website#meta_tag">', '</a>' ); ?>
		</p>

		<?php
		do_action( 'wpseo_admin_pinterest_section' );
>>>>>>> 20647df1
		?>
	</div>

	<div id="google" class="wpseotab">
		<p>
			<?php $yform->checkbox( 'googleplus', __( 'Add Google+ specific post meta data', 'wordpress-seo' ) ); ?>
		</p>

		<?php $yform->textinput( 'plus-publisher', __( 'Google Publisher Page', 'wordpress-seo' ) ); ?>
		<p class="desc label"><?php esc_html_e( 'If you have a Google+ page for your business, add that URL here and link it on your Google+ page\'s about page.', 'wordpress-seo' ); ?></p>

		<?php do_action( 'wpseo_admin_googleplus_section' ); ?>
	</div>

<?php
$yform->admin_footer();<|MERGE_RESOLUTION|>--- conflicted
+++ resolved
@@ -223,41 +223,18 @@
 			<?php _e( 'Add Open Graph meta data to your site\'s <code>&lt;head&gt;</code> section. You can specify some of the ID\'s that are sometimes needed below:', 'wordpress-seo' ); ?>
 		</p>
 		<?php
-<<<<<<< HEAD
-		echo '<p>';
-		echo $wpseo_admin_pages->checkbox( 'opengraph', __( 'Add Open Graph meta data', 'wordpress-seo' ) );
-		echo '</p>';
-		echo '<p class="desc">', __( 'Add Open Graph meta data to your site\'s <code>&lt;head&gt;</code> section. You can specify some of the ID\'s that are sometimes needed below:', 'wordpress-seo' ), '</p>';
-=======
->>>>>>> 20647df1
 		echo $fbconnect;
 		if ( 'posts' == get_option( 'show_on_front' ) ) {
-<<<<<<< HEAD
-			echo '<h4>', esc_html__( 'Frontpage settings', 'wordpress-seo' ), '</h4>';
-			echo $wpseo_admin_pages->media_input( 'og_frontpage_image', __( 'Image URL', 'wordpress-seo' ) );
-			echo $wpseo_admin_pages->textinput( 'og_frontpage_title', __( 'Title', 'wordpress-seo' ) );
-			echo $wpseo_admin_pages->textinput( 'og_frontpage_desc', __( 'Description', 'wordpress-seo' ) );
-=======
 			echo '<h4>' . esc_html__( 'Frontpage settings', 'wordpress-seo' ) . '</h4>';
 			$yform->media_input( 'og_frontpage_image', __( 'Image URL', 'wordpress-seo' ) );
 			$yform->textinput( 'og_frontpage_title', __( 'Title', 'wordpress-seo' ) );
 			$yform->textinput( 'og_frontpage_desc', __( 'Description', 'wordpress-seo' ) );
->>>>>>> 20647df1
 
 			// Offer copying of meta description
 			$meta_options = get_option( 'wpseo_titles' );
 			echo '<input type="hidden" id="meta_description" value="', esc_attr( $meta_options['metadesc-home-wpseo'] ), '" />';
 			echo '<p class="label desc" style="border:0;"><a href="javascript:;" onclick="copy_home_meta();" class="button">', esc_html__( 'Copy home meta description', 'wordpress-seo' ), '</a></p>';
 
-<<<<<<< HEAD
-			echo '<p class="desc label">', esc_html__( 'These are the title, description and image used in the Open Graph meta tags on the front page of your site.', 'wordpress-seo' ), '</p>';
-		}
-		echo '<h4>', esc_html__( 'Default settings', 'wordpress-seo' ), '</h4>';
-		echo $wpseo_admin_pages->media_input( 'og_default_image', __( 'Image URL', 'wordpress-seo' ) );
-		echo '<p class="desc label">', esc_html__( 'This image is used if the post/page being shared does not contain any images.', 'wordpress-seo' ), '</p>';
-		do_action( 'wpseo_admin_opengraph_section' );
-		?>
-=======
 			echo '<p class="desc label">' . esc_html__( 'These are the title, description and image used in the Open Graph meta tags on the front page of your site.', 'wordpress-seo' ) . '</p>';
 		} ?>
 
@@ -268,7 +245,6 @@
 		</p>
 
 		<?php do_action( 'wpseo_admin_opengraph_section' ); ?>
->>>>>>> 20647df1
 	</div>
 
 	<div id="twitterbox" class="wpseotab">
@@ -286,19 +262,7 @@
 			<?php _e( 'Add Twitter card meta data to your site\'s <code>&lt;head&gt;</code> section.', 'wordpress-seo' ); ?>
 		</p>
 		<?php
-<<<<<<< HEAD
-		echo '<p><strong>';
-		printf( esc_html__( 'Note that for the Twitter Cards to work, you have to check the box below and then validate your Twitter Cards through the %1$sTwitter Card Validator%2$s.', 'wordpress-seo' ), '<a target="_blank" href="https://dev.twitter.com/docs/cards/validation/validator">', '</a>' );
-		echo '</p></strong>';
-		echo '<p>';
-		echo $wpseo_admin_pages->checkbox( 'twitter', __( 'Add Twitter card meta data', 'wordpress-seo' ) );
-		echo '</p>';
-		echo '<p class="desc">', __( 'Add Twitter card meta data to your site\'s <code>&lt;head&gt;</code> section.', 'wordpress-seo' ), '</p>';
-		echo $wpseo_admin_pages->textinput( 'twitter_site', __( 'Site Twitter Username', 'wordpress-seo' ) );
-		echo $wpseo_admin_pages->select( 'twitter_card_type', __( 'The default card type to use', 'wordpress-seo' ), WPSEO_Option_Social::$twitter_card_types );
-=======
 		$yform->select( 'twitter_card_type', __( 'The default card type to use', 'wordpress-seo' ), WPSEO_Option_Social::$twitter_card_types );
->>>>>>> 20647df1
 		do_action( 'wpseo_admin_twitter_section' );
 		?>
 	</div>
@@ -308,11 +272,6 @@
 			<?php _e( 'Pinterest uses Open Graph metadata just like Facebook, so be sure to keep the Open Graph checkbox on the Facebook tab checked if you want to optimize your site for Pinterest.', 'wordpress-seo' ); ?>
 		</p>
 
-<<<<<<< HEAD
-		echo $wpseo_admin_pages->textinput( 'plus-publisher', __( 'Google Publisher Page', 'wordpress-seo' ) );
-		echo '<p class="desc label">', esc_html__( 'If you have a Google+ page for your business, add that URL here and link it on your Google+ page\'s about page.', 'wordpress-seo' ), '</p>';
-		do_action( 'wpseo_admin_googleplus_section' );
-=======
 		<?php $yform->textinput( 'pinterestverify', __( 'Pinterest verification', 'wordpress-seo' ) ); ?>
 		<p class="desc label">
 			<?php printf( __( 'To %1$sverify your site with Pinterest%2$s, add the meta tag here', 'wordpress-seo' ), '<a target="_blank" href="https://help.pinterest.com/en/articles/verify-your-website#meta_tag">', '</a>' ); ?>
@@ -320,7 +279,6 @@
 
 		<?php
 		do_action( 'wpseo_admin_pinterest_section' );
->>>>>>> 20647df1
 		?>
 	</div>
 
