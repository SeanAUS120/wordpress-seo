--- conflicted
+++ resolved
@@ -25,84 +25,6 @@
 
 $options = get_option( 'wpseo_xml' );
 
-<<<<<<< HEAD
-$content  = $wpseo_admin_pages->checkbox( 'enablexmlsitemap', __( 'Check this box to enable XML sitemap functionality.', 'wordpress-seo' ), false );
-$content .= '<div id="sitemapinfo">';
-if ( WPSEO_Utils::is_nginx() ) {
-	$content .= '<div style="margin: 5px 0; padding: 3px 10px; background-color: #ffffe0; border: 1px solid #E6DB55; border-radius: 3px;">';
-	$content .= '<p>' . __( 'As you\'re on NGINX, you\'ll need the following rewrites:', 'wordpress-seo' ) . '</p>';
-	$content .= '<pre>rewrite ^/sitemap_index\.xml$ /index.php?sitemap=1 last;
-rewrite ^/([^/]+?)-sitemap([0-9]+)?\.xml$ /index.php?sitemap=$1&sitemap_n=$2 last;</pre>';
-	$content .= '</div>';
-}
-
-if ( $options['enablexmlsitemap'] === true ) {
-	$content .= '<p>' . sprintf( esc_html__( 'You can find your XML Sitemap here: %sXML Sitemap%s', 'wordpress-seo' ), '<a target="_blank" class="button-secondary" href="' . esc_url( wpseo_xml_sitemaps_base_url( 'sitemap_index.xml' ) ) . '">', '</a>' ) . '<br/><br/>' . __( 'You do <strong>not</strong> need to generate the XML sitemap, nor will it take up time to generate after publishing a post.', 'wordpress-seo' ) . '</p>';
-}
-else {
-	$content .= '<p>' . __( 'Save your settings to activate XML Sitemaps.', 'wordpress-seo' ) . '</p>';
-}
-
-// When we write the help tab for this we should definitely reference this plugin :https://wordpress.org/plugins/edit-author-slug/
-$content .= '<h2>' . __( 'User sitemap', 'wordpress-seo' ) . '</h2>';
-$content .= $wpseo_admin_pages->checkbox( 'disable_author_sitemap', __( 'Disable author/user sitemap', 'wordpress-seo' ), false );
-
-$content .= '<div id="xml_user_block">';
-$content .= '<p><strong>' . __( 'Exclude users without posts', 'wordpress-seo' ) . '</strong><br/>';
-$content .= $wpseo_admin_pages->checkbox( 'disable_author_noposts', __( 'Disable all users with zero posts', 'wordpress-seo' ), false );
-
-$roles = WPSEO_Utils::get_roles();
-if ( is_array( $roles ) && $roles !== array() ) {
-	$content .= '<p><strong>' . __( 'Exclude user roles', 'wordpress-seo' ) . '</strong><br/>';
-	$content .= __( 'Please check the appropriate box below if there\'s a user role that you do <strong>NOT</strong> want to include in your sitemap:', 'wordpress-seo' ) . '</p>';
-	foreach ( $roles as $role_key => $role_name ) {
-		$content .= $wpseo_admin_pages->checkbox( 'user_role-' . $role_key . '-not_in_sitemap', $role_name );
-	}
-}
-unset( $roles, $role_key, $role_name );
-$content .= '</div>';
-
-$content .= '<br/>';
-$content .= '<h2>' . __( 'General settings', 'wordpress-seo' ) . '</h2>';
-$content .= '<p>' . __( 'After content publication, the plugin automatically pings Google and Bing, do you need it to ping other search engines too? If so, check the box:', 'wordpress-seo' ) . '</p>';
-$content .= $wpseo_admin_pages->checkbox( 'xml_ping_yahoo', __( 'Ping Yahoo!', 'wordpress-seo' ), false );
-$content .= $wpseo_admin_pages->checkbox( 'xml_ping_ask', __( 'Ping Ask.com', 'wordpress-seo' ), false );
-
-
-$post_types = apply_filters( 'wpseo_sitemaps_supported_post_types', get_post_types( array( 'public' => true ), 'objects' ) );
-if ( is_array( $post_types ) && $post_types !== array() ) {
-	$content .= '<h2>' . __( 'Exclude post types', 'wordpress-seo' ) . '</h2>';
-	$content .= '<p>' . __( 'Please check the appropriate box below if there\'s a post type that you do <strong>NOT</strong> want to include in your sitemap:', 'wordpress-seo' ) . '</p>';
-	foreach ( $post_types as $pt ) {
-		$content .= $wpseo_admin_pages->checkbox( 'post_types-' . $pt->name . '-not_in_sitemap', $pt->labels->name . ' (<code>' . $pt->name . '</code>)' );
-	}
-}
-unset( $post_types, $pt );
-
-
-$taxonomies = apply_filters( 'wpseo_sitemaps_supported_taxonomies', get_taxonomies( array( 'public' => true ), 'objects' ) );
-if ( is_array( $taxonomies ) && $taxonomies !== array() ) {
-	$content .= '<h2>' . __( 'Exclude taxonomies', 'wordpress-seo' ) . '</h2>';
-	$content .= '<p>' . __( 'Please check the appropriate box below if there\'s a taxonomy that you do <strong>NOT</strong> want to include in your sitemap:', 'wordpress-seo' ) . '</p>';
-	foreach ( $taxonomies as $tax ) {
-		if ( isset( $tax->labels->name ) && trim( $tax->labels->name ) != '' ) {
-			$content .= $wpseo_admin_pages->checkbox( 'taxonomies-' . $tax->name . '-not_in_sitemap', $tax->labels->name . ' (<code>' . $tax->name . '</code>)' );
-		}
-	}
-}
-unset( $taxonomies, $tax );
-
-
-$content .= '<br/>';
-$content .= '<h2>' . __( 'Entries per page', 'wordpress-seo' ) . '</h2>';
-$content .= '<p>' . sprintf( __( 'Please enter the maximum number of entries per sitemap page (defaults to %s, you might want to lower this to prevent memory issues on some installs):', 'wordpress-seo' ), WPSEO_Options::get_default( 'wpseo_xml', 'entries-per-page' ) ) . '</p>';
-$content .= $wpseo_admin_pages->textinput( 'entries-per-page', __( 'Max entries per sitemap page', 'wordpress-seo' ) );
-
-$content .= '<br class="clear"/>';
-$content .= '</div>';
-
-$wpseo_admin_pages->postbox( 'xmlsitemaps', __( 'XML Sitemap', 'wordpress-seo' ), $content );
-=======
 echo '<br/>';
 
 $yform->checkbox( 'enablexmlsitemap', __( 'Check this box to enable XML sitemap functionality.', 'wordpress-seo' ), false );
@@ -197,7 +119,6 @@
 		</div>
 	</div>
 <?php
->>>>>>> 20647df1
 
 do_action( 'wpseo_xmlsitemaps_config' );
 
