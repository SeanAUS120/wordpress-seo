<?php
/**
 * @package WPSEO\Admin
 */

/**
 * Class to print out the translatable strings for the Add Keyword modal.
 */
class WPSEO_Add_Keyword_Modal {

	/**
	 * Returns the translations for the Add Keyword modal.
	 *
	 * These strings are not escaped because they're meant to be used with React
	 * which already takes care of that. If used in PHP, they should be escaped.
	 *
	 * @return array Translated text strings for the Add Keyword modal.
	 */
	public function get_translations() {
		return array(
			'title'                    => __( 'Would you like to add more than one keyphrase?', 'wordpress-seo' ),
			'intro'                    => sprintf(
				/* translators: %1$s expands to a 'Yoast SEO Premium' text linked to the yoast.com website. */
				__( 'Great news: you can, with %1$s!', 'wordpress-seo' ),
				'{{link}}Yoast SEO Premium{{/link}}'
			),
			'link'                     => WPSEO_Shortlinker::get( 'https://yoa.st/pe-premium-page' ),
			'other'                    => sprintf(
				/* translators: %s expands to 'Yoast SEO Premium'. */
				__( 'Other benefits of %s for you:', 'wordpress-seo' ),
				'Yoast SEO Premium'
			),
			'buylink'                  => WPSEO_Shortlinker::get( 'https://yoa.st/add-keywords-popup' ),
			'buy'                      => sprintf(
				/* translators: %s expands to 'Yoast SEO Premium'. */
<<<<<<< HEAD
				__( 'Get %s', 'wordpress-seo' ), 'Yoast SEO Premium'
=======
				__( 'Get %s now!', 'wordpress-seo' ),
				'Yoast SEO Premium'
>>>>>>> 16f78fda
			),
			'small'                    => __( '1 year free updates and upgrades included!', 'wordpress-seo' ),
			'a11yNotice.opensInNewTab' => __( '(Opens in a new browser tab)', 'wordpress-seo' ),
		);
	}

	/**
	 * Passes translations to JS for the Add Keyword modal component.
	 *
	 * @return array Translated text strings for the Add Keyword modal component.
	 */
	public function get_translations_for_js() {
		$translations = $this->get_translations();
		return array(
			'locale' => WPSEO_Utils::get_user_locale(),
			'intl'   => $translations,
		);
	}

	/**
	 * Prints the localized Add Keyword modal translations for JS.
	 */
	public function enqueue_translations() {
		wp_localize_script( WPSEO_Admin_Asset_Manager::PREFIX . 'admin-global-script', 'yoastAddKeywordModalL10n', $this->get_translations_for_js() );
	}
}<|MERGE_RESOLUTION|>--- conflicted
+++ resolved
@@ -33,12 +33,8 @@
 			'buylink'                  => WPSEO_Shortlinker::get( 'https://yoa.st/add-keywords-popup' ),
 			'buy'                      => sprintf(
 				/* translators: %s expands to 'Yoast SEO Premium'. */
-<<<<<<< HEAD
-				__( 'Get %s', 'wordpress-seo' ), 'Yoast SEO Premium'
-=======
-				__( 'Get %s now!', 'wordpress-seo' ),
+				__( 'Get %s', 'wordpress-seo' ),
 				'Yoast SEO Premium'
->>>>>>> 16f78fda
 			),
 			'small'                    => __( '1 year free updates and upgrades included!', 'wordpress-seo' ),
 			'a11yNotice.opensInNewTab' => __( '(Opens in a new browser tab)', 'wordpress-seo' ),
