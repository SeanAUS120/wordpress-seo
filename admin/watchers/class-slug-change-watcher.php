--- conflicted
+++ resolved
@@ -22,8 +22,6 @@
 			return;
 		}
 
-		// Detect a post slug change.
-		add_action( 'post_updated', array( $this, 'detect_slug_change' ), 12, 3 );
 		add_action( 'admin_enqueue_scripts', array( $this, 'enqueue_assets' ) );
 
 		// Detect a post trash.
@@ -50,45 +48,6 @@
 	}
 
 	/**
-	 * Shows an message when a post slug has changed.
-	 *
-	 * @param integer $post_id     The ID of the post. Unused.
-	 * @param WP_Post $post        The post with the new values.
-	 * @param WP_Post $post_before The post with the previous values.
-	 *
-	 * @return void
-	 */
-	public function detect_slug_change( $post_id, $post, $post_before ) {
-		// If post is a revision do not advise creating a redirect.
-		if ( wp_is_post_revision( $post_before ) && wp_is_post_revision( $post ) ) {
-			return;
-		}
-
-		// There is no slug change.
-		if ( $post->post_name === $post_before->post_name ) {
-			return;
-		}
-
-		// If the post URL wasn't visible before, or isn't visible now, don't advise creating a redirect.
-		if ( ! $this->check_visible_post_status( $post_before->post_status ) || ! $this->check_visible_post_status( $post->post_status ) ) {
-			return;
-		}
-
-		$message = sprintf(
-			/* translators: %1$s expands to the translated name of the post type, %2$s expands to the anchor opening tag, %3$s to the anchor closing tag. */
-			__(
-				'You just changed the URL of this %1$s. To ensure your visitors do not see a 404 on the old URL, you should create a redirect. %2$sLearn how to create redirects here.%3$s',
-				'wordpress-seo'
-			),
-			$this->get_post_type_label( $post->post_type ),
-			'<a href="' . WPSEO_Shortlinker::get( 'https://yoa.st/1d0' ) . '" target="_blank">',
-			'</a>'
-		);
-
-		$this->add_notification( $message );
-	}
-
-	/**
 	 * Shows an message when a post is about to get trashed.
 	 *
 	 * @param integer $post_id The current post ID.
@@ -102,18 +61,9 @@
 			return;
 		}
 
-		$post_type_label = $this->get_post_type_label( get_post_type( $post_id ) );
-
-		$message = sprintf(
-		/* translators: %1$s expands to the translated name of the post type, %2$s expands to the anchor opening tag, %3$s to the anchor closing tag. */
-			__(
-				'You just trashed this %1$s. To ensure your visitors do not see a 404 on the old URL, you should create a redirect. %2$sLearn how to create redirects here.%3$s',
-				'wordpress-seo'
-			),
-			$post_type_label,
-			'<a href="' . WPSEO_Shortlinker::get( 'https://yoa.st/1d0' ) . '" target="_blank">',
-			'</a>'
-		);
+		/* translators: %1$s expands to the translated name of the post type. */
+		$first_sentence = sprintf( __( 'You just trashed this %1$s.', 'wordpress-seo' ), $this->get_post_type_label( get_post_type( $post_id ) ) );
+		$message        = $this->get_message( $first_sentence );
 
 		$this->add_notification( $message );
 	}
@@ -142,16 +92,9 @@
 			return;
 		}
 
-		$message = sprintf(
-		/* translators: %1$s expands to the translated name of the post type, %2$s expands to the anchor opening tag, %3$s to the anchor closing tag. */
-			__(
-				'You just deleted this %1$s. To ensure your visitors do not see a 404 on the old URL, you should create a redirect. %2$sLearn how to create redirects here.%3$s',
-				'wordpress-seo'
-			),
-			$this->get_post_type_label( get_post_type( $post_id ) ),
-			'<a href="' . WPSEO_Shortlinker::get( 'https://yoa.st/1d0' ) . '" target="_blank">',
-			'</a>'
-		);
+		/* translators: %1$s expands to the translated name of the post type. */
+		$first_sentence = sprintf( __( 'You just deleted this %1$s.', 'wordpress-seo' ), $this->get_post_type_label( get_post_type( $post_id ) ) );
+		$message        = $this->get_message( $first_sentence );
 
 		$this->add_notification( $message );
 	}
@@ -192,38 +135,36 @@
 	}
 
 	/**
+	 * Returns the message around changed URLs.
+	 *
+	 * @param string $first_sentence The first sentence of the notification.
+	 *
+	 * @return string
+	 */
+	protected function get_message( $first_sentence ) {
+		return '<h2>' . __( 'Make sure your visitors don\'t get errors!', 'wordpress-seo' ) . '</h2>'
+			. '<p>'
+			/* translators: %1$s expands to the translated name of the post type, %2$s expands to the anchor opening tag, %3$s to the anchor closing tag. */
+			. $first_sentence
+			. ' ' . __( 'To ensure your visitors do not get a 404 error when they click on the no longer working URL, you should create a redirect.', 'wordpress-seo' )
+			. ' ' . __( 'With Yoast SEO Premium, you can easily create such redirects.', 'wordpress-seo' )
+			. '</p>'
+			. '<p><a class="button-primary" href="' . WPSEO_Shortlinker::get( 'https://yoa.st/1d0' ) . '" target="_blank">' . __( 'Get Yoast SEO Premium', 'wordpress-seo' ) . '</a></p>';
+	}
+
+	/**
 	 * Adds a notification to be shown on the next page request since posts are updated in an ajax request.
 	 *
 	 * @param string $message The singular_name label from a post_type_object.
 	 *
 	 * @return void
 	 */
-<<<<<<< HEAD
-	protected function add_notification( $post_type_label ) {
-		$notification_text = sprintf( '<h2>%s</h2>', __( 'Make sure you redirect the old URL', 'wordpress-seo' ) )
-			.
-			sprintf(
-				'<p>'
-				/* translators: %1$s expands to the translated name of the post type, %2$s expands to the anchor opening tag, %3$s to the anchor closing tag. */
-				. __( 'You just changed the URL of this %1$s. To ensure your visitors do not see a 404 on the old URL, you should create a redirect.', 'wordpress-seo' )
-				. '</p><p>'
-				. __( 'With Yoast SEO Premium, this redirect would be made automatically.', 'wordpress-seo' )
-				. ' <a class="button-primary" href="' . WPSEO_Shortlinker::get( 'https://yoa.st/1d0' ) . '" target="_blank">'
-				. __( 'Get Yoast SEO Premium', 'wordpress-seo' )
-				. '</a></p>',
-				$post_type_label
-			);
-
+	protected function add_notification( $message ) {
 		$notification = new Yoast_Notification(
-			$notification_text, array(
+			$message, array(
 				'type'           => 'notice-warning is-dismissible',
 				'yoast-branding' => true,
 			)
-=======
-	protected function add_notification( $message ) {
-		$notification = new Yoast_Notification(
-			$message, array( 'type' => 'notice-info' )
->>>>>>> dd1df29e
 		);
 
 		$notification_center = Yoast_Notification_Center::get();
