<?php
/**
 * WPSEO plugin file.
 *
 * @package WPSEO\Admin\Formatter
 */

/**
 * This class forces needed methods for the metabox localization
 */
class WPSEO_Metabox_Formatter {

	/**
	 * @var WPSEO_Metabox_Formatter_Interface Object that provides formatted values.
	 */
	private $formatter;

	/**
	 * Setting the formatter property.
	 *
	 * @param WPSEO_Metabox_Formatter_Interface $formatter Object that provides the formatted values.
	 */
	public function __construct( WPSEO_Metabox_Formatter_Interface $formatter ) {
		$this->formatter = $formatter;
	}

	/**
	 * Returns the values
	 *
	 * @return array
	 */
	public function get_values() {
		$defaults = $this->get_defaults();
		$values   = $this->formatter->get_values();

		return ( $values + $defaults );
	}

	/**
	 * Returns array with all the values always needed by a scraper object
	 *
	 * @return array Default settings for the metabox.
	 */
	private function get_defaults() {
		$analysis_seo         = new WPSEO_Metabox_Analysis_SEO();
		$analysis_readability = new WPSEO_Metabox_Analysis_Readability();

		$premium_benefits = new WPSEO_Premium_Benefits_List();
		$premium_benefits->enqueue_translations();

		return array(
			'language'              => WPSEO_Language_Utils::get_site_language_name(),
			'settings_link'         => $this->get_settings_link(),
			'search_url'            => '',
			'post_edit_url'         => '',
			'base_url'              => '',
			'contentTab'            => __( 'Readability', 'wordpress-seo' ),
			'keywordTab'            => __( 'Keyword:', 'wordpress-seo' ),
			'removeKeyword'         => __( 'Remove keyword', 'wordpress-seo' ),
			'contentLocale'         => get_locale(),
			'userLocale'            => WPSEO_Utils::get_user_locale(),
			'translations'          => $this->get_add_keyword_upsell_translations(),
			'keyword_usage'         => array(),
			'title_template'        => '',
			'metadesc_template'     => '',
			'contentAnalysisActive' => $analysis_readability->is_enabled() ? 1 : 0,
			'keywordAnalysisActive' => $analysis_seo->is_enabled() ? 1 : 0,
			'cornerstoneActive' 	=> WPSEO_Options::get( 'enable_cornerstone_content', false ) ? 1 : 0,
			'intl'                  => $this->get_content_analysis_component_translations(),
			'isRtl'                 => is_rtl(),
<<<<<<< HEAD
			'gutenbergSidebar'      => defined( 'YOAST_FEATURE_GUTENBERG_SIDEBAR' ) && YOAST_FEATURE_GUTENBERG_SIDEBAR,
			'addKeywordUpsell'      => $this->get_add_keyword_upsell_translations(),
=======
>>>>>>> 9b5d5c0c

			/**
			 * Filter to determine if the markers should be enabled or not.
			 *
			 * @param bool $showMarkers Should the markers being enabled. Default = true.
			 */
			'show_markers'          => apply_filters( 'wpseo_enable_assessment_markers', true ),
			'publish_box'           => array(
				'labels' => array(
					'content' => array(
						'na'   => sprintf(
							/* translators: %1$s expands to an opening strong tag, %2$s expands to a closing strong tag. */
							__( 'Readability: %1$sNot available%2$s', 'wordpress-seo' ),
							'<strong>',
							'</strong>'
						),
						'bad'  => sprintf(
							/* translators: %1$s expands to an opening strong tag, %2$s expands to a closing strong tag. */
							__( 'Readability: %1$sNeeds improvement%2$s', 'wordpress-seo' ),
							'<strong>',
							'</strong>'
						),
						'ok'   => sprintf(
							/* translators: %1$s expands to an opening strong tag, %2$s expands to a closing strong tag. */
							__( 'Readability: %1$sOK%2$s', 'wordpress-seo' ),
							'<strong>',
							'</strong>'
						),
						'good' => sprintf(
							/* translators: %1$s expands to an opening strong tag, %2$s expands to a closing strong tag. */
							__( 'Readability: %1$sGood%2$s', 'wordpress-seo' ),
							'<strong>',
							'</strong>'
						),
					),
					'keyword' => array(
						'na'   => sprintf(
							/* translators: %1$s expands to an opening strong tag, %2$s expands to a closing strong tag. */
							__( 'SEO: %1$sNot available%2$s', 'wordpress-seo' ),
							'<strong>',
							'</strong>'
						),
						'bad'  => sprintf(
							/* translators: %1$s expands to an opening strong tag, %2$s expands to a closing strong tag. */
							__( 'SEO: %1$sNeeds improvement%2$s', 'wordpress-seo' ),
							'<strong>',
							'</strong>'
						),
						'ok'   => sprintf(
							/* translators: %1$s expands to an opening strong tag, %2$s expands to a closing strong tag. */
							__( 'SEO: %1$sOK%2$s', 'wordpress-seo' ),
							'<strong>',
							'</strong>'
						),
						'good' => sprintf(
							/* translators: %1$s expands to an opening strong tag, %2$s expands to a closing strong tag. */
							__( 'SEO: %1$sGood%2$s', 'wordpress-seo' ),
							'<strong>',
							'</strong>'
						),
					),
				),
			),
			'markdownEnabled'       => $this->is_markdown_enabled(),
			'analysisHeadingTitle'  => __( 'Analysis', 'wordpress-seo' ),
		);
	}

	/**
	 * Returns a link to the settings page, if the user has the right capabilities.
	 * Returns an empty string otherwise.
	 *
	 * @return string The settings link.
	 */
	private function get_settings_link() {
		if ( current_user_can( 'manage_options' ) ) {
			return admin_url( 'options-general.php' );
		}

		return '';
	}

	/**
	 * Returns required yoast-component translations.
	 *
	 * @return array
	 */
	private function get_content_analysis_component_translations() {
		// Esc_html is not needed because React already handles HTML in the (translations of) these strings.
		return array(
			'locale'                                => WPSEO_Utils::get_user_locale(),
			'content-analysis.language-notice-link' => __( 'Change language', 'wordpress-seo' ),
			'content-analysis.errors'               => __( 'Errors', 'wordpress-seo' ),
			'content-analysis.problems'             => __( 'Problems', 'wordpress-seo' ),
			'content-analysis.improvements'         => __( 'Improvements', 'wordpress-seo' ),
			'content-analysis.considerations'       => __( 'Considerations', 'wordpress-seo' ),
			'content-analysis.good'                 => __( 'Good results', 'wordpress-seo' ),
			'content-analysis.language-notice'      => __( 'Your site language is set to {language}.', 'wordpress-seo' ),
			'content-analysis.language-notice-contact-admin' => __( 'Your site language is set to {language}. If this is not correct, contact your site administrator.', 'wordpress-seo' ),
			'content-analysis.highlight'            => __( 'Highlight this result in the text', 'wordpress-seo' ),
			'content-analysis.nohighlight'          => __( 'Remove highlight from the text', 'wordpress-seo' ),
			'content-analysis.disabledButton'       => __( 'Marks are disabled in current view', 'wordpress-seo' ),
			'a11yNotice.opensInNewTab'              => __( '(Opens in a new browser tab)', 'wordpress-seo' ),
		);
	}

	/**
	 * Returns the translations for the Add Keyword modal.
	 *
	 * These strings are not escaped because they're meant to be used with React
	 * which already takes care of that. If used in PHP, they should be escaped.
	 *
	 * @return array Translated text strings for the Add Keyword modal.
	 */
	public function get_add_keyword_upsell_translations() {
		return array(
			'title'                    => __( 'Would you like to add more than one keyword?', 'wordpress-seo' ),
			'intro'                    => sprintf(
			/* translators: %1$s expands to a 'Yoast SEO Premium' text linked to the yoast.com website. */
				__( 'Great news: you can, with %1$s!', 'wordpress-seo' ),
				'{{link}}Yoast SEO Premium{{/link}}'
			),
			'link'                     => WPSEO_Shortlinker::get( 'https://yoa.st/pe-premium-page' ),
			'other'                    => sprintf(
			/* translators: %s expands to 'Yoast SEO Premium'. */
				__( 'Other benefits of %s for you:', 'wordpress-seo' ), 'Yoast SEO Premium'
			),
			'buylink'                  => WPSEO_Shortlinker::get( 'https://yoa.st/add-keywords-popup' ),
			'buy'                      => sprintf(
			/* translators: %s expands to 'Yoast SEO Premium'. */
				__( 'Get %s now!', 'wordpress-seo' ), 'Yoast SEO Premium'
			),
			'small'                    => __( '1 year free updates and upgrades included!', 'wordpress-seo' ),
			'a11yNotice.opensInNewTab' => __( '(Opens in a new browser tab)', 'wordpress-seo' ),
		);
	}

	/**
	 * Returns Jed compatible YoastSEO.js translations.
	 *
	 * @return array
	 */
	private function get_translations() {
		$locale = WPSEO_Utils::get_user_locale();

		$file = plugin_dir_path( WPSEO_FILE ) . 'languages/wordpress-seo-' . $locale . '.json';
		if ( file_exists( $file ) ) {
			$file = file_get_contents( $file );
			if ( is_string( $file ) && $file !== '' ) {
				return json_decode( $file, true );
			}
		}

		return array();
	}

	/**
	 * Checks if Jetpack's markdown module is enabled.
	 * Can be extended to work with other plugins that parse markdown in the content.
	 *
	 * @return boolean
	 */
	private function is_markdown_enabled() {
		if ( class_exists( 'Jetpack' ) && method_exists( 'Jetpack', 'get_active_modules' ) ) {
			$active_modules = Jetpack::get_active_modules();

			return in_array( 'markdown', $active_modules, true );
		}

		return false;
	}
}<|MERGE_RESOLUTION|>--- conflicted
+++ resolved
@@ -68,11 +68,7 @@
 			'cornerstoneActive' 	=> WPSEO_Options::get( 'enable_cornerstone_content', false ) ? 1 : 0,
 			'intl'                  => $this->get_content_analysis_component_translations(),
 			'isRtl'                 => is_rtl(),
-<<<<<<< HEAD
-			'gutenbergSidebar'      => defined( 'YOAST_FEATURE_GUTENBERG_SIDEBAR' ) && YOAST_FEATURE_GUTENBERG_SIDEBAR,
 			'addKeywordUpsell'      => $this->get_add_keyword_upsell_translations(),
-=======
->>>>>>> 9b5d5c0c
 
 			/**
 			 * Filter to determine if the markers should be enabled or not.
