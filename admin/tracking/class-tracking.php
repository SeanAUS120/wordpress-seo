--- conflicted
+++ resolved
@@ -54,9 +54,8 @@
 	 * Registers all hooks to WordPress.
 	 */
 	public function register_hooks() {
-<<<<<<< HEAD
 		// Send tracking data on `admin_init`.
-		add_action( 'admin_init', array( $this, 'send' ), 1 );
+		add_action( 'admin_init', [ $this, 'send' ], 1 );
 
 		// Add an action hook that will be triggered at the specified time by `wp_schedule_single_event()`.
 		add_action( 'wpseo_send_tracking_data_after_core_update', array( $this, 'send' ) );
@@ -93,9 +92,6 @@
 			 */
 			wp_schedule_single_event( ( time() + ( HOUR_IN_SECONDS * 6 ) ), 'wpseo_send_tracking_data_after_core_update', true );
 		}
-=======
-		add_action( 'admin_init', [ $this, 'send' ], 1 );
->>>>>>> 78f3b6da
 	}
 
 	/**
