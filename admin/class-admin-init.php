<?php
/**
 * WPSEO plugin file.
 *
 * @package WPSEO\Admin
 */

/**
 * Performs the load on admin side.
 */
class WPSEO_Admin_Init {

	/**
	 * Holds the global `$pagenow` variable's value.
	 *
	 * @var string
	 */
	private $pagenow;

	/**
	 * Holds the asset manager.
	 *
	 * @var WPSEO_Admin_Asset_Manager
	 */
	private $asset_manager;

	/**
	 * Class constructor.
	 */
	public function __construct() {
		$GLOBALS['wpseo_admin'] = new WPSEO_Admin();

		$this->pagenow = $GLOBALS['pagenow'];

		$this->asset_manager = new WPSEO_Admin_Asset_Manager();

		add_action( 'admin_enqueue_scripts', [ $this, 'enqueue_dismissible' ] );
		add_action( 'admin_init', [ $this, 'blog_public_notice' ], 15 );
		add_action( 'admin_init', [ $this, 'yoast_plugin_suggestions_notification' ], 15 );
		add_action( 'admin_init', [ $this, 'recalculate_notice' ], 15 );
		add_action( 'admin_init', [ $this, 'unsupported_php_notice' ], 15 );
		add_action( 'admin_init', [ $this->asset_manager, 'register_assets' ] );
		add_action( 'admin_init', [ $this, 'show_hook_deprecation_warnings' ] );
		add_action( 'admin_init', [ 'WPSEO_Plugin_Conflict', 'hook_check_for_plugin_conflicts' ] );
		add_action( 'admin_init', [ $this, 'handle_notifications' ], 15 );
		add_action( 'admin_notices', [ $this, 'permalink_settings_notice' ] );

		$page_comments = new WPSEO_Health_Check_Page_Comments();
		$page_comments->register_test();

<<<<<<< HEAD
		$postname_in_permalink = new WPSEO_Health_Check_Postname_Permalink();
		$postname_in_permalink->register_test();
=======
		$default_tagline = new WPSEO_Health_Check_Default_Tagline();
		$default_tagline->register_test();
>>>>>>> 78966341

		$listeners   = [];
		$listeners[] = new WPSEO_Post_Type_Archive_Notification_Handler();

		/**
		 * Listener interface classes.
		 *
		 * @var WPSEO_Listener $listener
		 */
		foreach ( $listeners as $listener ) {
			$listener->listen();
		}

		$this->load_meta_boxes();
		$this->load_taxonomy_class();
		$this->load_admin_page_class();
		$this->load_admin_user_class();
		$this->load_xml_sitemaps_admin();
		$this->load_plugin_suggestions();
	}

	/**
	 * Handles the notifiers for the dashboard page.
	 *
	 * @return void
	 */
	public function handle_notifications() {
		/**
		 * Notification handlers.
		 *
		 * @var WPSEO_Notification_Handler[] $handlers
		 */
		$handlers   = [];
		$handlers[] = new WPSEO_Post_Type_Archive_Notification_Handler();

		$notification_center = Yoast_Notification_Center::get();
		foreach ( $handlers as $handler ) {
			$handler->handle( $notification_center );
		}
	}

	/**
	 * Enqueue our styling for dismissible yoast notifications.
	 */
	public function enqueue_dismissible() {
		$this->asset_manager->enqueue_style( 'dismissible' );
	}

	/**
	 * Add an alert if the blog is not publicly visible.
	 */
	public function blog_public_notice() {

		$info_message  = '<strong>' . __( 'Huge SEO Issue: You\'re blocking access to robots.', 'wordpress-seo' ) . '</strong> ';
		$info_message .= sprintf(
			/* translators: %1$s resolves to the opening tag of the link to the reading settings, %1$s resolves to the closing tag for the link */
			__( 'You must %1$sgo to your Reading Settings%2$s and uncheck the box for Search Engine Visibility.', 'wordpress-seo' ),
			'<a href="' . esc_url( admin_url( 'options-reading.php' ) ) . '">',
			'</a>'
		);

		$notification_options = [
			'type'         => Yoast_Notification::ERROR,
			'id'           => 'wpseo-dismiss-blog-public-notice',
			'priority'     => 1.0,
			'capabilities' => 'wpseo_manage_options',
		];

		$notification = new Yoast_Notification( $info_message, $notification_options );

		$notification_center = Yoast_Notification_Center::get();
		if ( ! $this->is_blog_public() ) {
			$notification_center->add_notification( $notification );
		}
		else {
			$notification_center->remove_notification( $notification );
		}
	}

	/**
<<<<<<< HEAD
	 * Returns whether or not the site has the default tagline.
	 *
	 * @return bool
	 */
	public function has_default_tagline() {
		$blog_description         = get_bloginfo( 'description' );
		$default_blog_description = 'Just another WordPress site';

		// We are checking against the WordPress internal translation.
		// @codingStandardsIgnoreLine
		$translated_blog_description = __( 'Just another WordPress site', 'default' );

		return $translated_blog_description === $blog_description || $default_blog_description === $blog_description;
=======
	 * Show alert when the permalink doesn't contain %postname%.
	 */
	public function permalink_notice() {

		$info_message  = __( 'You do not have your postname in the URL of your posts and pages, it is highly recommended that you do. Consider setting your permalink structure to <strong>/%postname%/</strong>.', 'wordpress-seo' );
		$info_message .= '<br/>';
		$info_message .= sprintf(
			/* translators: %1$s resolves to the starting tag of the link to the permalink settings page, %2$s resolves to the closing tag of the link */
			__( 'You can fix this on the %1$sPermalink settings page%2$s.', 'wordpress-seo' ),
			'<a href="' . admin_url( 'options-permalink.php' ) . '">',
			'</a>'
		);

		$notification_options = [
			'type'         => Yoast_Notification::WARNING,
			'id'           => 'wpseo-dismiss-permalink-notice',
			'capabilities' => 'wpseo_manage_options',
			'priority'     => 0.8,
		];

		$notification = new Yoast_Notification( $info_message, $notification_options );

		$notification_center = Yoast_Notification_Center::get();
		if ( ! $this->has_postname_in_permalink() ) {
			$notification_center->add_notification( $notification );
		}
		else {
			$notification_center->remove_notification( $notification );
		}
>>>>>>> 78966341
	}

	/**
	 * Shows a notice to the user if they have Google Analytics for WordPress 5.4.3 installed because it causes an error
	 * on the google search console page.
	 *
	 * @deprecated 12.5
	 *
	 * @codeCoverageIgnore
	 */
	public function ga_compatibility_notice() {
		_deprecated_function( __METHOD__, 'WPSEO 12.5' );
	}

	/**
	 * Determines whether a suggested plugins notification needs to be displayed.
	 *
	 * @return void
	 */
	public function yoast_plugin_suggestions_notification() {
		$checker             = new WPSEO_Plugin_Availability();
		$notification_center = Yoast_Notification_Center::get();

		// Get all Yoast plugins that have dependencies.
		$plugins = $checker->get_plugins_with_dependencies();

		foreach ( $plugins as $plugin_name => $plugin ) {
			$dependency_names = $checker->get_dependency_names( $plugin );
			$notification     = $this->get_yoast_seo_suggested_plugins_notification( $plugin_name, $plugin, $dependency_names[0] );

			if ( $checker->dependencies_are_satisfied( $plugin ) && ! $checker->is_installed( $plugin ) ) {
				$notification_center->add_notification( $notification );

				continue;
			}

			$notification_center->remove_notification( $notification );
		}
	}

	/**
	 * Build Yoast SEO suggested plugins notification.
	 *
	 * @param string $name            The plugin name to use for the unique ID.
	 * @param array  $plugin          The plugin to retrieve the data from.
	 * @param string $dependency_name The name of the dependency.
	 *
	 * @return Yoast_Notification The notification containing the suggested plugin.
	 */
	private function get_yoast_seo_suggested_plugins_notification( $name, $plugin, $dependency_name ) {
		$info_message = sprintf(
			/* translators: %1$s expands to Yoast SEO, %2$s expands to the plugin version, %3$s expands to the plugin name */
			__( '%1$s and %2$s can work together a lot better by adding a helper plugin. Please install %3$s to make your life better.', 'wordpress-seo' ),
			'Yoast SEO',
			$dependency_name,
			sprintf( '<a href="%s">%s</a>', $plugin['url'], $plugin['title'] )
		);

		return new Yoast_Notification(
			$info_message,
			[
				'id'   => 'wpseo-suggested-plugin-' . $name,
				'type' => Yoast_Notification::WARNING,
			]
		);
	}

	/**
	 * Shows the notice for recalculating the post. the Notice will only be shown if the user hasn't dismissed it before.
	 */
	public function recalculate_notice() {
		// Just a return, because we want to temporary disable this notice (#3998 and #4532).
		return;

		if ( filter_input( INPUT_GET, 'recalculate' ) === '1' ) {
			update_option( 'wpseo_dismiss_recalculate', '1' );

			return;
		}

		if ( ! WPSEO_Capability_Utils::current_user_can( 'wpseo_manage_options' ) ) {
			return;
		}

		if ( $this->is_site_notice_dismissed( 'wpseo_dismiss_recalculate' ) ) {
			return;
		}

		Yoast_Notification_Center::get()->add_notification(
			new Yoast_Notification(
				sprintf(
					/* translators: 1: is a link to 'admin_url / admin.php?page=wpseo_tools&recalculate=1' 2: closing link tag */
					__( 'We\'ve updated our SEO score algorithm. %1$sRecalculate the SEO scores%2$s for all posts and pages.', 'wordpress-seo' ),
					'<a href="' . admin_url( 'admin.php?page=wpseo_tools&recalculate=1' ) . '">',
					'</a>'
				),
				[
					'type'  => 'updated yoast-dismissible',
					'id'    => 'wpseo-dismiss-recalculate',
					'nonce' => wp_create_nonce( 'wpseo-dismiss-recalculate' ),
				]
			)
		);
	}

	/**
	 * Creates an unsupported PHP version notification in the notification center.
	 *
	 * @return void
	 */
	public function unsupported_php_notice() {
		$notification_center = Yoast_Notification_Center::get();
		$notification_center->remove_notification_by_id( 'wpseo-dismiss-unsupported-php' );
	}

	/**
	 * Gets the latest released major WordPress version from the WordPress stable-check api.
	 *
	 * @return float The latest released major WordPress version. 0 The stable-check api doesn't respond.
	 */
	private function get_latest_major_wordpress_version() {
		$core_updates = get_core_updates( [ 'dismissed' => true ] );

		if ( $core_updates === false ) {
			return 0;
		}

		$wp_version_latest = get_bloginfo( 'version' );
		foreach ( $core_updates as $update ) {
			if ( $update->response === 'upgrade' && version_compare( $update->version, $wp_version_latest, '>' ) ) {
				$wp_version_latest = $update->version;
			}
		}

		// Strip the patch version and convert to a float.
		return (float) $wp_version_latest;
	}

	/**
	 * Check if the user has dismissed the given notice (by $notice_name).
	 *
	 * @param string $notice_name The name of the notice that might be dismissed.
	 *
	 * @return bool
	 */
	private function is_site_notice_dismissed( $notice_name ) {
		return '1' === get_option( $notice_name, true );
	}

	/**
	 * Helper to verify if the user is currently visiting one of our admin pages.
	 *
	 * @return bool
	 */
	private function on_wpseo_admin_page() {
		return 'admin.php' === $this->pagenow && strpos( filter_input( INPUT_GET, 'page' ), 'wpseo' ) === 0;
	}

	/**
	 * Determine whether we should load the meta box class and if so, load it.
	 */
	private function load_meta_boxes() {

		$is_editor      = WPSEO_Metabox::is_post_overview( $this->pagenow ) || WPSEO_Metabox::is_post_edit( $this->pagenow );
		$is_inline_save = filter_input( INPUT_POST, 'action' ) === 'inline-save';

		/**
		 * Filter: 'wpseo_always_register_metaboxes_on_admin' - Allow developers to change whether
		 * the WPSEO metaboxes are only registered on the typical pages (lean loading) or always
		 * registered when in admin.
		 *
		 * @api bool Whether to always register the metaboxes or not. Defaults to false.
		 */
		if ( $is_editor || $is_inline_save || apply_filters( 'wpseo_always_register_metaboxes_on_admin', false )
		) {
			$GLOBALS['wpseo_metabox']      = new WPSEO_Metabox();
			$GLOBALS['wpseo_meta_columns'] = new WPSEO_Meta_Columns();
		}
	}

	/**
	 * Determine if we should load our taxonomy edit class and if so, load it.
	 */
	private function load_taxonomy_class() {
		if (
			WPSEO_Taxonomy::is_term_edit( $this->pagenow )
			|| WPSEO_Taxonomy::is_term_overview( $this->pagenow )
		) {
			new WPSEO_Taxonomy();
		}
	}

	/**
	 * Determine if we should load our admin pages class and if so, load it.
	 *
	 * Loads admin page class for all admin pages starting with `wpseo_`.
	 */
	private function load_admin_user_class() {
		if ( in_array( $this->pagenow, [ 'user-edit.php', 'profile.php' ], true )
			&& current_user_can( 'edit_users' )
		) {
			new WPSEO_Admin_User_Profile();
		}
	}

	/**
	 * Determine if we should load our admin pages class and if so, load it.
	 *
	 * Loads admin page class for all admin pages starting with `wpseo_`.
	 */
	private function load_admin_page_class() {

		if ( $this->on_wpseo_admin_page() ) {
			// For backwards compatabilty, this still needs a global, for now...
			$GLOBALS['wpseo_admin_pages'] = new WPSEO_Admin_Pages();

			// Only register the yoast i18n when the page is a Yoast SEO page.
			if ( WPSEO_Utils::is_yoast_seo_free_page( filter_input( INPUT_GET, 'page' ) ) ) {
				$this->register_i18n_promo_class();
				$this->register_premium_upsell_admin_block();
			}
		}
	}

	/**
	 * Loads the plugin suggestions.
	 */
	private function load_plugin_suggestions() {
		$suggestions = new WPSEO_Suggested_Plugins( new WPSEO_Plugin_Availability(), Yoast_Notification_Center::get() );
		$suggestions->register_hooks();
	}

	/**
	 * Registers the Premium Upsell Admin Block.
	 *
	 * @return void
	 */
	private function register_premium_upsell_admin_block() {
		if ( ! WPSEO_Utils::is_yoast_seo_premium() ) {
			$upsell_block = new WPSEO_Premium_Upsell_Admin_Block( 'wpseo_admin_promo_footer' );
			$upsell_block->register_hooks();
		}
	}

	/**
	 * Registers the promotion class for our GlotPress instance, then creates a notification with the i18n promo.
	 *
	 * @link https://github.com/Yoast/i18n-module
	 */
	private function register_i18n_promo_class() {
		// BC, because an older version of the i18n-module didn't have this class.
		$i18n_module = new Yoast_I18n_WordPressOrg_v3(
			[
				'textdomain'  => 'wordpress-seo',
				'plugin_name' => 'Yoast SEO',
				'hook'        => 'wpseo_admin_promo_footer',
			],
			false
		);

		$message = $i18n_module->get_promo_message();

		if ( $message !== '' ) {
			$message .= $i18n_module->get_dismiss_i18n_message_button();
		}

		$notification_center = Yoast_Notification_Center::get();

		$notification = new Yoast_Notification(
			$message,
			[
				'type' => Yoast_Notification::WARNING,
				'id'   => 'i18nModuleTranslationAssistance',
			]
		);

		if ( $message ) {
			$notification_center->add_notification( $notification );

			return;
		}

		$notification_center->remove_notification( $notification );
	}

	/**
	 * See if we should start our XML Sitemaps Admin class.
	 */
	private function load_xml_sitemaps_admin() {
		if ( WPSEO_Options::get( 'enable_xml_sitemap', false ) ) {
			new WPSEO_Sitemaps_Admin();
		}
	}

	/**
	 * Check if the site is set to be publicly visible.
	 *
	 * @return bool
	 */
	private function is_blog_public() {
		return '1' === (string) get_option( 'blog_public' );
	}

	/**
	 * Shows deprecation warnings to the user if a plugin has registered a filter we have deprecated.
	 */
	public function show_hook_deprecation_warnings() {
		global $wp_filter;

		if ( wp_doing_ajax() ) {
			return;
		}

		// WordPress hooks that have been deprecated since a Yoast SEO version.
		$deprecated_filters = [
			'wpseo_genesis_force_adjacent_rel_home' => [
				'version'     => '9.4',
				'alternative' => null,
			],
		];

		// Determine which filters have been registered.
		$deprecated_notices = array_intersect(
			array_keys( $deprecated_filters ),
			array_keys( $wp_filter )
		);

		// Show notice for each deprecated filter or action that has been registered.
		foreach ( $deprecated_notices as $deprecated_filter ) {
			$deprecation_info = $deprecated_filters[ $deprecated_filter ];
			// phpcs:disable WordPress.Security.EscapeOutput.OutputNotEscaped -- only uses the hardcoded values from above.
			_deprecated_hook(
				$deprecated_filter,
				'WPSEO ' . $deprecation_info['version'],
				$deprecation_info['alternative']
			);
			// phpcs:enable WordPress.Security.EscapeOutput.OutputNotEscaped.
		}
	}

	/**
	 * Shows a notice on the permalink settings page.
	 */
	public function permalink_settings_notice() {
		global $pagenow;

		if ( $pagenow === 'options-permalink.php' ) {
			printf(
				'<div class="notice notice-warning"><p><strong>%1$s</strong><br>%2$s<br><a href="%3$s" target="_blank">%4$s</a></p></div>',
				esc_html__( 'WARNING:', 'wordpress-seo' ),
				sprintf(
					/* translators: %1$s and %2$s expand to <em> items to emphasize the word in the middle. */
					esc_html__( 'Changing your permalinks settings can seriously impact your search engine visibility. It should almost %1$s never %2$s be done on a live website.', 'wordpress-seo' ),
					'<em>',
					'</em>'
				),
				esc_url( WPSEO_Shortlinker::get( 'https://yoa.st/why-permalinks/' ) ),
				// The link's content.
				esc_html__( 'Learn about why permalinks are important for SEO.', 'wordpress-seo' )
			);
		}
	}

	/* ********************* DEPRECATED METHODS ********************* */

	/**
	 * Add an alert if outdated versions of Yoast SEO plugins are running.
	 *
	 * @deprecated 12.3
	 * @codeCoverageIgnore
	 */
	public function yoast_plugin_compatibility_notification() {
		_deprecated_function( __METHOD__, 'WPSEO 12.3' );
	}

	/**
	 * Creates a WordPress upgrade notification in the notification center.
	 *
	 * @deprecated 12.5
	 * @codeCoverageIgnore
	 *
	 * @return void
	 */
	public function wordpress_upgrade_notice() {
		_deprecated_function( __METHOD__, 'WPSEO 12.5' );
	}

	/**
	 * Display notice to disable comment pagination.
	 *
	 * @deprecated 12.8
	 * @codeCoverageIgnore
	 */
	public function page_comments_notice() {
		_deprecated_function( __METHOD__, 'WPSEO 12.8' );
	}

	/**
	 * Are page comments enabled.
	 *
	 * @deprecated 12.8
	 * @codeCoverageIgnore
	 *
	 * @return bool
	 */
	public function has_page_comments() {
		_deprecated_function( __METHOD__, 'WPSEO 12.8' );

		return '1' === get_option( 'page_comments' );
	}

	/**
<<<<<<< HEAD
	 * Show alert when the permalink doesn't contain %postname%.
=======
	 * Notify about the default tagline if the user hasn't changed it.
>>>>>>> 78966341
	 *
	 * @deprecated xx.x
	 * @codeCoverageIgnore
	 */
<<<<<<< HEAD
	public function permalink_notice() {
		_deprecated_function( __METHOD__, 'WPSEO xx.x' );
	}
=======
	public function tagline_notice() {
		_deprecated_function( __METHOD__, 'WPSEO xx.x' );
	}

	/**
	 * Returns whether or not the site has the default tagline.
	 *
	 * @deprecated xx.x
	 * @codeCoverageIgnore
	 *
	 * @return bool
	 */
	public function has_default_tagline() {
		_deprecated_function( __METHOD__, 'WPSEO xx.x' );

		$blog_description         = get_bloginfo( 'description' );
		$default_blog_description = 'Just another WordPress site';

		// We are checking against the WordPress internal translation.
		// @codingStandardsIgnoreLine
		$translated_blog_description = __( 'Just another WordPress site', 'default' );

		return $translated_blog_description === $blog_description || $default_blog_description === $blog_description;
	}
>>>>>>> 78966341
}<|MERGE_RESOLUTION|>--- conflicted
+++ resolved
@@ -48,13 +48,11 @@
 		$page_comments = new WPSEO_Health_Check_Page_Comments();
 		$page_comments->register_test();
 
-<<<<<<< HEAD
+		$default_tagline = new WPSEO_Health_Check_Default_Tagline();
+		$default_tagline->register_test();
+
 		$postname_in_permalink = new WPSEO_Health_Check_Postname_Permalink();
 		$postname_in_permalink->register_test();
-=======
-		$default_tagline = new WPSEO_Health_Check_Default_Tagline();
-		$default_tagline->register_test();
->>>>>>> 78966341
 
 		$listeners   = [];
 		$listeners[] = new WPSEO_Post_Type_Archive_Notification_Handler();
@@ -135,7 +133,6 @@
 	}
 
 	/**
-<<<<<<< HEAD
 	 * Returns whether or not the site has the default tagline.
 	 *
 	 * @return bool
@@ -149,37 +146,6 @@
 		$translated_blog_description = __( 'Just another WordPress site', 'default' );
 
 		return $translated_blog_description === $blog_description || $default_blog_description === $blog_description;
-=======
-	 * Show alert when the permalink doesn't contain %postname%.
-	 */
-	public function permalink_notice() {
-
-		$info_message  = __( 'You do not have your postname in the URL of your posts and pages, it is highly recommended that you do. Consider setting your permalink structure to <strong>/%postname%/</strong>.', 'wordpress-seo' );
-		$info_message .= '<br/>';
-		$info_message .= sprintf(
-			/* translators: %1$s resolves to the starting tag of the link to the permalink settings page, %2$s resolves to the closing tag of the link */
-			__( 'You can fix this on the %1$sPermalink settings page%2$s.', 'wordpress-seo' ),
-			'<a href="' . admin_url( 'options-permalink.php' ) . '">',
-			'</a>'
-		);
-
-		$notification_options = [
-			'type'         => Yoast_Notification::WARNING,
-			'id'           => 'wpseo-dismiss-permalink-notice',
-			'capabilities' => 'wpseo_manage_options',
-			'priority'     => 0.8,
-		];
-
-		$notification = new Yoast_Notification( $info_message, $notification_options );
-
-		$notification_center = Yoast_Notification_Center::get();
-		if ( ! $this->has_postname_in_permalink() ) {
-			$notification_center->add_notification( $notification );
-		}
-		else {
-			$notification_center->remove_notification( $notification );
-		}
->>>>>>> 78966341
 	}
 
 	/**
@@ -592,20 +558,11 @@
 	}
 
 	/**
-<<<<<<< HEAD
-	 * Show alert when the permalink doesn't contain %postname%.
-=======
 	 * Notify about the default tagline if the user hasn't changed it.
->>>>>>> 78966341
 	 *
 	 * @deprecated xx.x
 	 * @codeCoverageIgnore
 	 */
-<<<<<<< HEAD
-	public function permalink_notice() {
-		_deprecated_function( __METHOD__, 'WPSEO xx.x' );
-	}
-=======
 	public function tagline_notice() {
 		_deprecated_function( __METHOD__, 'WPSEO xx.x' );
 	}
@@ -630,5 +587,14 @@
 
 		return $translated_blog_description === $blog_description || $default_blog_description === $blog_description;
 	}
->>>>>>> 78966341
+
+	/**
+	 * Shows an alert when the permalink doesn't contain %postname%.
+	 *
+	 * @deprecated xx.x
+	 * @codeCoverageIgnore
+	 */
+	public function permalink_notice() {
+		_deprecated_function( __METHOD__, 'WPSEO xx.x' );
+	}
 }