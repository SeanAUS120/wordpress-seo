<?php
/**
 * @package WPSEO\Admin
 */

/**
 * Performs the load on admin side.
 */
class WPSEO_Admin_Init {

	/**
	 * Holds the Yoast SEO Options
	 *
	 * @var array
	 */
	private $options;

	/**
	 * Holds the global `$pagenow` variable's value.
	 *
	 * @var string
	 */
	private $pagenow;

	/**
	 * Class constructor
	 */
	public function __construct() {
		$this->options = WPSEO_Options::get_all();

		$GLOBALS['wpseo_admin'] = new WPSEO_Admin;

		$this->pagenow = $GLOBALS['pagenow'];

		add_action( 'admin_enqueue_scripts', array( $this, 'enqueue_dismissible' ) );
		add_action( 'admin_init', array( $this, 'after_update_notice' ), 15 );
		add_action( 'admin_init', array( $this, 'tagline_notice' ), 15 );
		add_action( 'admin_init', array( $this, 'ga_compatibility_notice' ), 15 );
		add_action( 'admin_init', array( $this, 'ignore_tour' ) );
		add_action( 'admin_init', array( $this, 'load_tour' ) );

		$this->load_meta_boxes();
		$this->load_taxonomy_class();
		$this->load_admin_page_class();
		$this->load_admin_user_class();
		$this->load_xml_sitemaps_admin();
	}

	/**
	 * For WP versions older than 4.2, this includes styles and a script to make notices dismissible.
	 */
	public function enqueue_dismissible() {
		if ( version_compare( $GLOBALS['wp_version'], '4.2', '<' ) ) {
			wp_enqueue_style( 'wpseo-dismissible', plugins_url( 'css/wpseo-dismissible' . WPSEO_CSSJS_SUFFIX . '.css', WPSEO_FILE ), array(), WPSEO_VERSION );
			wp_enqueue_script( 'wpseo-dismissible', plugins_url( 'js/wp-seo-dismissible' . WPSEO_CSSJS_SUFFIX . '.js', WPSEO_FILE ), array( 'jquery' ), WPSEO_VERSION, true );
		}
	}
	/**
	 * Redirect first time or just upgraded users to the about screen.
	 */
	public function after_update_notice() {
		if ( current_user_can( 'manage_options' ) && ! $this->seen_about() ) {

			if ( filter_input( INPUT_GET, 'intro' ) === '1' ) {
				update_user_meta( get_current_user_id(), 'wpseo_seen_about_version' , WPSEO_VERSION );

				return;
			}
			/* translators: %1$s expands to Yoast SEO, $2%s to the version number, %3$s and %4$s to anchor tags with link to intro page  */
			$info_message = sprintf(
				__( '%1$s has been updated to version %2$s. %3$sClick here%4$s to find out what\'s new!', 'wordpress-seo' ),
				'Yoast SEO',
				WPSEO_VERSION,
				'<a href="' . admin_url( 'admin.php?page=wpseo_dashboard&intro=1' ) . '">',
				'</a>'
			);

			$notification_options = array(
				'type' => 'updated',
				'id' => 'wpseo-dismiss-about',
				'nonce' => wp_create_nonce( 'wpseo-dismiss-about' ),
			);

			Yoast_Notification_Center::get()->add_notification( new Yoast_Notification( $info_message, $notification_options ) );
		}
	}

	/**
	 * Helper to verify if the current user has already seen the about page for the current version
	 *
	 * @return bool
	 */
	private function seen_about() {
		return get_user_meta( get_current_user_id(), 'wpseo_seen_about_version', true ) === WPSEO_VERSION;
	}

	/**
	 * Notify about the default tagline if the user hasn't changed it
	 */
	public function tagline_notice() {
		if ( current_user_can( 'manage_options' ) && $this->has_default_tagline() && ! $this->seen_tagline_notice() ) {

			// Only add the notice on GET requests and not in the customizer to prevent faulty return url.
			if ( 'GET' !== filter_input( INPUT_SERVER, 'REQUEST_METHOD' ) || is_customize_preview() ) {
				return;
			}

			$current_url = ( is_ssl() ? 'https://' : 'http://' );
			$current_url .= sanitize_text_field( $_SERVER['SERVER_NAME'] ) . sanitize_text_field( $_SERVER['REQUEST_URI'] );
			$customize_url = add_query_arg( array(
				'url' => urlencode( $current_url ),
			), wp_customize_url() );

			$info_message = sprintf(
				__( 'You still have the default WordPress tagline, even an empty one is probably better. %1$sYou can fix this in the customizer%2$s.', 'wordpress-seo' ),
				'<a href="' . esc_attr( $customize_url ) . '">',
				'</a>'
			);

			$notification_options = array(
				'type'  => 'error',
				'id'    => 'wpseo-dismiss-tagline-notice',
				'nonce' => wp_create_nonce( 'wpseo-dismiss-tagline-notice' ),
			);

			Yoast_Notification_Center::get()->add_notification( new Yoast_Notification( $info_message, $notification_options ) );
		}
	}

	/**
	 * Returns whether or not the site has the default tagline
	 *
	 * @return bool
	 */
	public function has_default_tagline() {
		return __( 'Just another WordPress site', 'wordpress-seo' ) === get_bloginfo( 'description' );
	}

	/**
	 * Returns whether or not the user has seen the tagline notice
	 *
	 * @return bool
	 */
	public function seen_tagline_notice() {
		return 'seen' === get_user_meta( get_current_user_id(), 'wpseo_seen_tagline_notice', true );
	}

	/**
	 * Shows a notice to the user if they have Google Analytics for WordPress 5.4.3 installed because it causes an error
	 * on the google search console page.
	 */
	public function ga_compatibility_notice() {
		if ( defined( 'GAWP_VERSION' ) && '5.4.3' === GAWP_VERSION ) {

			$info_message = sprintf(
				/* translators: %1$s expands to Yoast SEO, %2$s expands to 5.4.3, %3$s expands to Google Analytics by Yoast */
				__( '%1$s detected you are using version %2$s of %3$s, please update to the latest version to prevent compatibility issues.', 'wordpress-seo' ),
				'Yoast SEO',
				'5.4.3',
				'Google Analytics by Yoast'
			);

			$notification_options = array(
				'type' => 'error',
			);

			Yoast_Notification_Center::get()->add_notification( new Yoast_Notification( $info_message, $notification_options ) );
		}
	}

	/**
	 * Helper to verify if the user is currently visiting one of our admin pages.
	 *
	 * @return bool
	 */
	private function on_wpseo_admin_page() {
		return 'admin.php' === $this->pagenow && strpos( filter_input( INPUT_GET, 'page' ), 'wpseo' ) === 0;
	}

	/**
	 * Determine whether we should load the meta box class and if so, load it.
	 */
	private function load_meta_boxes() {

		$is_editor      = in_array( $this->pagenow, array( 'edit.php', 'post.php', 'post-new.php' ) );
		$is_inline_save = filter_input( INPUT_POST, 'action' ) === 'inline-save';

		/**
		 * Filter: 'wpseo_always_register_metaboxes_on_admin' - Allow developers to change whether
		 * the WPSEO metaboxes are only registered on the typical pages (lean loading) or always
		 * registered when in admin.
		 *
		 * @api bool Whether to always register the metaboxes or not. Defaults to false.
		 */
<<<<<<< HEAD
		if ( in_array( $this->pagenow, array(
				'edit.php',
				'post.php',
				'post-new.php',
			) ) || apply_filters( 'wpseo_always_register_metaboxes_on_admin', false )
		) {
			$GLOBALS['wpseo_metabox']      = new WPSEO_Metabox;
			$GLOBALS['wpseo_meta_columns'] = new WPSEO_Meta_Columns();
=======
		if ( $is_editor || $is_inline_save || apply_filters( 'wpseo_always_register_metaboxes_on_admin', false ) ) {

			$GLOBALS['wpseo_metabox'] = new WPSEO_Metabox;

>>>>>>> 68728dfe
			if ( $this->options['opengraph'] === true || $this->options['twitter'] === true || $this->options['googleplus'] === true ) {
				new WPSEO_Social_Admin;
			}
		}
	}

	/**
	 * Determine if we should load our taxonomy edit class and if so, load it.
	 */
	private function load_taxonomy_class() {
		if ( 'edit-tags.php' === $this->pagenow ) {
			new WPSEO_Taxonomy;
		}
	}

	/**
	 * Determine if we should load our admin pages class and if so, load it.
	 *
	 * Loads admin page class for all admin pages starting with `wpseo_`.
	 */
	private function load_admin_user_class() {
		if ( in_array( $this->pagenow, array( 'user-edit.php', 'profile.php' ) ) && current_user_can( 'edit_users' ) ) {
			new WPSEO_Admin_User_Profile;
		}
	}

	/**
	 * Determine if we should load our admin pages class and if so, load it.
	 *
	 * Loads admin page class for all admin pages starting with `wpseo_`.
	 */
	private function load_admin_page_class() {

		if ( $this->on_wpseo_admin_page() ) {
			// For backwards compatabilty, this still needs a global, for now...
			$GLOBALS['wpseo_admin_pages'] = new WPSEO_Admin_Pages;
			$this->register_i18n_promo_class();
		}
	}

	/**
	 * Register the promotion class for our GlotPress instance
	 *
	 * @link https://github.com/Yoast/i18n-module
	 */
	private function register_i18n_promo_class() {
		new yoast_i18n(
			array(
				'textdomain'     => 'wordpress-seo',
				'project_slug'   => 'wordpress-seo',
				'plugin_name'    => 'Yoast SEO',
				'hook'           => 'wpseo_admin_footer',
				'glotpress_url'  => 'https://translate.yoast.com/',
				'glotpress_name' => 'Yoast Translate',
				'glotpress_logo' => 'https://cdn.yoast.com/wp-content/uploads/i18n-images/Yoast_Translate.svg',
				'register_url'   => 'https://translate.yoast.com/projects#utm_source=plugin&utm_medium=promo-box&utm_campaign=wpseo-i18n-promo',
			)
		);
	}

	/**
	 * See if we should start our tour.
	 */
	public function load_tour() {
		$restart_tour = filter_input( INPUT_GET, 'wpseo_restart_tour' );
		if ( $restart_tour ) {
			delete_user_meta( get_current_user_id(), 'wpseo_ignore_tour' );
		}

		if ( ! get_user_meta( get_current_user_id(), 'wpseo_ignore_tour' ) ) {
			add_action( 'admin_enqueue_scripts', array( 'WPSEO_Pointers', 'get_instance' ) );
		}
	}

	/**
	 * See if we should start our XML Sitemaps Admin class
	 */
	private function load_xml_sitemaps_admin() {
		if ( $this->options['enablexmlsitemap'] === true ) {
			new WPSEO_Sitemaps_Admin;
		}
	}

	/**
	 * Listener for the ignore tour GET value. If this one is set, just set the user meta to true.
	 */
	public function ignore_tour() {
		if ( filter_input( INPUT_GET, 'wpseo_ignore_tour' ) && wp_verify_nonce( filter_input( INPUT_GET, 'nonce' ), 'wpseo-ignore-tour' ) ) {
			update_user_meta( get_current_user_id(), 'wpseo_ignore_tour', true );
		}

	}
}<|MERGE_RESOLUTION|>--- conflicted
+++ resolved
@@ -192,8 +192,7 @@
 		 *
 		 * @api bool Whether to always register the metaboxes or not. Defaults to false.
 		 */
-<<<<<<< HEAD
-		if ( in_array( $this->pagenow, array(
+		if ( $is_editor || $is_inline_save || in_array( $this->pagenow, array(
 				'edit.php',
 				'post.php',
 				'post-new.php',
@@ -201,12 +200,7 @@
 		) {
 			$GLOBALS['wpseo_metabox']      = new WPSEO_Metabox;
 			$GLOBALS['wpseo_meta_columns'] = new WPSEO_Meta_Columns();
-=======
-		if ( $is_editor || $is_inline_save || apply_filters( 'wpseo_always_register_metaboxes_on_admin', false ) ) {
-
-			$GLOBALS['wpseo_metabox'] = new WPSEO_Metabox;
-
->>>>>>> 68728dfe
+
 			if ( $this->options['opengraph'] === true || $this->options['twitter'] === true || $this->options['googleplus'] === true ) {
 				new WPSEO_Social_Admin;
 			}
