<?php
/**
 * @package WPSEO\Admin
 */

/**
 * Performs the load on admin side.
 */
class WPSEO_Admin_Init {

	/**
	 * Holds the Yoast SEO Options
	 *
	 * @var array
	 */
	private $options;

	/**
	 * Holds the global `$pagenow` variable's value.
	 *
	 * @var string
	 */
	private $pagenow;

	/**
	 * Holds the asset manager.
	 *
	 * @var WPSEO_Admin_Asset_Manager
	 */
	private $asset_manager;

	/**
	 * Class constructor
	 */
	public function __construct() {
		$this->options = WPSEO_Options::get_option( 'wpseo_xml' );

		$GLOBALS['wpseo_admin'] = new WPSEO_Admin;

		$this->pagenow = $GLOBALS['pagenow'];

		$this->asset_manager = new WPSEO_Admin_Asset_Manager();

		add_action( 'admin_enqueue_scripts', array( $this, 'enqueue_dismissible' ) );
		add_action( 'admin_init', array( $this, 'after_update_notice' ), 15 );
		add_action( 'admin_init', array( $this, 'tagline_notice' ), 15 );
<<<<<<< HEAD
		add_action( 'admin_init', array( $this, 'page_comments_notice' ), 15 );
=======
		add_action( 'admin_init', array( $this, 'blog_public_notice' ), 15 );
		add_action( 'admin_init', array( $this, 'permalink_notice' ), 15 );
>>>>>>> 09e25684
		add_action( 'admin_init', array( $this, 'ga_compatibility_notice' ), 15 );
		add_action( 'admin_init', array( $this, 'recalculate_notice' ), 15 );
		add_action( 'admin_init', array( $this, 'ignore_tour' ) );
		add_action( 'admin_init', array( $this, 'load_tour' ) );
		add_action( 'admin_init', array( $this->asset_manager, 'register_assets' ) );
		add_action( 'admin_init', array( $this, 'show_hook_deprecation_warnings' ) );
		add_action( 'admin_init', array( 'WPSEO_Plugin_Conflict', 'hook_check_for_plugin_conflicts' ) );

		$this->load_meta_boxes();
		$this->load_taxonomy_class();
		$this->load_admin_page_class();
		$this->load_admin_user_class();
		$this->load_xml_sitemaps_admin();
	}

	/**
	 * Enqueue our styling for dismissible yoast notifications.
	 */
	public function enqueue_dismissible() {
		$this->asset_manager->enqueue_style( 'dismissible' );
	}

	/**
	 * Redirect first time or just upgraded users to the about screen.
	 */
	public function after_update_notice() {

		$notification        = $this->get_update_notification();
		$notification_center = Yoast_Notification_Center::get();

		if ( $this->has_ignored_tour() && ! $this->seen_about() ) {
			$notification_center->add_notification( $notification );
		}
		else {
			$notification_center->remove_notification( $notification );
		}
	}

	/**
	 * Build the update notification
	 *
	 * @return Yoast_Notification
	 */
	private function get_update_notification() {
		/* translators: %1$s expands to Yoast SEO, $2%s to the version number, %3$s and %4$s to anchor tags with link to intro page  */
		$info_message = sprintf(
			__( '%1$s has been updated to version %2$s. %3$sClick here%4$s to find out what\'s new!', 'wordpress-seo' ),
			'Yoast SEO',
			WPSEO_VERSION,
			'<a href="' . admin_url( 'admin.php?page=wpseo_dashboard&intro=1' ) . '">',
			'</a>'
		);

		$notification_options = array(
			'type'         => Yoast_Notification::UPDATED,
			'id'           => 'wpseo-dismiss-about',
			'capabilities' => 'manage_options',
		);

		return new Yoast_Notification( $info_message, $notification_options );
	}

	/**
	 * Helper to verify if the current user has already seen the about page for the current version
	 *
	 * @return bool
	 */
	private function seen_about() {
		$seen_about_version = substr( get_user_meta( get_current_user_id(), 'wpseo_seen_about_version', true ), 0, 3 );
		$last_minor_version = substr( WPSEO_VERSION, 0, 3 );

		return version_compare( $seen_about_version, $last_minor_version, '>=' );
	}

	/**
	 * Notify about the default tagline if the user hasn't changed it
	 */
	public function tagline_notice() {

		$current_url = ( is_ssl() ? 'https://' : 'http://' );
		$current_url .= sanitize_text_field( $_SERVER['SERVER_NAME'] ) . sanitize_text_field( $_SERVER['REQUEST_URI'] );
		$customize_url = add_query_arg( array(
			'url' => urlencode( $current_url ),
		), wp_customize_url() );

		$info_message = sprintf(
			__( 'You still have the default WordPress tagline, even an empty one is probably better. %1$sYou can fix this in the customizer%2$s.', 'wordpress-seo' ),
			'<a href="' . esc_attr( $customize_url ) . '">',
			'</a>'
		);

		$notification_options = array(
			'type'         => Yoast_Notification::ERROR,
			'id'           => 'wpseo-dismiss-tagline-notice',
			'capabilities' => 'manage_options',
		);

		$tagline_notification = new Yoast_Notification( $info_message, $notification_options );

		$notification_center = Yoast_Notification_Center::get();
		if ( $this->has_default_tagline() ) {
			$notification_center->add_notification( $tagline_notification );
		}
		else {
			$notification_center->remove_notification( $tagline_notification );
		}
	}

	/**
<<<<<<< HEAD
	 * Display notice to disable comment pagination
	 */
	public function page_comments_notice() {

		$info_message = __( 'Paging comments is enabled, this is not needed in 999 out of 1000 cases, we recommend to disable it.', 'wordpress-seo' );
		$info_message .= '<br/>';

		/* translators: %1$s resolves to the opening tag of the link to the comment setting page, %2$s resolves to the closing tag of the link */
		$info_message .= sprintf(
			__( 'Simply uncheck the box before "Break comments into pages..." on the %1$sComment settings page%2$s.', 'wordpress-seo' ),
			'<a href="' . esc_url( admin_url( 'options-discussion.php' ) ) . '">',
=======
	 * Add an alert if the blog is not publicly visible
	 */
	public function blog_public_notice() {

		$info_message = '<strong>' . __( 'Huge SEO Issue: You\'re blocking access to robots.', 'wordpress-seo' ) . '</strong> ';
		$info_message .= sprintf(
			/* translators: %1$s resolves to the opening tag of the link to the reading settings, %1$s resolves to the closing tag for the link */
			__( 'You must %1$sgo to your Reading Settings%2$s and uncheck the box for Search Engine Visibility.', 'wordpress-seo' ),
			'<a href="' . esc_url( admin_url( 'options-reading.php' ) ) . '">',
>>>>>>> 09e25684
			'</a>'
		);

		$notification_options = array(
<<<<<<< HEAD
			'type'         => Yoast_Notification::WARNING,
			'id'           => 'wpseo-dismiss-page_comments-notice',
			'capabilities' => 'manage_options',
		);

		$tagline_notification = new Yoast_Notification( $info_message, $notification_options );

		$notification_center = Yoast_Notification_Center::get();
		if ( $this->has_page_comments() ) {
			$notification_center->add_notification( $tagline_notification );
		}
		else {
			$notification_center->remove_notification( $tagline_notification );
=======
			'type'         => Yoast_Notification::ERROR,
			'id'           => 'wpseo-dismiss-blog-public-notice',
			'priority'     => 1.0,
			'capabilities' => 'manage_options',
		);

		$notification = new Yoast_Notification( $info_message, $notification_options );

		$notification_center = Yoast_Notification_Center::get();
		if ( ! $this->is_blog_public() ) {
			$notification_center->add_notification( $notification );
		}
		else {
			$notification_center->remove_notification( $notification );
>>>>>>> 09e25684
		}
	}

	/**
	 * Returns whether or not the site has the default tagline
	 *
	 * @return bool
	 */
	public function has_default_tagline() {
		$blog_description = get_bloginfo( 'description' );
		$default_blog_description = 'Just another WordPress site';
		return __( $default_blog_description ) === $blog_description || $default_blog_description === $blog_description;
	}

	/**
<<<<<<< HEAD
	 * Are page comments enabled
	 *
	 * @return bool
	 */
	public function has_page_comments() {
		return '1' === get_option( 'page_comments' );
=======
	 * Show alert when the permalink doesn't contain %postname%
	 */
	public function permalink_notice() {

		$info_message = __( 'You do not have your postname in the URL of your posts and pages, it is highly recommended that you do. Consider setting your permalink structure to <strong>/%postname%/</strong>.', 'wordpress-seo' );
		$info_message .= '<br/>';
		$info_message .= sprintf(
			/* translators: %1$s resolves to the starting tag of the link to the permalink settings page, %2$s resolves to the closing tag of the link */
			__( 'You can fix this on the %1$sPermalink settings page%2$s.', 'wordpress-seo' ),
			'<a href="' . admin_url( 'options-permalink.php' ) . '">',
			'</a>'
		);

		$notification_options = array(
			'type'         => Yoast_Notification::WARNING,
			'id'           => 'wpseo-dismiss-permalink-notice',
			'capabilities' => 'manage_options',
			'priority'     => 0.8,
		);

		$notification = new Yoast_Notification( $info_message, $notification_options );

		$notification_center = Yoast_Notification_Center::get();
		if ( ! $this->has_postname_in_permalink() ) {
			$notification_center->add_notification( $notification );
		}
		else {
			$notification_center->remove_notification( $notification );
		}
>>>>>>> 09e25684
	}

	/**
	 * Shows a notice to the user if they have Google Analytics for WordPress 5.4.3 installed because it causes an error
	 * on the google search console page.
	 */
	public function ga_compatibility_notice() {

		$notification        = $this->get_compatibility_notification();
		$notification_center = Yoast_Notification_Center::get();

		if ( defined( 'GAWP_VERSION' ) && '5.4.3' === GAWP_VERSION ) {
			$notification_center->add_notification( $notification );
		}
		else {
			$notification_center->remove_notification( $notification );
		}
	}

	/**
	 * Build compatibility problem notification
	 *
	 * @return Yoast_Notification
	 */
	private function get_compatibility_notification() {
		$info_message = sprintf(
			/* translators: %1$s expands to Yoast SEO, %2$s expands to 5.4.3, %3$s expands to Google Analytics by Yoast */
			__( '%1$s detected you are using version %2$s of %3$s, please update to the latest version to prevent compatibility issues.', 'wordpress-seo' ),
			'Yoast SEO',
			'5.4.3',
			'Google Analytics by Yoast'
		);

		return new Yoast_Notification(
			$info_message,
			array(
				'id'   => 'gawp-compatibility-notice',
				'type' => Yoast_Notification::ERROR,
			)
		);
	}

	/**
	 * Shows the notice for recalculating the post. the Notice will only be shown if the user hasn't dismissed it before.
	 */
	public function recalculate_notice() {
		// Just a return, because we want to temporary disable this notice (#3998 and #4532).
		return;

		if ( filter_input( INPUT_GET, 'recalculate' ) === '1' ) {
			update_option( 'wpseo_dismiss_recalculate', '1' );
			return;
		}

		$can_access = is_multisite() ? WPSEO_Utils::grant_access() : current_user_can( 'manage_options' );
		if ( $can_access && ! $this->is_site_notice_dismissed( 'wpseo_dismiss_recalculate' ) ) {
			Yoast_Notification_Center::get()->add_notification(
				new Yoast_Notification(
					/* translators: 1: is a link to 'admin_url / admin.php?page=wpseo_tools&recalculate=1' 2: closing link tag */
					sprintf(
						__( 'We\'ve updated our SEO score algorithm. %1$sClick here to recalculate the SEO scores%2$s for all posts and pages.', 'wordpress-seo' ),
						'<a href="' . admin_url( 'admin.php?page=wpseo_tools&recalculate=1' ) . '">',
						'</a>'
					),
					array(
						'type'  => 'updated yoast-dismissible',
						'id'    => 'wpseo-dismiss-recalculate',
						'nonce' => wp_create_nonce( 'wpseo-dismiss-recalculate' ),
					)
				)
			);
		}
	}

	/**
	 * Check if the user has dismissed the given notice (by $notice_name)
	 *
	 * @param string $notice_name The name of the notice that might be dismissed.
	 *
	 * @return bool
	 */
	private function is_site_notice_dismissed( $notice_name ) {
		return '1' === get_option( $notice_name, true );
	}

	/**
	 * Helper to verify if the user is currently visiting one of our admin pages.
	 *
	 * @return bool
	 */
	private function on_wpseo_admin_page() {
		return 'admin.php' === $this->pagenow && strpos( filter_input( INPUT_GET, 'page' ), 'wpseo' ) === 0;
	}

	/**
	 * Determine whether we should load the meta box class and if so, load it.
	 */
	private function load_meta_boxes() {

		$is_editor      = in_array( $this->pagenow, array( 'edit.php', 'post.php', 'post-new.php' ) );
		$is_inline_save = filter_input( INPUT_POST, 'action' ) === 'inline-save';

		/**
		 * Filter: 'wpseo_always_register_metaboxes_on_admin' - Allow developers to change whether
		 * the WPSEO metaboxes are only registered on the typical pages (lean loading) or always
		 * registered when in admin.
		 *
		 * @api bool Whether to always register the metaboxes or not. Defaults to false.
		 */
		if ( $is_editor || $is_inline_save || in_array( $this->pagenow, array(
				'edit.php',
				'post.php',
				'post-new.php',
			) ) || apply_filters( 'wpseo_always_register_metaboxes_on_admin', false )
		) {
			$GLOBALS['wpseo_metabox']      = new WPSEO_Metabox;
			$GLOBALS['wpseo_meta_columns'] = new WPSEO_Meta_Columns();
		}
	}

	/**
	 * Determine if we should load our taxonomy edit class and if so, load it.
	 */
	private function load_taxonomy_class() {
		if (
			WPSEO_Taxonomy::is_term_edit( $this->pagenow )
			|| WPSEO_Taxonomy::is_term_overview( $this->pagenow )
		) {
			new WPSEO_Taxonomy;
		}
	}

	/**
	 * Determine if we should load our admin pages class and if so, load it.
	 *
	 * Loads admin page class for all admin pages starting with `wpseo_`.
	 */
	private function load_admin_user_class() {
		if ( in_array( $this->pagenow, array( 'user-edit.php', 'profile.php' ) ) && current_user_can( 'edit_users' ) ) {
			new WPSEO_Admin_User_Profile;
		}
	}

	/**
	 * Determine if we should load our admin pages class and if so, load it.
	 *
	 * Loads admin page class for all admin pages starting with `wpseo_`.
	 */
	private function load_admin_page_class() {

		if ( $this->on_wpseo_admin_page() ) {
			// For backwards compatabilty, this still needs a global, for now...
			$GLOBALS['wpseo_admin_pages'] = new WPSEO_Admin_Pages;

			// Only register the yoast i18n when the page is a Yoast SEO page.
			if ( WPSEO_Utils::is_yoast_seo_free_page( filter_input( INPUT_GET, 'page' ) ) ) {
				$this->register_i18n_promo_class();
			}
		}
	}

	/**
	 * Register the promotion class for our GlotPress instance
	 *
	 * @link https://github.com/Yoast/i18n-module
	 */
	private function register_i18n_promo_class() {
		new yoast_i18n(
			array(
				'textdomain'     => 'wordpress-seo',
				'project_slug'   => 'wordpress-seo',
				'plugin_name'    => 'Yoast SEO',
				'hook'           => 'wpseo_admin_promo_footer',
				'glotpress_url'  => 'http://translate.yoast.com/gp/',
				'glotpress_name' => 'Yoast Translate',
				'glotpress_logo' => 'https://translate.yoast.com/gp-templates/images/Yoast_Translate.svg',
				'register_url'   => 'https://translate.yoast.com/gp/projects#utm_source=plugin&utm_medium=promo-box&utm_campaign=wpseo-i18n-promo',
			)
		);
	}

	/**
	 * See if we should start our tour.
	 */
	public function load_tour() {
		$restart_tour = filter_input( INPUT_GET, 'wpseo_restart_tour' );
		if ( $restart_tour ) {
			delete_user_meta( get_current_user_id(), 'wpseo_ignore_tour' );
		}

		if ( ! $this->has_ignored_tour() ) {
			add_action( 'admin_enqueue_scripts', array( 'WPSEO_Pointers', 'get_instance' ) );
		}
	}

	/**
	 * See if we should start our XML Sitemaps Admin class
	 */
	private function load_xml_sitemaps_admin() {
		if ( $this->options['enablexmlsitemap'] === true ) {
			new WPSEO_Sitemaps_Admin;
		}
	}

	/**
	 * Returns the value of the ignore tour.
	 *
	 * @return bool
	 */
	private function has_ignored_tour() {
		$user_meta = get_user_meta( get_current_user_id(), 'wpseo_ignore_tour' );

		return ! empty( $user_meta );
	}

	/**
	 * Listener for the ignore tour GET value. If this one is set, just set the user meta to true.
	 */
	public function ignore_tour() {
		if ( filter_input( INPUT_GET, 'wpseo_ignore_tour' ) && wp_verify_nonce( filter_input( INPUT_GET, 'nonce' ), 'wpseo-ignore-tour' ) ) {
			update_user_meta( get_current_user_id(), 'wpseo_ignore_tour', true );
		}
	}

	/**
	 * Check if the site is set to be publicly visible
	 *
	 * @return bool
	 */
	private function is_blog_public() {
		return '1' === get_option( 'blog_public' );
	}

	/**
	 * Shows deprecation warnings to the user if a plugin has registered a filter we have deprecated.
	 */
	public function show_hook_deprecation_warnings() {
		global $wp_filter;

		if ( defined( 'DOING_AJAX' ) && DOING_AJAX ) {
			return false;
		}

		// WordPress hooks that have been deprecated in Yoast SEO 3.0.
		$deprecated_30 = array(
			'wpseo_pre_analysis_post_content',
			'wpseo_metadesc_length',
			'wpseo_metadesc_length_reason',
			'wpseo_body_length_score',
			'wpseo_linkdex_results',
			'wpseo_snippet',
		);

		$deprecated_notices = array_intersect(
			$deprecated_30,
			array_keys( $wp_filter )
		);

		foreach ( $deprecated_notices as $deprecated_filter ) {
			_deprecated_function(
				/* %s expands to the actual filter/action that has been used. */
				sprintf( __( '%s filter/action', 'wordpress-seo' ), $deprecated_filter ),
				'WPSEO 3.0',
				'javascript'
			);
		}
	}

	/**
	 * Check if there is a dismiss notice action.
	 *
	 * @param string $notice_name The name of the notice to dismiss.
	 *
	 * @return bool
	 */
	private function dismiss_notice( $notice_name ) {
		return filter_input( INPUT_GET, $notice_name ) === '1' && wp_verify_nonce( filter_input( INPUT_GET, 'nonce' ), $notice_name );
	}

	/**
	 * Returns whether or not the user has seen the tagline notice
	 *
	 * @deprecated 3.3
	 *
	 * @return bool
	 */
	public function seen_tagline_notice() {
		return false;
	}

	/**
	 * Check if the permalink uses %postname%
	 *
	 * @return bool
	 */
	private function has_postname_in_permalink() {
		return ( false !== strpos( get_option( 'permalink_structure' ), '%postname%' ) );
	}
}<|MERGE_RESOLUTION|>--- conflicted
+++ resolved
@@ -44,12 +44,9 @@
 		add_action( 'admin_enqueue_scripts', array( $this, 'enqueue_dismissible' ) );
 		add_action( 'admin_init', array( $this, 'after_update_notice' ), 15 );
 		add_action( 'admin_init', array( $this, 'tagline_notice' ), 15 );
-<<<<<<< HEAD
-		add_action( 'admin_init', array( $this, 'page_comments_notice' ), 15 );
-=======
 		add_action( 'admin_init', array( $this, 'blog_public_notice' ), 15 );
 		add_action( 'admin_init', array( $this, 'permalink_notice' ), 15 );
->>>>>>> 09e25684
+		add_action( 'admin_init', array( $this, 'page_comments_notice' ), 15 );
 		add_action( 'admin_init', array( $this, 'ga_compatibility_notice' ), 15 );
 		add_action( 'admin_init', array( $this, 'recalculate_notice' ), 15 );
 		add_action( 'admin_init', array( $this, 'ignore_tour' ) );
@@ -159,19 +156,6 @@
 	}
 
 	/**
-<<<<<<< HEAD
-	 * Display notice to disable comment pagination
-	 */
-	public function page_comments_notice() {
-
-		$info_message = __( 'Paging comments is enabled, this is not needed in 999 out of 1000 cases, we recommend to disable it.', 'wordpress-seo' );
-		$info_message .= '<br/>';
-
-		/* translators: %1$s resolves to the opening tag of the link to the comment setting page, %2$s resolves to the closing tag of the link */
-		$info_message .= sprintf(
-			__( 'Simply uncheck the box before "Break comments into pages..." on the %1$sComment settings page%2$s.', 'wordpress-seo' ),
-			'<a href="' . esc_url( admin_url( 'options-discussion.php' ) ) . '">',
-=======
 	 * Add an alert if the blog is not publicly visible
 	 */
 	public function blog_public_notice() {
@@ -181,26 +165,10 @@
 			/* translators: %1$s resolves to the opening tag of the link to the reading settings, %1$s resolves to the closing tag for the link */
 			__( 'You must %1$sgo to your Reading Settings%2$s and uncheck the box for Search Engine Visibility.', 'wordpress-seo' ),
 			'<a href="' . esc_url( admin_url( 'options-reading.php' ) ) . '">',
->>>>>>> 09e25684
 			'</a>'
 		);
 
 		$notification_options = array(
-<<<<<<< HEAD
-			'type'         => Yoast_Notification::WARNING,
-			'id'           => 'wpseo-dismiss-page_comments-notice',
-			'capabilities' => 'manage_options',
-		);
-
-		$tagline_notification = new Yoast_Notification( $info_message, $notification_options );
-
-		$notification_center = Yoast_Notification_Center::get();
-		if ( $this->has_page_comments() ) {
-			$notification_center->add_notification( $tagline_notification );
-		}
-		else {
-			$notification_center->remove_notification( $tagline_notification );
-=======
 			'type'         => Yoast_Notification::ERROR,
 			'id'           => 'wpseo-dismiss-blog-public-notice',
 			'priority'     => 1.0,
@@ -215,7 +183,38 @@
 		}
 		else {
 			$notification_center->remove_notification( $notification );
->>>>>>> 09e25684
+		}
+	}
+
+	/**
+	 * Display notice to disable comment pagination
+	 */
+	public function page_comments_notice() {
+
+		$info_message = __( 'Paging comments is enabled, this is not needed in 999 out of 1000 cases, we recommend to disable it.', 'wordpress-seo' );
+		$info_message .= '<br/>';
+
+		/* translators: %1$s resolves to the opening tag of the link to the comment setting page, %2$s resolves to the closing tag of the link */
+		$info_message .= sprintf(
+			__( 'Simply uncheck the box before "Break comments into pages..." on the %1$sComment settings page%2$s.', 'wordpress-seo' ),
+			'<a href="' . esc_url( admin_url( 'options-discussion.php' ) ) . '">',
+			'</a>'
+		);
+
+		$notification_options = array(
+			'type'         => Yoast_Notification::WARNING,
+			'id'           => 'wpseo-dismiss-page_comments-notice',
+			'capabilities' => 'manage_options',
+		);
+
+		$tagline_notification = new Yoast_Notification( $info_message, $notification_options );
+
+		$notification_center = Yoast_Notification_Center::get();
+		if ( $this->has_page_comments() ) {
+			$notification_center->add_notification( $tagline_notification );
+		}
+		else {
+			$notification_center->remove_notification( $tagline_notification );
 		}
 	}
 
@@ -231,14 +230,6 @@
 	}
 
 	/**
-<<<<<<< HEAD
-	 * Are page comments enabled
-	 *
-	 * @return bool
-	 */
-	public function has_page_comments() {
-		return '1' === get_option( 'page_comments' );
-=======
 	 * Show alert when the permalink doesn't contain %postname%
 	 */
 	public function permalink_notice() {
@@ -268,7 +259,15 @@
 		else {
 			$notification_center->remove_notification( $notification );
 		}
->>>>>>> 09e25684
+	}
+
+	/**
+	 * Are page comments enabled
+	 *
+	 * @return bool
+	 */
+	public function has_page_comments() {
+		return '1' === get_option( 'page_comments' );
 	}
 
 	/**
