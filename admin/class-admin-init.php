--- conflicted
+++ resolved
@@ -13,6 +13,7 @@
 	 * @var string
 	 */
 	private $pagenow;
+
 	/**
 	 * Holds the asset manager.
 	 *
@@ -607,21 +608,20 @@
 				'version'     => '5.8',
 				'alternative' => 'wpseo_breadcrumb_single_link_info',
 			),
-<<<<<<< HEAD
+			'wpseo_metakey'                    => array(
+				'version'     => '6.3',
+				'alternative' => null,
+			),
+			'wpseo_metakeywords'               => array(
+				'version'     => '6.3',
+				'alternative' => null,
+			),
 			'wpseo_stopwords'                  => array(
 				'version'     => '7.0',
 				'alternative' => null,
 			),
 			'wpseo_redirect_orphan_attachment' => array(
 				'version'     => '7.0',
-=======
-			'wpseo_metakey'                => array(
-				'version'     => '6.3',
-				'alternative' => null,
-			),
-			'wpseo_metakeywords'           => array(
-				'version'     => '6.3',
->>>>>>> 9f244a26
 				'alternative' => null,
 			),
 		);
