--- conflicted
+++ resolved
@@ -62,15 +62,6 @@
 			'hasAccessToken' => $this->hasAccessToken(),
 		);
 
-<<<<<<< HEAD
-		$data = array( 'profile'  => $this->get_profile() );
-
-		foreach ( $this->mapping as $option_key => $api_key ) {
-			$data[ $api_key ] = $access_token_data[ $option_key ];
-		}
-
-=======
->>>>>>> 59bb8a86
 		return $data;
 	}
 
