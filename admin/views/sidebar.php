<?php
/**
 * View for the banner sidebar.
 *
 * @package WPSEO\Admin\Views
 */

$wpseo_plugin_dir_url = plugin_dir_url( WPSEO_FILE );
$new_tab_message      = WPSEO_Admin_Utils::get_new_tab_message();

?>
<div class="wpseo_content_cell" id="sidebar-container">
	<div id="sidebar" class="yoast-sidebar">
		<div class="wpseo_content_cell_title yoast-sidebar__title">
			<?php
			/* translators: %1$s expands to Yoast */
			printf( esc_html__( '%1$s recommendations for you', 'wordpress-seo' ), 'Yoast' );
			?>
		</div>
		<div class="yoast-sidebar__section">
			<h2>
				<?php
				/* translators: %1$s expands to the plugin name */
				printf( esc_html__( 'Upgrade to %1$s', 'wordpress-seo' ), 'Yoast SEO Premium' );
				?>
			</h2>
			<ul>
				<li><strong><?php esc_html_e( 'Rank better with synonyms & related keyphrases', 'wordpress-seo' ); ?></strong></li>
				<li><strong><?php esc_html_e( 'Preview your page in Facebook and Twitter', 'wordpress-seo' ); ?></strong></li>
				<li><strong><?php esc_html_e( 'Get real-time suggestions for internal links', 'wordpress-seo' ); ?></strong></li>
				<li><strong><?php esc_html_e( 'No more dead links a.k.a. 404 pages', 'wordpress-seo' ); ?></strong></li>
				<li><strong><?php esc_html_e( '24/7 email support', 'wordpress-seo' ); ?></strong></li>
				<li><strong><?php esc_html_e( 'No ads', 'wordpress-seo' ); ?></strong></li>
			</ul>

			<a id="wpseo-premium-button" class="yoast-button-upsell" href="<?php WPSEO_Shortlinker::show( 'https://yoa.st/jj' ); ?>" target="_blank">
				<?php
				/* translators: %s is replaced by the plugin name */
				printf( esc_html__( 'Get %s', 'wordpress-seo' ), 'Yoast SEO Premium' );
<<<<<<< HEAD
				echo $new_tab_message;
=======
				echo '<span class="screen-reader-text">' . __( '(Opens in a new browser tab)', 'wordpress-seo' ) . '</span>';
				echo '<span aria-hidden="true" class="yoast-button-upsell__caret"></span>';
>>>>>>> a8e27529
				?>
			</a><br>
		</div>
		<div class="yoast-sidebar__section">
			<h2><?php esc_html_e( 'Improve your SEO skills', 'wordpress-seo' ); ?></h2>
			<div class="wp-clearfix">
				<p>
					<strong><?php echo esc_html_x( 'Free:', 'course', 'wordpress-seo' ); ?></strong>
					<a href="<?php WPSEO_Shortlinker::show( 'https://yoa.st/2oi' ); ?>" target="_blank">
						<img src="<?php echo esc_url( $wpseo_plugin_dir_url . 'images/SEO_for_beginners.svg' ); ?>" alt="">
						<strong><?php esc_html_e( 'SEO for Beginners course', 'wordpress-seo' ); ?></strong>
						<?php echo $new_tab_message; ?>
					</a><br>
					<?php esc_html_e( 'Get quick wins to make your site rank higher in search engines.', 'wordpress-seo' ); ?>
				</p>
			</div>
			<div class="wp-clearfix">
				<p>
					<a href="<?php WPSEO_Shortlinker::show( 'https://yoa.st/jv' ); ?>" target="_blank">
						<img src="<?php echo esc_url( $wpseo_plugin_dir_url . 'images/yoast_seo_for_wp_2.svg' ); ?>" alt="">
						<strong>
							<?php
								/* translators: %s expands to Yoast SEO */
								printf( esc_html__( '%s for WordPress course', 'wordpress-seo' ), 'Yoast SEO' );
							?>
						</strong>
						<?php echo $new_tab_message; ?>
					</a><br>
					<?php esc_html_e( 'Don’t waste time figuring out the best settings yourself.', 'wordpress-seo' ); ?>
				</p>
			</div>
			<div class="wp-clearfix">
				<p>
					<a href="<?php WPSEO_Shortlinker::show( 'https://yoa.st/ju' ); ?>" target="_blank">
						<img src="<?php echo esc_url( $wpseo_plugin_dir_url . 'images/BasicSEO.svg' ); ?>" alt="">
						<strong><?php esc_html_e( 'Basic SEO course', 'wordpress-seo' ); ?></strong>
						<?php echo $new_tab_message; ?>
					</a><br>
					<?php esc_html_e( 'Learn practical SEO skills to rank higher in Google.', 'wordpress-seo' ); ?>
				</p>
			</div>
		</div>
		<div class="yoast-sidebar__section">
			<h2><?php esc_html_e( 'Extend Yoast SEO', 'wordpress-seo' ); ?></h2>
			<div class="wp-clearfix">
				<p>
					<a href="<?php WPSEO_Shortlinker::show( 'https://yoa.st/jq' ); ?>" target="_blank">
						<img src="<?php echo esc_url( $wpseo_plugin_dir_url . 'images/Local_SEO_Icon.svg' ); ?>" alt="">
						<strong>Local SEO</strong>
						<?php echo $new_tab_message; ?>
					</a><br>
					<?php esc_html_e( 'Be found in Google Maps and local results.', 'wordpress-seo' ); ?>
				</p>
			</div>
			<div class="wp-clearfix">
				<p>
					<a href="<?php WPSEO_Shortlinker::show( 'https://yoa.st/jo' ); ?>" target="_blank">
						<img src="<?php echo esc_url( $wpseo_plugin_dir_url . 'images/Video_SEO_Icon.svg' ); ?>" alt="">
						<strong>Video SEO</strong>
						<?php echo $new_tab_message; ?>
					</a><br>
					<?php esc_html_e( 'Be found in Google Video search and enhance your video sharing on social media.', 'wordpress-seo' ); ?>
				</p>
			</div>
			<div class="wp-clearfix">
				<p>
					<a href="<?php WPSEO_Shortlinker::show( 'https://yoa.st/jp' ); ?>" target="_blank">
						<img src="<?php echo esc_url( $wpseo_plugin_dir_url . 'images/Woo_SEO_Icon.svg' ); ?>" alt="">
						<strong>WooCommerce SEO</strong>
						<?php echo $new_tab_message; ?>
					</a><br>
					<?php esc_html_e( 'Optimize your shop\'s SEO and sell more products!', 'wordpress-seo' ); ?>
				</p>
			</div>
			<div class="wp-clearfix">
				<p>
					<a href="<?php WPSEO_Shortlinker::show( 'https://yoa.st/jr' ); ?>" target="_blank">
						<img src="<?php echo esc_url( $wpseo_plugin_dir_url . 'images/News_SEO_Icon.svg' ); ?>" alt="">
						<strong>News SEO</strong>
						<?php echo $new_tab_message; ?>
					</a><br>
					<?php esc_html_e( 'Optimize your site for Google News.', 'wordpress-seo' ); ?>
				</p>
			</div>
		</div>
		<div class="yoast-sidebar__section">
			<strong><?php esc_html_e( 'Remove these ads?', 'wordpress-seo' ) ?></strong>
			<p>
				<a href="<?php WPSEO_Shortlinker::show( 'https://yoa.st/jy' ); ?>" target="_blank">
					<?php
						/* translators: %s expands to Yoast SEO Premium. */
						printf( esc_html__( 'Upgrade to %s »', 'wordpress-seo' ), 'Yoast SEO Premium' );
						echo $new_tab_message;
					?>
				</a>
			</p>
		</div>
	</div>
</div><|MERGE_RESOLUTION|>--- conflicted
+++ resolved
@@ -37,12 +37,8 @@
 				<?php
 				/* translators: %s is replaced by the plugin name */
 				printf( esc_html__( 'Get %s', 'wordpress-seo' ), 'Yoast SEO Premium' );
-<<<<<<< HEAD
 				echo $new_tab_message;
-=======
-				echo '<span class="screen-reader-text">' . __( '(Opens in a new browser tab)', 'wordpress-seo' ) . '</span>';
 				echo '<span aria-hidden="true" class="yoast-button-upsell__caret"></span>';
->>>>>>> a8e27529
 				?>
 			</a><br>
 		</div>
