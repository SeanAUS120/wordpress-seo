<?php
/**
 * WPSEO plugin file.
 *
 * @package WPSEO\Admin\Views
 */

/**
 * Form object.
 *
 * @var Yoast_Form $yform
 */

if ( ! defined( 'WPSEO_VERSION' ) ) {
	header( 'Status: 403 Forbidden' );
	header( 'HTTP/1.1 403 Forbidden' );
	exit();
}

/*
 * WPSEO_Post_Type::get_accessible_post_types() should *not* be used here.
 * Otherwise setting a post-type to `noindex` will remove it from the list,
 * making it very hard to restore the setting again.
 */
$post_types = get_post_types( array( 'public' => true ), 'objects' );

// We'll show attachments on the Media tab.
$post_types = WPSEO_Post_Type::filter_attachment_post_type( $post_types );

$view_utils = new Yoast_View_Utils();

echo '<p>';
esc_html_e( 'The settings on this page allow you to specify what the default search appearance should be for any type of content you have. You can choose which content types appear in search results and what their default description should be.', 'wordpress-seo' );
echo '</p>';

if ( is_array( $post_types ) && $post_types !== array() ) {
	foreach ( $post_types as $id => $post_type ) {
		$single_label = $post_type->labels->singular_name;
		$plural_label = $post_type->labels->name;

		echo '<div class="paper tab-block" id="' . esc_attr( $post_type->name . '-titles-metas' ) . '">';

		$toggle_icon = 'dashicons-arrow-up-alt2';
		$class       = 'toggleable-container';
		$expanded    = 'true';

		if ( $id !== 'post' ) {
			$toggle_icon = 'dashicons-arrow-down-alt2';
			$class      .= ' toggleable-container-hidden';
			$expanded    = 'false';
		}

		printf(
			'<h2 id="%1$s"><button type="button" class="toggleable-container-trigger" aria-expanded="%5$s">%2$s (<code>%3$s</code>) <span class="toggleable-container-icon dashicons %4$s" aria-hidden="true"></span></button></h2>',
			esc_attr( $post_type->name ),
			esc_html( $plural_label ),
			esc_html( $post_type->name ),
			$toggle_icon,
			$expanded
		);

		echo '<div class="' . $class . '">';

		/* translators: %s is the singular version of the post type's name. */
		echo '<h3>' . esc_html( sprintf( __( 'Settings for single %s URLs', 'wordpress-seo' ), $single_label ) ) . '</h3>';

		$view_utils->show_post_type_settings( $post_type );

		if ( WPSEO_Utils::is_woocommerce_active() && $post_type->name === 'product' ) {
			$woocommerce_shop_page = wc_get_page_id( 'shop' );
			$description           = __( 'You haven\'t set a Shop page in your WooCommerce settings. Please do this first.', 'wordpress-seo' );

			if ( $woocommerce_shop_page !== -1 ) {
				$description = sprintf(
					/* translators: %1$s expands to an opening anchor tag, %2$s expands to a closing anchor tag. */
					__( 'You can edit the SEO meta-data for this custom type on the %1$sShop page%2$s.', 'wordpress-seo' ),
					'<a href="' . get_edit_post_link( wc_get_page_id( 'shop' ) ) . '">',
					'</a>'
				);
			}

			/* translators: %s is the plural version of the post type's name. */
			echo '<h3>' . esc_html( sprintf( __( 'Settings for %s archive', 'wordpress-seo' ), $plural_label ) ) . '</h3>';
			echo '<p>' . $description . '</p>';
			echo '</div>';
			echo '</div>';

			continue;
		}

<<<<<<< HEAD
		if ( $post_type->has_archive === true ) {
			/* translators: %s is the plural version of the post type's name. */
=======
		if ( ! empty( $post_type->has_archive ) ) {
			// translators: %s is the plural version of the post type's name.
>>>>>>> 3d8c5fbc
			echo '<h3>' . esc_html( sprintf( __( 'Settings for %s archive', 'wordpress-seo' ), $plural_label ) ) . '</h3>';

			$custom_post_type_archive_help = $view_utils->search_results_setting_help( $post_type, 'archive' );

			$yform->index_switch(
				'noindex-ptarchive-' . $post_type->name,
				sprintf(
					/* translators: %s expands to the post type's name. */
					__( 'the archive for %s', 'wordpress-seo' ),
					$plural_label
				),
				$custom_post_type_archive_help->get_button_html() . $custom_post_type_archive_help->get_panel_html()
			);

			$recommended_replace_vars = new WPSEO_Admin_Recommended_Replace_Vars();
			$page_type                = $recommended_replace_vars->determine_for_archive( $post_type->name );

			$editor = new WPSEO_Replacevar_Editor( $yform, 'title-ptarchive-' . $post_type->name, 'metadesc-ptarchive-' . $post_type->name, $page_type, false );
			$editor->render();

			if ( WPSEO_Options::get( 'breadcrumbs-enable' ) === true ) {
				/* translators: %s is the plural version of the post type's name. */
				echo '<h4>' . esc_html( sprintf( __( 'Breadcrumb settings for %s archive', 'wordpress-seo' ), $plural_label ) ) . '</h4>';
				$yform->textinput( 'bctitle-ptarchive-' . $post_type->name, __( 'Breadcrumbs title', 'wordpress-seo' ) );
			}
		}

		/**
		 * Allow adding a custom checkboxes to the admin meta page - Post Types tab
		 *
		 * @api  WPSEO_Admin_Pages  $yform  The WPSEO_Admin_Pages object
		 * @api  String             $name   The post type name
		 */
		do_action( 'wpseo_admin_page_meta_post_types', $yform, $post_type->name );

		echo '</div>';
		echo '</div>';
	}
}<|MERGE_RESOLUTION|>--- conflicted
+++ resolved
@@ -88,13 +88,8 @@
 			continue;
 		}
 
-<<<<<<< HEAD
-		if ( $post_type->has_archive === true ) {
+		if ( ! empty( $post_type->has_archive ) ) {
 			/* translators: %s is the plural version of the post type's name. */
-=======
-		if ( ! empty( $post_type->has_archive ) ) {
-			// translators: %s is the plural version of the post type's name.
->>>>>>> 3d8c5fbc
 			echo '<h3>' . esc_html( sprintf( __( 'Settings for %s archive', 'wordpress-seo' ), $plural_label ) ) . '</h3>';
 
 			$custom_post_type_archive_help = $view_utils->search_results_setting_help( $post_type, 'archive' );
