<?php
/**
 * @package WPSEO\Admin\Views
 */

/**
 * @var Yoast_Form $yform
 */

if ( ! defined( 'WPSEO_VERSION' ) ) {
	header( 'Status: 403 Forbidden' );
	header( 'HTTP/1.1 403 Forbidden' );
	exit();
}

$webmaster_tools_help = new WPSEO_Admin_Help_Panel(
	'dashboard-webmaster-tools',
<<<<<<< HEAD
	__( 'Learn more about the Webmaster Tools verification', 'wordpress-seo' ),
	__( 'You can use the boxes below to verify with the different Webmaster Tools, if your site is already verified, you can just forget about these.', 'wordpress-seo' ),
	'has-wrapper'
=======
	esc_html__( 'Learn more about the Webmaster Tools verification', 'wordpress-seo' ),
	esc_html__( 'You can use the boxes below to verify with the different Webmaster Tools. This feature will add a verification meta tag on your home page. Follow the links to the different Webmaster Tools and look for instructions for the meta tag verification method to get the verification code. If your site is already verified, you can just forget about these.', 'wordpress-seo' ),
	'has-wrapper'
);

echo '<h2 class="help-button-inline">' . esc_html__( 'Webmaster Tools verification', 'wordpress-seo' ) . $webmaster_tools_help->get_button_html() . '</h2>';
echo $webmaster_tools_help->get_panel_html();

$msverify_link = 'https://www.bing.com/toolbox/webmaster/#/Dashboard/?url=' .
	rawurlencode( str_replace( 'http://', '', get_bloginfo( 'url' ) ) );

$googleverify_link = add_query_arg(
	array(
		'hl'      => 'en',
		'tid'     => 'alternate',
		'siteUrl' => rawurlencode( get_bloginfo( 'url' ) ) . '/',
	),
	'https://www.google.com/webmasters/verification/verification'
);


$yform->textinput( 'msverify', __( 'Bing verification code', 'wordpress-seo' ) );
echo '<p class="desc label">';
printf(
	/* translators: 1: link open tag; 2: link close tag. */
	esc_html__( 'Get your Bing verification code in %1$sBing Webmaster Tools%2$s.', 'wordpress-seo' ),
	'<a target="_blank" href="' . esc_url( $msverify_link ) . '" rel="noopener noreferrer">',
	'</a>'
>>>>>>> 1bbdd14f
);
echo '</p>';

<<<<<<< HEAD
echo '<h2 class="help-button-inline">' . esc_html__( 'Webmaster Tools verification', 'wordpress-seo' ) . $webmaster_tools_help->get_button_html() . '</h2>';
echo $webmaster_tools_help->get_panel_html();

$yform->textinput( 'msverify', '<a target="_blank" href="' . esc_url( 'http://www.bing.com/webmaster/?rfp=1#/Dashboard/?url=' . urlencode( str_replace( 'http://', '', get_bloginfo( 'url' ) ) ) ) . '">' . __( 'Bing Webmaster Tools', 'wordpress-seo' ) . '</a>' );
$yform->textinput( 'googleverify', '<a target="_blank" href="' . esc_url( 'https://www.google.com/webmasters/verification/verification?hl=en&siteUrl=' . urlencode( get_bloginfo( 'url' ) ) . '/' ) . '">Google Search Console</a>' );
$yform->textinput( 'yandexverify', '<a target="_blank" href="http://help.yandex.com/webmaster/service/rights.xml#how-to">' . __( 'Yandex Webmaster Tools', 'wordpress-seo' ) . '</a>' );
=======
$yform->textinput( 'googleverify', __( 'Google verification code', 'wordpress-seo' ) );
echo '<p class="desc label">';
printf(
	/* translators: 1: link open tag; 2: link close tag. */
	esc_html__( 'Get your Google verification code in %1$sGoogle Search Console%2$s.', 'wordpress-seo' ),
	'<a target="_blank" href="' . esc_url( $googleverify_link ) . '" rel="noopener noreferrer">',
	'</a>'
);
echo '</p>';

$yform->textinput( 'yandexverify', __( 'Yandex verification code', 'wordpress-seo' ) );
echo '<p class="desc label">';
printf(
	/* translators: 1: link open tag; 2: link close tag. */
	esc_html__( 'Get your Yandex verification code in %1$sYandex Webmaster Tools%2$s.', 'wordpress-seo' ),
	'<a target="_blank" href="' . esc_url( 'https://webmaster.yandex.com/sites/add/' ) . '" rel="noopener noreferrer">',
	'</a>'
);
echo '</p>';
>>>>>>> 1bbdd14f
<|MERGE_RESOLUTION|>--- conflicted
+++ resolved
@@ -15,11 +15,6 @@
 
 $webmaster_tools_help = new WPSEO_Admin_Help_Panel(
 	'dashboard-webmaster-tools',
-<<<<<<< HEAD
-	__( 'Learn more about the Webmaster Tools verification', 'wordpress-seo' ),
-	__( 'You can use the boxes below to verify with the different Webmaster Tools, if your site is already verified, you can just forget about these.', 'wordpress-seo' ),
-	'has-wrapper'
-=======
 	esc_html__( 'Learn more about the Webmaster Tools verification', 'wordpress-seo' ),
 	esc_html__( 'You can use the boxes below to verify with the different Webmaster Tools. This feature will add a verification meta tag on your home page. Follow the links to the different Webmaster Tools and look for instructions for the meta tag verification method to get the verification code. If your site is already verified, you can just forget about these.', 'wordpress-seo' ),
 	'has-wrapper'
@@ -48,18 +43,9 @@
 	esc_html__( 'Get your Bing verification code in %1$sBing Webmaster Tools%2$s.', 'wordpress-seo' ),
 	'<a target="_blank" href="' . esc_url( $msverify_link ) . '" rel="noopener noreferrer">',
 	'</a>'
->>>>>>> 1bbdd14f
 );
 echo '</p>';
 
-<<<<<<< HEAD
-echo '<h2 class="help-button-inline">' . esc_html__( 'Webmaster Tools verification', 'wordpress-seo' ) . $webmaster_tools_help->get_button_html() . '</h2>';
-echo $webmaster_tools_help->get_panel_html();
-
-$yform->textinput( 'msverify', '<a target="_blank" href="' . esc_url( 'http://www.bing.com/webmaster/?rfp=1#/Dashboard/?url=' . urlencode( str_replace( 'http://', '', get_bloginfo( 'url' ) ) ) ) . '">' . __( 'Bing Webmaster Tools', 'wordpress-seo' ) . '</a>' );
-$yform->textinput( 'googleverify', '<a target="_blank" href="' . esc_url( 'https://www.google.com/webmasters/verification/verification?hl=en&siteUrl=' . urlencode( get_bloginfo( 'url' ) ) . '/' ) . '">Google Search Console</a>' );
-$yform->textinput( 'yandexverify', '<a target="_blank" href="http://help.yandex.com/webmaster/service/rights.xml#how-to">' . __( 'Yandex Webmaster Tools', 'wordpress-seo' ) . '</a>' );
-=======
 $yform->textinput( 'googleverify', __( 'Google verification code', 'wordpress-seo' ) );
 echo '<p class="desc label">';
 printf(
@@ -78,5 +64,4 @@
 	'<a target="_blank" href="' . esc_url( 'https://webmaster.yandex.com/sites/add/' ) . '" rel="noopener noreferrer">',
 	'</a>'
 );
-echo '</p>';
->>>>>>> 1bbdd14f
+echo '</p>';