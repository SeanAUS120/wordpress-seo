--- conflicted
+++ resolved
@@ -23,37 +23,6 @@
 
 $company_or_person = WPSEO_Options::get( 'company_or_person', '' );
 
-<<<<<<< HEAD
-$disabled = false;
-if ( $company_or_person === 'person' ) {
-	echo '<div class="paper tab-block">';
-	echo '<h2><span class="dashicons dashicons-warning"></span> ' . esc_html__( 'Your website is currently configured to represent a Person', 'wordpress-seo' ) . '</h2>';
-	echo '<p><em>';
-	esc_html_e( 'That means that the form and information below is disabled, and not used.', 'wordpress-seo' );
-	echo '</em></p>';
-	echo '<p>';
-	$user_id = WPSEO_Options::get( 'company_or_person_user_id', '' );
-	$person  = get_userdata( $user_id );
-	printf( esc_html__( 'To change the social accounts used for your site, update the details for %1$s.', 'wordpress-seo' ), '<a href="' . admin_url( 'user-edit.php?user_id=' . $user_id ) . '">' . $person->display_name . '</a>' );
-	echo ' ';
-	printf( esc_html__( 'To make your site represent a Company or Organization go to %1$sSearch Appearance%2$s and set Company or Person to "Company".', 'wordpress-seo' ), '<a href="' . admin_url( 'admin.php?page=wpseo_titles' ) . '">', '</a>' );
-	echo '</p></div>';
-	$disabled = true;
-}
-
-echo '<h2 class="help-button-inline">' . esc_html__( 'Company social profiles', 'wordpress-seo' ) . $social_profiles_help->get_button_html() . '</h2>';
-echo $social_profiles_help->get_panel_html();
-
-$yform = Yoast_Form::get_instance();
-$yform->textinput( 'facebook_site', __( 'Facebook Page URL', 'wordpress-seo' ), array( 'disabled' => $disabled ) );
-$yform->textinput( 'twitter_site', __( 'Twitter Username', 'wordpress-seo' ), array( 'disabled' => $disabled ) );
-$yform->textinput( 'instagram_url', __( 'Instagram URL', 'wordpress-seo' ), array( 'disabled' => $disabled ) );
-$yform->textinput( 'linkedin_url', __( 'LinkedIn URL', 'wordpress-seo' ), array( 'disabled' => $disabled ) );
-$yform->textinput( 'myspace_url', __( 'MySpace URL', 'wordpress-seo' ), array( 'disabled' => $disabled ) );
-$yform->textinput( 'pinterest_url', __( 'Pinterest URL', 'wordpress-seo' ), array( 'disabled' => $disabled ) );
-$yform->textinput( 'youtube_url', __( 'YouTube URL', 'wordpress-seo' ), array( 'disabled' => $disabled ) );
-$yform->textinput( 'wikipedia_url', __( 'Wikipedia URL', 'wordpress-seo' ), array( 'disabled' => $disabled ) );
-=======
 $organization_social_fields = array(
 	array(
 		'id'    => 'facebook_site',
@@ -119,6 +88,5 @@
 		$yform->textinput( $organization['id'], $organization['label'] );
 	}
 }
->>>>>>> e06fa6cb
 
 do_action( 'wpseo_admin_other_section' );