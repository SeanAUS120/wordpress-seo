--- conflicted
+++ resolved
@@ -15,15 +15,9 @@
 
 	?>
 	<div class="wpseo-tab-video-container">
-<<<<<<< HEAD
-		<button type="button" class="wpseo-tab-video-container__handle" aria-controls="<?php echo $id ?>"
-		        aria-expanded="false">
+		<button type="button" class="wpseo-tab-video-container__handle" aria-controls="<?php echo $id ?>" aria-expanded="false">
 			<span class="dashicons-before dashicons-editor-help"><?php _e( 'Help center', 'wordpress-seo' ) ?></span>
 			<span class="dashicons dashicons-arrow-down toggle__arrow"></span>
-=======
-		<button type="button" class="wpseo-tab-video-container__handle" aria-controls="<?php echo $id ?>" aria-expanded="false">
-			<span class="dashicons-before dashicons-editor-help"><?php _e( 'Help center', 'wordpress-seo' ) ?></span> <span class="dashicons dashicons-arrow-down toggle__arrow"></span>
->>>>>>> f45e18d4
 		</button>
 		<div id="<?php echo $id ?>" class="wpseo-tab-video-slideout" aria-hidden="true">
 			<?php include dirname( __FILE__ ) . '/partial-help-center-video.php'; ?>
