--- conflicted
+++ resolved
@@ -65,26 +65,39 @@
 		);
 
 		if ( ! is_array( $replacement_variables ) ) {
-			return $this->replacement_variables;
-		}
-
-		return $replacement_variables;
-	}
-
-	/**
-	 * Retrieves the shared replacement variable names.
+			$replacement_variables = $this->replacement_variables;
+		}
+
+		return array_filter( $replacement_variables, 'is_array' );
+	}
+
+	/**
+	 * Retrieves the generic replacement variable names.
 	 *
 	 * Which are the replacement variables without the editor specific ones.
 	 *
-	 * @param array $replacement_variables Possibly shared replacement variables.
-	 *
-	 * @return array The shared replacement variable names.
-	 */
-	public function get_shared( $replacement_variables ) {
-		return array_diff(
+	 * @param array $replacement_variables Possibly generic replacement variables.
+	 *
+	 * @return array The generic replacement variable names.
+	 */
+	public function get_generic( $replacement_variables ) {
+		$shared_variables = array_diff(
 			$this->extract_names( $replacement_variables ),
-			$this->extract_names( $this->get() )
-		);
+			$this->get_unique_replacement_variables()
+		);
+
+		return array_values( $shared_variables );
+	}
+
+	/**
+	 * Merges all editor specific replacement variables into one array and removes duplicates.
+	 *
+	 * @return array The list of unique editor specific replacement variables.
+	 */
+	public function get_unique_replacement_variables() {
+		$merged_replacement_variables = call_user_func_array( 'array_merge', $this->get() );
+
+		return array_unique( $merged_replacement_variables );
 	}
 
 	/**
@@ -161,14 +174,14 @@
 	 * Adds the replavement variables for the given page types.
 	 *
 	 * @param array $page_types            Page types to add variables for.
-	 * @param array $replacement_variables The variables to add.
+	 * @param array $replacement_variables_to_add The variables to add.
 	 *
 	 * @return void
 	 */
-	protected function add_for_page_types( array $page_types, array $replacement_variables ) {
-		$replacement_variables = array_fill_keys( $page_types, $replacement_variables );
-
-		$this->replacement_variables = array_merge( $this->replacement_variables, $replacement_variables );
+	protected function add_for_page_types( array $page_types, array $replacement_variables_to_add ) {
+		$replacement_variables_to_add = array_fill_keys( $page_types, $replacement_variables_to_add );
+
+		$this->replacement_variables = array_merge( $replacement_variables_to_add, $this->replacement_variables );
 	}
 
 	/**
@@ -199,38 +212,10 @@
 	 *
 	 * @return bool True if there are associated editor specific replace vars.
 	 */
-<<<<<<< HEAD
-	protected function has_editor_specific_replace_vars( $editor_specific_replace_vars, $page_type ) {
-		if ( ! isset( $editor_specific_replace_vars[ $page_type ] ) ) {
-			return false;
-		}
-
-		if ( ! is_array( $editor_specific_replace_vars[ $page_type ] ) ) {
-			return false;
-		}
-
-		return true;
-	}
-
-	/**
-	 * Applies the custom fields to the appropriate page types.
-	 *
-	 * @return void
-	 */
-	protected function apply_custom_fields() {
-		$custom_fields = WPSEO_Custom_Fields::get_custom_fields();
-		$page_types    = array( 'page', 'post', 'custom_post_type' );
-		foreach ( $page_types as $page_type ) {
-			$this->editor_specific_replace_vars[ $page_type ] = array_merge(
-				$this->editor_specific_replace_vars[ $page_type ],
-				$custom_fields
-			);
-		}
-	}
-=======
-	private function has_for_page_type( $page_type ) {
+	protected function has_for_page_type( $page_type ) {
 		$replacement_variables = $this->get();
->>>>>>> 7baa9e28
+
+		// var_dump( $replacement_variables, $replacement_variables[ 'post' ] );
 
 		return ( ! empty( $replacement_variables[ $page_type ] ) && is_array( $replacement_variables[ $page_type ] ) );
 	}
