--- conflicted
+++ resolved
@@ -56,11 +56,8 @@
 		foreach ( $scores as $score ) {
 			WPSEO_Meta::set_value( 'linkdex', $score['score'], $score['post_id'] );
 		}
-<<<<<<< HEAD
-=======
 
 		wp_die();
->>>>>>> d52b88c5
 	}
 
 	/**
