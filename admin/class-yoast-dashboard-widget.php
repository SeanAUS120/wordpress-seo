<?php
/**
 * @package WPSEO\Admin
 */

/**
 * Class to change or add WordPress dashboard widgets
 */
class Yoast_Dashboard_Widget {

	const CACHE_TRANSIENT_KEY = 'wpseo-dashboard-totals';

	/**
	 * @var WPSEO_Statistics
	 */
	protected $statistics;

	/**
	 * @param WPSEO_Statistics $statistics The statistics class to retrieve statistics from.
	 */
	public function __construct( WPSEO_Statistics $statistics = null ) {
		if ( null === $statistics ) {
			$statistics = new WPSEO_Statistics();
		}

		$this->statistics = $statistics;

		add_action( 'admin_enqueue_scripts', array( $this, 'enqueue_dashboard_stylesheet' ) );
		add_action( 'wp_dashboard_setup', array( $this, 'add_dashboard_widget' ) );
		add_action( 'wp_insert_post', array( $this, 'clear_cache' ) );
		add_action( 'delete_post', array( $this, 'clear_cache' ) );
	}

	/**
	 * Adds dashboard widget to WordPress
	 */
	public function add_dashboard_widget() {
		wp_add_dashboard_widget(
			'wpseo-dashboard-overview',
			/* translators: %s is the plugin name */
			sprintf( __( '%s Posts Overview', 'wordpress-seo' ), 'Yoast SEO' ),
			array( $this, 'display_dashboard_widget' )
		);
	}

	/**
	 * Display the dashboard widget
	 */
	public function display_dashboard_widget() {
		$statistics = $this->statistic_items();

		$onpage_option = new WPSEO_OnPage_Option();
		$onpage        = false;
		if ( $onpage_option->is_enabled() ) {
			$onpage = array(
					'indexable' => $onpage_option->get_status(),
					'can_fetch' => $onpage_option->should_be_fetched(),
			);
		}

		include WPSEO_PATH . '/admin/views/dashboard-widget.php';
	}

	/**
	 * Enqueue's stylesheet for the dashboard if the current page is the dashboard
	 */
	public function enqueue_dashboard_stylesheet() {
		if ( 'dashboard' === get_current_screen()->id ) {
<<<<<<< HEAD

			$asset_manager = new WPSEO_Admin_Asset_Manager();
			$asset_manager -> enqueue_style( 'wp-dashboard' );
=======
			wp_enqueue_style( 'wpseo-wp-dashboard', plugins_url( 'css/dashboard-' . '305' . WPSEO_CSSJS_SUFFIX . '.css', WPSEO_FILE ), array(), WPSEO_VERSION );
>>>>>>> 03156d3f
		}
	}

	/**
	 * Clears the dashboard widget items cache
	 */
	public function clear_cache() {
		delete_transient( self::CACHE_TRANSIENT_KEY );
	}

	/**
	 * An array representing items to be added to the At a Glance dashboard widget
	 *
	 * @return array
	 */
	private function statistic_items() {
		$transient = get_transient( self::CACHE_TRANSIENT_KEY );
		$user_id   = get_current_user_id();

		if ( isset( $transient[ $user_id ][1] ) ) {
			return $transient[ $user_id ];
		}

		return $this->set_statistic_items_for_this_user( $transient );
	}

	/**
	 * Set the cache for a specific user
	 *
	 * @param array|boolean $transient The current stored transient with the cached data.
	 *
	 * @return mixed
	 */
	private function set_statistic_items_for_this_user( $transient ) {
		if ( $transient === false ) {
			$transient = array();
		}

		$user_id                  = get_current_user_id();
		$filtered_items[ $user_id ] = array_filter( $this->get_seo_scores_with_post_count(), array( $this, 'filter_items' ) );

		set_transient( self::CACHE_TRANSIENT_KEY, array_merge( $filtered_items, $transient ), DAY_IN_SECONDS );

		return $filtered_items[ $user_id ];
	}

	/**
	 * Set the SEO scores belonging to their SEO score result
	 *
	 * @return array
	 */
	private function get_seo_scores_with_post_count() {
		$ranks = WPSEO_Rank::get_all_ranks();

		return array_map( array( $this, 'map_rank_to_widget' ), $ranks );
	}

	/**
	 * Converts a rank to data usable in the dashboard widget
	 *
	 * @param WPSEO_Rank $rank The rank to map.
	 *
	 * @return array
	 */
	private function map_rank_to_widget( WPSEO_Rank $rank ) {
		return array(
			'seo_rank'   => $rank->get_rank(),
			'title'      => $this->get_title_for_rank( $rank ),
			'class'      => 'wpseo-glance-' . $rank->get_css_class(),
			'icon_class' => $rank->get_css_class(),
			'count'      => $this->statistics->get_post_count( $rank ),
		);
	}

	/**
	 * Returns a dashboard widget label to use for a certain rank
	 *
	 * @param WPSEO_Rank $rank The rank to return a label for.
	 *
	 * @return string
	 */
	private function get_title_for_rank( WPSEO_Rank $rank ) {
		$labels = array(
			WPSEO_Rank::NO_FOCUS => __( 'Posts without focus keyword', 'wordpress-seo' ),
			WPSEO_Rank::BAD      => __( 'Posts with bad SEO score', 'wordpress-seo' ),
			WPSEO_Rank::OK       => __( 'Posts with OK SEO score', 'wordpress-seo' ),
			WPSEO_Rank::GOOD     => __( 'Posts with good SEO score', 'wordpress-seo' ),
			/* translators: %s expands to <code>noindex</code> */
			WPSEO_Rank::NO_INDEX => sprintf( __( 'Posts that are set to %s', 'wordpress-seo' ), '<code>noindex</code>' ),
		);

		return $labels[ $rank->get_rank() ];
	}

	/**
	 * Filter items if they have a count of zero
	 *
	 * @param array $item Data array.
	 *
	 * @return bool
	 */
	private function filter_items( $item ) {
		return 0 !== $item['count'];
	}
}<|MERGE_RESOLUTION|>--- conflicted
+++ resolved
@@ -66,13 +66,8 @@
 	 */
 	public function enqueue_dashboard_stylesheet() {
 		if ( 'dashboard' === get_current_screen()->id ) {
-<<<<<<< HEAD
-
 			$asset_manager = new WPSEO_Admin_Asset_Manager();
 			$asset_manager -> enqueue_style( 'wp-dashboard' );
-=======
-			wp_enqueue_style( 'wpseo-wp-dashboard', plugins_url( 'css/dashboard-' . '305' . WPSEO_CSSJS_SUFFIX . '.css', WPSEO_FILE ), array(), WPSEO_VERSION );
->>>>>>> 03156d3f
 		}
 	}
 
