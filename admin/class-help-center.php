<?php
/**
 * @package WPSEO\Admin
 */

/**
 * Class WPSEO_Help_Center
 */
class WPSEO_Help_Center {
	/**
	 * @var array Help_Center_Item list of helpcenter tabs to be shown in the helpcenter
	 */
	private $help_center_items = array();

	/**
	 * @var String $group_name
	 */
	private $group_name;

	/**
	 * @var WPSEO_Option_Tab $tab
	 */
	private $tab;

	/**
	 * WPSEO_Help_Center constructor.
	 *
	 * @param String           $group_name The name of the group of the tab the helpcenter is on.
	 * @param WPSEO_Option_Tab $tab        The name of the tab the helpcenter is on.
	 */
	public function __construct( $group_name, $tab ) {
		$this->group_name = $group_name;
		$this->tab        = $tab;

		$this->add_video_tutorial_item();
		$this->add_kb_search_item();
		$this->add_contact_support_item();
	}

	/**
	 * Add the knowledge base search help center item to the help center.
	 */
	private function add_kb_search_item() {
		$kb_help_center_item = new WPSEO_Help_Center_Item(
			'knowledge-base',
			__( 'Knowledge base', 'wordpress-seo' ),
			array(
				'content'        => '<div class="wpseo-kb-search"></div>',
				'view_arguments' => array( 'identifier' => $this->tab->get_name() ),
			),
			'dashicons-search'
		);
		array_push( $this->help_center_items, $kb_help_center_item );
	}

	/**
	 * Add the contact support help center item to the help center.
	 */
	private function add_contact_support_item() {
		/* translators: %s: expands to 'Yoast SEO Premium'. */
		$popup_title = sprintf( __( 'Email support is a %s feature', 'wordpress-seo' ), 'Yoast SEO Premium' );

		/* translators: %1$s: expands to 'Yoast SEO Premium', %2$s: links to Yoast SEO Premium plugin page. */
<<<<<<< HEAD
		$popup_content = '<p>' . sprintf( __( 'To be able to contact our support team, you need %1$s. You can buy the plugin, including one year of support, updates and upgrades, on %2$s.', 'wordpress-seo' ),
			'<a href="https://yoa.st/multiple-keywords">Yoast SEO Premium</a>',
			'yoast.com' ) . '</p>';
=======
		$popup_content = sprintf( __( 'To be able to contact our support team, you need %1$s. You can buy the plugin, including one year of support, updates and upgrades, on %2$s.', 'wordpress-seo' ),
			'<a href="' . WPSEO_Shortlinker::get( 'https://yoa.st/multiple-keywords' ) . '">Yoast SEO Premium</a>',
			'yoast.com' );
>>>>>>> 599336bf

		$popup_content = '<p>' . __( 'Go Premium and our experts will be there for you to answer any questions you might have about the set-up and use of the plug-in!  ', 'wordpress-seo' ) . '</p>';
		/* translators: %1$s: expands to 'Yoast SEO Premium'. */
		$popup_content .= '<p>' . sprintf( __( 'Other benefits of %1$s for you:', 'wordpress-seo' ), 'Yoast SEO Premium' ) . '</p>';
		$popup_content .= '<ul>';
		$popup_content .= '<li>' . __( 'No more dead links: easy redirect manager', 'wordpress-seo' ) . '</li>';
		$popup_content .= '<li>' . __( 'Superfast internal link suggestions', 'wordpress-seo' ) . '</li>';
		$popup_content .= '<li>' . __( 'Social media preview: Facebook & Twitter', 'wordpress-seo' ) . '</li>';
		$popup_content .= '<li>' . __( 'No ads!', 'wordpress-seo' ) . '</li>';
		$popup_content .= '</ul>';

		$premium_popup                    = new WPSEO_Premium_Popup( 'contact-support', 'h2', $popup_title, $popup_content );
		$contact_support_help_center_item = new WPSEO_Help_Center_Item(
			'contact-support',
			__( 'Email support', 'wordpress-seo' ),
			array( 'content' => $premium_popup->get_premium_message( false ) ),
			'dashicons-email-alt'
		);

		array_push( $this->help_center_items, $contact_support_help_center_item );
	}

	/**
	 * Add the video tutorial help center item to the help center.
	 */
	private function add_video_tutorial_item() {
		array_push( $this->help_center_items, $this->get_video_help_center_item() );
	}

	/**
	 * @return mixed (WPSEO_Help_Center_Item | null) Returns a help center item containing a video.
	 */
	private function get_video_help_center_item() {
		$url = $this->tab->get_video_url();
		if ( empty( $url ) ) {
			return null;
		}

		return new WPSEO_Help_Center_Item(
			'video',
			__( 'Video tutorial', 'wordpress-seo' ),
			array(
				'view'           => 'partial-help-center-video',
				'view_arguments' => array(
					'tab_video_url' => $url,
				),
			),
			'dashicons-video-alt3'
		);
	}

	/**
	 * Outputs the help center.
	 */
	public function output_help_center() {
		$help_center_items = apply_filters( 'wpseo_help_center_items', $this->help_center_items );
		$help_center_items = array_filter( $help_center_items, array( $this, 'is_a_help_center_item' ) );
		if ( empty( $help_center_items ) ) {
			return;
		}

		$id = sprintf( 'tab-help-center-%s-%s', $this->group_name, $this->tab->get_name() );
		?>
		<div class="wpseo-tab-video-container">
			<button type="button" class="wpseo-tab-video-container__handle" aria-controls="<?php echo $id ?>"
			        aria-expanded="false">
					<span
						class="dashicons-before dashicons-editor-help"><?php _e( 'Help center', 'wordpress-seo' ) ?></span>
				<span class="dashicons dashicons-arrow-down toggle__arrow"></span>
			</button>
			<div id="<?php echo $id ?>" class="wpseo-tab-video-slideout hidden">
				<div class="yoast-help-center-tabs">
					<ul>
						<?php
						$class = 'active wpseo-help-center-item';

						foreach ( $help_center_items as $help_center_item ) {
							$id = $help_center_item->get_identifier();
							$dashicon = $help_center_item->get_dashicon();
							if ( ! empty( $dashicon ) ) {
								$dashicon = 'dashicons-before ' . $dashicon;
							}
							$link_id  = "tab-link-{$this->group_name}_{$this->tab->get_name()}__{$id}";
							$panel_id = "tab-panel-{$this->group_name}_{$this->tab->get_name()}__{$id}";
							?>

							<li id="<?php echo esc_attr( $link_id ); ?>" class="<?php echo $class; ?>">
								<a href="<?php echo esc_url( "#$panel_id" ); ?>"
								   class="<?php echo $id . ' ' . $dashicon?>"
								   aria-controls="<?php echo esc_attr( $panel_id ); ?>"><?php echo esc_html( $help_center_item->get_label() ); ?></a>
							</li>
							<?php
							$class = 'wpseo-help-center-item';
						}
						?>
					</ul>
				</div>
				<div class="yoast-help-center-tabs-wrap">
					<?php
					$classes = 'yoast-help-tab-content active';
					foreach ( $help_center_items as $help_center_item ) {
						$id = $help_center_item->get_identifier();

						$video_tab_class = ( 'video' === $id ) ? ' yoast-help-tab-content-video' : '';

						$panel_id = "tab-panel-{$this->group_name}_{$this->tab->get_name()}__{$id}";
						?>
						<div id="<?php echo esc_attr( $panel_id ); ?>" class="<?php echo $classes . $video_tab_class; ?>">
							<?php echo $help_center_item->get_content(); ?>
						</div>
						<?php
						$classes = 'yoast-help-tab-content';
					}
					?>
				</div>
			</div>
		</div>
		<?php
	}

	/**
	 * Checks if the param is a help center item.
	 *
	 * @param object $item The object compare.
	 *
	 * @return bool
	 */
	private function is_a_help_center_item( $item ) {
		return ( $item instanceof WPSEO_Help_Center_Item );
	}

	/**
	 * Pass text variables to js for the help center JS module.
	 *
	 * %s is replaced with <code>%s</code> and replaced again in the javascript with the actual variable.
	 *
	 * @return  array Translated text strings for the help center.
	 */
	public static function get_translated_texts() {
		return array(
			/* translators: %s: '%%term_title%%' variable used in titles and meta's template that's not compatible with the given template */
			'variable_warning' => sprintf( __( 'Warning: the variable %s cannot be used in this template. See the help center for more info.', 'wordpress-seo' ), '<code>%s</code>' ),
			'contentLocale' => get_locale(),
			'userLocale'    => WPSEO_Utils::get_user_locale(),
			/* translators: %d: number of knowledge base search results found. */
			'kb_found_results' => __( 'Number of search results: %d', 'wordpress-seo' ),
			'kb_no_results' => __( 'No results found.', 'wordpress-seo' ),
			'kb_heading' => __( 'Search the Yoast knowledge base', 'wordpress-seo' ),
			'kb_search_button_text' => __( 'Search', 'wordpress-seo' ),
			'kb_search_results_heading' => __( 'Search results', 'wordpress-seo' ),
			'kb_error_message' => __( 'Something went wrong. Please try again later.', 'wordpress-seo' ),
			'kb_loading_placeholder' => __( 'Loading...', 'wordpress-seo' ),
			'kb_search' => __( 'search', 'wordpress-seo' ),
			'kb_back' => __( 'Back', 'wordpress-seo' ),
			'kb_back_label' => __( 'Back to search results' , 'wordpress-seo' ),
			'kb_open' => __( 'Open', 'wordpress-seo' ),
			'kb_open_label' => __( 'Open the knowledge base article in a new window or read it in the iframe below' , 'wordpress-seo' ),
			'kb_iframe_title' => __( 'Knowledge base article', 'wordpress-seo' ),
		);
	}
}<|MERGE_RESOLUTION|>--- conflicted
+++ resolved
@@ -61,15 +61,9 @@
 		$popup_title = sprintf( __( 'Email support is a %s feature', 'wordpress-seo' ), 'Yoast SEO Premium' );
 
 		/* translators: %1$s: expands to 'Yoast SEO Premium', %2$s: links to Yoast SEO Premium plugin page. */
-<<<<<<< HEAD
-		$popup_content = '<p>' . sprintf( __( 'To be able to contact our support team, you need %1$s. You can buy the plugin, including one year of support, updates and upgrades, on %2$s.', 'wordpress-seo' ),
-			'<a href="https://yoa.st/multiple-keywords">Yoast SEO Premium</a>',
-			'yoast.com' ) . '</p>';
-=======
 		$popup_content = sprintf( __( 'To be able to contact our support team, you need %1$s. You can buy the plugin, including one year of support, updates and upgrades, on %2$s.', 'wordpress-seo' ),
 			'<a href="' . WPSEO_Shortlinker::get( 'https://yoa.st/multiple-keywords' ) . '">Yoast SEO Premium</a>',
 			'yoast.com' );
->>>>>>> 599336bf
 
 		$popup_content = '<p>' . __( 'Go Premium and our experts will be there for you to answer any questions you might have about the set-up and use of the plug-in!   