<?php
/**
 * WPSEO plugin file.
 *
 * @package WPSEO\Admin\Google_Search_Console
 */

// Admin header.
Yoast_Form::get_instance()->admin_header( false, 'wpseo-gsc', false, 'yoast_wpseo_gsc_options' );

$platform_tabs = new WPSEO_GSC_Platform_Tabs();

if ( defined( 'WP_DEBUG' ) && WP_DEBUG && WPSEO_GSC_Settings::get_profile() !== '' ) { ?>
	<form action="" method="post" class="wpseo-gsc-reload-crawl-issues-form">
		<input type='hidden' name='reload-crawl-issues-nonce' value='<?php echo esc_attr( wp_create_nonce( 'reload-crawl-issues' ) ); ?>' />
		<input type="submit" name="reload-crawl-issues" id="reload-crawl-issue" class="button button-primary alignright"
			value="<?php esc_attr_e( 'Reload crawl issues', 'wordpress-seo' ); ?>">
	</form>
<?php } ?>

	<h2 class="nav-tab-wrapper" id="wpseo-tabs">
		<?php echo $platform_tabs; ?>
	</h2>

<?php

// Video explains about the options when connected only.
if ( null !== $this->service->get_client()->getAccessToken() ) {
	$video_url = WPSEO_Shortlinker::get( 'https://yoa.st/screencast-search-console' );
}
else {
	$video_url = WPSEO_Shortlinker::get( 'https://yoa.st/screencast-connect-search-console' );
}

$tab             = new WPSEO_Option_Tab( 'GSC', __( 'Google Search Console', 'wordpress-seo' ), array( 'video_url' => $video_url ) );
$gsc_help_center = new WPSEO_Help_Center( 'google-search-console', $tab, WPSEO_Utils::is_yoast_seo_premium() );
$gsc_help_center->localize_data();
$gsc_help_center->mount();

switch ( $platform_tabs->current_tab() ) {
	case 'settings':
		// Check if there is an access token.
		if ( null === $this->service->get_client()->getAccessToken() ) {
			// Print auth screen.
			echo '<p>';
			printf(
				/* Translators: %1$s: expands to Yoast SEO, %2$s expands to Google Search Console. */
				esc_html__( 'To allow %1$s to fetch your %2$s information, please enter your Google Authorization Code. Clicking the button below will open a new window.', 'wordpress-seo' ),
				'Yoast SEO',
				'Google Search Console'
			);
			echo "</p>\n";
			echo '<input type="hidden" id="gsc_auth_url" value="', esc_url( $this->service->get_client()->createAuthUrl() ) , '" />';
			echo "<button type='button' id='gsc_auth_code' class='button'>" , esc_html__( 'Get Google Authorization Code', 'wordpress-seo' ) ,"</button>\n";

			echo '<p id="gsc-enter-code-label">' . esc_html__( 'Enter your Google Authorization Code and press the Authenticate button.', 'wordpress-seo' ) . "</p>\n";
			echo "<form action='" . esc_url( admin_url( 'admin.php?page=wpseo_search_console&tab=settings' ) ) . "' method='post'>\n";
			echo "<input type='text' name='gsc[authorization_code]' value='' class='textinput' aria-labelledby='gsc-enter-code-label' />";
			echo "<input type='hidden' name='gsc[gsc_nonce]' value='" . esc_attr( wp_create_nonce( 'wpseo-gsc_nonce' ) ) . "' />";
			echo "<input type='submit' name='gsc[Submit]' value='" . esc_attr__( 'Authenticate', 'wordpress-seo' ) . "' class='button button-primary' />";
			echo "</form>\n";
		}
		else {
			$reset_button = '<a class="button" href="' . esc_url( add_query_arg( 'gsc_reset', 1 ) ) . '">' . esc_html__( 'Reauthenticate with Google', 'wordpress-seo' ) . '</a>';
			echo '<h3>', esc_html__( 'Current profile', 'wordpress-seo' ), '</h3>';
			$profile = WPSEO_GSC_Settings::get_profile();
			if ( $profile !== '' ) {
				echo '<p>';
				echo $profile;
				echo '</p>';

				echo '<p>';
				echo $reset_button;
				echo '</p>';

			}
			else {
				echo "<form action='" . esc_url( admin_url( 'options.php' ) ) . "' method='post'>";

				settings_fields( 'yoast_wpseo_gsc_options' );
				Yoast_Form::get_instance()->set_option( 'wpseo-gsc' );

				echo '<p>';
				$profiles = $this->service->get_sites();
				if ( ! empty( $profiles ) ) {
					$show_save = true;
<<<<<<< HEAD
					Yoast_Form::get_instance()->select( 'profile', __( 'Profile', 'wordpress-seo' ), $profiles );
=======
					Yoast_Form::get_instance()->select( 'profile', esc_html__( 'Profile', 'wordpress-seo' ), $profiles );
>>>>>>> 900df5a9
				}
				else {
					$show_save = false;
					esc_html_e( 'There were no profiles found', 'wordpress-seo' );
				}
				echo '</p>';

				echo '<p>';

				if ( $show_save ) {
					echo '<input type="submit" name="submit" id="submit" class="button button-primary wpseo-gsc-save-profile" value="' . esc_attr__( 'Save Profile', 'wordpress-seo' ) . '" /> ' . esc_html__( 'or', 'wordpress-seo' ) . ' ';
				}
				echo $reset_button;
				echo '</p>';
				echo '</form>';
			}
		}
		break;

	default:
		$form_action_url = add_query_arg( 'page', esc_attr( filter_input( INPUT_GET, 'page' ) ) );

		$screen_reader_content = array(
			// There are no views links in this screen, so no need for the views heading.
			'heading_views'      => null,
			'heading_pagination' => __( 'Crawl issues list navigation', 'wordpress-seo' ),
			'heading_list'       => __( 'Crawl issues list', 'wordpress-seo' ),
		);
		get_current_screen()->set_screen_reader_content( $screen_reader_content );

		// Open <form>.
		echo "<form id='wpseo-crawl-issues-table-form' action='" . esc_url( $form_action_url ) . "' method='post'>\n";

		// AJAX nonce.
		echo "<input type='hidden' class='wpseo-gsc-ajax-security' value='" . esc_attr( wp_create_nonce( 'wpseo-gsc-ajax-security' ) ) . "' />\n";

		$this->display_table();

		// Close <form>.
		echo "</form>\n";

		if ( ! WPSEO_Utils::is_yoast_seo_premium() ) {
			echo '<div id="yoast-google-search-console-modal"></div>';
		}

		break;
}
?>
<?php
	// Add link to Knowledge Base article about crawl issues.
	echo '<p>';

	printf(
		/* translators: %1$s expands anchor to knowledge base article, %2$s expands to </a> */
		esc_html__( 'Please refer to %1$sour article about how to connect your website to Google Search Console%2$s if you need assistance.', 'wordpress-seo' ),
		'<a href="' . esc_url( WPSEO_Shortlinker::get( 'https://yoa.st/1zy' ) ) . '" target="_blank" rel="noopener noreferrer">',
		'</a>'
	);

	echo '</p>';
	?>

	<br class="clear" />
<?php

// Admin footer.
Yoast_Form::get_instance()->admin_footer( false );<|MERGE_RESOLUTION|>--- conflicted
+++ resolved
@@ -84,11 +84,7 @@
 				$profiles = $this->service->get_sites();
 				if ( ! empty( $profiles ) ) {
 					$show_save = true;
-<<<<<<< HEAD
-					Yoast_Form::get_instance()->select( 'profile', __( 'Profile', 'wordpress-seo' ), $profiles );
-=======
 					Yoast_Form::get_instance()->select( 'profile', esc_html__( 'Profile', 'wordpress-seo' ), $profiles );
->>>>>>> 900df5a9
 				}
 				else {
 					$show_save = false;
