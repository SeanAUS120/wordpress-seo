--- conflicted
+++ resolved
@@ -123,27 +123,18 @@
 	 * Load the admin redirects scripts
 	 */
 	public function page_scripts() {
-<<<<<<< HEAD
+
 		$asset_manager = new WPSEO_Admin_Asset_Manager();
 		$asset_manager->enqueue_script( 'admin-gsc' );
-=======
-		wp_enqueue_script( 'wp-seo-admin-gsc', plugin_dir_url( WPSEO_FILE ) . 'js/wp-seo-admin-gsc-' . '302' . WPSEO_CSSJS_SUFFIX . '.js', array( 'jquery' ), WPSEO_VERSION );
->>>>>>> 03156d3f
 		add_screen_option( 'per_page', array(
 			'label'   => __( 'Crawl errors per page', 'wordpress-seo' ),
 			'default' => 50,
 			'option'  => 'errors_per_page',
 		) );
 
-<<<<<<< HEAD
 		$asset_manager->enqueue_style( 'jquery-qtip.js' );
 		$asset_manager->enqueue_style( 'metabox-css' );
 		$asset_manager->enqueue_script( 'jquery-qtip' );
-=======
-		wp_enqueue_style( 'jquery-qtip.js', plugins_url( 'css/jquery.qtip' . WPSEO_CSSJS_SUFFIX . '.css', WPSEO_FILE ), array(), WPSEO_VERSION );
-		wp_enqueue_style( 'metabox', plugins_url( 'css/metabox-' . '302' . WPSEO_CSSJS_SUFFIX . '.css', WPSEO_FILE ), array(), WPSEO_VERSION );
-		wp_enqueue_script( 'jquery-qtip', plugins_url( 'js/jquery.qtip.min.js', WPSEO_FILE ), array( 'jquery' ), WPSEO_VERSION, true );
->>>>>>> 03156d3f
 	}
 
 	/**
