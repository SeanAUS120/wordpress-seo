<?php
/**
 * WPSEO plugin file.
 *
 * @package WPSEO\Admin\Google_Search_Console
 */

/**
 * Class WPSEO_GSC_Category_Filters.
 *
 * This class will get all category counts from the options and will parse the filter links that are displayed above
 * the crawl issue tables.
 */
class WPSEO_GSC_Category_Filters {

	/**
	 * The counts per category.
	 *
	 * @var array
	 */
	private $category_counts = array();

	/**
	 * All the possible filters.
	 *
	 * @var array
	 */
	private $filter_values = array();

	/**
	 * The current category.
	 *
	 * @var string
	 */
	private $category;

	/**
	 * Constructing this object.
	 *
	 * Setting the hook to create the issues categories as the links.
	 *
	 * @param array $platform_counts Set of issue counts by platform.
	 */
	public function __construct( array $platform_counts ) {
		if ( ! empty( $platform_counts ) ) {
			$this->set_counts( $platform_counts );
		}

		// Setting the filter values.
		$this->set_filter_values();

		$this->category = $this->get_current_category();
	}

	/**
	 * Returns the value of the current category.
	 *
	 * @return mixed|string
	 */
	public function get_category() {
		return $this->category;
	}

	/**
	 * Returns the current filters as an array.
	 *
	 * Only return categories with more than 0 issues.
	 *
	 * @return array
	 */
	public function as_array() {
		$new_views = array();

		foreach ( $this->category_counts as $category_name => $category ) {
			$new_views[] = $this->create_view_link( $category_name, $category['count'] );
		}

		return $new_views;
	}

	/**
	 * Getting the current view.
	 */
	private function get_current_category() {
		$current_category = filter_input( INPUT_GET, 'category' );
		if ( ! empty( $current_category ) ) {
			return $current_category;
		}

		// Just prevent redirect loops.
		if ( ! empty( $this->category_counts ) ) {
			$current_category = 'not_found';
			if ( empty( $this->category_counts[ $current_category ] ) ) {
				$current_category = key( $this->category_counts );
			}

			// Just redirect to set the category.
			wp_redirect( add_query_arg( 'category', $current_category ) );
			exit;
		}
	}

	/**
	 * Setting the view counts based on the saved data. The info will be used to display the category filters.
	 *
	 * @param array $platform_counts Set of counts by platform.
	 */
	private function set_counts( array $platform_counts ) {
		$this->category_counts = $this->parse_counts( $platform_counts );
	}

	/**
	 * Setting the values for the filter.
	 */
	private function set_filter_values() {
		$this->set_filter_value(
			'access_denied',
			__( 'Access denied', 'wordpress-seo' ),
			__( 'Server requires authentication or is blocking Googlebot from accessing the site.', 'wordpress-seo' ),
			sprintf(
				/* translators: %s: category name. N.B.: The category name is translated separately. */
				__( 'Show information about errors in category %s', 'wordpress-seo' ),
				__( 'Access denied', 'wordpress-seo' )
			)
		);
		$this->set_filter_value( 'faulty_redirects', __( 'Faulty redirects', 'wordpress-seo' ) );
		$this->set_filter_value( 'not_followed', __( 'Not followed', 'wordpress-seo' ) );
<<<<<<< HEAD
		$this->set_filter_value( 'not_found', __( 'Not found', 'wordpress-seo' ), __( 'URL points to a non-existent page.', 'wordpress-seo' ), sprintf( __( 'Show information about errors in category %s', 'wordpress-seo' ), __( 'Not found', 'wordpress-seo' ) ) );
		$this->set_filter_value( 'other', __( 'Other', 'wordpress-seo' ), __( 'Google was unable to crawl this URL due to an undetermined issue.', 'wordpress-seo' ), sprintf( __( 'Show information about errors in category %s', 'wordpress-seo' ), __( 'Other', 'wordpress-seo' ) ) );
		/* Translators: %1$s: expands to '<code>robots.txt</code>'. */
		$this->set_filter_value( 'roboted', __( 'Blocked', 'wordpress-seo' ), sprintf( __( 'Googlebot could access your site, but certain URLs are blocked for Googlebot in your %1$s file. This block could either be for all Googlebots or even specifically for Googlebot-mobile.', 'wordpress-seo' ), '<code>robots.txt</code>' ), sprintf( __( 'Show information about errors in category %s', 'wordpress-seo' ), __( 'Blocked', 'wordpress-seo' ) ) );
		$this->set_filter_value( 'server_error', __( 'Server Error', 'wordpress-seo' ), __( 'Request timed out or site is blocking Google.', 'wordpress-seo' ), sprintf( __( 'Show information about errors in category %s', 'wordpress-seo' ), __( 'Server Error', 'wordpress-seo' ) ) );
		$this->set_filter_value( 'soft_404', __( 'Soft 404', 'wordpress-seo' ), __( "The target URL doesn't exist, but your server is not returning a 404 (file not found) error.", 'wordpress-seo' ), sprintf( __( 'Show information about errors in category %s', 'wordpress-seo' ), __( 'Soft 404', 'wordpress-seo' ) ) );
=======
		$this->set_filter_value(
			'not_found',
			__( 'Not found', 'wordpress-seo' ),
			__( 'URL points to a non-existent page.', 'wordpress-seo' ),
			sprintf(
				/* translators: %s: category name. N.B.: The category name is translated separately. */
				__( 'Show information about errors in category %s', 'wordpress-seo' ),
				__( 'Not found', 'wordpress-seo' )
			)
		);
		$this->set_filter_value(
			'other',
			__( 'Other', 'wordpress-seo' ),
			__( 'Google was unable to crawl this URL due to an undetermined issue.', 'wordpress-seo' ),
			sprintf(
				/* translators: %s: category name. N.B.: The category name is translated separately. */
				__( 'Show information about errors in category %s', 'wordpress-seo' ),
				__( 'Other', 'wordpress-seo' )
			)
		);
		$this->set_filter_value(
			'roboted',
			__( 'Blocked', 'wordpress-seo' ),
			sprintf(
				/* translators: %1$s: expands to '<code>robots.txt</code>'. */
				__( 'Googlebot could access your site, but certain URLs are blocked for Googlebot in your %1$s file. This block could either be for all Googlebots or even specifically for Googlebot-mobile.', 'wordpress-seo' ),
				'<code>robots.txt</code>'
			),
			sprintf(
				/* translators: %s: category name. N.B.: The category name is translated separately. */
				__( 'Show information about errors in category %s', 'wordpress-seo' ),
				__( 'Blocked', 'wordpress-seo' )
			)
		);
		$this->set_filter_value(
			'server_error',
			__( 'Server Error', 'wordpress-seo' ),
			__( 'Request timed out or site is blocking Google.', 'wordpress-seo' ),
			sprintf(
				/* translators: %s: category name. N.B.: The category name is translated separately. */
				__( 'Show information about errors in category %s', 'wordpress-seo' ),
				__( 'Server', 'wordpress-seo' )
			)
		);
		$this->set_filter_value(
			'soft_404',
			__( 'Soft 404', 'wordpress-seo' ),
			__( "The target URL doesn't exist, but your server is not returning a 404 (file not found) error.", 'wordpress-seo' ),
			sprintf(
				/* translators: %s: category name. N.B.: The category name is translated separately. */
				__( 'Show information about errors in category %s', 'wordpress-seo' ),
				__( 'Soft 404', 'wordpress-seo' )
			)
		);
>>>>>>> afecc3b6
	}

	/**
	 * Add new filter value to the filter_values.
	 *
	 * @param string $key              Filter key.
	 * @param string $value            Filter value.
	 * @param string $description      Optional description string.
	 * @param string $help_button_text Optional help button text.
	 */
	private function set_filter_value( $key, $value, $description = '', $help_button_text = '' ) {
		$this->filter_values[ $key ] = array(
			'value'       => $value,
			'description' => $description,
			'help-button' => $help_button_text,
		);
	}

	/**
	 * Creates a filter link.
	 *
	 * @param string  $category Issue type.
	 * @param integer $count    Count for the type.
	 *
	 * @return string
	 */
	private function create_view_link( $category, $count ) {
		$href = add_query_arg(
			array(
				'category' => $category,
				'paged'    => 1,
			)
		);

		$class        = 'gsc_category';
		$aria_current = '';

		if ( $this->category === $category ) {
			$class       .= ' current';
			$aria_current = ' aria-current="page"';
		}

		$help_button = '';
		$help_panel  = '';
		if ( $this->filter_values[ $category ]['description'] !== '' ) {
			$help        = new WPSEO_Admin_Help_Panel( $category, $this->filter_values[ $category ]['help-button'], $this->filter_values[ $category ]['description'], 'has-wrapper' );
			$help_button = $help->get_button_html();
			$help_panel  = $help->get_panel_html();
		}

		return sprintf(
			'<a href="%1$s" class="%2$s"%8$s>%3$s</a> (<span id="gsc_count_%4$s">%5$s</span>) %6$s %7$s',
			esc_attr( $href ),
			$class,
			$this->filter_values[ $category ]['value'],
			$category,
			$count,
			$help_button,
			$help_panel,
			$aria_current
		);
	}

	/**
	 * Parsing the category counts.
	 *
	 * When there are 0 issues for a specific category, just remove that one from the array.
	 *
	 * @param array $category_counts Set of counts for categories.
	 *
	 * @return mixed
	 */
	private function parse_counts( $category_counts ) {
		foreach ( $category_counts as $category_name => $category ) {
			if ( $category['count'] === '0' ) {
				unset( $category_counts[ $category_name ] );
			}
		}

		return $category_counts;
	}
}<|MERGE_RESOLUTION|>--- conflicted
+++ resolved
@@ -125,14 +125,6 @@
 		);
 		$this->set_filter_value( 'faulty_redirects', __( 'Faulty redirects', 'wordpress-seo' ) );
 		$this->set_filter_value( 'not_followed', __( 'Not followed', 'wordpress-seo' ) );
-<<<<<<< HEAD
-		$this->set_filter_value( 'not_found', __( 'Not found', 'wordpress-seo' ), __( 'URL points to a non-existent page.', 'wordpress-seo' ), sprintf( __( 'Show information about errors in category %s', 'wordpress-seo' ), __( 'Not found', 'wordpress-seo' ) ) );
-		$this->set_filter_value( 'other', __( 'Other', 'wordpress-seo' ), __( 'Google was unable to crawl this URL due to an undetermined issue.', 'wordpress-seo' ), sprintf( __( 'Show information about errors in category %s', 'wordpress-seo' ), __( 'Other', 'wordpress-seo' ) ) );
-		/* Translators: %1$s: expands to '<code>robots.txt</code>'. */
-		$this->set_filter_value( 'roboted', __( 'Blocked', 'wordpress-seo' ), sprintf( __( 'Googlebot could access your site, but certain URLs are blocked for Googlebot in your %1$s file. This block could either be for all Googlebots or even specifically for Googlebot-mobile.', 'wordpress-seo' ), '<code>robots.txt</code>' ), sprintf( __( 'Show information about errors in category %s', 'wordpress-seo' ), __( 'Blocked', 'wordpress-seo' ) ) );
-		$this->set_filter_value( 'server_error', __( 'Server Error', 'wordpress-seo' ), __( 'Request timed out or site is blocking Google.', 'wordpress-seo' ), sprintf( __( 'Show information about errors in category %s', 'wordpress-seo' ), __( 'Server Error', 'wordpress-seo' ) ) );
-		$this->set_filter_value( 'soft_404', __( 'Soft 404', 'wordpress-seo' ), __( "The target URL doesn't exist, but your server is not returning a 404 (file not found) error.", 'wordpress-seo' ), sprintf( __( 'Show information about errors in category %s', 'wordpress-seo' ), __( 'Soft 404', 'wordpress-seo' ) ) );
-=======
 		$this->set_filter_value(
 			'not_found',
 			__( 'Not found', 'wordpress-seo' ),
@@ -174,7 +166,7 @@
 			sprintf(
 				/* translators: %s: category name. N.B.: The category name is translated separately. */
 				__( 'Show information about errors in category %s', 'wordpress-seo' ),
-				__( 'Server', 'wordpress-seo' )
+				__( 'Server Error', 'wordpress-seo' )
 			)
 		);
 		$this->set_filter_value(
@@ -187,7 +179,6 @@
 				__( 'Soft 404', 'wordpress-seo' )
 			)
 		);
->>>>>>> afecc3b6
 	}
 
 	/**
