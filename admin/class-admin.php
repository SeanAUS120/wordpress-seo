--- conflicted
+++ resolved
@@ -404,74 +404,6 @@
 	}
 
 	/**
-<<<<<<< HEAD
-	 * Display an error message when the blog is set to private.
-	 */
-	function blog_public_warning() {
-		if ( ( function_exists( 'is_network_admin' ) && is_network_admin() ) || WPSEO_Utils::grant_access() !== true ) {
-			return;
-		}
-
-		if ( ! current_user_can( 'manage_options' ) ) {
-			return;
-		}
-
-		if ( $this->options['ignore_blog_public_warning'] === true ) {
-			return;
-		}
-		printf( '
-			<div id="robotsmessage" class="error">
-				<p>
-					<strong>%1$s</strong>
-					%2$s
-					<a href="javascript:wpseoSetIgnore(\'blog_public_warning\',\'robotsmessage\',\'%3$s\');" class="button">%4$s</a>
-				</p>
-			</div>',
-			__( 'Huge SEO Issue: You\'re blocking access to robots.', 'wordpress-seo' ),
-			sprintf( __( 'You must %sgo to your Reading Settings%s and uncheck the box for Search Engine Visibility.', 'wordpress-seo' ), sprintf( '<a href="%s">', esc_url( admin_url( 'options-reading.php' ) ) ), '</a>' ),
-			esc_js( wp_create_nonce( 'wpseo-ignore' ) ),
-			__( 'I know, don\'t bug me.', 'wordpress-seo' )
-		);
-	}
-
-	/**
-	 * Display an error message when the theme contains a meta description tag.
-	 *
-	 * @since 1.4.14
-	 */
-	function meta_description_warning() {
-		if ( ( function_exists( 'is_network_admin' ) && is_network_admin() ) || WPSEO_Utils::grant_access() !== true ) {
-			return;
-		}
-
-		// No need to double display it on the dashboard.
-		if ( self::PAGE_IDENTIFIER === filter_input( INPUT_GET, 'page' ) ) {
-			return;
-		}
-
-		if ( true === $this->options['ignore_meta_description_warning'] ) {
-			return;
-		}
-
-		printf( '
-			<div id="metamessage" class="error">
-				<p>
-					<strong>%1$s</strong>
-					%2$s
-					<a href="javascript:wpseoSetIgnore(\'meta_description_warning\',\'metamessage\',\'%3$s\');" class="button">%4$s</a>
-				</p>
-			</div>',
-			__( 'SEO Issue:', 'wordpress-seo' ),
-			/* translators: %1$s expands to Yoast SEO, %2$s to opening anchor and %3$s the anchor closing tag */
-			sprintf( __( 'Your theme contains a meta description, which blocks %1$s from working properly. Please visit the %2$sSEO Dashboard%3$s to fix this.', 'wordpress-seo' ), 'Yoast SEO', sprintf( '<a href="%s">', esc_url( admin_url( 'admin.php?page=' . self::PAGE_IDENTIFIER ) ) ), '</a>' ),
-			esc_js( wp_create_nonce( 'wpseo-ignore' ) ),
-			__( 'I know, don\'t bug me.', 'wordpress-seo' )
-		);
-	}
-
-	/**
-=======
->>>>>>> 09e25684
 	 * Add a link to the settings page to the plugins list
 	 *
 	 * @staticvar string $this_plugin holds the directory & filename for the plugin
