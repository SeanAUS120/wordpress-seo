<?php
/**
 * @package Admin
 */

if ( ! defined( 'WPSEO_VERSION' ) ) {
	header( 'Status: 403 Forbidden' );
	header( 'HTTP/1.1 403 Forbidden' );
	exit();
}

if ( ! class_exists( 'WPSEO_Admin' ) ) {
	/**
	 * Class that holds most of the admin functionality for WP SEO.
	 */
	class WPSEO_Admin {

		/**
		 * @var array
		 */
		private $options;

		/**
		 * Class constructor
		 */
		function __construct() {
			$this->options = WPSEO_Options::get_all();

			if ( is_multisite() ) {
				WPSEO_Options::maybe_set_multisite_defaults( false );
			}

			if ( $this->options['stripcategorybase'] === true ) {
				add_action( 'created_category', array( $this, 'schedule_rewrite_flush' ) );
				add_action( 'edited_category', array( $this, 'schedule_rewrite_flush' ) );
				add_action( 'delete_category', array( $this, 'schedule_rewrite_flush' ) );
			}

			// Needs the lower than default priority so other plugins can hook underneath it without issue.
			add_action( 'admin_menu', array( $this, 'register_settings_page' ), 5 );
			add_action( 'network_admin_menu', array( $this, 'register_network_settings_page' ) );

			add_filter( 'plugin_action_links_' . WPSEO_BASENAME, array( $this, 'add_action_link' ), 10, 2 );

			add_action( 'admin_enqueue_scripts', array( $this, 'config_page_scripts' ) );

			if ( '0' == get_option( 'blog_public' ) ) {
				add_action( 'admin_footer', array( $this, 'blog_public_warning' ) );
			}

			if ( ( ( isset( $this->options['theme_has_description'] ) && $this->options['theme_has_description'] === true ) ||
			       $this->options['theme_description_found'] !== '' ) && $this->options['ignore_meta_description_warning'] !== true
			) {
				add_action( 'admin_footer', array( $this, 'meta_description_warning' ) );
			}

			if ( $this->options['cleanslugs'] === true ) {
				add_filter( 'name_save_pre', array( $this, 'remove_stopwords_from_slug' ), 0 );
			}

			add_filter( 'user_contactmethods', array( $this, 'update_contactmethods' ), 10, 1 );

			add_action( 'after_switch_theme', array( $this, 'switch_theme' ) );
			add_action( 'switch_theme', array( $this, 'switch_theme' ) );

			add_filter( 'set-screen-option', array( $this, 'save_bulk_edit_options' ), 10, 3 );

<<<<<<< HEAD
			add_filter( 'upgrader_post_install', array( $this, 'remove_transients_on_update' ), 10, 1 );

			add_action( 'activated_plugin', array(
				'WPSEO_Plugin_Conflict',
				'hook_check_for_plugin_conflicts'
			), 10, 1 );
=======
			add_action( 'activated_plugin', array( 'WPSEO_Plugin_Conflict', 'hook_check_for_plugin_conflicts' ), 10, 1 );
>>>>>>> 04ea655a
		}

		/**
		 * Schedules a rewrite flush to happen at shutdown
		 */
		function schedule_rewrite_flush() {
			add_action( 'shutdown', 'flush_rewrite_rules' );
		}

		/**
		 * Register the menu item and its sub menu's.
		 *
		 * @global array $submenu used to change the label on the first item.
		 */
		function register_settings_page() {
			if ( WPSEO_Utils::grant_access() !== true ) {
				return;
			}

			// Base 64 encoded SVG image
			$icon_svg = 'data:image/svg+xml;base64,PD94bWwgdmVyc2lvbj0iMS4wIiBlbmNvZGluZz0idXRmLTgiPz4NCjwhRE9DVFlQRSBzdmcgUFVCTElDICItLy9XM0MvL0RURCBTVkcgMS4xLy9FTiIgImh0dHA6Ly93d3cudzMub3JnL0dyYXBoaWNzL1NWRy8xLjEvRFREL3N2ZzExLmR0ZCIgWw0KCTwhRU5USVRZIG5zX2Zsb3dzICJodHRwOi8vbnMuYWRvYmUuY29tL0Zsb3dzLzEuMC8iPg0KCTwhRU5USVRZIG5zX2V4dGVuZCAiaHR0cDovL25zLmFkb2JlLmNvbS9FeHRlbnNpYmlsaXR5LzEuMC8iPg0KCTwhRU5USVRZIG5zX2FpICJodHRwOi8vbnMuYWRvYmUuY29tL0Fkb2JlSWxsdXN0cmF0b3IvMTAuMC8iPg0KCTwhRU5USVRZIG5zX2dyYXBocyAiaHR0cDovL25zLmFkb2JlLmNvbS9HcmFwaHMvMS4wLyI+DQpdPg0KPHN2ZyB2ZXJzaW9uPSIxLjEiIGlkPSJMYWFnXzEiIHhtbG5zOng9IiZuc19leHRlbmQ7IiB4bWxuczppPSImbnNfYWk7IiB4bWxuczpncmFwaD0iJm5zX2dyYXBoczsiDQoJIHhtbG5zPSJodHRwOi8vd3d3LnczLm9yZy8yMDAwL3N2ZyIgeG1sbnM6eGxpbms9Imh0dHA6Ly93d3cudzMub3JnLzE5OTkveGxpbmsiIHhtbG5zOmE9Imh0dHA6Ly9ucy5hZG9iZS5jb20vQWRvYmVTVkdWaWV3ZXJFeHRlbnNpb25zLzMuMC8iDQoJIHg9IjBweCIgeT0iMHB4IiB2aWV3Qm94PSIwIDAgNDAgMzEuODkiIGVuYWJsZS1iYWNrZ3JvdW5kPSJuZXcgMCAwIDQwIDMxLjg5IiB4bWw6c3BhY2U9InByZXNlcnZlIj4NCjxnPg0KPHBhdGggZmlsbD0iI0ZGRkZGRiIgZD0iTTQwLDEyLjUyNEM0MCw1LjYwOCwzMS40NjksMCwyMCwwQzguNTMsMCwwLDUuNjA4LDAsMTIuNTI0YzAsNS41Niw1LjI0MywxMC4yNzIsMTMuNTU3LDExLjkwN3YtNC4wNjUNCgljMCwwLDAuMDQtMS0wLjI4LTEuOTJjLTAuMzItMC45MjEtMS43Ni0zLjAwMS0xLjc2LTUuMTIxYzAtMi4xMjEsMi41NjEtOS41NjMsNS4xMjItMTAuNDQ0Yy0wLjQsMS4yMDEtMC4zMiw3LjY4My0wLjMyLDcuNjgzDQoJczEuNCwyLjcyLDQuNjQxLDIuNzJjMy4yNDIsMCw0LjUxMS0xLjc2LDQuNzE1LTIuMmMwLjIwNi0wLjQ0LDAuODQ2LTguNzIzLDAuODQ2LTguNzIzczQuMDgyLDQuNDAyLDMuNjgyLDkuMzYzDQoJYy0wLjQwMSw0Ljk2Mi00LjQ4Miw3LjIwMy02LjEyMiw5LjEyM2MtMS4yODYsMS41MDUtMi4yMjQsMy4xMy0yLjYyOSw0LjE2OGMwLjgwMS0wLjAzNCwxLjU4Ny0wLjA5OCwyLjM2MS0wLjE4NGw5LjE1MSw3LjA1OQ0KCWwtNC44ODQtNy44M0MzNS41MzUsMjIuMTYxLDQwLDE3LjcxMyw0MCwxMi41MjR6Ii8+DQo8L2c+DQo8L3N2Zz4=';

			// Add main page
			$admin_page = add_menu_page( __( 'Yoast WordPress SEO:', 'wordpress-seo' ) . ' ' . __( 'General Settings', 'wordpress-seo' ), __( 'SEO', 'wordpress-seo' ), 'manage_options', 'wpseo_dashboard', array(
				$this,
				'load_page',
			), $icon_svg, '99.31337' );

			/**
			 * Filter: 'wpseo_manage_options_capability' - Allow changing the capability users need to view the settings pages
			 *
			 * @api string unsigned The capability
			 */
			$manage_options_cap = apply_filters( 'wpseo_manage_options_capability', 'manage_options' );

			// Sub menu pages
			$submenu_pages = array(
				array(
					'wpseo_dashboard',
					'',
					__( 'Titles &amp; Metas', 'wordpress-seo' ),
					$manage_options_cap,
					'wpseo_titles',
					array( $this, 'load_page' ),
					array( array( $this, 'title_metas_help_tab' ) ),
				),
				array(
					'wpseo_dashboard',
					'',
					__( 'Social', 'wordpress-seo' ),
					$manage_options_cap,
					'wpseo_social',
					array( $this, 'load_page' ),
					null,
				),
				array(
					'wpseo_dashboard',
					'',
					__( 'XML Sitemaps', 'wordpress-seo' ),
					$manage_options_cap,
					'wpseo_xml',
					array( $this, 'load_page' ),
					null,
				),
				array(
					'wpseo_dashboard',
					'',
					__( 'Permalinks', 'wordpress-seo' ),
					$manage_options_cap,
					'wpseo_permalinks',
					array( $this, 'load_page' ),
					null,
				),
				array(
					'wpseo_dashboard',
					'',
					__( 'Internal Links', 'wordpress-seo' ),
					$manage_options_cap,
					'wpseo_internal-links',
					array( $this, 'load_page' ),
					null,
				),
				array(
					'wpseo_dashboard',
					'',
					__( 'RSS', 'wordpress-seo' ),
					$manage_options_cap,
					'wpseo_rss',
					array( $this, 'load_page' ),
					null,
				),
				array(
					'wpseo_dashboard',
					'',
					esc_html__( 'Import & Export', 'wordpress-seo' ),
					$manage_options_cap,
					'wpseo_import',
					array( $this, 'load_page' ),
					null,
				),
				array(
					'wpseo_dashboard',
					'',
					__( 'Bulk Editor', 'wordpress-seo' ),
					'wpseo_bulk_edit',
					'wpseo_bulk-editor',
					array( $this, 'load_page' ),
					array( array( $this, 'bulk_edit_options' ) ),
				),
			);

			// Check where to add the edit files page
			if ( WPSEO_Utils::allow_system_file_edit() === true && ! is_multisite() ) {
				$submenu_pages[] = array(
					'wpseo_dashboard',
					'',
					__( 'Edit Files', 'wordpress-seo' ),
					$manage_options_cap,
					'wpseo_files',
					array( $this, 'load_page' ),
				);
			}

			// Add Extension submenu page
			$submenu_pages[] = array(
				'wpseo_dashboard',
				'',
				'<span style="color:#f18500">' . __( 'Extensions', 'wordpress-seo' ) . '</span>',
				$manage_options_cap,
				'wpseo_licenses',
				array( $this, 'load_page' ),
				null,
			);

			// Allow submenu pages manipulation
			$submenu_pages = apply_filters( 'wpseo_submenu_pages', $submenu_pages );

			// Loop through submenu pages and add them
			if ( count( $submenu_pages ) ) {
				foreach ( $submenu_pages as $submenu_page ) {

					// Add submenu page
					$admin_page = add_submenu_page( $submenu_page[0], $submenu_page[2] . ' - ' . __( 'Yoast WordPress SEO:', 'wordpress-seo' ), $submenu_page[2], $submenu_page[3], $submenu_page[4], $submenu_page[5] );

					// Check if we need to hook
					if ( isset( $submenu_page[6] ) && null != $submenu_page[6] && is_array( $submenu_page[6] ) && count( $submenu_page[6] ) > 0 ) {
						foreach ( $submenu_page[6] as $submenu_page_action ) {
							add_action( 'load-' . $admin_page, $submenu_page_action );
						}
					}
				}
			}

			global $submenu;
			if ( isset( $submenu['wpseo_dashboard'] ) && current_user_can( $manage_options_cap ) ) {
				$submenu['wpseo_dashboard'][0][0] = __( 'Dashboard', 'wordpress-seo' );
			}
		}

		/**
		 * Adds contextual help to the titles & metas page.
		 */
		function title_metas_help_tab() {
			$screen = get_current_screen();

			$screen->set_help_sidebar(
				'<p><strong>' . __( 'For more information:', 'wordpress-seo' ) . '</strong></p>' .
				'<p><a target="_blank" href="https://yoast.com/articles/wordpress-seo/#titles">' . __( 'Title optimization', 'wordpress-seo' ) . '</a></p>' .
				'<p><a target="_blank" href="https://yoast.com/google-page-title/">' . __( 'Why Google won\'t display the right page title', 'wordpress-seo' ) . '</a></p>'
			);

			$screen->add_help_tab(
				array(
					'id'      => 'basic-help',
					'title'   => __( 'Template explanation', 'wordpress-seo' ),
					'content' => '<p>' . __( 'The title &amp; metas settings for WordPress SEO are made up of variables that are replaced by specific values from the page when the page is displayed. The tabs on the left explain the available variables.', 'wordpress-seo' ) . '</p>',
				)
			);

			$screen->add_help_tab(
				array(
					'id'      => 'title-vars',
					'title'   => __( 'Basic Variables', 'wordpress-seo' ),
					'content' => "\n\t\t<h2>" . __( 'Basic Variables', 'wordpress-seo' ) . "</h2>\n\t\t" . WPSEO_Replace_Vars::get_basic_help_texts(),
				)
			);

			$screen->add_help_tab(
				array(
					'id'      => 'title-vars-advanced',
					'title'   => __( 'Advanced Variables', 'wordpress-seo' ),
					'content' => "\n\t\t<h2>" . __( 'Advanced Variables', 'wordpress-seo' ) . "</h2>\n\t\t" . WPSEO_Replace_Vars::get_advanced_help_texts(),
				)
			);
		}

		/**
		 * Register the settings page for the Network settings.
		 */
		function register_network_settings_page() {
			if ( WPSEO_Utils::grant_access() ) {
				// Base 64 encoded SVG image
				$icon_svg = 'data:image/svg+xml;base64,PD94bWwgdmVyc2lvbj0iMS4wIiBlbmNvZGluZz0idXRmLTgiPz4NCjwhRE9DVFlQRSBzdmcgUFVCTElDICItLy9XM0MvL0RURCBTVkcgMS4xLy9FTiIgImh0dHA6Ly93d3cudzMub3JnL0dyYXBoaWNzL1NWRy8xLjEvRFREL3N2ZzExLmR0ZCIgWw0KCTwhRU5USVRZIG5zX2Zsb3dzICJodHRwOi8vbnMuYWRvYmUuY29tL0Zsb3dzLzEuMC8iPg0KCTwhRU5USVRZIG5zX2V4dGVuZCAiaHR0cDovL25zLmFkb2JlLmNvbS9FeHRlbnNpYmlsaXR5LzEuMC8iPg0KCTwhRU5USVRZIG5zX2FpICJodHRwOi8vbnMuYWRvYmUuY29tL0Fkb2JlSWxsdXN0cmF0b3IvMTAuMC8iPg0KCTwhRU5USVRZIG5zX2dyYXBocyAiaHR0cDovL25zLmFkb2JlLmNvbS9HcmFwaHMvMS4wLyI+DQpdPg0KPHN2ZyB2ZXJzaW9uPSIxLjEiIGlkPSJMYWFnXzEiIHhtbG5zOng9IiZuc19leHRlbmQ7IiB4bWxuczppPSImbnNfYWk7IiB4bWxuczpncmFwaD0iJm5zX2dyYXBoczsiDQoJIHhtbG5zPSJodHRwOi8vd3d3LnczLm9yZy8yMDAwL3N2ZyIgeG1sbnM6eGxpbms9Imh0dHA6Ly93d3cudzMub3JnLzE5OTkveGxpbmsiIHhtbG5zOmE9Imh0dHA6Ly9ucy5hZG9iZS5jb20vQWRvYmVTVkdWaWV3ZXJFeHRlbnNpb25zLzMuMC8iDQoJIHg9IjBweCIgeT0iMHB4IiB2aWV3Qm94PSIwIDAgNDAgMzEuODkiIGVuYWJsZS1iYWNrZ3JvdW5kPSJuZXcgMCAwIDQwIDMxLjg5IiB4bWw6c3BhY2U9InByZXNlcnZlIj4NCjxnPg0KPHBhdGggZmlsbD0iI0ZGRkZGRiIgZD0iTTQwLDEyLjUyNEM0MCw1LjYwOCwzMS40NjksMCwyMCwwQzguNTMsMCwwLDUuNjA4LDAsMTIuNTI0YzAsNS41Niw1LjI0MywxMC4yNzIsMTMuNTU3LDExLjkwN3YtNC4wNjUNCgljMCwwLDAuMDQtMS0wLjI4LTEuOTJjLTAuMzItMC45MjEtMS43Ni0zLjAwMS0xLjc2LTUuMTIxYzAtMi4xMjEsMi41NjEtOS41NjMsNS4xMjItMTAuNDQ0Yy0wLjQsMS4yMDEtMC4zMiw3LjY4My0wLjMyLDcuNjgzDQoJczEuNCwyLjcyLDQuNjQxLDIuNzJjMy4yNDIsMCw0LjUxMS0xLjc2LDQuNzE1LTIuMmMwLjIwNi0wLjQ0LDAuODQ2LTguNzIzLDAuODQ2LTguNzIzczQuMDgyLDQuNDAyLDMuNjgyLDkuMzYzDQoJYy0wLjQwMSw0Ljk2Mi00LjQ4Miw3LjIwMy02LjEyMiw5LjEyM2MtMS4yODYsMS41MDUtMi4yMjQsMy4xMy0yLjYyOSw0LjE2OGMwLjgwMS0wLjAzNCwxLjU4Ny0wLjA5OCwyLjM2MS0wLjE4NGw5LjE1MSw3LjA1OQ0KCWwtNC44ODQtNy44M0MzNS41MzUsMjIuMTYxLDQwLDE3LjcxMyw0MCwxMi41MjR6Ii8+DQo8L2c+DQo8L3N2Zz4=';
				add_menu_page( __( 'Yoast WordPress SEO:', 'wordpress-seo' ) . ' ' . __( 'MultiSite Settings', 'wordpress-seo' ), __( 'SEO', 'wordpress-seo' ), 'delete_users', 'wpseo_dashboard', array(
					$this,
					'network_config_page',
				), $icon_svg );

				if ( WPSEO_Utils::allow_system_file_edit() === true ) {
					add_submenu_page( 'wpseo_dashboard', __( 'Yoast WordPress SEO:', 'wordpress-seo' ) . ' ' . __( 'Edit Files', 'wordpress-seo' ), __( 'Edit Files', 'wordpress-seo' ), 'delete_users', 'wpseo_files', array(
						$this,
						'load_page',
					) );
				}

				// Add Extension submenu page
				add_submenu_page( 'wpseo_dashboard', __( 'Yoast WordPress SEO:', 'wordpress-seo' ) . ' ' . __( 'Extensions', 'wordpress-seo' ), __( 'Extensions', 'wordpress-seo' ), 'delete_users', 'wpseo_licenses', array(
					$this,
					'load_page',
				) );
			}
		}


		/**
		 * Load the form for a WPSEO admin page
		 */
		function load_page() {
			$page = WPSEO_Admin_Util::filter_input( INPUT_GET, 'page' );

			switch ( $page ) {
				case 'wpseo_titles':
					require_once( WPSEO_PATH . 'admin/pages/metas.php' );
					break;

				case 'wpseo_social':
					require_once( WPSEO_PATH . 'admin/pages/social.php' );
					break;

				case 'wpseo_xml':
					require_once( WPSEO_PATH . 'admin/pages/xml-sitemaps.php' );
					break;

				case 'wpseo_permalinks':
					require_once( WPSEO_PATH . 'admin/pages/permalinks.php' );
					break;

				case 'wpseo_internal-links':
					require_once( WPSEO_PATH . 'admin/pages/internal-links.php' );
					break;

				case 'wpseo_rss':
					require_once( WPSEO_PATH . 'admin/pages/rss.php' );
					break;

				case 'wpseo_import':
					require_once( WPSEO_PATH . 'admin/pages/import.php' );
					break;

				case 'wpseo_files':
					require_once( WPSEO_PATH . 'admin/pages/files.php' );
					break;

				case 'wpseo_bulk-editor':
					require_once( WPSEO_PATH . 'admin/pages/bulk-editor.php' );
					break;

				case 'wpseo_licenses':
					require_once( WPSEO_PATH . 'admin/pages/licenses.php' );
					break;

				case 'wpseo_dashboard':
				default:
					require_once( WPSEO_PATH . 'admin/pages/dashboard.php' );
					break;
			}
		}


		/**
		 * Loads the form for the network configuration page.
		 */
		function network_config_page() {
			require_once( WPSEO_PATH . 'admin/pages/network.php' );
		}


		/**
		 * Adds the ability to choose how many posts are displayed per page
		 * on the bulk edit pages.
		 */
		function bulk_edit_options() {
			$option = 'per_page';
			$args   = array(
				'label'   => __( 'Posts', 'wordpress-seo' ),
				'default' => 10,
				'option'  => 'wpseo_posts_per_page',
			);
			add_screen_option( $option, $args );
		}

		/**
		 * Saves the posts per page limit for bulk edit pages.
		 */
		function save_bulk_edit_options( $status, $option, $value ) {
			if ( 'wpseo_posts_per_page' === $option && ( $value > 0 && $value < 1000 ) ) {
				return $value;
			}

			return $status;
		}

		/**
		 * Display an error message when the blog is set to private.
		 */
		function blog_public_warning() {
			if ( ( function_exists( 'is_network_admin' ) && is_network_admin() ) || WPSEO_Utils::grant_access() !== true ) {
				return;
			}

			if ( $this->options['ignore_blog_public_warning'] === true ) {
				return;
			}
			echo '<div id="robotsmessage" class="error">';
			echo '<p><strong>' . __( 'Huge SEO Issue: You\'re blocking access to robots.', 'wordpress-seo' ) . '</strong> ' . sprintf( __( 'You must %sgo to your Reading Settings%s and uncheck the box for Search Engine Visibility.', 'wordpress-seo' ), '<a href="' . esc_url( admin_url( 'options-reading.php' ) ) . '">', '</a>' ) . ' <a href="javascript:wpseo_setIgnore(\'blog_public_warning\',\'robotsmessage\',\'' . esc_js( wp_create_nonce( 'wpseo-ignore' ) ) . '\');" class="button">' . __( 'I know, don\'t bug me.', 'wordpress-seo' ) . '</a></p></div>';
		}

		/**
		 * Display an error message when the theme contains a meta description tag.
		 *
		 * @since 1.4.14
		 */
		function meta_description_warning() {
			if ( ( function_exists( 'is_network_admin' ) && is_network_admin() ) || WPSEO_Utils::grant_access() !== true ) {
				return;
			}

			// No need to double display it on the dashboard
			if ( 'wpseo_dashboard' === WPSEO_Admin_Util::filter_input( INPUT_GET, 'page' ) ) {
				return;
			}

			if ( true === $this->options['ignore_meta_description_warning'] ) {
				return;
			}

			echo '<div id="metamessage" class="error">';
			echo '<p><strong>' . __( 'SEO Issue:', 'wordpress-seo' ) . '</strong> ' . sprintf( __( 'Your theme contains a meta description, which blocks WordPress SEO from working properly. Please visit the %sSEO Dashboard%s to fix this.', 'wordpress-seo' ), '<a href="' . esc_url( admin_url( 'admin.php?page=wpseo_dashboard' ) ) . '">', '</a>' ) . ' <a href="javascript:wpseo_setIgnore(\'meta_description_warning\',\'metamessage\',\'' . esc_js( wp_create_nonce( 'wpseo-ignore' ) ) . '\');" class="button">' . __( 'I know, don\'t bug me.', 'wordpress-seo' ) . '</a></p></div>';
		}

		/**
		 * Add a link to the settings page to the plugins list
		 *
		 * @staticvar string $this_plugin holds the directory & filename for the plugin
		 *
		 * @param    array  $links array of links for the plugins, adapted when the current plugin is found.
		 * @param    string $file the filename for the current plugin, which the filter loops through.
		 *
		 * @return    array    $links
		 */
		function add_action_link( $links, $file ) {
			if ( WPSEO_BASENAME === $file && WPSEO_Utils::grant_access() ) {
				$settings_link = '<a href="' . esc_url( admin_url( 'admin.php?page=wpseo_dashboard' ) ) . '">' . __( 'Settings', 'wordpress-seo' ) . '</a>';
				array_unshift( $links, $settings_link );
			}

			if ( class_exists( 'Yoast_Product_WPSEO_Premium' ) ) {
				$license_manager = new Yoast_Plugin_License_Manager( new Yoast_Product_WPSEO_Premium() );
				if ( $license_manager->license_is_valid() ) {
					return $links;
				}
			}

			// add link to premium support landing page
			$premium_link = '<a href="https://yoast.com/wordpress/plugins/seo-premium/support/#utm_source=wordpress-seo-settings-link&utm_medium=text-link&utm_campaign=support-link">' . __( 'Premium Support', 'wordpress-seo' ) . '</a>';
			array_unshift( $links, $premium_link );

			// add link to docs
			$faq_link = '<a href="https://yoast.com/wordpress/plugins/seo/faq/">' . __( 'FAQ', 'wordpress-seo' ) . '</a>';
			array_unshift( $links, $faq_link );

			return $links;
		}

		/**
		 * Enqueues the (tiny) global JS needed for the plugin.
		 */
		function config_page_scripts() {
			if ( WPSEO_Utils::grant_access() ) {
				wp_enqueue_script( 'wpseo-admin-global-script', plugins_url( 'js/wp-seo-admin-global' . WPSEO_CSSJS_SUFFIX . '.js', WPSEO_FILE ), array( 'jquery' ), WPSEO_VERSION, true );
			}
		}

<<<<<<< HEAD
=======

		/**
		 * Updates the user metas that (might) have been set on the user profile page.
		 *
		 * @param    int $user_id of the updated user
		 */
		function process_user_option_update( $user_id ) {
			if ( isset( $_POST['wpseo_author_title'] ) ) {
				check_admin_referer( 'wpseo_user_profile_update', 'wpseo_nonce' );
				update_user_meta( $user_id, 'wpseo_title', ( isset( $_POST['wpseo_author_title'] ) ? WPSEO_Utils::sanitize_text_field( $_POST['wpseo_author_title'] ) : '' ) );
				update_user_meta( $user_id, 'wpseo_metadesc', ( isset( $_POST['wpseo_author_metadesc'] ) ? WPSEO_Utils::sanitize_text_field( $_POST['wpseo_author_metadesc'] ) : '' ) );
				update_user_meta( $user_id, 'wpseo_metakey', ( isset( $_POST['wpseo_author_metakey'] ) ? WPSEO_Utils::sanitize_text_field( $_POST['wpseo_author_metakey'] ) : '' ) );
				update_user_meta( $user_id, 'wpseo_excludeauthorsitemap', ( isset( $_POST['wpseo_author_exclude'] ) ? WPSEO_Utils::sanitize_text_field( $_POST['wpseo_author_exclude'] ) : '' ) );
			}
		}

>>>>>>> 04ea655a
		/**
		 * Filter the $contactmethods array and add Facebook, Google+ and Twitter.
		 *
		 * These are used with the Facebook author, rel="author" and Twitter cards implementation.
		 *
		 * @param    array $contactmethods currently set contactmethods.
		 *
		 * @return    array    $contactmethods with added contactmethods.
		 */
		public function update_contactmethods( $contactmethods ) {
			// Add Google+
			$contactmethods['googleplus'] = __( 'Google+', 'wordpress-seo' );
			// Add Twitter
			$contactmethods['twitter'] = __( 'Twitter username (without @)', 'wordpress-seo' );
			// Add Facebook
			$contactmethods['facebook'] = __( 'Facebook profile URL', 'wordpress-seo' );

			return $contactmethods;
		}

		/**
		 * Cleans stopwords out of the slug, if the slug hasn't been set yet.
		 *
		 * @since 1.1.7
		 *
		 * @param string $slug if this isn't empty, the function will return an unaltered slug.
		 *
		 * @return string $clean_slug cleaned slug
		 */
		function remove_stopwords_from_slug( $slug ) {
			// Don't change an existing slug
			if ( isset( $slug ) && $slug !== '' ) {
				return $slug;
			}

			if ( ! WPSEO_Admin_Util::filter_input( INPUT_POST, 'post_title' ) ) {
				return $slug;
			}

			// Don't change slug if the post is a draft, this conflicts with polylang
			if ( 'draft' == WPSEO_Admin_Util::filter_input( INPUT_POST, 'post_status' ) ) {
				return $slug;
			}

			// Lowercase the slug and strip slashes
			$clean_slug = sanitize_title( stripslashes( WPSEO_Admin_Util::filter_input( INPUT_POST, 'post_title' ) ) );

			// Turn it to an array and strip stopwords by comparing against an array of stopwords
			$clean_slug_array = array_diff( explode( '-', $clean_slug ), $this->stopwords() );

			// Turn the sanitized array into a string
			$clean_slug = join( '-', $clean_slug_array );

			return $clean_slug;
		}

		/**
		 * Returns the stopwords for the current language
		 *
		 * @since 1.1.7
		 *
		 * @return array $stopwords array of stop words to check and / or remove from slug
		 */
		function stopwords() {
			/* translators: this should be an array of stopwords for your language, separated by comma's. */
			$stopwords = explode( ',', __( "a,about,above,after,again,against,all,am,an,and,any,are,as,at,be,because,been,before,being,below,between,both,but,by,could,did,do,does,doing,down,during,each,few,for,from,further,had,has,have,having,he,he'd,he'll,he's,her,here,here's,hers,herself,him,himself,his,how,how's,i,i'd,i'll,i'm,i've,if,in,into,is,it,it's,its,itself,let's,me,more,most,my,myself,nor,of,on,once,only,or,other,ought,our,ours,ourselves,out,over,own,same,she,she'd,she'll,she's,should,so,some,such,than,that,that's,the,their,theirs,them,themselves,then,there,there's,these,they,they'd,they'll,they're,they've,this,those,through,to,too,under,until,up,very,was,we,we'd,we'll,we're,we've,were,what,what's,when,when's,where,where's,which,while,who,who's,whom,why,why's,with,would,you,you'd,you'll,you're,you've,your,yours,yourself,yourselves", 'wordpress-seo' ) );

			/**
			 * Allows filtering of the stop words list
			 * Especially useful for users on a language in which WPSEO is not available yet
			 * and/or users who want to turn off stop word filtering
			 * @api  array  $stopwords  Array of all lowercase stopwords to check and/or remove from slug
			 */
			$stopwords = apply_filters( 'wpseo_stopwords', $stopwords );

			return $stopwords;
		}


		/**
		 * Check whether the stopword appears in the string
		 *
		 * @param string $haystack The string to be checked for the stopword
		 * @param bool   $checkingUrl Whether or not we're checking a URL
		 *
		 * @return bool|mixed
		 */
		function stopwords_check( $haystack, $checkingUrl = false ) {
			$stopWords = $this->stopwords();

			if ( is_array( $stopWords ) && $stopWords !== array() ) {
				foreach ( $stopWords as $stopWord ) {
					// If checking a URL remove the single quotes
					if ( $checkingUrl ) {
						$stopWord = str_replace( "'", '', $stopWord );
					}

					// Check whether the stopword appears as a whole word
					// @todo [JRF => whomever] check whether the use of \b (=word boundary) would be more efficient ;-)
					$res = preg_match( "`(^|[ \n\r\t\.,'\(\)\"\+;!?:])" . preg_quote( $stopWord, '`' ) . "($|[ \n\r\t\.,'\(\)\"\+;!?:])`iu", $haystack, $match );
					if ( $res > 0 ) {
						return $stopWord;
					}
				}
			}

			return false;
		}

		/**
		 * Log the updated timestamp for user profiles when theme is changed
		 */
		function switch_theme() {
			$users = get_users( array( 'who' => 'authors' ) );
			if ( is_array( $users ) && $users !== array() ) {
				foreach ( $users as $user ) {
					update_user_meta( $user->ID, '_yoast_wpseo_profile_updated', time() );
				}
			}
		}

		/********************** DEPRECATED METHODS **********************/

		/**
		 * Check whether the current user is allowed to access the configuration.
		 *
		 * @deprecated 1.5.0
		 * @deprecated use WPSEO_Utils::grant_access()
		 * @see        WPSEO_Utils::grant_access()
		 *
		 * @return boolean
		 */
		function grant_access() {
			_deprecated_function( __METHOD__, 'WPSEO 1.5.0', 'WPSEO_Utils::grant_access()' );

			return WPSEO_Utils::grant_access();
		}

		/**
		 * Check whether the current user is allowed to access the configuration.
		 *
		 * @deprecated 1.5.0
		 * @deprecated use wpseo_do_upgrade()
		 * @see        wpseo_do_upgrade()
		 *
		 * @return boolean
		 */
		function maybe_upgrade() {
			_deprecated_function( __METHOD__, 'WPSEO 1.5.0', 'wpseo_do_upgrade' );
			wpseo_do_upgrade();
		}

		/**
		 * Clears the cache
		 *
		 * @deprecated 1.5.0
		 * @deprecated use WPSEO_Utils::clear_cache()
		 * @see        WPSEO_Utils::clear_cache()
		 */
		function clear_cache() {
			_deprecated_function( __METHOD__, 'WPSEO 1.5.0', 'WPSEO_Utils::clear_cache()' );
			WPSEO_Utils::clear_cache();
		}

		/**
		 * Clear rewrites
		 *
		 * @deprecated 1.5.0
		 * @deprecated use WPSEO_Utils::clear_rewrites()
		 * @see        WPSEO_Utils::clear_rewrites()
		 */
		function clear_rewrites() {
			_deprecated_function( __METHOD__, 'WPSEO 1.5.0', 'WPSEO_Utils::clear_rewrites()' );
			WPSEO_Utils::clear_rewrites();
		}

		/**
		 * Register all the options needed for the configuration pages.
		 *
		 * @deprecated 1.5.0
		 * @deprecated use WPSEO_Option::register_setting() on each individual option
		 * @see        WPSEO_Option::register_setting()
		 */
		function options_init() {
			_deprecated_function( __METHOD__, 'WPSEO 1.5.0', 'WPSEO_Option::register_setting()' );
		}

		/**
		 * Initialize default values for a new multisite blog.
		 *
		 * @deprecated 1.5.0
		 * @deprecated use WPSEO_Options::set_multisite_defaults()
		 * @see        WPSEO_Options::set_multisite_defaults()
		 */
		function multisite_defaults() {
			_deprecated_function( __METHOD__, 'WPSEO 1.5.0', 'WPSEO_Options::set_multisite_defaults()' );
			WPSEO_Options::set_multisite_defaults();
		}

		/**
		 * Loads the form for the import/export page.
		 *
		 * @deprecated 1.5.0
		 * @deprecated use WPSEO_Admin::load_page()
		 */
		function import_page() {
			_deprecated_function( __METHOD__, 'WPSEO 1.5.0', 'WPSEO_Admin::load_page()' );
			$this->load_page();
		}

		/**
		 * Loads the form for the titles & metas page.
		 *
		 * @deprecated 1.5.0
		 * @deprecated use WPSEO_Admin::load_page()
		 */
		function titles_page() {
			_deprecated_function( __METHOD__, 'WPSEO 1.5.0', 'WPSEO_Admin::load_page()' );
			$this->load_page();
		}

		/**
		 * Loads the form for the permalinks page.
		 *
		 * @deprecated 1.5.0
		 * @deprecated use WPSEO_Admin::load_page()
		 */
		function permalinks_page() {
			_deprecated_function( __METHOD__, 'WPSEO 1.5.0', 'WPSEO_Admin::load_page()' );
			$this->load_page();
		}

		/**
		 * Loads the form for the internal links / breadcrumbs page.
		 *
		 * @deprecated 1.5.0
		 * @deprecated use WPSEO_Admin::load_page()
		 */
		function internallinks_page() {
			_deprecated_function( __METHOD__, 'WPSEO 1.5.0', 'WPSEO_Admin::load_page()' );
			$this->load_page();
		}

		/**
		 * Loads the form for the file edit page.
		 *
		 * @deprecated 1.5.0
		 * @deprecated use WPSEO_Admin::load_page()
		 */
		function files_page() {
			_deprecated_function( __METHOD__, 'WPSEO 1.5.0', 'WPSEO_Admin::load_page()' );
			$this->load_page();
		}

		/**
		 * Loads the form for the RSS page.
		 *
		 * @deprecated 1.5.0
		 * @deprecated use WPSEO_Admin::load_page()
		 */
		function rss_page() {
			_deprecated_function( __METHOD__, 'WPSEO 1.5.0', 'WPSEO_Admin::load_page()' );
			$this->load_page();
		}

		/**
		 * Loads the form for the XML Sitemaps page.
		 *
		 * @deprecated 1.5.0
		 * @deprecated use WPSEO_Admin::load_page()
		 */
		function xml_sitemaps_page() {
			_deprecated_function( __METHOD__, 'WPSEO 1.5.0', 'WPSEO_Admin::load_page()' );
			$this->load_page();
		}

		/**
		 * Loads the form for the Dashboard page.
		 *
		 * @deprecated 1.5.0
		 * @deprecated use WPSEO_Admin::load_page()
		 */
		function config_page() {
			_deprecated_function( __METHOD__, 'WPSEO 1.5.0', 'WPSEO_Admin::load_page()' );
			$this->load_page();
		}

		/**
		 * Loads the form for the Social Settings page.
		 *
		 * @deprecated 1.5.0
		 * @deprecated use WPSEO_Admin::load_page()
		 */
		function social_page() {
			_deprecated_function( __METHOD__, 'WPSEO 1.5.0', 'WPSEO_Admin::load_page()' );
			$this->load_page();
		}

	} /* End of class */

} /* End of class-exists wrapper */<|MERGE_RESOLUTION|>--- conflicted
+++ resolved
@@ -65,16 +65,7 @@
 
 			add_filter( 'set-screen-option', array( $this, 'save_bulk_edit_options' ), 10, 3 );
 
-<<<<<<< HEAD
-			add_filter( 'upgrader_post_install', array( $this, 'remove_transients_on_update' ), 10, 1 );
-
-			add_action( 'activated_plugin', array(
-				'WPSEO_Plugin_Conflict',
-				'hook_check_for_plugin_conflicts'
-			), 10, 1 );
-=======
 			add_action( 'activated_plugin', array( 'WPSEO_Plugin_Conflict', 'hook_check_for_plugin_conflicts' ), 10, 1 );
->>>>>>> 04ea655a
 		}
 
 		/**
@@ -468,25 +459,6 @@
 			}
 		}
 
-<<<<<<< HEAD
-=======
-
-		/**
-		 * Updates the user metas that (might) have been set on the user profile page.
-		 *
-		 * @param    int $user_id of the updated user
-		 */
-		function process_user_option_update( $user_id ) {
-			if ( isset( $_POST['wpseo_author_title'] ) ) {
-				check_admin_referer( 'wpseo_user_profile_update', 'wpseo_nonce' );
-				update_user_meta( $user_id, 'wpseo_title', ( isset( $_POST['wpseo_author_title'] ) ? WPSEO_Utils::sanitize_text_field( $_POST['wpseo_author_title'] ) : '' ) );
-				update_user_meta( $user_id, 'wpseo_metadesc', ( isset( $_POST['wpseo_author_metadesc'] ) ? WPSEO_Utils::sanitize_text_field( $_POST['wpseo_author_metadesc'] ) : '' ) );
-				update_user_meta( $user_id, 'wpseo_metakey', ( isset( $_POST['wpseo_author_metakey'] ) ? WPSEO_Utils::sanitize_text_field( $_POST['wpseo_author_metakey'] ) : '' ) );
-				update_user_meta( $user_id, 'wpseo_excludeauthorsitemap', ( isset( $_POST['wpseo_author_exclude'] ) ? WPSEO_Utils::sanitize_text_field( $_POST['wpseo_author_exclude'] ) : '' ) );
-			}
-		}
-
->>>>>>> 04ea655a
 		/**
 		 * Filter the $contactmethods array and add Facebook, Google+ and Twitter.
 		 *
