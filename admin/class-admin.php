--- conflicted
+++ resolved
@@ -152,15 +152,9 @@
 	 * @global array $submenu used to change the label on the first item.
 	 */
 	function register_settings_page() {
-<<<<<<< HEAD
-		add_menu_page( __( 'Yoast WordPress SEO:', 'wordpress-seo' ) . ' ' . __( 'General Settings', 'wordpress-seo' ), __( 'SEO', 'wordpress-seo' ), 'manage_options', 'wpseo_dashboard', array( $this, 'config_page' ), WPSEO_URL . 'images/yoast-icon.png', '99.31337' );
+		add_menu_page( __( 'Yoast WordPress SEO:', 'wordpress-seo' ) . ' ' . __( 'General Settings', 'wordpress-seo' ), __( 'SEO', 'wordpress-seo' ), 'manage_options', 'wpseo_dashboard', array( $this, 'config_page' ), plugins_url( 'images/yoast-icon.png', dirname( __FILE__ ) ), '99.31337' );
 
 		$admin_page = add_submenu_page( 'wpseo_dashboard', __( 'Yoast WordPress SEO:', 'wordpress-seo' ) . ' ' . __( 'Titles &amp; Metas', 'wordpress-seo' ), __( 'Titles &amp; Metas', 'wordpress-seo' ), 'manage_options', 'wpseo_titles', array( $this, 'titles_page' ) );
-=======
-		add_menu_page( __( 'WordPress SEO Configuration', 'wordpress-seo' ), __( 'SEO', 'wordpress-seo' ), 'manage_options', 'wpseo_dashboard', array( $this, 'config_page' ), plugins_url( 'images/yoast-icon.png', dirname( __FILE__ ) ), '99.31337' );
-		
-		$admin_page = add_submenu_page( 'wpseo_dashboard', __( 'Titles &amp; Metas', 'wordpress-seo' ), __( 'Titles &amp; Metas', 'wordpress-seo' ), 'manage_options', 'wpseo_titles', array( $this, 'titles_page' ) );
->>>>>>> 6486cb47
 		add_action( 'load-' . $admin_page, array( $this, 'title_metas_help_tab' ) );
 
 		add_submenu_page( 'wpseo_dashboard', __( 'Yoast WordPress SEO:', 'wordpress-seo' ) . ' ' . __( 'Social', 'wordpress-seo' ), __( 'Social', 'wordpress-seo' ), 'manage_options', 'wpseo_social', array( $this, 'social_page' ) );
@@ -358,11 +352,7 @@
 	 * Register the settings page for the Network settings.
 	 */
 	function register_network_settings_page() {
-<<<<<<< HEAD
-		add_menu_page( __( 'Yoast WordPress SEO:', 'wordpress-seo' ) . ' ' . __( 'MultiSite Settings', 'wordpress-seo' ), __( 'SEO', 'wordpress-seo' ), 'delete_users', 'wpseo_dashboard', array( $this, 'network_config_page' ), WPSEO_URL . 'images/yoast-icon.png' );
-=======
-		add_menu_page( __( 'WordPress SEO Configuration', 'wordpress-seo' ), __( 'SEO', 'wordpress-seo' ), 'delete_users', 'wpseo_dashboard', array( $this, 'network_config_page' ), plugins_url( 'images/yoast-icon.png', dirname( __FILE__ ) ) );
->>>>>>> 6486cb47
+		add_menu_page( __( 'Yoast WordPress SEO:', 'wordpress-seo' ) . ' ' . __( 'MultiSite Settings', 'wordpress-seo' ), __( 'SEO', 'wordpress-seo' ), 'delete_users', 'wpseo_dashboard', array( $this, 'network_config_page' ), plugins_url( 'images/yoast-icon.png', dirname( __FILE__ ) ) );
 	}
 
 	/**
