--- conflicted
+++ resolved
@@ -110,8 +110,6 @@
 		$integrations[] = new WPSEO_Expose_Shortlinks();
 		$integrations[] = new WPSEO_MyYoast_Proxy();
 		$integrations[] = new WPSEO_MyYoast_Route();
-<<<<<<< HEAD
-		$integrations[] = new WPSEO_Addon_Manager();
 
 		$integrations = array_merge(
 			$integrations,
@@ -119,10 +117,6 @@
 			$this->initialize_seo_links(),
 			$this->initialize_cornerstone_content()
 		);
-=======
-		$integrations[] = $this->admin_features['google_search_console'];
-		$integrations   = array_merge( $integrations, $this->initialize_seo_links(), $this->initialize_cornerstone_content() );
->>>>>>> 20382d95
 
 		/** @var WPSEO_WordPress_Integration $integration */
 		foreach ( $integrations as $integration ) {
