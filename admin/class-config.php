--- conflicted
+++ resolved
@@ -78,76 +78,6 @@
 				}
 			}
 
-<<<<<<< HEAD
-	/**
-	 * Generates the sidebar for admin pages.
-	 */
-	function admin_sidebar() {
-
-		// Make the sidebar filterable
-		if ( false === apply_filters( 'wpseo_sidebar_banners', true ) ) {
-			return;
-		}
-
-		$banners = array(
-				array(
-						'url' => 'https://yoast.com/hire-us/website-review/#utm_source=wordpress-seo-config&utm_medium=banner&utm_campaign=website-review-banner',
-						'img' => 'banner-website-review.png',
-						'alt' => 'Website Review banner',
-				),
-				array(
-						'url' => 'https://yoast.com/wordpress/seo-premium/#utm_source=wordpress-seo-config&utm_medium=banner&utm_campaign=premium-seo-banner',
-						'img' => 'banner-premium-seo.png',
-						'alt' => 'Banner WordPress SEO Premium',
-				),
-		);
-
-		if ( ! class_exists( 'wpseo_Video_Sitemap' ) ) {
-			$banners[] = array(
-					'url' => 'https://yoast.com/wordpress/video-seo/#utm_source=wordpress-seo-config&utm_medium=banner&utm_campaign=video-seo-banner',
-					'img' => 'banner-video-seo.png',
-					'alt' => 'Banner WordPress SEO Video SEO extension',
-			);
-		}
-
-		if ( ! class_exists( 'wpseo_Video_Manual' ) ) {
-			$banners[] = array(
-					'url' => 'https://yoast.com/wordpress/video-manual-wordpress-seo/#utm_source=wordpress-seo-config&utm_medium=banner&utm_campaign=video-manual-banner',
-					'img' => 'banner-video-seo-manual.png',
-					'alt' => 'Banner WordPress SEO Video manual',
-			);
-		}
-
-		if ( class_exists( 'Woocommerce' ) ) {
-			$banners[] = array(
-					'url' => 'https://yoast.com/wordpress/yoast-woocommerce-seo/#utm_source=wordpress-seo-config&utm_medium=banner&utm_campaign=woocommerce-seo-banner',
-					'img' => 'banner-woocommerce-seo.png',
-					'alt' => 'Banner WooCommerce SEO plugin',
-			);
-		}
-
-		if ( ! defined( 'WPSEO_LOCAL_VERSION' ) ) {
-			$banners[] = array(
-					'url' => 'https://yoast.com/wordpress/local-seo/#utm_source=wordpress-seo-config&utm_medium=banner&utm_campaign=local-seo-banner',
-					'img' => 'banner-local-seo.png',
-					'alt' => 'Banner Local SEO plugin',
-			);
-		}
-		shuffle( $banners );
-		?>
-		<div class="postbox-container" style="width:261px;">
-			<div id="sidebar">
-				<?php
-				$i = 0;
-				foreach ( $banners as $banner ) {
-					if ( $i == 2 )
-						break;
-					echo '<a target="_blank" href="' . esc_url( $banner['url'] ) . '"><img src="' . plugins_url( 'images/' . $banner['img'], WPSEO_FILE ) . '" alt="' . esc_attr( $banner['alt'] ) . '"/></a><br/><br/>';
-					$i++;
-				}
-				?>
-				<br/><br/><br/>
-=======
 			$banners = array(
 				array(
 					'url' => 'https://yoast.com/hire-us/website-review/#utm_source=wordpress-seo-config&utm_medium=banner&utm_campaign=website-review-banner',
@@ -207,7 +137,6 @@
 			?>
 					<br/><br/><br/>
 				</div>
->>>>>>> deb60473
 			</div>
 		<?php
 		}
