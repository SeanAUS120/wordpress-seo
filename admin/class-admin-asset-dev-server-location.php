--- conflicted
+++ resolved
@@ -12,29 +12,6 @@
 	const DEFAULT_URL = 'http://localhost:8080';
 
 	/**
-<<<<<<< HEAD
-	 * @var array
-	 */
-	private static $dev_server_script = array(
-		'analysis',
-		'commons',
-		'configuration-wizard',
-		'search-appearance',
-		'wp-seo-dashboard-widget',
-		'wp-seo-help-center',
-		'wp-seo-metabox',
-		'wp-seo-modal',
-		'wp-seo-post-scraper',
-		'wp-seo-replacevar-plugin',
-		'wp-seo-term-scraper',
-		'wp-seo-modal',
-		'wp-seo-wp-globals-backport',
-		'wp-seo-structured-data-blocks',
-	);
-
-	/**
-=======
->>>>>>> 41731417
 	 * @var string
 	 */
 	private $url;
