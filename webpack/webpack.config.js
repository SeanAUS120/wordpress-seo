const webpack = require( "webpack" );
const CaseSensitivePathsPlugin = require( "case-sensitive-paths-webpack-plugin" );
const CopyWebpackPlugin = require( "copy-webpack-plugin" );
const path = require( "path" );
const mapValues = require( "lodash/mapValues" );
const isString = require( "lodash/isString" );

const paths = require( "./paths" );
const pkg = require( "../package.json" );

const pluginVersionSlug = paths.flattenVersionForFile( pkg.yoast.pluginVersion );

const root = path.join( __dirname, "../" );
const mainEntry = mapValues( paths.entry, entry => {
	if ( ! isString( entry ) ) {
		return entry;
	}

	return "./" + path.join( "js/src/", entry );
} );

const externals = {
	// This is necessary for Gutenberg to work.
	tinymce: "window.tinymce",

	yoastseo: "window.yoast.analysis",
	"yoast-components": "window.yoast.components",
	react: "React",
	"react-dom": "ReactDOM",

	lodash: "window.lodash",
};

<<<<<<< HEAD
/**
 * Helper function for setting the user environment (in this Node process only) using a Webpack plugin.
 *
 * @see https://webpack.js.org/plugins/define-plugin/
 * @see https://nodejs.org/api/all.html#process_process_env
 *
 * @param {Object} variableDefinitions The user environment variables to set and their values.
 *
 * @returns {webpack.DefinePlugin|DefinePlugin} The define plugin.
 */
function environmentVariablePlugin( variableDefinitions ) {
	return new webpack.DefinePlugin( {
		"process.env": variableDefinitions,
	} );
}

module.exports = function( env = { environment: "production" } ) {
=======
const defaultAllowedHosts = [
	"local.wordpress.test",
	"build.wordpress-develop.test",
	"src.wordpress-develop.test",
];

module.exports = function( env = { environment: "production", recalibration: "disabled" } ) {
>>>>>>> 41837066
	const mode = env.environment || process.env.NODE_ENV || "production";

	// Allowed hosts is space separated string. Example usage: ALLOWED_HOSTS="first.allowed.host second.allowed.host"
	let allowedHosts = ( process.env.ALLOWED_HOSTS || "" ).split( " " );
	// The above will result in an array with an empty string if the environment variable is not set, which is undesired.
	allowedHosts = allowedHosts.filter( el => el );
	// Prepend the default allowed hosts.
	allowedHosts = defaultAllowedHosts.concat( allowedHosts );

	const outputFilenameMinified = "[name]-" + pluginVersionSlug + ".min.js";
	const outputFilenameUnminified = "[name]-" + pluginVersionSlug + ".js";

	const outputFilename = mode === "development" ? outputFilenameUnminified : outputFilenameMinified;

	const plugins = [
		new CaseSensitivePathsPlugin(),
	];

	const base = {
		mode: mode,
		devtool: mode === "development" ? "cheap-module-eval-source-map" : false,
		context: root,
		output: {
			path: paths.jsDist,
			filename: outputFilename,
			jsonpFunction: "yoastWebpackJsonp",
		},
		resolve: {
			extensions: [ ".json", ".js", ".jsx" ],
			symlinks: false,
		},
		module: {
			rules: [
				{
					test: /.jsx?$/,
					exclude: /node_modules[/\\](?!(yoast-components|gutenberg|yoastseo|@wordpress)[/\\]).*/,
					use: [
						{
							loader: "babel-loader",
							options: {
								cacheDirectory: true,
								env: {
									development: {
										plugins: [
											"babel-plugin-styled-components",
										],
									},
								},
							},
						},
					],
				},
				{
					test: /.svg$/,
					use: [
						{
							loader: "svg-react-loader",
						},
					],
				},
			],
		},
		externals,
		optimization: {
			runtimeChunk: {
				name: "commons",
			},
		},
	};

	const config = [
		{
			...base,
			entry: {
				...mainEntry,
				"styled-components": "./js/src/styled-components.js",
				analysis: "./js/src/analysis.js",
				components: "./js/src/components.js",
			},
			externals: {
				...externals,

				"@wordpress/element": "window.wp.element",
				"@wordpress/data": "window.wp.data",
				"@wordpress/components": "window.wp.components",
				"@wordpress/i18n": "window.wp.i18n",
				"@wordpress/api-fetch": "window.wp.apiFetch",
				"@wordpress/rich-text": "window.wp.richText",
				"@wordpress/compose": "window.wp.compose",

				"styled-components": "window.yoast.styledComponents",
			},
			plugins: [
				...plugins,
				environmentVariablePlugin( { YOAST_RECALIBRATION: '"disabled"' } ),
				new CopyWebpackPlugin( [
					{
						from: "node_modules/react/umd/react.production.min.js",
						// Relative to js/dist.
						to: "../vendor/react.min.js",
					},
					{
						from: "node_modules/react-dom/umd/react-dom.production.min.js",
						// Relative to js/dist.
						to: "../vendor/react-dom.min.js",
					},
				] ),
			],
		},
		// Config for wp packages files that are shipped for BC with WP 4.9.
		{
			...base,
			externals: {
				tinymce: "tinymce",

				react: "React",
				"react-dom": "ReactDOM",

				lodash: "lodash",

				"@wordpress/element": [ "wp", "element" ],
				"@wordpress/data": [ "wp", "data" ],
				"@wordpress/components": [ "wp",  "components" ],
				"@wordpress/i18n": [ "wp", "i18n" ],
				"@wordpress/api-fetch": [ "wp", "apiFetch" ],
				"@wordpress/rich-text": [ "wp", "richText" ],
				"@wordpress/compose": [ "wp", "compose" ],
			},
			output: {
				path: paths.jsDist,
				filename: "wp-" + outputFilenameMinified,
				jsonpFunction: "yoastWebpackJsonp",
				library: {
					root: [ "wp", "[name]" ],
				},
				libraryTarget: "this",
			},
			entry: {
				apiFetch: "./node_modules/@wordpress/api-fetch",
				components: "./node_modules/@wordpress/components",
				data: "./node_modules/@wordpress/data",
				element: "./node_modules/@wordpress/element",
				i18n: "./node_modules/@wordpress/i18n",
				compose: "./node_modules/@wordpress/compose",
				richText: "./node_modules/@wordpress/rich-text",
			},
			plugins,
			optimization: {
				runtimeChunk: false,
			},
		},
		// Config for files that should not use any externals at all.
		{
			...base,
			output: {
				path: paths.jsDist,
				filename: outputFilenameMinified,
				jsonpFunction: "yoastWebpackJsonp",
			},
			entry: {
				"babel-polyfill": "./js/src/babel-polyfill.js",
			},
			plugins,
			optimization: {
				runtimeChunk: false,
			},
		},
		// Config for the analysis web worker.
		{
			...base,
			output: {
				path: paths.jsDist,
				filename: outputFilename,
				jsonpFunction: "yoastWebpackJsonp",
			},
			entry: {
				"wp-seo-analysis-worker": "./js/src/wp-seo-analysis-worker.js",
			},
			plugins: [
				...plugins,
				environmentVariablePlugin( { YOAST_RECALIBRATION: '"disabled"' } ),
			],
			optimization: {
				runtimeChunk: false,
			},
		},
		// Config for the analysis web worker with recalibration enabled.
		{
			...base,
			output: {
				path: paths.jsDist,
				filename: outputFilename,
				jsonpFunction: "yoastWebpackJsonp",
			},
			entry: {
				"wp-seo-analysis-worker-recalibration": "./js/src/wp-seo-analysis-worker.js",
			},
			plugins: [
				...plugins,
				environmentVariablePlugin( { YOAST_RECALIBRATION: '"enabled"' } ),
			],
			optimization: {
				runtimeChunk: false,
			},
		},
		// Config for files that should only use externals available in the web worker context.
		{
			...base,
			externals: { yoastseo: "yoast.analysis" },
			entry: {
				"wp-seo-used-keywords-assessment": "./js/src/wp-seo-used-keywords-assessment.js",
			},
			plugins,
			optimization: {
				runtimeChunk: false,
			},
		},
	];

	if ( mode === "development" ) {
		config[ 0 ].devServer = {
			publicPath: "/",
			allowedHosts,
		};
	}

	return config;
};<|MERGE_RESOLUTION|>--- conflicted
+++ resolved
@@ -31,7 +31,12 @@
 	lodash: "window.lodash",
 };
 
-<<<<<<< HEAD
+const defaultAllowedHosts = [
+	"local.wordpress.test",
+	"build.wordpress-develop.test",
+	"src.wordpress-develop.test",
+];
+
 /**
  * Helper function for setting the user environment (in this Node process only) using a Webpack plugin.
  *
@@ -49,15 +54,6 @@
 }
 
 module.exports = function( env = { environment: "production" } ) {
-=======
-const defaultAllowedHosts = [
-	"local.wordpress.test",
-	"build.wordpress-develop.test",
-	"src.wordpress-develop.test",
-];
-
-module.exports = function( env = { environment: "production", recalibration: "disabled" } ) {
->>>>>>> 41837066
 	const mode = env.environment || process.env.NODE_ENV || "production";
 
 	// Allowed hosts is space separated string. Example usage: ALLOWED_HOSTS="first.allowed.host second.allowed.host"
