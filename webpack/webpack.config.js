--- conflicted
+++ resolved
@@ -1,3 +1,4 @@
+const webpack = require( "webpack" );
 const CaseSensitivePathsPlugin = require( "case-sensitive-paths-webpack-plugin" );
 const CopyWebpackPlugin = require( 'copy-webpack-plugin' );
 const path = require( "path" );
@@ -30,35 +31,18 @@
 	lodash: "window.lodash",
 };
 
-<<<<<<< HEAD
-module.exports = function( env = { environment: "production" } ) {
-	const mode = env.environment;
-	const outputFilenamePostfix = mode === "development" ? ".js" : ".min.js";
-	const outputFilename = "[name]-" + pluginVersionSlug + outputFilenamePostfix;
-
-	const plugins = [
-=======
-const alias = {
-	// This prevents loading multiple versions of React:
-	react: path.join( root, "node_modules/react" ),
-	"react-dom": path.join( root, "node_modules/react-dom" ),
-};
-
 module.exports = function( env = { environment: "production", recalibration: "disabled" } ) {
 	const mode = env.environment || process.env.NODE_ENV || "production";
 	const isRecalibration = ( env.recalibration || process.env.YOAST_RECALIBRATION || "disabled" ) === "enabled";
+	const outputFilenamePostfix = mode === "development" ? ".js" : ".min.js";
+	const outputFilename = "[name]-" + pluginVersionSlug + outputFilenamePostfix;
 
 	const plugins = [
 		new webpack.DefinePlugin( {
 			"process.env": {
-				NODE_ENV: JSON.stringify( mode ),
 				YOAST_RECALIBRATION: JSON.stringify( isRecalibration ? "enabled" : "disabled" ),
 			},
 		} ),
-		new UnminifiedWebpackPlugin(),
-		new webpack.optimize.UglifyJsPlugin(),
-		new webpack.optimize.AggressiveMergingPlugin(),
->>>>>>> e0cb1b20
 		new CaseSensitivePathsPlugin(),
 	];
 
@@ -113,56 +97,8 @@
 		},
 	};
 
-<<<<<<< HEAD
-	const config = [
-		{
-			...base,
-			entry: {
-				...mainEntry,
-				"styled-components": "./js/src/styled-components.js",
-				analysis: "./js/src/analysis.js",
-				components: "./js/src/components.js",
-			},
-			externals: {
-				...externals,
-
-				"@wordpress/element": "window.wp.element",
-				"@wordpress/data": "window.wp.data",
-				"@wordpress/components": "window.wp.components",
-				"@wordpress/i18n": "window.wp.i18n",
-				"@wordpress/api-fetch": "window.wp.apiFetch",
-
-				"styled-components": "window.yoast.styledComponents",
-			},
-			plugins: [
-				...plugins,
-				new CopyWebpackPlugin( [
-					{
-						from: "node_modules/react/umd/react.production.min.js",
-						// Relative to js/dist.
-						to: "../vendor/react.min.js",
-					},
-					{
-						from: "node_modules/react-dom/umd/react-dom.production.min.js",
-						// Relative to js/dist.
-						to: "../vendor/react-dom.min.js",
-					},
-				] ),
-			],
-		},
-		// Config for wp packages files that are shipped for BC with WP 4.9.
-		{
-			...base,
-			externals: {
-				...externals,
-
-				"@wordpress/element": "window.wp.element",
-				"@wordpress/data": "window.wp.data",
-				"@wordpress/components": "window.wp.components",
-				"@wordpress/i18n": "window.wp.i18n",
-				"@wordpress/api-fetch": "window.wp.apiFetch",
-=======
 	let config;
+
 	/*
 	 * When using recalibration in the production build:
 	 *
@@ -187,13 +123,18 @@
 					analysis: "./js/src/analysis.js",
 				},
 				plugins,
->>>>>>> e0cb1b20
 			},
 		];
 	} else {
 		config = [
 			{
 				...base,
+				entry: {
+					...mainEntry,
+					"styled-components": "./js/src/styled-components.js",
+					analysis: "./js/src/analysis.js",
+					components: "./js/src/components.js",
+				},
 				externals: {
 					...externals,
 
@@ -209,10 +150,18 @@
 				},
 				plugins: [
 					...plugins,
-					new webpack.optimize.CommonsChunkPlugin( {
-						name: "vendor",
-						filename: "commons-" + pluginVersionSlug + ".min.js",
-					} ),
+					new CopyWebpackPlugin( [
+						{
+							from: "node_modules/react/umd/react.production.min.js",
+							// Relative to js/dist.
+							to: "../vendor/react.min.js",
+						},
+						{
+							from: "node_modules/react-dom/umd/react-dom.production.min.js",
+							// Relative to js/dist.
+							to: "../vendor/react-dom.min.js",
+						},
+					] ),
 				],
 			},
 			// Config for wp packages files that are shipped for BC with WP 4.9.
@@ -246,44 +195,17 @@
 				},
 				plugins,
 			},
-<<<<<<< HEAD
-			plugins,
-		},
-		// Config for files that should not use any externals at all.
-		{
-			...base,
-			entry: {
-				"wp-seo-analysis-worker": "./js/src/wp-seo-analysis-worker.js",
-				"babel-polyfill": "./js/src/babel-polyfill.js",
-			},
-			plugins,
-			optimization: {
-				runtimeChunk: false,
-			},
-		},
-		// Config for files that should only use externals available in the web worker context.
-		{
-			...base,
-			externals: { yoastseo: "yoast.analysis" },
-			entry: {
-				"wp-seo-used-keywords-assessment": "./js/src/wp-seo-used-keywords-assessment.js",
-			},
-			plugins,
-			optimization: {
-				runtimeChunk: false,
-			},
-		},
-	];
-=======
 			// Config for files that should not use any externals at all.
 			{
 				...base,
 				entry: {
-					"styled-components": "./js/src/styled-components.js",
 					"wp-seo-analysis-worker": "./js/src/wp-seo-analysis-worker.js",
 					"babel-polyfill": "./js/src/babel-polyfill.js",
 				},
 				plugins,
+				optimization: {
+					runtimeChunk: false,
+				},
 			},
 			// Config for files that should only use externals available in the web worker context.
 			{
@@ -293,10 +215,12 @@
 					"wp-seo-used-keywords-assessment": "./js/src/wp-seo-used-keywords-assessment.js",
 				},
 				plugins,
+				optimization: {
+					runtimeChunk: false,
+				},
 			},
 		];
 	}
->>>>>>> e0cb1b20
 
 	if ( mode === "development" ) {
 		config[ 0 ].devServer = {
