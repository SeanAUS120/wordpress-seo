.wpseo-kb-search-search-bar {
  padding-bottom: 15px;
  border-bottom: 1px solid #ccc; }
  .wpseo-kb-search-search-bar input[type="text"] {
    height: 28px;
    min-width: 50%;
    margin-right: 3px; }

.wpseo-kb-search-results {
  height: 500px;
  overflow: auto; }

<<<<<<< HEAD
.wpseo-kb-search-no-results {
  margin-top: 10px; }

=======
>>>>>>> f4a18512
.wpseo-kb-search-result {
  border-bottom: 1px solid #efefef;
  text-decoration: none;
  color: #000;
  margin: 0;
  display: block;
  padding-left: 5px; }

.wpseo-kb-search-result-link {
  display: block;
  text-decoration: none;
  cursor: pointer; }

.wpseo-kb-search-result-link:hover,
.wpseo-kb-search-result-link:focus {
  background-color: rgba(93, 12, 55, 0.5);
  text-decoration: underline; }

.wpseo-kb-search-result .wpseo-kb-search-result-title {
  margin: 0;
  padding-top: 15px; }

.wpseo-kb-search-ext-link {
  float: right; }

.wpseo-kb-search-back-button:before {
  content: "\f141"; }

.wpseo-kb-search-ext-link:before {
  content: "\f504"; }

.dashicon-button:before {
  font-family: "dashicons";
  vertical-align: middle;
  font-size: 20px;
  line-height: 1.35em; }

.wpseo-kb-search-navigation {
  z-index: 10;
  padding: 1em 0; }

.kb-search-content-frame {
  width: 100%;
  height: 543px; }

.kb-search-content-frame {
  background: url("data:image/svg+xml;charset=utf-8,<svg xmlns=\"http://www.w3.org/2000/svg\" width=\"100%\" height=\"100%\" viewBox=\"0 0 100% 100%\"><text fill=\"%23ffffff\" x=\"50%\" y=\"50%\" font-family=\"'Lucida Grande', sans-serif\" font-size=\"24\" text-anchor=\"middle\">Loading article...</text></svg>") 0px 0px no-repeat; }

.wpseo-kb-loader:before,
.wpseo-kb-loader:after,
.wpseo-kb-loader {
<<<<<<< HEAD
  border-radius: 50%;
  width: 2.5em;
  height: 2.5em;
  -webkit-animation-fill-mode: both;
  animation-fill-mode: both;
  -webkit-animation: load7 1.8s infinite ease-in-out;
  animation: load7 1.8s infinite ease-in-out; }

.wpseo-kb-loader {
  color: #a4286a;
  font-size: 10px;
  margin: 80px auto;
  position: relative;
  text-indent: -9999em;
  -webkit-transform: translateZ(0);
  -ms-transform: translateZ(0);
  transform: translateZ(0);
  -webkit-animation-delay: -0.16s;
  animation-delay: -0.16s; }

.wpseo-kb-loader:before {
  left: -3.5em;
  -webkit-animation-delay: -0.32s;
  animation-delay: -0.32s; }
=======
	width: 2.5em;
	height: 2.5em;
	border-radius: 50%;
	-webkit-animation: load7 1.8s infinite ease-in-out;
	animation: load7 1.8s infinite ease-in-out;

	-webkit-animation-fill-mode: both;
	animation-fill-mode: both;
}

.wpseo-kb-loader {
	position: relative;
	margin: 80px auto;
	color: #a4286a;
	font-size: 10px;
	text-indent: -9999em;
	-webkit-transform: translateZ(0);
	-ms-transform: translateZ(0);
	transform: translateZ(0);
	-webkit-animation-delay: -0.16s;
	animation-delay: -0.16s;
}

.wpseo-kb-loader:before {
	left: -3.5em;
	-webkit-animation-delay: -0.32s;
	animation-delay: -0.32s;
}
>>>>>>> f4a18512

.wpseo-kb-loader:after {
  left: 3.5em; }

.wpseo-kb-loader:before,
.wpseo-kb-loader:after {
  content: '';
  position: absolute;
  top: 0; }

.dashicons {
  text-decoration: none; }

@-webkit-keyframes load7 {
  0%,
  80%,
  100% {
    box-shadow: 0 2.5em 0 -1.3em; }
  40% {
    box-shadow: 0 2.5em 0 0; } }

@-webkit-keyframes load7 {
	0%,
	80%,
	100% {
		box-shadow: 0 2.5em 0 -1.3em;
	}

	40% {
		box-shadow: 0 2.5em 0 0;
	}
}

@keyframes load7 {
  0%,
  80%,
  100% {
    box-shadow: 0 2.5em 0 -1.3em; }
  40% {
    box-shadow: 0 2.5em 0 0; } }<|MERGE_RESOLUTION|>--- conflicted
+++ resolved
@@ -1,105 +1,86 @@
 .wpseo-kb-search-search-bar {
-  padding-bottom: 15px;
-  border-bottom: 1px solid #ccc; }
-  .wpseo-kb-search-search-bar input[type="text"] {
-    height: 28px;
-    min-width: 50%;
-    margin-right: 3px; }
+	padding-bottom: 15px;
+	border-bottom: 1px solid #ccc;
+}
+
+.wpseo-kb-search-search-bar input[type="text"] {
+	min-width: 50%;
+	height: 28px;
+	margin-right: 3px;
+}
 
 .wpseo-kb-search-results {
-  height: 500px;
-  overflow: auto; }
+	overflow: auto;
+	height: 500px;
+}
 
-<<<<<<< HEAD
-.wpseo-kb-search-no-results {
-  margin-top: 10px; }
-
-=======
->>>>>>> f4a18512
 .wpseo-kb-search-result {
-  border-bottom: 1px solid #efefef;
-  text-decoration: none;
-  color: #000;
-  margin: 0;
-  display: block;
-  padding-left: 5px; }
+	display: block;
+	margin: 0;
+	padding-left: 5px;
+	border-bottom: 1px solid #efefef;
+	color: #000;
+	text-decoration: none;
+}
 
 .wpseo-kb-search-result-link {
-  display: block;
-  text-decoration: none;
-  cursor: pointer; }
+	display: block;
+	text-decoration: none;
+	cursor: pointer;
+}
 
 .wpseo-kb-search-result-link:hover,
 .wpseo-kb-search-result-link:focus {
-  background-color: rgba(93, 12, 55, 0.5);
-  text-decoration: underline; }
+	background-color: rgba(93, 12, 55, 0.5);
+	text-decoration: underline;
+}
 
 .wpseo-kb-search-result .wpseo-kb-search-result-title {
-  margin: 0;
-  padding-top: 15px; }
+	margin: 0;
+	padding-top: 15px;
+}
 
 .wpseo-kb-search-ext-link {
-  float: right; }
+	float: right;
+}
 
 .wpseo-kb-search-back-button:before {
-  content: "\f141"; }
+	content: "\f141";
+}
 
 .wpseo-kb-search-ext-link:before {
-  content: "\f504"; }
+	content: "\f504";
+}
 
 .dashicon-button:before {
-  font-family: "dashicons";
-  vertical-align: middle;
-  font-size: 20px;
-  line-height: 1.35em; }
+	font-family: "dashicons";
+	font-size: 20px;
+	line-height: 1.35em;
+	vertical-align: middle;
+}
 
 .wpseo-kb-search-navigation {
-  z-index: 10;
-  padding: 1em 0; }
+	z-index: 10;
+	padding: 1em 0;
+}
 
 .kb-search-content-frame {
-  width: 100%;
-  height: 543px; }
+	width: 100%;
+	height: 543px;
+}
 
 .kb-search-content-frame {
-  background: url("data:image/svg+xml;charset=utf-8,<svg xmlns=\"http://www.w3.org/2000/svg\" width=\"100%\" height=\"100%\" viewBox=\"0 0 100% 100%\"><text fill=\"%23ffffff\" x=\"50%\" y=\"50%\" font-family=\"'Lucida Grande', sans-serif\" font-size=\"24\" text-anchor=\"middle\">Loading article...</text></svg>") 0px 0px no-repeat; }
+	background: url("data:image/svg+xml;charset=utf-8,<svg xmlns=\"http://www.w3.org/2000/svg\" width=\"100%\" height=\"100%\" viewBox=\"0 0 100% 100%\"><text fill=\"%23ffffff\" x=\"50%\" y=\"50%\" font-family=\"'Lucida Grande', sans-serif\" font-size=\"24\" text-anchor=\"middle\">Loading article...</text></svg>") 0 0 no-repeat;
+}
 
 .wpseo-kb-loader:before,
 .wpseo-kb-loader:after,
 .wpseo-kb-loader {
-<<<<<<< HEAD
-  border-radius: 50%;
-  width: 2.5em;
-  height: 2.5em;
-  -webkit-animation-fill-mode: both;
-  animation-fill-mode: both;
-  -webkit-animation: load7 1.8s infinite ease-in-out;
-  animation: load7 1.8s infinite ease-in-out; }
-
-.wpseo-kb-loader {
-  color: #a4286a;
-  font-size: 10px;
-  margin: 80px auto;
-  position: relative;
-  text-indent: -9999em;
-  -webkit-transform: translateZ(0);
-  -ms-transform: translateZ(0);
-  transform: translateZ(0);
-  -webkit-animation-delay: -0.16s;
-  animation-delay: -0.16s; }
-
-.wpseo-kb-loader:before {
-  left: -3.5em;
-  -webkit-animation-delay: -0.32s;
-  animation-delay: -0.32s; }
-=======
 	width: 2.5em;
 	height: 2.5em;
 	border-radius: 50%;
-	-webkit-animation: load7 1.8s infinite ease-in-out;
 	animation: load7 1.8s infinite ease-in-out;
 
-	-webkit-animation-fill-mode: both;
 	animation-fill-mode: both;
 }
 
@@ -109,41 +90,32 @@
 	color: #a4286a;
 	font-size: 10px;
 	text-indent: -9999em;
-	-webkit-transform: translateZ(0);
 	-ms-transform: translateZ(0);
 	transform: translateZ(0);
-	-webkit-animation-delay: -0.16s;
 	animation-delay: -0.16s;
 }
 
 .wpseo-kb-loader:before {
 	left: -3.5em;
-	-webkit-animation-delay: -0.32s;
 	animation-delay: -0.32s;
 }
->>>>>>> f4a18512
 
 .wpseo-kb-loader:after {
-  left: 3.5em; }
+	left: 3.5em;
+}
 
 .wpseo-kb-loader:before,
 .wpseo-kb-loader:after {
-  content: '';
-  position: absolute;
-  top: 0; }
+	position: absolute;
+	top: 0;
+	content: "";
+}
 
 .dashicons {
-  text-decoration: none; }
+	text-decoration: none;
+}
 
-@-webkit-keyframes load7 {
-  0%,
-  80%,
-  100% {
-    box-shadow: 0 2.5em 0 -1.3em; }
-  40% {
-    box-shadow: 0 2.5em 0 0; } }
-
-@-webkit-keyframes load7 {
+@keyframes load7 {
 	0%,
 	80%,
 	100% {
@@ -153,12 +125,4 @@
 	40% {
 		box-shadow: 0 2.5em 0 0;
 	}
-}
-
-@keyframes load7 {
-  0%,
-  80%,
-  100% {
-    box-shadow: 0 2.5em 0 -1.3em; }
-  40% {
-    box-shadow: 0 2.5em 0 0; } }+}