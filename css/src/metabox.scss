@import "yoastseo";
@import "help-center";

@function svg-icon-list($color) {
	@return inline-svg('<svg width="1792" height="1792" viewBox="0 0 1792 1792" xmlns="http://www.w3.org/2000/svg"><path fill="#{$color}" d="M384 1408q0 80-56 136t-136 56-136-56-56-136 56-136 136-56 136 56 56 136zm0-512q0 80-56 136t-136 56-136-56-56-136 56-136 136-56 136 56 56 136zm1408 416v192q0 13-9.5 22.5t-22.5 9.5h-1216q-13 0-22.5-9.5t-9.5-22.5v-192q0-13 9.5-22.5t22.5-9.5h1216q13 0 22.5 9.5t9.5 22.5zm-1408-928q0 80-56 136t-136 56-136-56-56-136 56-136 136-56 136 56 56 136zm1408 416v192q0 13-9.5 22.5t-22.5 9.5h-1216q-13 0-22.5-9.5t-9.5-22.5v-192q0-13 9.5-22.5t22.5-9.5h1216q13 0 22.5 9.5t9.5 22.5zm0-512v192q0 13-9.5 22.5t-22.5 9.5h-1216q-13 0-22.5-9.5t-9.5-22.5v-192q0-13 9.5-22.5t22.5-9.5h1216q13 0 22.5 9.5t9.5 22.5z"/></svg>' );
}

@function svg-icon-key($color) {
	@return inline-svg('<svg width="1792" height="1792" viewBox="0 0 1792 1792" xmlns="http://www.w3.org/2000/svg"><path fill="#{$color}" d="M832 512q0-80-56-136t-136-56-136 56-56 136q0 42 19 83-41-19-83-19-80 0-136 56t-56 136 56 136 136 56 136-56 56-136q0-42-19-83 41 19 83 19 80 0 136-56t56-136zm851 704q0 17-49 66t-66 49q-9 0-28.5-16t-36.5-33-38.5-40-24.5-26l-96 96 220 220q28 28 28 68 0 42-39 81t-81 39q-40 0-68-28l-671-671q-176 131-365 131-163 0-265.5-102.5t-102.5-265.5q0-160 95-313t248-248 313-95q163 0 265.5 102.5t102.5 265.5q0 189-131 365l355 355 96-96q-3-3-26-24.5t-40-38.5-33-36.5-16-28.5q0-17 49-66t66-49q13 0 23 10 6 6 46 44.5t82 79.5 86.5 86 73 78 28.5 41z"/></svg>' );
}

/* Hide the taxonomy metabox rich editor when it's first inserted in the form. */
#edittag > #wp-description-wrap {
	display: none;
}

#wp-description-wrap .wp-editor-area {
	border: 0;
}

/* Give the original textarea enough height to mitigate content flash. */
.term-description-wrap td > textarea#description {
	min-height: 530px;
}

/**
 * Lines below came from metabox-tabs.css
 *
 * Metabox Tabs
 */
ul.wpseo-metabox-tabs {
	display: none;
	margin-top: 6px;
	margin-bottom: 0;
}

/* Contain floated list items and have overflow visible for the active tab */
ul.wpseo-metabox-tabs:after {
	content: "";
	display: table;
	clear: both;
}

.wpseo-metabox-tabs-div ul {
	list-style: none;
}

ul.wpseo-metabox-tabs li.active {
	background-color: #fdfdfd;
}

.wpseo-meta-section {
	display: none;
	width: 100%;
	vertical-align: top;
}

.wpseo-meta-section.active {
	display: table-cell;
}

.wpseo-metabox-sidebar {
	display: table-cell;
	width: 40px;
	padding: 0 5px 0 0;
	background-color: #fff;
	vertical-align: top;
}

.wpseo-metabox-sidebar li span {
	margin: 3px 0 0 -5px;
	padding: 0 2px 0 5px;
	border: 0 solid transparent;
	border-left-width: 3px;
	border-radius: 3px;

	&.wpseo-buy-premium {
		color: #a4286a;

		&:hover {
			color: #832055;
		}
	}
}

.wpseo-metabox-sidebar li.active span {
	border-color: #333;
	color: #333;

	&.wpseo-buy-premium {
		color: #a4286a;
		border-color: #a4286a;

		&:hover {
			color: #832055;
			border-color: #832055;
		}
	}
}

/* Floated to reset white space between list items */
ul.wpseo-metabox-tabs li {
	float: left;
	margin-right: 5px;
	margin-bottom: -1px;
	padding: 0;
	border: 1px solid #dfdfdf;
	border-bottom: 0 none;

	.wpseo-keyword {
		display: inline-block;
		vertical-align: top;
		max-width: 8em;
		max-width: 8rem;
		overflow: hidden;
		white-space: nowrap;
		text-overflow: ellipsis;
	}

}

.wpseotab.active {
	display: block;
	overflow: auto;
	padding: 0.5em 0.9em;
	border: 1px solid #ddd;
	background-color: #fdfdfd;
}

.wpseo-metabox-tabs .wpseo_tablink {
	display: inline-block;
	vertical-align: top;
	padding: 5px 12px 6px 12px;
	text-decoration: none;
}

/* Bigger right padding only for the content tab and the main keyword tabs */
.wpseo-metabox-tabs .wpseo_content_tab a,
.wpseo-metabox-tabs .wpseo_content_tab + .wpseo_keyword_tab a {
	padding-right: 12px;
}

.wpseo-metabox-tabs .wpseo-score-icon {
	margin-left: 0;
}

#wpseo-meta-section-social .wpseo-metabox-tabs .wpseo_tablink {
	padding: 5px 7px;
}

.wpseo-metabox-tabs .wpseo_tablink .dashicons {
	width: 16px;
	height: 16px;
	font-size: 16px;
}

.wpseo-metabox-sidebar .dashicons {
	width: 30px;
	height: 30px;
	font-size: 30px;
}

.wpseo-metabox-sidebar a {
	display: inline-block;
	width: 35px;
	height: 35px;
	font-size: 20px;
	line-height: 30px;
	text-decoration: none;
}

.wpseo-metabox-sidebar ul {
	margin: 0;
}

.wpseo-metabox-sidebar li {
	margin-bottom: 0;
	padding: 5px;
}

.wpseo-metabox-tabs-div div.wpseo-tabs-panel {
	overflow: auto;
	padding: 0.5em 0.9em;
	border: 1px solid;
}

.wpseo-heading {
	padding-left: 10px;
}

.wpseotab {
	display: none;
}

#wpseo_meta .postbox .inside .wpseotab {
	font-size: 13px !important;
}

.inside .wpseotab .form-table th {
	width: 140px !important;
	font-size: 13px;
}

.inside .wpseotab .form-table td {
	padding-top: 20px;
}

.inside .wpseotab .form-table label {
	vertical-align: top;
}

.inside .wpseotab .form-table td input,
.inside .wpseotab .form-table td select {
	margin-top: -5px;
}

.inside .wpseotab .form-table td select[multiple] {
	margin-top: 0;
}

.wpseotab .wpseo_image_upload_button {
	margin-left: 3px;
}

.wpseotab .wpseoanalysis {
	margin-top: 0;
}

.good,
.warn,
.wrong {
	font-weight: bold;
}

.good {
	color: green;
}

.warn {
	color: maroon;
}

.wrong {
	color: #dc3232;
}

#current_seo_title span {
	padding: 2px 5px;
	background-color: lightyellow;
}

#focuskwresults ul {
	margin: 0;
}

#focuskwresults p,
#focuskwresults li {
	font-size: 13px;
}

#focuskwresults li {
	margin: 0 0 0 20px;
	list-style-type: disc;
}

.wpseo_hidden {
	display: none;
}

/* Linkdex analysis block */
table.wpseoanalysis th {
	padding: 15px 0 5px 0;
	font-size: 14px;
	text-align: left;
}

table.wpseoanalysis th.first {
	padding-top: 0;
}

table.wpseoanalysis td {
	margin: 5px 0;
	font-size: 13px;
	line-height: 16px;
}

table.wpseoanalysis td.score {
	width: 20px;
	height: 18px;
	padding-left: 10px;
}

.wpseo_msg {
	margin: 5px 0 10px 0;
	padding: 0 5px;
	border: 1px solid #e6db55;
	background-color: lightYellow;
}

ul.wpseo-metabox-tabs li.wpseo-tab-add-keyword {
	border: none;
}

.wpseo-tab-add-keyword .wpseo-add-keyword.button {
	height: auto;
	margin-top: 1px;
	padding: 3px 6px;
	color: #000;
	background: transparent;
	font-size: 14px;
	line-height: 1;
	vertical-align: top;
	text-decoration: none;
	cursor: pointer;
}

#wpseo-add-keyword-popup-title {
	margin: 1em 0;
	font-size: 1.3em;
}

/**
 * Edit Snippet Button focus style.
 *
 * This should be abstracted and applied to all buttons.
 * Or, maybe, take advantage of the `.button` CSS class in WordPress.
 */
.snippet-editor__button.snippet-editor__edit-button:focus {
	border-color: #5b9dd9;
	outline: none;
	color: #23282d;
	background-color: #fafafa;
	box-shadow: 0 0 3px rgba(0, 115, 170, 0.8);
}

.yoast_help.yoast-help-button {
	overflow: visible;
	position: relative;
	width: 20px;
	height: 20px;
	margin: 0;
	padding: 0;
	border: 0;
	outline: none;
	color: #72777c;
	background: transparent;
	box-shadow: none;
	vertical-align: top;
	/* IE 11 */
	cursor: pointer;
}

.wpseotab .yoast_help.yoast-help-button {
	float: right;
	margin-top: -22px;
}

.wpseo-admin-page .yoast_help.yoast-help-button {
	margin-right: 6px;
}

.yoast_help.yoast-help-button:before {
	position: absolute;
	top: 0;
	left: 0;
	padding: 4px;
	content: "\f223";
}

.yoast_help.yoast-help-button:hover,
.yoast_help.yoast-help-button:focus {
	color: #0073aa;
}

.yoast_help.yoast-help-button:focus:before {
	border-radius: 100%;
	box-shadow: 0 0 0 1px #5b9dd9,
	0 0 2px 1px rgba(30, 140, 190, 0.8);
}

.yoast-help-panel {
	display: none;
	max-width: 30em !important;
	padding: 0;
	font-weight: normal;
	white-space: normal;
}

.wpseo-admin-page .subsubsub li {
	display: inline;
	max-width: none;
}

.yoast-seo-help-container {
	float: left;
	width: 100%;
	max-width: none;
}

.yoast-seo-help-container .yoast-help-panel {
	margin: 0.5em 0 !important;
}

.wpseo_content_wrapper p.search-box {
	margin: 10px 0 5px 0;
}

.wpseo-metabox-tabs .active a {
	color: #333;
}

#wpseotab .ui-widget-content .ui-state-hover {
	border: 1px solid #dfdfdf;
	color: #333;
	background: #f1f1f1;
}

/**
 * Lines below came from taxonomy-meta.css
 */
.wpseo-taxonomy-form tr,
.wpseo-taxonomy-form th,
.wpseo-taxonomy-form td {
	vertical-align: top;
}

.inside .wpseotab .form-table.wpseo-taxonomy-form th {
	width: 200px !important;
}

.yst-traffic-light-container {
	display: block;
	height: 30px;
}

.yst-traffic-light {
	width: 19px;
	height: 30px;
	margin: 0 0 0 5px;
}

.yst-traffic-light .traffic-light-color {
	display: none;
}

.yst-traffic-light.init .traffic-light-init {
	display: inline;
}

.yst-traffic-light.bad .traffic-light-red {
	display: inline;
}

.yst-traffic-light.ok .traffic-light-orange {
	display: inline;
}

.yst-traffic-light.good .traffic-light-green {
	display: inline;
}

.yst-traffic-light.na .traffic-light-empty {
	display: inline;
}

/**
 * Traffic light in publish box
 */
#wpseo-score {
	float: left;
	margin: 0 5px 0 -5px;
}

@function inline-svg($svg) {
	@return 'data:image/svg+xml;charset=utf8,#{_encode( $svg )}';
}

@function svg-icon-yoast($color){
	@return inline-svg('<svg width="1792" height="1792" viewBox="0 0 1792 1792" xmlns="http://www.w3.org/2000/svg"><path fill="#{$color}" d="M403 218h691l-26 72h-665q-110 0-188.5 79t-78.5 189v771q0 95 60.5 169.5t153.5 93.5q23 5 98 5v72h-45q-140 0-239.5-100t-99.5-240v-771q0-140 99.5-240t239.5-100zm851-218h247l-482 1294q-23 61-40.5 103.5t-45 98-54 93.5-64.5 78.5-79.5 65-95.5 41-116 18.5v-195q163-26 220-182 20-52 20-105 0-54-20-106l-285-733h228l187 585zm474 558v1111h-795q37-55 45-73h678v-1038q0-85-49.5-155t-129.5-99l25-67q101 34 163.5 123.5t62.5 197.5z"/></svg>');
}

/**
* Content and SEO score in publish bar
*/
.yoast-seo-score .yoast-logo.svg {
	float: left;
	width: 18px;
	margin-right: 5px;
	height: 18px;
	background: url(svg-icon-yoast(#999)) no-repeat;
	background-size: 18px;
}

.yoast-seo-score .yoast-logo.svg.good {
	$color: #7ad03a;
	background-image: url(svg-icon-yoast($color));
}
.yoast-seo-score .yoast-logo.svg.ok {
	$color: #ee7c1b;
	background-image: url(svg-icon-yoast($color));
}
.yoast-seo-score .yoast-logo.svg.bad {
	$color: #dc3232;
	background-image: url(svg-icon-yoast($color));
}
.yoast-seo-score .yoast-logo.svg.na {
	$color: #999;
	background-image: url(svg-icon-yoast($color));
}
.yoast-seo-score .yoast-logo.svg.noindex {
	$color: #1e8cbe;
	background-image: url(svg-icon-yoast($color));
}

#poststuff.wpseo-taxonomy-metabox-postbox {
	padding-top: 0;
}

.term-php .wpseo-taxonomy-metabox-postbox h2 {
	border-bottom: 1px solid #eee;
}

<<<<<<< HEAD
.yoast-tooltip.yoast-tooltip-hidden::before,
.yoast-tooltip.yoast-tooltip-hidden::after {
	display: none;
=======
.wpseo-metabox-go-to {
	&::after {
		content: " \00BB";
		position: static;
		top: auto;
		right: auto;
		width: auto;
		height: auto;
		border: none;
	}
}

#wpseo-buy-premium-popup-button.button-buy-premium {
	background: #A4286A;
	border-color: #A4286A;
	color: #fff;
}

.wpseo-metabox-premium-description {
	margin-top: 0.5em;
}

ul.wpseo-metabox-premium-advantages {
  	list-style: disc;
	padding-left: 1.5em;
}

.snippet-editor__heading {
	&-icon-list {
		background-image: url( svg-icon-list( $color_headings ) );
	}

	&-icon-key {
		background-image: url( svg-icon-key( $color_headings ) );
	}
>>>>>>> a3a730da
}<|MERGE_RESOLUTION|>--- conflicted
+++ resolved
@@ -1,5 +1,6 @@
 @import "yoastseo";
 @import "help-center";
+@import "../../node_modules/yoast-components/forms/StyledSection/StyledSection";
 
 @function svg-icon-list($color) {
 	@return inline-svg('<svg width="1792" height="1792" viewBox="0 0 1792 1792" xmlns="http://www.w3.org/2000/svg"><path fill="#{$color}" d="M384 1408q0 80-56 136t-136 56-136-56-56-136 56-136 136-56 136 56 56 136zm0-512q0 80-56 136t-136 56-136-56-56-136 56-136 136-56 136 56 56 136zm1408 416v192q0 13-9.5 22.5t-22.5 9.5h-1216q-13 0-22.5-9.5t-9.5-22.5v-192q0-13 9.5-22.5t22.5-9.5h1216q13 0 22.5 9.5t9.5 22.5zm-1408-928q0 80-56 136t-136 56-136-56-56-136 56-136 136-56 136 56 56 136zm1408 416v192q0 13-9.5 22.5t-22.5 9.5h-1216q-13 0-22.5-9.5t-9.5-22.5v-192q0-13 9.5-22.5t22.5-9.5h1216q13 0 22.5 9.5t9.5 22.5zm0-512v192q0 13-9.5 22.5t-22.5 9.5h-1216q-13 0-22.5-9.5t-9.5-22.5v-192q0-13 9.5-22.5t22.5-9.5h1216q13 0 22.5 9.5t9.5 22.5z"/></svg>' );
@@ -194,6 +195,17 @@
 
 #wpseo_meta .postbox .inside .wpseotab {
 	font-size: 13px !important;
+}
+
+#wpseo_meta {
+	.wpseo-tab-video-container{
+		h2 {
+			font-size: 1.3em;
+			padding-left: 0px;
+			border: 0px;
+			margin-bottom: 20px;
+		}
+	}
 }
 
 .inside .wpseotab .form-table th {
@@ -520,11 +532,6 @@
 	border-bottom: 1px solid #eee;
 }
 
-<<<<<<< HEAD
-.yoast-tooltip.yoast-tooltip-hidden::before,
-.yoast-tooltip.yoast-tooltip-hidden::after {
-	display: none;
-=======
 .wpseo-metabox-go-to {
 	&::after {
 		content: " \00BB";
@@ -552,13 +559,25 @@
 	padding-left: 1.5em;
 }
 
-.snippet-editor__heading {
-	&-icon-list {
-		background-image: url( svg-icon-list( $color_headings ) );
+// TODO: Move this to the yoast-components repository
+.yoast-section {
+	&__heading {
+		&-icon-list {
+			background-image: url( svg-icon-list( $color_headings ) );
+		}
+
+		&-icon-key {
+			background-image: url( svg-icon-key( $color_headings ) );
+		}
 	}
-
-	&-icon-key {
-		background-image: url( svg-icon-key( $color_headings ) );
-	}
->>>>>>> a3a730da
+}
+
+// Workaround for conflicting styles of .yoast-section and .snippet-editor__preview
+#snippet_preview {
+	padding: 0;
+}
+
+.yoast-tooltip.yoast-tooltip-hidden::before,
+.yoast-tooltip.yoast-tooltip-hidden::after {
+	display: none;
 }