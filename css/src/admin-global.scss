@import "menu";
@import "../../node_modules/yoastseo/css/tooltips";

/* General typography */
.yoast-measure {
	max-width: 600px;
}

/* Thickbox */
#TB_window .wpseo_content_wrapper p {
	font-size: 14px;
	font-style: normal;
}

#TB_window .wpseo_content_wrapper label {
	margin: 0 10px 0 0;
	font-size: 14px;
	font-weight: 600;
}

.wpseo-premium-popup-title {
	// Using !important to override WP styles.
	margin: 1em 0 !important;
	padding: 0 !important;
	font-size: 1.3em !important;
	font-weight: 600 !important;
}

.wpseo-premium-popup-icon {
	margin: 10px;
}

.edit-tags-php .column-description img {
	max-width: 100%;
	height: auto;
}

/* Select2 specific fixes for WordPress */
.select2-search__field {
	margin: 0;
}

.select2-results__option,
.select2-selection__choice,
.select2-search--inline {
	margin-bottom: 0;
}

.select2-container .select2-search--inline .select2-search__field {
	margin-top: 6px !important;
	line-height: inherit;
}

.yoast-label-strong {
	font-weight: 600;
}

// Responsive videos.
// Other common aspect ratios: 75% = 4:3, 66.66% = 3:2, 62.5% = 8:5.
.yoast-video-container-max-width {
	max-width: 560px;
}

.yoast-video-container {
	position: relative;
	padding-bottom: 56.25%; // 16:9.
	height: 0;
	overflow: hidden;
}

.yoast-video-container iframe {
	position: absolute;
	top: 0;
	left: 0;
	width: 100%;
	height: 100%;
}

// Forms.
.yoast-settings {
	margin-bottom: 2em;
	// Mimic the WordPress table layout.
	padding-left: 220px;
}

.yoast-settings h2 {
	margin-bottom: 0;
	margin-left: -220px;
}

// By default, labels are left aligned to mimic the WordPress table layout.
.yoast-settings label {
	display: inline-block;
	width: 200px;
	padding-top: 4px;
	padding-right: 10px;
	margin-right: 6px;
	margin-left: -220px;
	font-size: 14px;
	line-height: 1.3;
	font-weight: 600;
	color: #23282d;
	vertical-align: top;
}

// Default vertical spacing between blocks of controls.
.yoast-settings label,
.yoast-settings fieldset,
.yoast-settings input[type="text"],
.yoast .yoast-settings__checkbox, // Needs higher specificity.
.yoast .yoast-settings__radio, // Needs higher specificity.
.yoast-settings textarea,
.yoast-settings select {
	margin-top: 2em;
	margin-bottom: 0.5em;
}

// Max-width for some elements.
.yoast-settings__textarea--medium {
	width: 100%;
	max-width: 600px;
}

// Checkboxes and radio buttons need selectors with higher specificity.
.yoast .yoast-settings__checkbox,
.yoast .yoast-settings__radio {
	vertical-align: top;
	// Ideally, checkboxes and radio buttons should have the same height of a
	// line of text. We fix the vertical alignment by other means.
	position: relative;
	top: 1px;
}

// Fieldsets for checkboxes and radio buttons.
.yoast-settings__group--checkbox,
.yoast-settings__group--radio {
	padding-top: 1em;
}

// Checkboxes and radio buttons within a fieldset need smaller vertical margins.
.yoast-settings__group--checkbox .yoast-settings__checkbox,
.yoast-settings__group--radio .yoast-settings__radio {
	margin: 0 4px 10px 0;
}

// Labels for checkboxes and radio buttons.
.yoast-settings__checkbox + label,
.yoast-settings__radio + label {
	width: auto;
	margin-left: 0;
	margin-right: 0;
	padding: 0;
	max-width: calc( 100% - 25px );
}

// Labels for checkboxes and radio buttons within a fieldset.
.yoast-settings__group--checkbox .yoast-settings__checkbox + label,
.yoast-settings__group--radio .yoast-settings__radio + label {
	margin-top: 0;
	margin-bottom: 10px;
	font-weight: 400;
}

// Other form elements.
.yoast-settings legend {
	font-size: 14px;
	font-weight: 600;
	color: #23282d;
}

.yoast-settings .description {
	margin-top: 0;
	font-size: 14px;
}

/* Icons in the posts and taxonomies table cells. */
td .wpseo-score-icon {
	display: inline-block;
	width: 12px;
	height: 12px;
	margin-left: 5px;
	border-radius: 50%;
	background: #888;
	line-height: 16px;
}

/* Adjust vertical alignment of the icons in the table cells. */
td .wpseo-score-icon {
	margin-top: 3px;
}

/* Table internal links, SEO, and Readability columns tooltips. */
.fixed th.column-wpseo-score,
.fixed th.column-wpseo-score-readability,
.fixed th.column-wpseo-links,
.fixed th.column-wpseo-linked {
	/* 42px */
	width: 3em;
	padding: 0;
}

/* Don't use selectors related to classes added with JavaScript to avoid flickering. */
th.column-wpseo-links a,
th.column-wpseo-linked a,
th.column-wpseo-score .yoast-tooltip,
th.column-wpseo-score-readability .yoast-tooltip {
	overflow: visible; /* Override WP property to make tooltips visible. */
	display: inline-block; /* To contain floats instead of using overflow. */
	vertical-align: middle;
	padding: 8px 0;
}

th.column-wpseo-score .yoast-tooltip,
th.column-wpseo-score-readability .yoast-tooltip {
	/* 11+20+11=42px */
	padding: 8px 11px;
}

.column-wpseo-links .yoast-tooltip-multiline::after {
	/* Edge doesn't support width: max-content; */
	width: 999px;
	max-width: 160px;
}

.column-wpseo-linked .yoast-tooltip-multiline::after {
	/* Edge doesn't support width: max-content; */
	width: 999px;
	max-width: 170px;
}

.yoast-column-header-has-tooltip {
	position: relative;
}

/* Generate the icons in the table columns, exclude Screen Options. */
.manage-column .yoast-column-header-has-tooltip:before {
	content: "";
	display: inline-block;
	width: 20px;
	height: 20px;
	padding: 0;
	vertical-align: top;
	text-decoration: none !important;
	color: #444;
}

.manage-column .yoast-linked-to:before {
	background: transparent url( "../../images/link-out-icon.svg" ) no-repeat 0 0;
	background-size: 20px;
}

.manage-column .yoast-linked-from:before {
	background: transparent url( "../../images/link-in-icon.svg" ) no-repeat 0 0;
	background-size: 20px;
}

.manage-column .yoast-column-seo-score:before {
	background: transparent url( "../../images/Yoast_SEO_negative_icon.svg" ) no-repeat 0 0;
	background-size: 20px;
}

.manage-column .yoast-column-readability:before {
	background: transparent url( "../../images/readability-icon.svg" ) no-repeat 0 0;
	background-size: 20px;
}

/* Do not allow link numbers to break in the table cells. */
td.column-wpseo-links,
td.column-wpseo-linked {
	word-wrap: normal;
}

/* Make the checkboxes lable in the Screen Options visible. */
#screen-meta .yoast-column-header-has-tooltip .screen-reader-text {
	position: static;
	width: auto;
	height: auto;
	visibility: visible;
}

@media screen and ( max-width: 782px ) {
	.yoast-settings {
		padding-left: 0;
	}

	.yoast-settings h2 {
		margin-left: 0;
	}

	.yoast-settings label {
		width: auto;
		padding: 0;
		margin-right: 0;
		margin-left: 0;
	}

	.yoast .yoast-settings__radio,
	.yoast-settings__radio + label {
		margin-bottom: 1em;
	}

	.yoast-settings__checkbox + label,
	.yoast-settings__radio + label {
		max-width: calc( 100% - 35px );
		padding-top: 8px;
	}

	.yoast-settings__group--checkbox .yoast-settings__checkbox + label,
	.yoast-settings__group--radio .yoast-settings__radio + label {
		padding-top: 4px;
	}

	.yoast-settings input[type="text"],
	.yoast-settings textarea,
	.yoast-settings select {
		display: block;
		width: 100%;
		margin-top: 0;
		margin-bottom: 0;
		padding: 7px 10px;
		max-width: none;
		line-height: 1.5;
		box-sizing: border-box;
	}
}

/* Help Center */
#yoast-help-center-container {
	margin: 16px 0 24px;
}

.react-tabs__tab-panel {
	max-width: 900px;
	margin: 0 auto;

	li {
		max-width: none !important;
	}
}

.yoast-help-center-open #sidebar-container {
	display: none;
}

.contact-premium-support {
 	text-align: center;

	&__content {
		margin: 0 auto 1.5em;
		font-size: 0.9375rem;
		line-height: 1.4;

		&:nth-child( 2 ) {
			max-width: 610px;
		}

		&:nth-child( 3 ) {
			max-width: 560px;
		}
	}

	// Higher specificity.
	& &__button {
		margin-bottom: 48px;
	}
}

.wpseo-premium-description {
	margin-top: 0.5em;
}

.wpseo-premium-advantages-list {
	list-style: disc;
	padding-left: 1.5em;
}

<<<<<<< HEAD
.copy-home-meta-description .yoast-help-panel {
	max-width: 400px !important;
=======
.yoast_help.yoast-help-button {
	overflow: visible;
	position: relative;
	width: 20px;
	height: 20px;
	margin: 0;
	padding: 0;
	border: 0;
	outline: none;
	color: #72777c;
	background: transparent;
	box-shadow: none;
	vertical-align: top;
	/* IE 11 */
	cursor: pointer;
}

.yoast-section .yoast_help.yoast-help-button {
	float: right;
}

.help-button-inline .yoast_help.yoast-help-button {
	margin-top: -4px;
}

.yoast-section .yoast_help.yoast-help-button {
	margin-top: -44px;
}

.wpseo-admin-page .yoast_help.yoast-help-button {
	margin-right: 6px;
}

.yoast_help .yoast-help-icon::before {
	position: absolute;
	top: 0;
	left: 0;
	padding: 4px;
	content: "\f223";
}

.yoast_help.yoast-help-button:hover,
.yoast_help.yoast-help-button:focus {
	color: #0073aa;
}

.yoast_help.yoast-help-button:focus .yoast-help-icon::before,
.assessment-results__mark:focus {
	border-radius: 100%;
	box-shadow: 0 0 0 1px #5b9dd9,
	0 0 2px 1px rgba(30, 140, 190, 0.8);
}

.yoast-help-panel {
	display: none;
	max-width: 30em !important;
	padding: 0 0 1em;
	font-weight: normal;
	white-space: normal;
}

.wpseo-admin-page .yoast-help-panel {
	max-width: 600px !important;
>>>>>>> a4736642
}<|MERGE_RESOLUTION|>--- conflicted
+++ resolved
@@ -374,10 +374,6 @@
 	padding-left: 1.5em;
 }
 
-<<<<<<< HEAD
-.copy-home-meta-description .yoast-help-panel {
-	max-width: 400px !important;
-=======
 .yoast_help.yoast-help-button {
 	overflow: visible;
 	position: relative;
@@ -441,5 +437,8 @@
 
 .wpseo-admin-page .yoast-help-panel {
 	max-width: 600px !important;
->>>>>>> a4736642
+}
+
+.copy-home-meta-description .yoast-help-panel {
+	max-width: 400px !important;
 }