--- conflicted
+++ resolved
@@ -258,15 +258,9 @@
 		float: left;
 		box-sizing: border-box;
 		min-width: 200px;
-<<<<<<< HEAD
-		margin-top: 10px;
-		padding-right: 1em;
-		line-height: 2em;
-=======
 		margin: 8px 0;
 		padding-right: 16px;
 		line-height: 2;
->>>>>>> 1bbdd14f
 		vertical-align: middle;
 	}
 
@@ -384,14 +378,9 @@
 	.switch-container .label-text,
 	.switch-light-visual-label {
 		display: block;
-<<<<<<< HEAD
-		margin: 0.5em 0;
-		font-weight: 400;
-=======
 		margin: 8px 0;
 		font-weight: 400;
 		line-height: 2;
->>>>>>> 1bbdd14f
 	}
 
 	.switch-container {
