--- conflicted
+++ resolved
@@ -504,11 +504,6 @@
 	animation: animatedBackground 5s linear infinite;
 }
 
-<<<<<<< HEAD
-/* Dynamically set when the Help is expanded to avoid horizontal scrolling */
-#wpcontent.yoast-help-center-open {
-	overflow-x: hidden;
-=======
 .yoast-tooltip {
 	position: relative;
 }
@@ -753,7 +748,11 @@
 	.yoast-tooltip-w::after {
 		margin-right: 4.5px;
 	}
->>>>>>> 0786ff96
+}
+
+/* Dynamically set when the Help is expanded to avoid horizontal scrolling */
+#wpcontent.yoast-help-center-open {
+	overflow-x: hidden;
 }
 
 .wpseo-tab-video-container {
