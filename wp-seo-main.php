<?php

/**
 * @package Main
 */

if ( ! function_exists( 'add_filter' ) ) {
	header( 'Status: 403 Forbidden' );
	header( 'HTTP/1.1 403 Forbidden' );
	exit();
}

/**
 * @internal Nobody should be able to overrule the real version number as this can cause serious issues
 * with the options, so no if ( ! defined() )
 */
define( 'WPSEO_VERSION', '1.7' );

if ( ! defined( 'WPSEO_PATH' ) ) {
	define( 'WPSEO_PATH', plugin_dir_path( WPSEO_FILE ) );
}

if ( ! defined( 'WPSEO_BASENAME' ) ) {
	define( 'WPSEO_BASENAME', plugin_basename( WPSEO_FILE ) );
}

if ( ! defined( 'WPSEO_CSSJS_SUFFIX' ) ) {
	define( 'WPSEO_CSSJS_SUFFIX', ( ( defined( 'SCRIPT_DEBUG' ) && true === SCRIPT_DEBUG ) ? '' : '.min' ) );
}


/* ***************************** CLASS AUTOLOADING *************************** */

/**
 * Auto load our class files
 *
 * @param   string $class Class name
 *
 * @return    void
 */
function wpseo_auto_load( $class ) {
	static $classes = null;

	if ( $classes === null ) {
		$classes = array(
			'wpseo_admin'                        => WPSEO_PATH . 'admin/class-admin.php',
			'wpseo_bulk_title_editor_list_table' => WPSEO_PATH . 'admin/class-bulk-title-editor-list-table.php',
			'wpseo_bulk_description_list_table'  => WPSEO_PATH . 'admin/class-bulk-description-editor-list-table.php',
			'wpseo_bulk_index_editor_list_table' => WPSEO_PATH . 'admin/class-bulk-index-editor-list-table.php',
			'wpseo_bulk_list_table'              => WPSEO_PATH . 'admin/class-bulk-editor-list-table.php',
			'wpseo_admin_pages'                  => WPSEO_PATH . 'admin/class-config.php',
			'wpseo_metabox'                      => WPSEO_PATH . 'admin/class-metabox.php',
			'wpseo_snippet_preview'              => WPSEO_PATH . 'admin/class-snippet-preview.php',
			'wpseo_social_admin'                 => WPSEO_PATH . 'admin/class-opengraph-admin.php',
			'wpseo_pointers'                     => WPSEO_PATH . 'admin/class-pointers.php',
			'wpseo_sitemaps_admin'               => WPSEO_PATH . 'admin/class-sitemaps-admin.php',
			'wpseo_taxonomy'                     => WPSEO_PATH . 'admin/class-taxonomy.php',
			'yoast_i18n'                         => WPSEO_PATH . 'admin/includes/i18n-module/i18n-module.php',
			'yoast_tracking'                     => WPSEO_PATH . 'admin/class-tracking.php',
			'yoast_plugin_conflict'              => WPSEO_PATH . 'admin/class-yoast-plugin-conflict.php',
			'wpseo_plugin_conflict'              => WPSEO_PATH . 'admin/class-plugin-conflict.php',
			'yoast_textstatistics'               => WPSEO_PATH . 'admin/TextStatistics.php',
			'wpseo_breadcrumbs'                  => WPSEO_PATH . 'frontend/class-breadcrumbs.php',
			'wpseo_frontend'                     => WPSEO_PATH . 'frontend/class-frontend.php',
			'wpseo_opengraph'                    => WPSEO_PATH . 'frontend/class-opengraph.php',
			'wpseo_twitter'                      => WPSEO_PATH . 'frontend/class-twitter.php',
			'wpseo_googleplus'                   => WPSEO_PATH . 'frontend/class-googleplus.php',
			'wpseo_rewrite'                      => WPSEO_PATH . 'inc/class-rewrite.php',
			'wpseo_sitemaps'                     => WPSEO_PATH . 'inc/class-sitemaps.php',
			'wpseo_options'                      => WPSEO_PATH . 'inc/class-wpseo-options.php',
			'wpseo_option'                       => WPSEO_PATH . 'inc/class-wpseo-options.php',
			'wpseo_option_wpseo'                 => WPSEO_PATH . 'inc/class-wpseo-options.php',
			'wpseo_option_permalinks'            => WPSEO_PATH . 'inc/class-wpseo-options.php',
			'wpseo_option_titles'                => WPSEO_PATH . 'inc/class-wpseo-options.php',
			'wpseo_option_social'                => WPSEO_PATH . 'inc/class-wpseo-options.php',
			'wpseo_option_rss'                   => WPSEO_PATH . 'inc/class-wpseo-options.php',
			'wpseo_option_internallinks'         => WPSEO_PATH . 'inc/class-wpseo-options.php',
			'wpseo_option_xml'                   => WPSEO_PATH . 'inc/class-wpseo-options.php',
			'wpseo_option_ms'                    => WPSEO_PATH . 'inc/class-wpseo-options.php',
			'wpseo_taxonomy_meta'                => WPSEO_PATH . 'inc/class-wpseo-options.php',
			'wpseo_meta'                         => WPSEO_PATH . 'inc/class-wpseo-meta.php',
			'wpseo_replace_vars'                 => WPSEO_PATH . 'inc/class-wpseo-replace-vars.php',
<<<<<<< HEAD
=======
			'wpseo_utils'                        => WPSEO_PATH . 'inc/class-wpseo-utils.php',

>>>>>>> 17596bea
			'yoast_license_manager'              => WPSEO_PATH . 'admin/license-manager/class-license-manager.php',
			'yoast_plugin_license_manager'       => WPSEO_PATH . 'admin/license-manager/class-plugin-license-manager.php',
			'yoast_product'                      => WPSEO_PATH . 'admin/license-manager/class-product.php',
			'yoast_notification_center'          => WPSEO_PATH . 'admin/class-yoast-notification-center.php',
			'yoast_notification'                 => WPSEO_PATH . 'admin/class-yoast-notification.php',
			'wp_list_table'                      => ABSPATH . 'wp-admin/includes/class-wp-list-table.php',
			'walker_category'                    => ABSPATH . 'wp-includes/category-template.php',
			'pclzip'                             => ABSPATH . 'wp-admin/includes/class-pclzip.php',
		);
	}

	$cn = strtolower( $class );

	if ( isset( $classes[ $cn ] ) ) {
		require_once( $classes[ $cn ] );
	}
}

if ( function_exists( 'spl_autoload_register' ) ) {
	spl_autoload_register( 'wpseo_auto_load' );
}


/* ***************************** PLUGIN (DE-)ACTIVATION *************************** */

/**
 * Run single site / network-wide activation of the plugin.
 *
 * @param bool $networkwide Whether the plugin is being activated network-wide
 */
function wpseo_activate( $networkwide = false ) {
	if ( ! is_multisite() || ! $networkwide ) {
		_wpseo_activate();
	} else {
		/* Multi-site network activation - activate the plugin for all blogs */
		wpseo_network_activate_deactivate( true );
	}
}

/**
 * Run single site / network-wide de-activation of the plugin.
 *
 * @param bool $networkwide Whether the plugin is being de-activated network-wide
 */
function wpseo_deactivate( $networkwide = false ) {
	if ( ! is_multisite() || ! $networkwide ) {
		_wpseo_deactivate();
	} else {
		/* Multi-site network activation - de-activate the plugin for all blogs */
		wpseo_network_activate_deactivate( false );
	}
}

/**
 * Run network-wide (de-)activation of the plugin
 *
 * @param bool $activate True for plugin activation, false for de-activation
 */
function wpseo_network_activate_deactivate( $activate = true ) {
	global $wpdb;

	$original_blog_id = get_current_blog_id(); // alternatively use: $wpdb->blogid
	$all_blogs        = $wpdb->get_col( "SELECT blog_id FROM $wpdb->blogs" );

	if ( is_array( $all_blogs ) && $all_blogs !== array() ) {
		foreach ( $all_blogs as $blog_id ) {
			switch_to_blog( $blog_id );

			if ( $activate === true ) {
				_wpseo_activate();
			} else {
				_wpseo_deactivate();
			}
		}
		// Restore back to original blog
		switch_to_blog( $original_blog_id );
	}
}

/**
 * Runs on activation of the plugin.
 */
function _wpseo_activate() {
	require_once( WPSEO_PATH . 'inc/wpseo-functions.php' );

	wpseo_load_textdomain(); // Make sure we have our translations available for the defaults
	WPSEO_Options::get_instance();
	if ( ! is_multisite() ) {
		WPSEO_Options::initialize();
	} else {
		WPSEO_Options::maybe_set_multisite_defaults( true );
	}
	WPSEO_Options::ensure_options_exist();

	add_action( 'shutdown', 'flush_rewrite_rules' );

	wpseo_add_capabilities();

	WPSEO_Utils::schedule_yoast_tracking( null, get_option( 'wpseo' ) );

	// Clear cache so the changes are obvious.
	WPSEO_Utils::clear_cache();

	do_action( 'wpseo_activate' );
}

/**
 * On deactivation, flush the rewrite rules so XML sitemaps stop working.
 */
function _wpseo_deactivate() {
	require_once( WPSEO_PATH . 'inc/wpseo-functions.php' );

	add_action( 'shutdown', 'flush_rewrite_rules' );

	wpseo_remove_capabilities();

	// Force unschedule
	WPSEO_Utils::schedule_yoast_tracking( null, get_option( 'wpseo' ), true );

	// Clear cache so the changes are obvious.
	WPSEO_Utils::clear_cache();

	do_action( 'wpseo_deactivate' );
}

/**
 * Run wpseo activation routine on creation / activation of a multisite blog if WPSEO is activated
 * network-wide.
 *
 * Will only be called by multisite actions.
 * @internal Unfortunately will fail if the plugin is in the must-use directory
 * @see      https://core.trac.wordpress.org/ticket/24205
 */
function wpseo_on_activate_blog( $blog_id ) {
	if ( ! function_exists( 'is_plugin_active_for_network' ) ) {
		require_once( ABSPATH . '/wp-admin/includes/plugin.php' );
	}

	if ( is_plugin_active_for_network( plugin_basename( WPSEO_FILE ) ) ) {
		switch_to_blog( $blog_id );
		wpseo_activate( false );
		restore_current_blog();
	}
}


/* ***************************** PLUGIN LOADING *************************** */

/**
 * Load translations
 */
function wpseo_load_textdomain() {
	load_plugin_textdomain( 'wordpress-seo', false, dirname( plugin_basename( WPSEO_FILE ) ) . '/languages/' );
}

add_action( 'init', 'wpseo_load_textdomain', 1 );


/**
 * On plugins_loaded: load the minimum amount of essential files for this plugin
 */
function wpseo_init() {
	require_once( WPSEO_PATH . 'inc/wpseo-functions.php' );

	// Make sure our option and meta value validation routines and default values are always registered and available
	WPSEO_Options::get_instance();
	WPSEO_Meta::init();

	$option_wpseo = get_option( 'wpseo' );
	if ( version_compare( $option_wpseo['version'], WPSEO_VERSION, '<' ) ) {
		wpseo_do_upgrade( $option_wpseo['version'] );
	}

	$options = WPSEO_Options::get_all();

	if ( $options['stripcategorybase'] === true ) {
		$GLOBALS['wpseo_rewrite'] = new WPSEO_Rewrite;
	}

	if ( $options['enablexmlsitemap'] === true ) {
		$GLOBALS['wpseo_sitemaps'] = new WPSEO_Sitemaps;
	}

	if ( ! defined( 'DOING_AJAX' ) || ! DOING_AJAX ) {
		require_once( WPSEO_PATH . 'inc/wpseo-non-ajax-functions.php' );
	}
}

/**
 * Used to load the required files on the plugins_loaded hook, instead of immediately.
 */
function wpseo_frontend_init() {
	add_action( 'init', 'initialize_wpseo_front' );

	$options = WPSEO_Options::get_all();
	if ( $options['breadcrumbs-enable'] === true ) {
		/**
		 * If breadcrumbs are active (which they supposedly are if the users has enabled this settings,
		 * there's no reason to have bbPress breadcrumbs as well.
		 *
		 * @internal The class itself is only loaded when the template tag is encountered via
		 * the template tag function in the wpseo-functions.php file
		 */
		add_filter( 'bbp_get_breadcrumb', '__return_false' );
	}

	add_action( 'template_redirect', 'wpseo_frontend_head_init', 999 );
}

/**
 * Instantiate the different social classes on the frontend
 */
function wpseo_frontend_head_init() {
	$options = WPSEO_Options::get_all();
	if ( $options['twitter'] === true && is_singular() ) {
		add_action( 'wpseo_head', array( 'WPSEO_Twitter', 'get_instance' ), 40 );
	}

	if ( $options['opengraph'] === true ) {
		$GLOBALS['wpseo_og'] = new WPSEO_OpenGraph;
	}

	if ( $options['googleplus'] === true && is_singular() ) {
		add_action( 'wpseo_head', array( 'WPSEO_GooglePlus', 'get_instance' ), 35 );
	}
}

/**
 * Register the promotion class for our GlotPress instance
 *
 * @link https://github.com/Yoast/i18n-module
 *
 * @return yoast_i18n
 */
function register_i18n_promo_class() {
	return new yoast_i18n(
		array(
			'textdomain'     => 'wordpress-seo',
			'project_slug'   => 'wordpress-seo',
			'plugin_name'    => 'WordPress SEO by Yoast',
			'hook'           => 'wpseo_admin_footer',
			'glotpress_url'  => 'http://translate.yoast.com/',
			'glotpress_name' => 'Yoast Translate',
			'glotpress_logo' => 'https://cdn.yoast.com/wp-content/uploads/i18n-images/Yoast_Translate.svg',
			'register_url'   => 'http://translate.yoast.com/projects#utm_source=plugin&utm_medium=promo-box&utm_campaign=wpseo-i18n-promo',
		)
	);
}

/**
 * Used to load the required files on the plugins_loaded hook, instead of immediately.
 */
function wpseo_admin_init() {
	global $pagenow;

	$GLOBALS['wpseo_admin'] = new WPSEO_Admin;

	$options = WPSEO_Options::get_all();
	if ( isset( $_GET['wpseo_restart_tour'] ) ) {
		$options['ignore_tour'] = false;
		update_option( 'wpseo', $options );
	}

	if ( $options['yoast_tracking'] === true ) {
		/**
		 * @internal this is not a proper lean loading implementation (method_exist will autoload the class),
		 * but it can't be helped as there are other plugins out there which also use versions
		 * of the Yoast Tracking class and we need to take that into account unfortunately
		 */
		if ( method_exists( 'Yoast_Tracking', 'get_instance' ) ) {
			add_action( 'yoast_tracking', array( 'Yoast_Tracking', 'get_instance' ) );
		} else {
			$GLOBALS['yoast_tracking'] = new Yoast_Tracking;
		}
	}

	/**
	 * Filter: 'wpseo_always_register_metaboxes_on_admin' - Allow developers to change whether
	 * the WPSEO metaboxes are only registered on the typical pages (lean loading) or always
	 * registered when in admin.
	 *
	 * @api bool Whether to always register the metaboxes or not. Defaults to false.
	 */
	if ( in_array( $pagenow, array(
			'edit.php',
			'post.php',
			'post-new.php'
		) ) || apply_filters( 'wpseo_always_register_metaboxes_on_admin', false )
	) {
		$GLOBALS['wpseo_metabox'] = new WPSEO_Metabox;
		if ( $options['opengraph'] === true || $options['twitter'] === true || $options['googleplus'] === true ) {
			$GLOBALS['wpseo_social'] = new WPSEO_Social_Admin;
		}
	}

	if ( in_array( $pagenow, array( 'edit-tags.php' ) ) ) {
		$GLOBALS['wpseo_taxonomy'] = new WPSEO_Taxonomy;
	}

	if ( in_array( $pagenow, array( 'admin.php' ) ) ) {
		// @todo [JRF => whomever] Can we load this more selectively ? like only when $_GET['page'] is one of ours ?
		$GLOBALS['wpseo_admin_pages'] = new WPSEO_Admin_Pages;

		$GLOBALS['WPSEO_i18n'] = register_i18n_promo_class();
	}

	if ( $options['tracking_popup_done'] === false || $options['ignore_tour'] === false ) {
		add_action( 'admin_enqueue_scripts', array( 'WPSEO_Pointers', 'get_instance' ) );
	}

	if ( $options['enablexmlsitemap'] === true ) {
		$GLOBALS['wpseo_sitemaps_admin'] = new WPSEO_Sitemaps_Admin;
	}
}


/* ***************************** BOOTSTRAP / HOOK INTO WP *************************** */

if ( ! function_exists( 'spl_autoload_register' ) ) {
	add_action( 'admin_init', 'yoast_wpseo_self_deactivate', 1 );
} else if ( ! defined( 'WP_INSTALLING' ) || WP_INSTALLING === false ) {
	add_action( 'plugins_loaded', 'wpseo_init', 14 );

	if ( is_admin() ) {
		if ( defined( 'DOING_AJAX' ) && DOING_AJAX ) {
			require_once( WPSEO_PATH . 'admin/ajax.php' );
		} else {
			add_action( 'plugins_loaded', 'wpseo_admin_init', 15 );
		}
	} else {
		add_action( 'plugins_loaded', 'wpseo_frontend_init', 15 );
	}

	add_action( 'admin_init', 'load_yoast_notifications' );
}

// Activation and deactivation hook
register_activation_hook( WPSEO_FILE, 'wpseo_activate' );
register_activation_hook( WPSEO_FILE, array( 'WPSEO_Plugin_Conflict', 'hook_check_for_plugin_conflicts' ) );
register_deactivation_hook( WPSEO_FILE, 'wpseo_deactivate' );
add_action( 'wpmu_new_blog', 'wpseo_on_activate_blog' );
add_action( 'activate_blog', 'wpseo_on_activate_blog' );


function load_yoast_notifications() {
	// Init Yoast_Notification_Center class
	Yoast_Notification_Center::get();
}


/**
 * Throw an error if the PHP SPL extension is disabled (prevent white screens) and self-deactivate plugin
 *
 * @since 1.5.4
 *
 * @param    string    Error message
 *
 * @return    void
 */
function yoast_wpseo_self_deactivate() {
	if ( is_admin() ) {
		$message = esc_html__( 'The Standard PHP Library (SPL) extension seem to be unavailable. Please ask your web host to enable it.', 'wordpress-seo' );
		add_action( 'admin_notices', create_function( $message, 'echo \'<div class="error"><p>\' . __( \'Activation failed:\', \'wordpress-seo\' ) . \' \' . $message . \'</p></div>\';' ) );

		deactivate_plugins( plugin_basename( WPSEO_FILE ) );
		if ( isset( $_GET['activate'] ) ) {
			unset( $_GET['activate'] );
		}
	}
}<|MERGE_RESOLUTION|>--- conflicted
+++ resolved
@@ -80,11 +80,7 @@
 			'wpseo_taxonomy_meta'                => WPSEO_PATH . 'inc/class-wpseo-options.php',
 			'wpseo_meta'                         => WPSEO_PATH . 'inc/class-wpseo-meta.php',
 			'wpseo_replace_vars'                 => WPSEO_PATH . 'inc/class-wpseo-replace-vars.php',
-<<<<<<< HEAD
-=======
 			'wpseo_utils'                        => WPSEO_PATH . 'inc/class-wpseo-utils.php',
-
->>>>>>> 17596bea
 			'yoast_license_manager'              => WPSEO_PATH . 'admin/license-manager/class-license-manager.php',
 			'yoast_plugin_license_manager'       => WPSEO_PATH . 'admin/license-manager/class-plugin-license-manager.php',
 			'yoast_product'                      => WPSEO_PATH . 'admin/license-manager/class-product.php',
