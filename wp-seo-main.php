<?php
/**
 * @package WPSEO\Main
 */

if ( ! function_exists( 'add_filter' ) ) {
	header( 'Status: 403 Forbidden' );
	header( 'HTTP/1.1 403 Forbidden' );
	exit();
}

/**
 * @internal Nobody should be able to overrule the real version number as this can cause serious issues
 * with the options, so no if ( ! defined() )
 */
define( 'WPSEO_VERSION', '2.1.1' );

if ( ! defined( 'WPSEO_PATH' ) ) {
	define( 'WPSEO_PATH', plugin_dir_path( WPSEO_FILE ) );
}

if ( ! defined( 'WPSEO_BASENAME' ) ) {
	define( 'WPSEO_BASENAME', plugin_basename( WPSEO_FILE ) );
}

if ( ! defined( 'WPSEO_CSSJS_SUFFIX' ) ) {
	define( 'WPSEO_CSSJS_SUFFIX', ( ( defined( 'SCRIPT_DEBUG' ) && true === SCRIPT_DEBUG ) ? '' : '.min' ) );
}


/* ***************************** CLASS AUTOLOADING *************************** */

/**
 * Auto load our class files
 *
 * @param string $class Class name
 *
 * @return void
 */
function wpseo_auto_load( $class ) {
	static $classes = null;

	if ( $classes === null ) {
		$classes = array(
			'wp_list_table'                      => ABSPATH . 'wp-admin/includes/class-wp-list-table.php',
			'walker_category'                    => ABSPATH . 'wp-includes/category-template.php',
			'pclzip'                             => ABSPATH . 'wp-admin/includes/class-pclzip.php',
		);
	}

	$cn = strtolower( $class );

	if ( ! class_exists( $class ) && isset( $classes[ $cn ] ) ) {
		require_once( $classes[ $cn ] );
	}
}

if ( file_exists( WPSEO_PATH . '/vendor/autoload_52.php' ) ) {
	require WPSEO_PATH . '/vendor/autoload_52.php';
}
elseif ( ! class_exists( 'WPSEO_Options' ) ) { // still checking since might be site-level autoload R.
	add_action( 'admin_init', 'yoast_wpseo_missing_autoload', 1 );
	return;
}

if ( function_exists( 'spl_autoload_register' ) ) {
	spl_autoload_register( 'wpseo_auto_load' );
}


/* ***************************** PLUGIN (DE-)ACTIVATION *************************** */

/**
 * Run single site / network-wide activation of the plugin.
 *
 * @param bool $networkwide Whether the plugin is being activated network-wide
 */
function wpseo_activate( $networkwide = false ) {
	if ( ! is_multisite() || ! $networkwide ) {
		_wpseo_activate();
	}
	else {
		/* Multi-site network activation - activate the plugin for all blogs */
		wpseo_network_activate_deactivate( true );
	}
}

/**
 * Run single site / network-wide de-activation of the plugin.
 *
 * @param bool $networkwide Whether the plugin is being de-activated network-wide
 */
function wpseo_deactivate( $networkwide = false ) {
	if ( ! is_multisite() || ! $networkwide ) {
		_wpseo_deactivate();
	}
	else {
		/* Multi-site network activation - de-activate the plugin for all blogs */
		wpseo_network_activate_deactivate( false );
	}
}

/**
 * Run network-wide (de-)activation of the plugin
 *
 * @param bool $activate True for plugin activation, false for de-activation
 */
function wpseo_network_activate_deactivate( $activate = true ) {
	global $wpdb;

	$original_blog_id = get_current_blog_id(); // alternatively use: $wpdb->blogid
	$all_blogs        = $wpdb->get_col( "SELECT blog_id FROM $wpdb->blogs" );

	if ( is_array( $all_blogs ) && $all_blogs !== array() ) {
		foreach ( $all_blogs as $blog_id ) {
			switch_to_blog( $blog_id );

			if ( $activate === true ) {
				_wpseo_activate();
			}
			else {
				_wpseo_deactivate();
			}
		}
		// Restore back to original blog
		switch_to_blog( $original_blog_id );
	}
}

/**
 * Runs on activation of the plugin.
 */
function _wpseo_activate() {
	require_once( WPSEO_PATH . 'inc/wpseo-functions.php' );

	wpseo_load_textdomain(); // Make sure we have our translations available for the defaults
	WPSEO_Options::get_instance();
	if ( ! is_multisite() ) {
		WPSEO_Options::initialize();
	}
	else {
		WPSEO_Options::maybe_set_multisite_defaults( true );
	}
	WPSEO_Options::ensure_options_exist();

	add_action( 'shutdown', 'flush_rewrite_rules' );

	wpseo_add_capabilities();

	WPSEO_Utils::schedule_yoast_tracking( null, get_option( 'wpseo' ) );

	// Clear cache so the changes are obvious.
	WPSEO_Utils::clear_cache();

	do_action( 'wpseo_activate' );
}

/**
 * On deactivation, flush the rewrite rules so XML sitemaps stop working.
 */
function _wpseo_deactivate() {
	require_once( WPSEO_PATH . 'inc/wpseo-functions.php' );

	add_action( 'shutdown', 'flush_rewrite_rules' );

	wpseo_remove_capabilities();

	// Force unschedule
	WPSEO_Utils::schedule_yoast_tracking( null, get_option( 'wpseo' ), true );

	// Clear cache so the changes are obvious.
	WPSEO_Utils::clear_cache();

	do_action( 'wpseo_deactivate' );
}

/**
 * Run wpseo activation routine on creation / activation of a multisite blog if WPSEO is activated
 * network-wide.
 *
 * Will only be called by multisite actions.
 * @internal Unfortunately will fail if the plugin is in the must-use directory
 * @see      https://core.trac.wordpress.org/ticket/24205
 *
 * @param int $blog_id
 */
function wpseo_on_activate_blog( $blog_id ) {
	if ( ! function_exists( 'is_plugin_active_for_network' ) ) {
		require_once( ABSPATH . '/wp-admin/includes/plugin.php' );
	}

	if ( is_plugin_active_for_network( plugin_basename( WPSEO_FILE ) ) ) {
		switch_to_blog( $blog_id );
		wpseo_activate( false );
		restore_current_blog();
	}
}


/* ***************************** PLUGIN LOADING *************************** */

/**
 * Load translations
 */
function wpseo_load_textdomain() {
	$wpseo_path = str_replace( '\\', '/', WPSEO_PATH );
	$mu_path    = str_replace( '\\', '/', WPMU_PLUGIN_DIR );

	if ( false !== stripos( $wpseo_path, $mu_path ) ) {
		load_muplugin_textdomain( 'wordpress-seo', dirname( WPSEO_BASENAME ) . '/languages/' );
	}
	else {
		load_plugin_textdomain( 'wordpress-seo', false, dirname( WPSEO_BASENAME ) . '/languages/' );
	}
}

add_action( 'init', 'wpseo_load_textdomain', 1 );


/**
 * On plugins_loaded: load the minimum amount of essential files for this plugin
 */
function wpseo_init() {
	require_once( WPSEO_PATH . 'inc/wpseo-functions.php' );

	// Make sure our option and meta value validation routines and default values are always registered and available
	WPSEO_Options::get_instance();
	WPSEO_Meta::init();

	$options = WPSEO_Options::get_all();
	if ( version_compare( $options['version'], WPSEO_VERSION, '<' ) ) {
		new WPSEO_Upgrade();
		// get a cleaned up version of the $options
		$options = WPSEO_Options::get_all();
	}

	if ( $options['stripcategorybase'] === true ) {
		$GLOBALS['wpseo_rewrite'] = new WPSEO_Rewrite;
	}

	if ( $options['enablexmlsitemap'] === true ) {
		$GLOBALS['wpseo_sitemaps'] = new WPSEO_Sitemaps;
	}

	if ( ! defined( 'DOING_AJAX' ) || ! DOING_AJAX ) {
		require_once( WPSEO_PATH . 'inc/wpseo-non-ajax-functions.php' );
	}
}

/**
 * Used to load the required files on the plugins_loaded hook, instead of immediately.
 */
function wpseo_frontend_init() {
	add_action( 'init', 'initialize_wpseo_front' );

	$options = WPSEO_Options::get_all();
	if ( $options['breadcrumbs-enable'] === true ) {
		/**
		 * If breadcrumbs are active (which they supposedly are if the users has enabled this settings,
		 * there's no reason to have bbPress breadcrumbs as well.
		 *
		 * @internal The class itself is only loaded when the template tag is encountered via
		 * the template tag function in the wpseo-functions.php file
		 */
		add_filter( 'bbp_get_breadcrumb', '__return_false' );
	}

	add_action( 'template_redirect', 'wpseo_frontend_head_init', 999 );
}

/**
 * Instantiate the different social classes on the frontend
 */
function wpseo_frontend_head_init() {
	$options = WPSEO_Options::get_all();
	if ( $options['twitter'] === true ) {
		add_action( 'wpseo_head', array( 'WPSEO_Twitter', 'get_instance' ), 40 );
	}

	if ( $options['opengraph'] === true ) {
		$GLOBALS['wpseo_og'] = new WPSEO_OpenGraph;
	}

	if ( $options['googleplus'] === true && is_singular() ) {
		add_action( 'wpseo_head', array( 'WPSEO_GooglePlus', 'get_instance' ), 35 );
	}
}

/**
 * Used to load the required files on the plugins_loaded hook, instead of immediately.
 */
function wpseo_admin_init() {
	new WPSEO_Admin_Init();
}


/* ***************************** BOOTSTRAP / HOOK INTO WP *************************** */
$spl_autoload_exists = function_exists( 'spl_autoload_register' );
$filter_exists       = function_exists( 'filter_input' );

if ( ! $spl_autoload_exists ) {
	add_action( 'admin_init', 'yoast_wpseo_missing_spl', 1 );
}

if ( ! $filter_exists ) {
	add_action( 'admin_init', 'yoast_wpseo_missing_filter', 1 );
}

if ( ( ! defined( 'WP_INSTALLING' ) || WP_INSTALLING === false ) && ( $spl_autoload_exists && $filter_exists ) ) {
	add_action( 'plugins_loaded', 'wpseo_init', 14 );

	if ( is_admin() ) {
		if ( defined( 'DOING_AJAX' ) && DOING_AJAX ) {
			require_once( WPSEO_PATH . 'admin/ajax.php' );
		}
		else {
			add_action( 'plugins_loaded', 'wpseo_admin_init', 15 );
		}
	}
	else {
		add_action( 'plugins_loaded', 'wpseo_frontend_init', 15 );
	}

	add_action( 'admin_init', 'load_yoast_notifications' );
}

// Activation and deactivation hook
register_activation_hook( WPSEO_FILE, 'wpseo_activate' );
register_activation_hook( WPSEO_FILE, array( 'WPSEO_Plugin_Conflict', 'hook_check_for_plugin_conflicts' ) );
register_deactivation_hook( WPSEO_FILE, 'wpseo_deactivate' );
add_action( 'wpmu_new_blog', 'wpseo_on_activate_blog' );
add_action( 'activate_blog', 'wpseo_on_activate_blog' );

/**
 * Wraps for notifications center class.
 */
function load_yoast_notifications() {
	// Init Yoast_Notification_Center class
	Yoast_Notification_Center::get();
}


/**
 * Throw an error if the PHP SPL extension is disabled (prevent white screens) and self-deactivate plugin
 *
 * @since 1.5.4
 *
 * @return void
 */
function yoast_wpseo_missing_spl() {
	if ( is_admin() ) {
<<<<<<< HEAD
		$message = esc_html__( 'The Standard PHP Library (SPL) extension seem to be unavailable. Please ask your web host to enable it.', 'wordpress-seo' );
		add_action( 'admin_notices', create_function( '', 'echo \'<div class="error"><p>\' . __( \'Activation failed:\', \'wordpress-seo\' ) . \' ' . $message . '</p></div>\';' ) );

		deactivate_plugins( plugin_basename( WPSEO_FILE ) );
		if ( isset( $_GET['activate'] ) ) {
			unset( $_GET['activate'] );
		}
	}
}

/**
 * Throw an error if the Composer autoload is missing and self-deactivate plugin
 *
 * @return void
 */
function yoast_wpseo_missing_autoload() {
	if ( is_admin() ) {
		$message = esc_html__( 'The WordPress SEO plugin installation is incomplete. Please refer to %1$sinstallation instructions%2$s.', 'wordpress-seo' );
		$message = sprintf( $message, '<a href="https://github.com/Yoast/wordpress-seo#installation">', '</a>' );
		add_action( 'admin_notices', create_function( '', 'echo \'<div class="error"><p>\' . __( \'Activation failed:\', \'wordpress-seo\' ) . \' ' . $message . '</p></div>\';' ) );
=======
>>>>>>> b3d97106

		add_action( 'admin_notices', 'yoast_wpseo_missing_spl_notice' );

		yoast_wpseo_self_deactivate();
	}
}

/**
 * Returns the notice in case of missing spl extension
 */
function yoast_wpseo_missing_spl_notice() {
	$message = esc_html__( 'The Standard PHP Library (SPL) extension seem to be unavailable. Please ask your web host to enable it.', 'wordpress-seo' );
	echo '<div class="error"><p>' . __( 'Activation failed:', 'wordpress-seo' ) . ' ' . $message . '</p></div>';
}

/**
 * Throw an error if the filter extension is disabled (prevent white screens) and self-deactivate plugin
 *
 * @since 2.0
 *
 * @return void
 */
function yoast_wpseo_missing_filter() {
	if ( is_admin() ) {
		add_action( 'admin_notices', 'yoast_wpseo_missing_filter_notice' );

		yoast_wpseo_self_deactivate();
	}
}

/**
 * Returns the notice in case of missing filter extension
 */
function yoast_wpseo_missing_filter_notice() {
	$message = esc_html__( 'The filter extension seem to be unavailable. Please ask your web host to enable it.', 'wordpress-seo' );
	echo '<div class="error"><p>' . __( 'Activation failed:', 'wordpress-seo' ) . ' ' . $message . '</p></div>';
}

/**
 * The method will deactivate the plugin, but only once, done by the static $is_deactivated
 */
function yoast_wpseo_self_deactivate() {
	static $is_deactivated;

	if ( $is_deactivated === null ) {
		$is_deactivated = true;
		deactivate_plugins( plugin_basename( WPSEO_FILE ) );
		if ( isset( $_GET['activate'] ) ) {
			unset( $_GET['activate'] );
		}
	}
}

<|MERGE_RESOLUTION|>--- conflicted
+++ resolved
@@ -349,15 +349,18 @@
  */
 function yoast_wpseo_missing_spl() {
 	if ( is_admin() ) {
-<<<<<<< HEAD
-		$message = esc_html__( 'The Standard PHP Library (SPL) extension seem to be unavailable. Please ask your web host to enable it.', 'wordpress-seo' );
-		add_action( 'admin_notices', create_function( '', 'echo \'<div class="error"><p>\' . __( \'Activation failed:\', \'wordpress-seo\' ) . \' ' . $message . '</p></div>\';' ) );
-
-		deactivate_plugins( plugin_basename( WPSEO_FILE ) );
-		if ( isset( $_GET['activate'] ) ) {
-			unset( $_GET['activate'] );
-		}
-	}
+		add_action( 'admin_notices', 'yoast_wpseo_missing_spl_notice' );
+
+		yoast_wpseo_self_deactivate();
+	}
+}
+
+/**
+ * Returns the notice in case of missing spl extension
+ */
+function yoast_wpseo_missing_spl_notice() {
+	$message = esc_html__( 'The Standard PHP Library (SPL) extension seem to be unavailable. Please ask your web host to enable it.', 'wordpress-seo' );
+	yoast_wpseo_activation_failed_notice( $message );
 }
 
 /**
@@ -367,24 +370,20 @@
  */
 function yoast_wpseo_missing_autoload() {
 	if ( is_admin() ) {
-		$message = esc_html__( 'The WordPress SEO plugin installation is incomplete. Please refer to %1$sinstallation instructions%2$s.', 'wordpress-seo' );
-		$message = sprintf( $message, '<a href="https://github.com/Yoast/wordpress-seo#installation">', '</a>' );
-		add_action( 'admin_notices', create_function( '', 'echo \'<div class="error"><p>\' . __( \'Activation failed:\', \'wordpress-seo\' ) . \' ' . $message . '</p></div>\';' ) );
-=======
->>>>>>> b3d97106
-
-		add_action( 'admin_notices', 'yoast_wpseo_missing_spl_notice' );
+		add_action( 'admin_notices', 'yoast_wpseo_missing_autoload_notice' );
 
 		yoast_wpseo_self_deactivate();
 	}
 }
 
 /**
- * Returns the notice in case of missing spl extension
- */
-function yoast_wpseo_missing_spl_notice() {
-	$message = esc_html__( 'The Standard PHP Library (SPL) extension seem to be unavailable. Please ask your web host to enable it.', 'wordpress-seo' );
-	echo '<div class="error"><p>' . __( 'Activation failed:', 'wordpress-seo' ) . ' ' . $message . '</p></div>';
+ * Returns the notice in case of missing Composer autoload
+ */
+function yoast_wpseo_missing_autoload_notice() {
+	/* translators: %1$s / %2$s: links to the installation manual in the Readme for the WordPress SEO by Yoast code repository on GitHub */
+	$message = esc_html__( 'The WordPress SEO plugin installation is incomplete. Please refer to %1$sinstallation instructions%2$s.', 'wordpress-seo' );
+	$message = sprintf( $message, '<a href="https://github.com/Yoast/wordpress-seo#installation">', '</a>' );
+	yoast_wpseo_activation_failed_notice( $message );
 }
 
 /**
@@ -407,6 +406,15 @@
  */
 function yoast_wpseo_missing_filter_notice() {
 	$message = esc_html__( 'The filter extension seem to be unavailable. Please ask your web host to enable it.', 'wordpress-seo' );
+	yoast_wpseo_activation_failed_notice( $message );
+}
+
+/**
+ * Echo's the Activation failed notice with any given message.
+ *
+ * @param string $message
+ */
+function yoast_wpseo_activation_failed_notice( $message ) {
 	echo '<div class="error"><p>' . __( 'Activation failed:', 'wordpress-seo' ) . ' ' . $message . '</p></div>';
 }
 
