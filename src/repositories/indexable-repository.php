--- conflicted
+++ resolved
@@ -122,23 +122,16 @@
 				return $this->find_by_id_and_type( $this->current_page->get_front_page_id(), 'post' );
 			case $this->current_page->is_home_posts_page():
 				return $this->find_for_home_page();
-<<<<<<< HEAD
-			case $this->current_page_helper->is_term_archive():
-				return $this->find_by_id_and_type( $this->current_page_helper->get_term_id(), 'term' );
-			case $this->current_page_helper->is_post_type_archive():
-				return $this->find_for_post_type_archive( $this->current_page_helper->get_queried_post_type() );
-			case $this->current_page_helper->is_author_archive():
-				return $this->find_by_id_and_type( $this->current_page_helper->get_author_id(), 'user' );
-=======
 			case $this->current_page->is_term_archive():
 				return $this->find_by_id_and_type( $this->current_page->get_term_id(), 'term' );
 			case $this->current_page->is_search_result():
 				return $this->find_for_system_page( 'search-result' );
 			case $this->current_page->is_post_type_archive():
 				return $this->find_for_post_type_archive( $this->current_page->get_queried_post_type() );
+			case $this->current_page_helper->is_author_archive():
+				return $this->find_by_id_and_type( $this->current_page_helper->get_author_id(), 'user' );
 			case $this->current_page->is_404():
 				return $this->find_for_system_page( '404' );
->>>>>>> 9310cf8d
 		}
 
 		return $this->query()->create( [ 'object_type' => 'unknown' ] );
