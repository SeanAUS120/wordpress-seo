<?php
/**
 * Yoast extension of the Model class.
 *
 * @package Yoast\YoastSEO\ORM\Repositories
 */

namespace Yoast\WP\Free\Repositories;

use Yoast\WP\Free\Builders\Indexable_Author_Builder;
use Yoast\WP\Free\Builders\Indexable_Home_Page_Builder;
use Yoast\WP\Free\Builders\Indexable_Post_Builder;
use Yoast\WP\Free\Builders\Indexable_Post_Type_Archive_Builder;
use Yoast\WP\Free\Builders\Indexable_System_Page_Builder;
use Yoast\WP\Free\Builders\Indexable_Term_Builder;
use Yoast\WP\Free\Helpers\Current_Page_Helper;
use Yoast\WP\Free\Loggers\Logger;
use Yoast\WP\Free\Models\Indexable;
use Yoast\WP\Free\ORM\ORMWrapper;
use Yoast\WP\Free\ORM\Yoast_Model;
use YoastSEO_Vendor\ORM;

/**
 * Class Indexable_Repository
 *
 * @package Yoast\WP\Free\ORM\Repositories
 */
class Indexable_Repository {

	/**
	 * @var \Yoast\WP\Free\Builders\Indexable_Author_Builder
	 */
	protected $author_builder;

	/**
	 * @var \Yoast\WP\Free\Builders\Indexable_Post_Builder
	 */
	protected $post_builder;

	/**
	 * @var \Yoast\WP\Free\Builders\Indexable_Term_Builder
	 */
	protected $term_builder;

	/**
	 * @var \Yoast\WP\Free\Builders\Indexable_Home_Page_Builder
	 */
	protected $home_page_builder;

	/**
	 * @var Indexable_Post_Type_Archive_Builder
	 */
	private $post_type_archive_builder;

	/**
	 * @var Indexable_System_Page_Builder
	 */
	private $system_page_builder;

	/**
	 * @var \Yoast\WP\Free\Helpers\Current_Page_Helper
	 */
	protected $current_page;

	/**
	 * @var \Psr\Log\LoggerInterface
	 */
	protected $logger;

	/**
	 * @var \wpdb
	 */
	protected $wpdb;

	/**
	 * Returns the instance of this class constructed through the ORM Wrapper.
	 *
<<<<<<< HEAD
	 * @param \Yoast\WP\Free\Builders\Indexable_Author_Builder $author_builder The author builder for creating missing indexables.
	 * @param \Yoast\WP\Free\Builders\Indexable_Post_Builder   $post_builder   The post builder for creating missing indexables.
	 * @param \Yoast\WP\Free\Builders\Indexable_Term_Builder   $term_builder   The term builder for creating missing indexables.
	 * @param \Yoast\WP\Free\Loggers\Logger                    $logger         The logger.
	 * @param \wpdb                                            $wpdb           The WordPress database instance.
	 *
	 * @return \Yoast\WP\Free\Repositories\Indexable_Repository
=======
	 * @param Indexable_Author_Builder            $author_builder            The author builder for creating missing indexables.
	 * @param Indexable_Post_Builder              $post_builder              The post builder for creating missing indexables.
	 * @param Indexable_Term_Builder              $term_builder              The term builder for creating missing indexables.
	 * @param Indexable_Home_Page_Builder         $home_page_builder         The front page builder for creating missing indexables.
	 * @param Indexable_Post_Type_Archive_Builder $post_type_archive_builder The post type archive builder for creating missing indexables.
	 * @param Indexable_System_Page_Builder       $system_page_builder       The search result builder for creating missing indexables.
	 * @param Current_Page_Helper                 $current_page_helper       The current post helper.
	 * @param Logger                              $logger                    The logger.
>>>>>>> 01cd2891
	 */
	public function __construct(
		Indexable_Author_Builder $author_builder,
		Indexable_Post_Builder $post_builder,
		Indexable_Term_Builder $term_builder,
<<<<<<< HEAD
		Logger $logger,
		\wpdb $wpdb
=======
		Indexable_Home_Page_Builder $home_page_builder,
		Indexable_Post_Type_Archive_Builder $post_type_archive_builder,
		Indexable_System_Page_Builder $system_page_builder,
		Current_Page_Helper $current_page_helper,
		Logger $logger
>>>>>>> 01cd2891
	) {
		$this->author_builder            = $author_builder;
		$this->post_builder              = $post_builder;
		$this->term_builder              = $term_builder;
		$this->home_page_builder         = $home_page_builder;
		$this->post_type_archive_builder = $post_type_archive_builder;
		$this->system_page_builder       = $system_page_builder;
		$this->current_page              = $current_page_helper;
		$this->logger                    = $logger;
	}

<<<<<<< HEAD
		/**
		 * @var $instance self
		 */
		$instance                 = Yoast_Model::of_type( 'Indexable' );
		$instance->author_builder = $author_builder;
		$instance->post_builder   = $post_builder;
		$instance->term_builder   = $term_builder;
		$instance->logger         = $logger;
		$instance->wpdb           = $wpdb;
=======
	/**
	 * Starts a query for this repository.
	 *
	 * @return ORMWrapper
	 */
	public function query() {
		return Yoast_Model::of_type( 'Indexable' );
	}

	/**
	 * Attempts to find the indexable for the current WordPress page. Returns false if no indexable could be found.
	 * This may be the result of the indexable not existing or of being unable to determine what type of page the
	 * current page is.
	 *
	 * @return bool|Indexable The indexable, false if none could be found.
	 */
	public function for_current_page() {
		switch ( true ) {
			case $this->current_page->is_simple_page():
				return $this->find_by_id_and_type( $this->current_page->get_simple_page_id(), 'post' );
			case $this->current_page->is_home_static_page():
				return $this->find_by_id_and_type( $this->current_page->get_front_page_id(), 'post' );
			case $this->current_page->is_home_posts_page():
				return $this->find_for_home_page();
			case $this->current_page->is_term_archive():
				return $this->find_by_id_and_type( $this->current_page->get_term_id(), 'term' );
			case $this->current_page->is_search_result():
				return $this->find_for_system_page( 'search-result' );
			case $this->current_page->is_post_type_archive():
				return $this->find_for_post_type_archive( $this->current_page->get_queried_post_type() );
			case $this->current_page->is_404():
				return $this->find_for_system_page( '404' );
		}
>>>>>>> 01cd2891

		return $this->query()->create( [ 'object_type' => 'unknown' ] );
	}

	/**
	 * Retrieves an indexable by it's URL.
	 *
	 * @param string $url The indexable url.
	 *
	 * @return bool|Indexable The indexable, false if none could be found.
	 */
	public function find_by_url( $url ) {
		$url      = \trailingslashit( $url );
		$url_hash = \strlen( $url ) . ':' . \md5( $url );

		// Find by both url_hash and url, url_hash is indexed so will be used first by the DB to optimize the query.
		return $this->query()
					->where( 'url_hash', $url_hash )
					->where( 'url', $url )
					->find_one();
	}

	/**
	 * Retrieves the homepage indexable.
	 *
	 * @param bool $auto_create Optional. Create the indexable if it does not exist.
	 *
	 * @return bool|Indexable Instance of indexable.
	 */
	public function find_for_home_page( $auto_create = true ) {
		/**
		 * Indexable instance.
		 *
		 * @var Indexable $indexable
		 */
		$indexable = $this->query()->where( 'object_type', 'home-page' )->find_one();

		if ( $auto_create && ! $indexable ) {
			$indexable = $this->create_for_home_page();
		}

		return $indexable;
	}

	/**
	 * Retrieves an indexable for a post type archive.
	 *
	 * @param string $post_type   The post type.
	 * @param bool   $auto_create Optional. Create the indexable if it does not exist.
	 *
	 * @return bool|Indexable The indexable, false if none could be found.
	 */
	public function find_for_post_type_archive( $post_type, $auto_create = true ) {
		/**
		 * Indexable instance.
		 *
		 * @var Indexable $indexable
		 */
		$indexable = $this->query()
						  ->where( 'object_type', 'post-type-archive' )
						  ->where( 'object_sub_type', $post_type )
						  ->find_one();

		if ( $auto_create && ! $indexable ) {
			$indexable = $this->create_for_post_type_archive( $post_type );
		}

		return $indexable;
	}

	/**
	 * Retrieves the indexable for a system page.
	 *
	 * @param string $object_sub_type The type of system page.
	 * @param bool   $auto_create     Optional. Create the indexable if it does not exist.
	 *
	 * @return bool|Indexable Instance of indexable.
	 */
	public function find_for_system_page( $object_sub_type, $auto_create = true ) {
		/**
		 * Indexable instance.
		 *
		 * @var Indexable $indexable
		 */
		$indexable = $this->query()
						  ->where( 'object_type', 'system-page' )
						  ->where( 'object_sub_type', $object_sub_type )
						  ->find_one();

		if ( $auto_create && ! $indexable ) {
			$indexable = $this->create_for_system_page( $object_sub_type );
		}

		return $indexable;
	}

	/**
	 * Retrieves an indexable by its ID and type.
	 *
	 * @param int    $object_id   The indexable object ID.
	 * @param string $object_type The indexable object type.
	 * @param bool   $auto_create Optional. Create the indexable if it does not exist.
	 *
	 * @return bool|Indexable Instance of indexable.
	 */
	public function find_by_id_and_type( $object_id, $object_type, $auto_create = true ) {
		$indexable = $this->query()
						  ->where( 'object_id', $object_id )
						  ->where( 'object_type', $object_type )
						  ->find_one();

		if ( $auto_create && ! $indexable ) {
			$indexable = $this->create_for_id_and_type( $object_id, $object_type );
		}

		return $indexable;
	}

	/**
	 * Retrieves multiple indexables at once by their IDs and type.
	 *
	 * @param int[]  $object_ids  The array of indexable object IDs.
	 * @param string $object_type The indexable object type.
	 * @param bool   $auto_create Optional. Create the indexable if it does not exist.
	 *
	 * @return Indexable[] An array of indexables.
	 */
	public function find_by_multiple_ids_and_type( $object_ids, $object_type, $auto_create = true ) {
		$indexables = $this->query()
						   ->where_in( 'object_id', $object_ids )
						   ->where( 'object_type', $object_type )
						   ->find_many();

		if ( $auto_create ) {
			$indexables_available = \array_column( $indexables, 'object_id' );
			$indexables_to_create = \array_diff( $object_ids, $indexables_available );

			foreach ( $indexables_to_create as $indexable_to_create ) {
				$indexable = $this->create_for_id_and_type( $indexable_to_create, $object_type );
				$indexable->save();

				$indexables[] = $indexable;
			}
		}

		return $indexables;
	}

	/**
	 * Creates an indexable by its ID and type.
	 *
	 * @param int    $object_id   The indexable object ID.
	 * @param string $object_type The indexable object type.
	 *
	 * @return bool|Indexable Instance of indexable.
	 */
	public function create_for_id_and_type( $object_id, $object_type ) {
		/**
		 * Indexable instance.
		 *
		 * @var Indexable $indexable
		 */
		$indexable = $this->query()->create();

		switch ( $object_type ) {
			case 'post':
				$indexable = $this->post_builder->build( $object_id, $indexable );
				break;
			case 'user':
				$indexable = $this->author_builder->build( $object_id, $indexable );
				break;
			case 'term':
				$indexable = $this->term_builder->build( $object_id, $indexable );
				break;
		}

		$this->logger->debug(
			\sprintf(
				/* translators: 1: object ID; 2: object type. */
				\__( 'Indexable created for object %1$s with type %2$s', 'wordpress-seo' ),
				$object_id,
				$object_type
			),
			\get_object_vars( $indexable )
		);

		$indexable->save();
		return $indexable;
	}

	/**
	 * Creates an indexable for the homepage.
	 *
	 * @return Indexable The home page indexable.
	 */
	public function create_for_home_page() {
		$indexable = $this->query()->create();
		$indexable = $this->home_page_builder->build( $indexable );

		$indexable->save();
		return $indexable;
	}

	/**
	 * Creates an indexable for a post type archive.
	 *
	 * @param string $post_type The post type.
	 *
	 * @return Indexable The post type archive indexable.
	 */
	public function create_for_post_type_archive( $post_type ) {
		$indexable = $this->query()->create();
		$indexable = $this->post_type_archive_builder->build( $post_type, $indexable );

		$indexable->save();
		return $indexable;
	}

	/**
	 * Creates an indexable for a system page.
	 *
	 * @param string $object_sub_type The type of system page.
	 *
	 * @return Indexable The search result indexable.
	 */
	public function create_for_system_page( $object_sub_type ) {
		$indexable = $this->query()->create();
		$indexable = $this->system_page_builder->build( $object_sub_type, $indexable );

		$indexable->save();
		return $indexable;
	}

	/**
	 * Retrieves indexables by their IDs.
	 *
	 * @param array $indexable_ids The indexable IDs.
	 *
	 * @return array|\IdiormResultSet Instances of indexables.
	 */
	public function find_by_indexable_ids( array $indexable_ids ) {
		return $this->where_id_in( $indexable_ids )->find_many();
	}

	/**
	 * Creates a query that can find posts with outdated prominent words.
	 *
	 * Why is this method here even though it's internal linking functionality:
	 *
	 * 1. Prominent words are required to determine internal linking suggestions for any indexable.
	 * 2. The prominent words algorithm can be updated to a new version, this version is saved on an indexable.
	 * 3. Outdated posts need to be queried in combination with indexables.
	 * 4. Therefore this method querying both the posts table and the indexables table resides here.
	 *
	 * @param int      $updated_version The version required for posts to be up-to-date.
	 * @param string[] $post_types      The post types to find outdated posts for.
	 *
	 * @return ORM Returns an ORM instance that can be used to execute the query.
	 */
	protected function create_query_for_outdated_prominent_words_posts( $updated_version, $post_types ) {
		$prefix = $this->wpdb->prefix;
		$posts_table = $prefix . 'posts';

		// Because we need it in the subquery we can't do $this->select.
		$indexables_table = Yoast_Model::get_table_name( 'Indexable' );

		$post_statuses = array( 'future', 'draft', 'pending', 'private', 'publish' );

		// Create a "?" placeholder for every post type to put in the prepared statement.
		$post_types_placeholders = implode( ',', array_fill( 0, count( $post_types ), '?' ) );

		$subquery = <<<QUERY
			SELECT `object_id` FROM {$indexables_table}
			WHERE `prominent_words_version` = ?
			AND `object_type` = 'post'
			AND `object_sub_type` IN ( {$post_types_placeholders} )
QUERY;
		$subquery_values = array_merge( [ $updated_version ], $post_types );

		/*
		 * The subquery selects all indexables that are up-to-date. Using NOT IN we
		 * can then find all posts that are out-of-date.
		 */
		$query = ORM::for_table( $posts_table )
		            ->select( 'ID' )
		            ->where_raw( '`ID` NOT IN (' . $subquery . ')', $subquery_values )
		            ->where_in( 'post_status', $post_statuses )
		            ->where_in( 'post_type', $post_types );

		return $query;
	}

	/**
	 * Counts posts that have outdated prominent words.
	 *
	 * Uses the above function to create the query because the query is the same as finding posts.
	 * See the above function for more information.
	 *
	 * @param int      $updated_version The version required for posts to be up-to-date.
	 * @param string[] $post_types The post types to count posts for.
	 * @return int The amount of posts that have outdated prominent words.
	 */
	public function count_posts_with_outdated_prominent_words( $updated_version, array $post_types ) {
		// Empty post types would syntax error the query, so early return with no results.
		if ( empty( $post_types ) ) {
			return 0;
		}

		$query = $this->create_query_for_outdated_prominent_words_posts( $updated_version, $post_types );

		return $query->count();
	}

	/**
	 * Finds posts that have outdated prominent words.
	 *
	 * Uses the above function to create the query because the query is the same as counting posts.
	 * See the above function for more information.
	 *
	 * @param int      $updated_version The version required for posts to be up-to-date.
	 * @param string[] $post_types The post types to find posts for.
	 * @param int      $limit      The maximum number of posts to return.
	 * @return int[]               The IDs of the outdated posts.
	 */
	public function find_posts_with_outdated_prominent_words( $updated_version, array $post_types, $limit = 10 ) {
		// Empty post types would syntax error the query, so early return with no results.
		if ( empty( $post_types ) ) {
			return [];
		}

		$query = $this->create_query_for_outdated_prominent_words_posts( $updated_version, $post_types );

		return array_map( function( $result ) {
			return $result['ID'];
		}, $query->limit( $limit )->find_array() );
	}
}<|MERGE_RESOLUTION|>--- conflicted
+++ resolved
@@ -28,22 +28,22 @@
 class Indexable_Repository {
 
 	/**
-	 * @var \Yoast\WP\Free\Builders\Indexable_Author_Builder
+	 * @var Indexable_Author_Builder
 	 */
 	protected $author_builder;
 
 	/**
-	 * @var \Yoast\WP\Free\Builders\Indexable_Post_Builder
+	 * @var Indexable_Post_Builder
 	 */
 	protected $post_builder;
 
 	/**
-	 * @var \Yoast\WP\Free\Builders\Indexable_Term_Builder
+	 * @var Indexable_Term_Builder
 	 */
 	protected $term_builder;
 
 	/**
-	 * @var \Yoast\WP\Free\Builders\Indexable_Home_Page_Builder
+	 * @var Indexable_Home_Page_Builder
 	 */
 	protected $home_page_builder;
 
@@ -58,7 +58,7 @@
 	private $system_page_builder;
 
 	/**
-	 * @var \Yoast\WP\Free\Helpers\Current_Page_Helper
+	 * @var Current_Page_Helper
 	 */
 	protected $current_page;
 
@@ -75,15 +75,6 @@
 	/**
 	 * Returns the instance of this class constructed through the ORM Wrapper.
 	 *
-<<<<<<< HEAD
-	 * @param \Yoast\WP\Free\Builders\Indexable_Author_Builder $author_builder The author builder for creating missing indexables.
-	 * @param \Yoast\WP\Free\Builders\Indexable_Post_Builder   $post_builder   The post builder for creating missing indexables.
-	 * @param \Yoast\WP\Free\Builders\Indexable_Term_Builder   $term_builder   The term builder for creating missing indexables.
-	 * @param \Yoast\WP\Free\Loggers\Logger                    $logger         The logger.
-	 * @param \wpdb                                            $wpdb           The WordPress database instance.
-	 *
-	 * @return \Yoast\WP\Free\Repositories\Indexable_Repository
-=======
 	 * @param Indexable_Author_Builder            $author_builder            The author builder for creating missing indexables.
 	 * @param Indexable_Post_Builder              $post_builder              The post builder for creating missing indexables.
 	 * @param Indexable_Term_Builder              $term_builder              The term builder for creating missing indexables.
@@ -92,22 +83,18 @@
 	 * @param Indexable_System_Page_Builder       $system_page_builder       The search result builder for creating missing indexables.
 	 * @param Current_Page_Helper                 $current_page_helper       The current post helper.
 	 * @param Logger                              $logger                    The logger.
->>>>>>> 01cd2891
+	 * @param \wpdb                               $wpdb                      The WordPress database instance.
 	 */
 	public function __construct(
 		Indexable_Author_Builder $author_builder,
 		Indexable_Post_Builder $post_builder,
 		Indexable_Term_Builder $term_builder,
-<<<<<<< HEAD
-		Logger $logger,
-		\wpdb $wpdb
-=======
 		Indexable_Home_Page_Builder $home_page_builder,
 		Indexable_Post_Type_Archive_Builder $post_type_archive_builder,
 		Indexable_System_Page_Builder $system_page_builder,
 		Current_Page_Helper $current_page_helper,
-		Logger $logger
->>>>>>> 01cd2891
+		Logger $logger,
+		\wpdb $wpdb
 	) {
 		$this->author_builder            = $author_builder;
 		$this->post_builder              = $post_builder;
@@ -117,19 +104,9 @@
 		$this->system_page_builder       = $system_page_builder;
 		$this->current_page              = $current_page_helper;
 		$this->logger                    = $logger;
-	}
-
-<<<<<<< HEAD
-		/**
-		 * @var $instance self
-		 */
-		$instance                 = Yoast_Model::of_type( 'Indexable' );
-		$instance->author_builder = $author_builder;
-		$instance->post_builder   = $post_builder;
-		$instance->term_builder   = $term_builder;
-		$instance->logger         = $logger;
-		$instance->wpdb           = $wpdb;
-=======
+		$this->wpdb                      = $wpdb;
+	}
+
 	/**
 	 * Starts a query for this repository.
 	 *
@@ -138,7 +115,6 @@
 	public function query() {
 		return Yoast_Model::of_type( 'Indexable' );
 	}
-
 	/**
 	 * Attempts to find the indexable for the current WordPress page. Returns false if no indexable could be found.
 	 * This may be the result of the indexable not existing or of being unable to determine what type of page the
@@ -163,7 +139,6 @@
 			case $this->current_page->is_404():
 				return $this->find_for_system_page( '404' );
 		}
->>>>>>> 01cd2891
 
 		return $this->query()->create( [ 'object_type' => 'unknown' ] );
 	}
@@ -405,7 +380,7 @@
 	 * @return array|\IdiormResultSet Instances of indexables.
 	 */
 	public function find_by_indexable_ids( array $indexable_ids ) {
-		return $this->where_id_in( $indexable_ids )->find_many();
+		return $this->query()->where_id_in( $indexable_ids )->find_many();
 	}
 
 	/**
