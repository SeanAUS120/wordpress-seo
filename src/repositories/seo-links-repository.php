--- conflicted
+++ resolved
@@ -24,12 +24,7 @@
 	 *
 	 * @return \Yoast\WP\Free\ORM\ORMWrapper
 	 */
-<<<<<<< HEAD
-	public static function get_instance() {
-		return parent::get_instance_for_repository( self::class );
-=======
 	public function query() {
 		return Yoast_Model::of_type( 'SEO_Links' );
->>>>>>> 6683612f
 	}
 }