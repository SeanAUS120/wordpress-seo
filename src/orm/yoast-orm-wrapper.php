<?php
/**
 * Yoast extension of the ORM class.
 *
 * @package Yoast\YoastSEO
 */

namespace Yoast\WP\Free\ORM;

use YoastSEO_Vendor\ORM;

/**
 * Subclass of Idiorm's ORM class that supports
 * returning instances of a specified class rather
 * than raw instances of the ORM class.
 *
 * You shouldn't need to interact with this class
 * directly. It is used internally by the Model base
 * class.
 *
 * The methods documented below are magic methods that conform to PSR-1.
 * This documentation exposes these methods to doc generators and IDEs.
 *
 * @link http://www.php-fig.org/psr/psr-1/
 *
 * @method void setClassName($class_name)
 * @method static \Yoast\WP\Free\ORM\ORMWrapper forTable($table_name, $connection_name = parent::DEFAULT_CONNECTION)
 * @method \Yoast\WP\Free\ORM\\Model findOne($id=null)
 * @method Array|\IdiormResultSet findMany()
 */
class ORMWrapper extends ORM {

	/**
<<<<<<< HEAD
=======
	 * Contains the repositories.
	 *
	 * @var array
	 */
	public static $repositories = [];

	/**
>>>>>>> b2a73685
	 * The wrapped find_one and find_many classes will return an instance or
	 * instances of this class.
	 *
	 * @var string
	 */
	protected $class_name;

	/**
	 * Set the name of the class which the wrapped methods should return
	 * instances of.
	 *
	 * @param string $class_name The classname to set.
	 *
	 * @return void
	 */
	public function set_class_name( $class_name ) {
		$this->class_name = $class_name;
	}

	/**
	 * Add a custom filter to the method chain specified on the model class.
	 * This allows custom queries to be added to models. The filter should take
	 * an instance of the ORM wrapper as its first argument and return an
	 * instance of the ORM wrapper. Any arguments passed to this method after
	 * the name of the filter will be passed to the called filter function as
	 * arguments after the ORM class.
	 *
	 * @return \Yoast\WP\Free\ORM\ORMWrapper Instance of the ORM wrapper.
	 */
	public function filter() {
		$args            = \func_get_args();
		$filter_function = \array_shift( $args );
		\array_unshift( $args, $this );
		if ( \method_exists( $this->class_name, $filter_function ) ) {
			return \call_user_func_array( [ $this->class_name, $filter_function ], $args );
		}

		return null;
	}

	/**
	 * Factory method intended for use only by repository classes.
	 *
	 * @param string $class_name The class name to get the instance for, defaults to self::class.
	 *
	 * @return self
	 */
	public static function get_instance_for_repository( $class_name ) {
		if ( preg_match( '@\\\\([\w]+)_Repository$@', $class_name, $matches ) ) {
			$model_name = $matches[1];

			// This ensures that the object returned by Yoast_Model::of_type is an actual instance of the repository class.
			self::$repositories[ Yoast_Model::get_table_name( $model_name ) ] = $class_name;

			return Yoast_Model::of_type( $model_name );
		}

		return null;
	}

	/**
	 * Factory method, return an instance of this class bound to the supplied
	 * table name.
	 *
	 * A repeat of content in parent::for_table, so that created class is
	 * ORMWrapper, not ORM.
	 *
	 * @param string $table_name      The table to create instance for.
	 * @param string $connection_name The connection name.
	 *
	 * @return \Yoast\WP\Free\ORM\ORMWrapper Instance of the ORM wrapper.
	 */
	public static function for_table( $table_name, $connection_name = parent::DEFAULT_CONNECTION ) {
		static::_setup_db( $connection_name );
		return new static( $table_name, [], $connection_name );
	}

	/**
	 * Method to create an instance of the model class associated with this
	 * wrapper and populate it with the supplied Idiorm instance.
	 *
	 * @param \Yoast\WP\Free\ORM\ORMWrapper|\YoastSEO_Vendor\ORM $orm The ORM used by model.
	 *
	 * @return bool|\Yoast\WP\Free\ORM\Yoast_Model Instance of the model class.
	 */
	protected function create_model_instance( $orm ) {
		if ( $orm === false ) {
			return false;
		}

		/**
		 * An instance of Yoast_Model is being made.
		 *
		 * @var \Yoast\WP\Free\ORM\Yoast_Model $model
		 */
		$model = new $this->class_name();
		$model->set_orm( $orm );

		return $model;
	}

	/**
	 * Wrap Idiorm's find_one method to return an instance of the class
	 * associated with this wrapper instead of the raw ORM class.
	 *
	 * @param null|integer $id The ID to lookup.
	 *
	 * @return \Yoast\WP\Free\ORM\Yoast_Model Instance of the model.
	 */
	public function find_one( $id = null ) {
		return $this->create_model_instance( parent::find_one( $id ) );
	}

	/**
	 * Wrap Idiorm's find_many method to return an array of instances of the
	 * class associated with this wrapper instead of the raw ORM class.
	 *
	 * @return array The found results.
	 */
	public function find_many() {
		$results = parent::find_many();
		foreach ( $results as $key => $result ) {
			$results[ $key ] = $this->create_model_instance( $result );
		}

		return $results;
	}

	/**
	 * Wrap Idiorm's create method to return an empty instance of the class
	 * associated with this wrapper instead of the raw ORM class.
	 *
	 * @param null|mixed $data The data to pass.
	 *
	 * @return \Yoast\WP\Free\ORM\Yoast_Model|bool Instance of the ORM.
	 */
	public function create( $data = null ) {
		return $this->create_model_instance( parent::create( $data ) );
	}
}<|MERGE_RESOLUTION|>--- conflicted
+++ resolved
@@ -31,8 +31,6 @@
 class ORMWrapper extends ORM {
 
 	/**
-<<<<<<< HEAD
-=======
 	 * Contains the repositories.
 	 *
 	 * @var array
@@ -40,7 +38,6 @@
 	public static $repositories = [];
 
 	/**
->>>>>>> b2a73685
 	 * The wrapped find_one and find_many classes will return an instance or
 	 * instances of this class.
 	 *
