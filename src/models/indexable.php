--- conflicted
+++ resolved
@@ -53,13 +53,11 @@
  * @property string  $twitter_title
  * @property string  $twitter_description
  * @property string  $twitter_image
-<<<<<<< HEAD
  *
  * @property int     $prominent_words_version
  * @property float   $prominent_words_vector_length
-=======
+ *
  * @property string  $twitter_card
->>>>>>> 9310cf8d
  */
 class Indexable extends Yoast_Model {
 
