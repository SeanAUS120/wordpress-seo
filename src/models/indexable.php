--- conflicted
+++ resolved
@@ -54,16 +54,12 @@
  * @property string  $twitter_title
  * @property string  $twitter_description
  * @property string  $twitter_image
-<<<<<<< HEAD
+ * @property string  $twitter_image_id
+ * @property string  $twitter_image_source
+ * @property string  $twitter_card
  *
  * @property int     $prominent_words_version
  * @property float   $prominent_words_vector_length
- *
-=======
- * @property string  $twitter_image_id
- * @property string  $twitter_image_source
->>>>>>> 3927c97a
- * @property string  $twitter_card
  */
 class Indexable extends Yoast_Model {
 
