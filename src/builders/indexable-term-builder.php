--- conflicted
+++ resolved
@@ -58,13 +58,11 @@
 			$indexable->{$indexable_key} = $this->get_meta_value( $meta_key, $term_meta );
 		}
 
-<<<<<<< HEAD
+		$this->handle_social_images( $indexable );
+
 		if ( empty( $indexable->canonical ) ) {
 			$indexable->canonical = $indexable->permalink;
 		}
-=======
-		$this->handle_social_images( $indexable );
->>>>>>> b9ffc889
 
 		// Not implemented yet.
 		$indexable->is_cornerstone         = false;
