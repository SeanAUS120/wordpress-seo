<?php
/**
 * Post Formatter for the indexables.
 *
 * @package Yoast\YoastSEO\Formatters
 */

namespace Yoast\WP\Free\Formatters;

/**
 * Formats the term meta to indexable format.
 */
class Indexable_Author_Formatter {

	/**
	 * Formats the data.
	 *
<<<<<<< HEAD
	 * @param int                             $user_id   The user to retrieve the indexable for.
=======
>>>>>>> 7e4a4367
	 * @param \Yoast\WP\Free\Models\Indexable $indexable The indexable to format.
	 *
	 * @return \Yoast\WP\Free\Models\Indexable The extended indexable.
	 */
	public function format( $user_id, $indexable ) {
		$meta_data = $this->get_meta_data( $user_id );

		$indexable->permalink              = \get_author_posts_url( $user_id );
		$indexable->title                  = $meta_data['wpseo_title'];
		$indexable->description            = $meta_data['wpseo_metadesc'];
		$indexable->is_cornerstone         = false;
		$indexable->is_robots_noindex      = $this->get_noindex_value( $meta_data['wpseo_noindex_author'] );
		$indexable->is_robots_nofollow     = null;
		$indexable->is_robots_noarchive    = null;
		$indexable->is_robots_noimageindex = null;
		$indexable->is_robots_nosnippet    = null;

		return $indexable;
	}

	/**
	 * Retrieves the meta data for this indexable.
	 *
	 * @return array List of meta entries.
	 */
	protected function get_meta_data( $user_id ) {
		$keys = array(
			'wpseo_title',
			'wpseo_metadesc',
			'wpseo_noindex_author',
		);

		$output = array();
		foreach ( $keys as $key ) {
			$output[ $key ] = $this->get_author_meta( $user_id, $key );
		}

		return $output;
	}

	/**
	 * Retrieves the value for noindex.
	 *
	 * @param string $noindex Current noindex value.
	 *
	 * @return bool True if noindex is selected, false if not.
	 */
	protected function get_noindex_value( $noindex ) {
		return $noindex === 'on';
	}

	/**
	 * Retrieves the author meta.
	 *
	 * @codeCoverageIgnore
	 *
	 * @param int    $user_id The user to retrieve the indexable for.
	 * @param string $key     The meta entry to retrieve.
	 *
	 * @return string The value of the meta field.
	 */
<<<<<<< HEAD
	protected function get_author_meta( $user_id, $key ) {
		$value = \get_the_author_meta( $key, $user_id );
		if ( is_string( $value ) && $value === '' ) {
=======
	protected function get_author_meta( $key ) {
		$value = \get_the_author_meta( $key, $this->user_id );
		if ( \is_string( $value ) && $value === '' ) {
>>>>>>> 7e4a4367
			return null;
		}

		return $value;
	}
}<|MERGE_RESOLUTION|>--- conflicted
+++ resolved
@@ -15,10 +15,7 @@
 	/**
 	 * Formats the data.
 	 *
-<<<<<<< HEAD
 	 * @param int                             $user_id   The user to retrieve the indexable for.
-=======
->>>>>>> 7e4a4367
 	 * @param \Yoast\WP\Free\Models\Indexable $indexable The indexable to format.
 	 *
 	 * @return \Yoast\WP\Free\Models\Indexable The extended indexable.
@@ -80,15 +77,9 @@
 	 *
 	 * @return string The value of the meta field.
 	 */
-<<<<<<< HEAD
 	protected function get_author_meta( $user_id, $key ) {
 		$value = \get_the_author_meta( $key, $user_id );
-		if ( is_string( $value ) && $value === '' ) {
-=======
-	protected function get_author_meta( $key ) {
-		$value = \get_the_author_meta( $key, $this->user_id );
 		if ( \is_string( $value ) && $value === '' ) {
->>>>>>> 7e4a4367
 			return null;
 		}
 
