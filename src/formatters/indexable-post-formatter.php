--- conflicted
+++ resolved
@@ -7,11 +7,7 @@
 
 namespace Yoast\WP\Free\Formatters;
 
-<<<<<<< HEAD
 use Exception;
-=======
-use WPSEO_Meta;
->>>>>>> 7e4a4367
 use Yoast\WP\Free\Models\SEO_Meta;
 
 /**
@@ -22,10 +18,7 @@
 	/**
 	 * Formats the data.
 	 *
-<<<<<<< HEAD
 	 * @param int                             $post_id   The post ID to use.
-=======
->>>>>>> 7e4a4367
 	 * @param \Yoast\WP\Free\Models\Indexable $indexable The indexable to format.
 	 *
 	 * @return \Yoast\WP\Free\Models\Indexable The extended indexable.
@@ -45,13 +38,8 @@
 		);
 
 		// Set additional meta-robots values.
-<<<<<<< HEAD
 		$noindex_advanced = $this->get_meta_value( $post_id, 'meta-robots-adv' );
-		$meta_robots      = explode( ',', $noindex_advanced );
-=======
-		$noindex_advanced = $this->get_meta_value( 'meta-robots-adv' );
 		$meta_robots      = \explode( ',', $noindex_advanced );
->>>>>>> 7e4a4367
 		foreach ( $this->get_robots_options() as $meta_robots_option ) {
 			$indexable->{ 'is_robots_' . $meta_robots_option } = \in_array( $meta_robots_option, $meta_robots, true ) ? 1 : null;
 		}
@@ -136,10 +124,7 @@
 	/**
 	 * Updates the link count from existing data.
 	 *
-<<<<<<< HEAD
 	 * @param int                             $post_id   The post ID to use.
-=======
->>>>>>> 7e4a4367
 	 * @param \Yoast\WP\Free\Models\Indexable $indexable The indexable to extend.
 	 *
 	 * @return \Yoast\WP\Free\Models\Indexable The extended indexable.
@@ -170,54 +155,12 @@
 	 *
 	 * @return mixed The value of the indexable entry to use.
 	 */
-<<<<<<< HEAD
 	protected function get_meta_value( $post_id, $meta_key ) {
 		$value = \WPSEO_Meta::get_value( $meta_key, $post_id );
-		if ( is_string( $value ) && $value === '' ) {
-=======
-	protected function get_meta_value( $meta_key ) {
-		$value = WPSEO_Meta::get_value( $meta_key, $this->post_id );
 		if ( \is_string( $value ) && $value === '' ) {
->>>>>>> 7e4a4367
 			return null;
 		}
 
 		return $value;
 	}
-<<<<<<< HEAD
-=======
-
-	/**
-	 * Retrieves the permalink for a post.
-	 *
-	 * @codeCoverageIgnore
-	 *
-	 * @return false|string The permalink.
-	 */
-	protected function get_permalink() {
-		return \get_permalink( $this->post_id );
-	}
-
-	/**
-	 * Retrieves the post type of a post.
-	 *
-	 * @codeCoverageIgnore
-	 *
-	 * @return false|string The post type.
-	 */
-	protected function get_post_type() {
-		return \get_post_type( $this->post_id );
-	}
-
-	/**
-	 * Retrieves the set SEO Meta for current post id.
-	 *
-	 * @codeCoverageIgnore
-	 *
-	 * @return \Yoast\WP\Free\Models\SEO_Meta The SEO meta for current post id.
-	 */
-	protected function get_seo_meta() {
-		return SEO_Meta::find_by_post_id( $this->post_id );
-	}
->>>>>>> 7e4a4367
 }