--- conflicted
+++ resolved
@@ -7,8 +7,6 @@
 
 namespace Yoast\WP\Free\Formatters;
 
-use WPSEO_Taxonomy_Meta;
-
 /**
  * Formats the term meta to indexable format.
  */
@@ -17,11 +15,8 @@
 	/**
 	 * Formats the data.
 	 *
-<<<<<<< HEAD
 	 * @param int                             $term_id  ID of the term to save data for.
 	 * @param string                          $taxonomy The taxonomy the term belongs to.
-=======
->>>>>>> 7e4a4367
 	 * @param \Yoast\WP\Free\Models\Indexable $indexable The indexable to format.
 	 *
 	 * @return \Yoast\WP\Free\Models\Indexable The extended indexable.
@@ -144,29 +139,4 @@
 
 		return $value;
 	}
-<<<<<<< HEAD
-=======
-
-	/**
-	 * Retrieves the meta data for a term.
-	 *
-	 * @codeCoverageIgnore
-	 *
-	 * @return bool|array The meta data for the term.
-	 */
-	protected function get_meta_data() {
-		return WPSEO_Taxonomy_Meta::get_term_meta( $this->term_id, $this->taxonomy );
-	}
-
-	/**
-	 * Retrieves the permalink for a term.
-	 *
-	 * @codeCoverageIgnore
-	 *
-	 * @return string|\WP_Error The permalink for the term.
-	 */
-	protected function get_permalink() {
-		return \get_term_link( $this->term_id, $this->taxonomy );
-	}
->>>>>>> 7e4a4367
 }