--- conflicted
+++ resolved
@@ -104,20 +104,4 @@
 
 		return $indexable;
 	}
-<<<<<<< HEAD
-=======
-
-	/**
-	 * Returns formatter for given user.
-	 *
-	 * @codeCoverageIgnore
-	 *
-	 * @param int $user_id The user ID.
-	 *
-	 * @return \Yoast\WP\Free\Formatters\Indexable_Author_Formatter Instance.
-	 */
-	protected function get_formatter( $user_id ) {
-		return new Indexable_Author_Formatter( $user_id );
-	}
->>>>>>> 7e4a4367
 }