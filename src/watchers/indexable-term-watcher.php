<?php
/**
 * Term/Taxonomy watcher to fill the related Indexable.
 *
 * @package Yoast\YoastSEO\Watchers
 */

namespace Yoast\WP\Free\Watchers;

use Yoast\WP\Free\Conditionals\Indexables_Feature_Flag_Conditional;
use Yoast\WP\Free\Exceptions\No_Indexable_Found;
use Yoast\WP\Free\Formatters\Indexable_Term_Formatter;
use Yoast\WP\Free\Models\Indexable;
use Yoast\WP\Free\WordPress\Integration;

/**
 * Watcher for terms to fill the related Indexable.
 */
class Indexable_Term_Watcher implements Integration {

	public static function get_conditionals() {
		return [ Indexables_Feature_Flag_Conditional::class ];
	}

	/**
	 * @var Indexable_Term_Formatter
	 */
	protected $formatter;

	/**
	 * Indexable_Term_Watcher constructor.
	 *
	 * @param Indexable_Term_Formatter $formatter The post formatter to use
	 */
	public function __construct( Indexable_Term_Formatter $formatter ) {
		$this->formatter = $formatter;
	}

	/**
	 * Registers all hooks to WordPress.
	 *
	 * @return void
	 */
	public function register_hooks() {
		\add_action( 'edited_term', array( $this, 'save_meta' ), \PHP_INT_MAX, 3 );
		\add_action( 'delete_term', array( $this, 'delete_meta' ), \PHP_INT_MAX, 3 );
	}

	/**
	 * Deletes a term from the index.
	 *
	 * @param int    $term_id          The Term ID to delete.
	 * @param int    $taxonomy_term_id The Taxonomy ID the Term belonged to.
	 * @param string $taxonomy         The taxonomy name the Term belonged to.
	 *
	 * @return void
	 */
	public function delete_meta( $term_id, $taxonomy_term_id, $taxonomy ) {
		try {
			$indexable = $this->get_indexable( $term_id, $taxonomy, false );
			$indexable->delete_meta();
			$indexable->delete();
		} catch ( No_Indexable_Found $exception ) {
			return;
		}
	}

	/**
	 * Update the taxonomy meta data on save.
	 *
	 * Note: This method is missing functionality to update internal links and incoming links.
	 *       As this functionality is currently not available for terms, it has not been added in this
	 *       class yet.
	 *
	 * @param int    $term_id          ID of the term to save data for.
	 * @param int    $taxonomy_term_id The taxonomy_term_id for the term.
	 * @param string $taxonomy         The taxonomy the term belongs to.
	 *
	 * @return void
	 */
	public function save_meta( $term_id, $taxonomy_term_id, $taxonomy ) {
		try {
			$indexable = $this->get_indexable( $term_id, $taxonomy );
		} catch ( No_Indexable_Found $exception ) {
			return;
		}

		$indexable = $this->formatter->format( $term_id, $taxonomy, $indexable );

		$indexable->save();
	}

	/**
	 * Retrieves an indexable for a term.
	 *
	 * @codeCoverageIgnore
	 *
	 * @param int    $term_id     The term the indexable is based upon.
	 * @param string $taxonomy    The taxonomy the indexable belongs to.
	 * @param bool   $auto_create Optional. Creates an indexable if it does not exist yet.
	 *
	 * @return \Yoast\WP\Free\Models\Indexable The indexable found for the supplied term.
	 *
	 * @throws \Yoast\WP\Free\Models\No_Indexable_Found Exception when no indexable could be found
	 *                                                  for the supplied term.
	 */
	protected function get_indexable( $term_id, $taxonomy, $auto_create = true ) {
		$indexable = Indexable::find_by_id_and_type( $term_id, 'term', $auto_create );

		if ( ! $indexable ) {
			throw No_Indexable_Found::from_term_id( $term_id, $taxonomy );
		}

		return $indexable;
	}
<<<<<<< HEAD
=======

	/**
	 * Returns formatter for given taxonomy.
	 *
	 * @codeCoverageIgnore
	 *
	 * @param int    $term_id  ID of the term to save data for.
	 * @param string $taxonomy The taxonomy the term belongs to.
	 *
	 * @return \Yoast\WP\Free\Formatters\Indexable_Term_Formatter Instance.
	 */
	protected function get_formatter( $term_id, $taxonomy ) {
		return new Indexable_Term_Formatter( $term_id, $taxonomy );
	}
>>>>>>> 7e4a4367
}<|MERGE_RESOLUTION|>--- conflicted
+++ resolved
@@ -113,21 +113,4 @@
 
 		return $indexable;
 	}
-<<<<<<< HEAD
-=======
-
-	/**
-	 * Returns formatter for given taxonomy.
-	 *
-	 * @codeCoverageIgnore
-	 *
-	 * @param int    $term_id  ID of the term to save data for.
-	 * @param string $taxonomy The taxonomy the term belongs to.
-	 *
-	 * @return \Yoast\WP\Free\Formatters\Indexable_Term_Formatter Instance.
-	 */
-	protected function get_formatter( $term_id, $taxonomy ) {
-		return new Indexable_Term_Formatter( $term_id, $taxonomy );
-	}
->>>>>>> 7e4a4367
 }