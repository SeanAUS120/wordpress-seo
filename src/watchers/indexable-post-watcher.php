--- conflicted
+++ resolved
@@ -129,33 +129,4 @@
 
 		return true;
 	}
-<<<<<<< HEAD
-=======
-
-	/**
-	 * Helper function to fetch post meta data from WordPress.
-	 *
-	 * @codeCoverageIgnore
-	 *
-	 * @param int $post_id Post to use.
-	 *
-	 * @return array|null Data found for the supplied post.
-	 */
-	protected function get_meta_data( $post_id ) {
-		return \get_post_meta( $post_id );
-	}
-
-	/**
-	 * Returns formatter for given post.
-	 *
-	 * @codeCoverageIgnore
-	 *
-	 * @param int $post_id The post ID.
-	 *
-	 * @return \Yoast\WP\Free\Formatters\Indexable_Post_Formatter Instance.
-	 */
-	protected function get_formatter( $post_id ) {
-		return new Indexable_Post_Formatter( $post_id );
-	}
->>>>>>> 7e4a4367
 }