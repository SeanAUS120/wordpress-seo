--- conflicted
+++ resolved
@@ -210,32 +210,18 @@
 		return array(
 			'db'             => array(
 				'production' => array(
-<<<<<<< HEAD
 					'type'                      => 'mysql',
-					'host'                      => DB_HOST,
+					'host'                      => \DB_HOST,
 					'port'                      => 3306,
-					'database'                  => DB_NAME,
-					'user'                      => DB_USER,
-					'password'                  => DB_PASSWORD,
+					'database'                  => \DB_NAME,
+					'user'                      => \DB_USER,
+					'password'                  => \DB_PASSWORD,
 					'charset'                   => $this->get_charset(),
 					'directory'                 => '', // This needs to be set, to use the migrations folder as base folder.
 					'schema_version_table_name' => $this->config['table_name'],
 				),
 			),
 			'migrations_dir' => array( 'default' => $this->config['directory'] ),
-=======
-					'type'      => 'mysql',
-					'host'      => \DB_HOST,
-					'port'      => 3306,
-					'database'  => \DB_NAME,
-					'user'      => \DB_USER,
-					'password'  => \DB_PASSWORD,
-					'charset'   => $this->get_charset(),
-					'directory' => '', // This needs to be set, to use the migrations folder as base folder.
-				),
-			),
-			'migrations_dir' => array( 'default' => \WPSEO_PATH . 'migrations' ),
->>>>>>> 873b1f0c
 			// This needs to be set but is not used.
 			'db_dir'         => true,
 			// This needs to be set but is not used.
@@ -268,22 +254,12 @@
 	protected function get_defines() {
 		if ( $this->dependency_management->prefixed_available() ) {
 			return array(
-<<<<<<< HEAD
-				YOAST_VENDOR_NS_PREFIX . '\RUCKUSING_BASE' => WPSEO_PATH . YOAST_VENDOR_PREFIX_DIRECTORY . '/ruckusing',
-=======
-				\YOAST_VENDOR_NS_PREFIX . '\RUCKUSING_BASE' => \WPSEO_PATH . \YOAST_VENDOR_PREFIX_DIRECTORY . '/ruckusing',
-				\YOAST_VENDOR_NS_PREFIX . '\RUCKUSING_TS_SCHEMA_TBL_NAME' => $table_name,
->>>>>>> 873b1f0c
+				\YOAST_VENDOR_NS_PREFIX . '\RUCKUSING_BASE' => WPSEO_PATH . YOAST_VENDOR_PREFIX_DIRECTORY . '/ruckusing',
 			);
 		}
 
 		return array(
-<<<<<<< HEAD
 			'RUCKUSING_BASE' => WPSEO_PATH . 'vendor/ruckusing/ruckusing-migrations',
-=======
-			'RUCKUSING_BASE'               => \WPSEO_PATH . 'vendor/ruckusing/ruckusing-migrations',
-			'RUCKUSING_TS_SCHEMA_TBL_NAME' => $table_name,
->>>>>>> 873b1f0c
 		);
 	}
 
