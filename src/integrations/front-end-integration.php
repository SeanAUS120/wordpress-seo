--- conflicted
+++ resolved
@@ -117,12 +117,8 @@
 	 * @var array
 	 */
 	protected $closing_presenters = [
-<<<<<<< HEAD
 		'Schema',
 		'Debug_Marker_Close',
-=======
-		'Debug\Marker_Close',
->>>>>>> c07dda1e
 	];
 
 	/**
