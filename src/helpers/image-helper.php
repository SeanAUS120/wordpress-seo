<?php
/**
 * A helper object for images.
 *
 * @package Yoast\WP\Free\Helpers
 */

namespace Yoast\WP\Free\Helpers;

use WPSEO_Image_Utils;

/**
 * Class Image_Helper
 */
class Image_Helper {

	/**
<<<<<<< HEAD
	 * Retrieves an attachment ID for an image uploaded in the settings.
	 *
	 * Due to self::get_attachment_by_url returning 0 instead of false.
	 * 0 is also a possibility when no ID is available.
	 *
	 * @param string $setting The setting the image is stored in.
	 *
	 * @return int|bool The attachment id, or false or 0 if no ID is available.
	 */
	public function get_attachment_id_from_settings( $setting ) {
		return WPSEO_Image_Utils::get_attachment_id_from_settings( $setting );
	}
=======
	 * Image types that are supported by OpenGraph.
	 *
	 * @var array
	 */
	protected static $valid_image_types = [ 'image/jpeg', 'image/gif', 'image/png' ];

	/**
	 * Image extensions that are supported by OpenGraph.
	 *
	 * @var array
	 */
	protected static $valid_image_extensions = [ 'jpeg', 'jpg', 'gif', 'png' ];
>>>>>>> a72fd545

	/**
	 * Gets an attachment page's attachment url.
	 *
	 * @param string $post_id The ID of the post for which to retrieve the image.
	 *
	 * @return string The image url or an empty string when not found.
	 */
	public function get_attachment_image( $post_id ) {
		if ( \get_post_type( $post_id ) !== 'attachment' ) {
			return '';
		}

		if ( ! $this->is_valid_attachment( $post_id ) ) {
			return '';
		}

		return \wp_get_attachment_url( $post_id );
	}

	/**
	 * Find the right version of an image based on size.
	 *
	 * @param int    $attachment_id Attachment ID.
	 * @param string $size          Size name.
	 *
	 * @return array|false Returns an array with image data on success, false on failure.
	 */
	public function get_image( $attachment_id, $size ) {
		return \WPSEO_image_utils::get_image( $attachment_id, $size );
	}

	/**
	 * Determines whether or not the wanted attachment is considered valid.
	 *
	 * @param int $attachment_id The attachment ID to get the attachment by.
	 *
	 * @return bool Whether or not the attachment is valid.
	 */
	public function is_valid_attachment( $attachment_id ) {
		$attachment = \get_post_mime_type( $attachment_id );

		if ( $attachment === false ) {
			return false;
		}

		return $this->is_valid_image_type( $attachment );
	}

	/**
	 * Checks if the given extension is a valid extension
	 *
	 * @param string $image_extension The image extension.
	 *
	 * @return bool True when valid.
	 */
	public function is_extension_valid( $image_extension ) {
		return \in_array( $image_extension, static::$valid_image_extensions, true );
	}

	/**
	 * Determines whether the passed mime type is a valid image type.
	 *
	 * @param string $mime_type The detected mime type.
	 *
	 * @return bool Whether or not the attachment is a valid image type.
	 */
	public function is_valid_image_type( $mime_type ) {
		return \in_array( $mime_type, static::$valid_image_types, true );
	}

	/**
	 * Gets the featured image url.
	 *
	 * @param int    $post_id    Post ID to use.
	 * @param string $image_size The image size to retrieve.
	 *
	 * @return string The image url or an empty string when not found.
	 */
	public function get_featured_image( $post_id, $image_size = 'full' ) {
		$featured_image_id = $this->get_featured_image_id( $post_id );
		if ( ! $featured_image_id ) {
			return '';
		}

		$featured_image = \wp_get_attachment_image_src( $featured_image_id, $image_size );

		if ( ! $featured_image ) {
			return '';
		}

		return $featured_image[0];
	}

	/**
	 * Retrieves the ID of the featured image.
	 *
	 * @param int $post_id The post id to get featured image id for.
	 *
	 * @return int|bool ID when found, false when not.
	 */
	public function get_featured_image_id( $post_id ) {
		if ( ! \has_post_thumbnail( $post_id ) ) {
			return false;
		}

		return \get_post_thumbnail_id( $post_id );
	}

	/**
	 * Gets the first image url of a gallery.
	 *
	 * @param int $post_id Post ID to use.
	 *
	 * @return string The image url or an empty string when not found.
	 */
	public function get_gallery_image( $post_id ) {
		$post = \get_post( $post_id );
		if ( ! \has_shortcode( $post->post_content, 'gallery' ) ) {
			return '';
		}

		$images = \get_post_gallery_images();
		if ( empty( $images ) ) {
			return '';
		}

		return \reset( $images );
	}

	/**
	 * Gets the image url from the content.
	 *
	 * @param int $post_id The post id to extract the images from.
	 *
	 * @return string The image url or an empty string when not found.
	 */
	public function get_post_content_image( $post_id ) {
		$image_url = $this->get_first_usable_content_image_for_post( $post_id );

		if ( $image_url === null ) {
			return '';
		}

		return $image_url;
	}

	/**
	 * Retrieves the attachment variations for given attachments.
	 *
	 * @param int   $attachment_id The attachment id.
	 * @param array $image_params  The image parameters to get dimensions for.
	 *
	 * @return bool|string The attachment url or false when no variations found.
	 */
	public function get_attachment_variations( $attachment_id, $image_params = [] ) {
		$variations = \WPSEO_Image_Utils::get_variations( $attachment_id );
		$variations = \WPSEO_Image_Utils::filter_usable_dimensions( $image_params, $variations );
		$variations = \WPSEO_Image_Utils::filter_usable_file_size( $variations );

		// If we are left without variations, there is no valid variation for this attachment.
		if ( empty( $variations ) ) {
			return false;
		}

		// The variations are ordered so the first variations is by definition the best one.
		return \reset( $variations );
	}

	/**
	 * Retrieves the first usable content image for a post.
	 *
	 * @codeCoverageIgnore
	 *
	 * @param int $post_id The post id to extract the images from.
	 *
	 * @return string|null
	 */
	public function get_first_usable_content_image_for_post( $post_id ) {
		return WPSEO_Image_Utils::get_first_usable_content_image_for_post( $post_id );
	}
}<|MERGE_RESOLUTION|>--- conflicted
+++ resolved
@@ -15,7 +15,6 @@
 class Image_Helper {
 
 	/**
-<<<<<<< HEAD
 	 * Retrieves an attachment ID for an image uploaded in the settings.
 	 *
 	 * Due to self::get_attachment_by_url returning 0 instead of false.
@@ -28,7 +27,8 @@
 	public function get_attachment_id_from_settings( $setting ) {
 		return WPSEO_Image_Utils::get_attachment_id_from_settings( $setting );
 	}
-=======
+
+	/**
 	 * Image types that are supported by OpenGraph.
 	 *
 	 * @var array
@@ -41,7 +41,6 @@
 	 * @var array
 	 */
 	protected static $valid_image_extensions = [ 'jpeg', 'jpg', 'gif', 'png' ];
->>>>>>> a72fd545
 
 	/**
 	 * Gets an attachment page's attachment url.
