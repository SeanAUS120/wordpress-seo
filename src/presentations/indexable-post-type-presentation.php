<?php
/**
 * Presentation object for indexables.
 *
 * @package Yoast\YoastSEO\Presentations
 */

namespace Yoast\WP\Free\Presentations;

use Yoast\WP\Free\Helpers\Post_Type_Helper;
use Yoast\WP\Free\Helpers\User_Helper;

/**
 * Class Indexable_Post_Type_Presentation
 */
class Indexable_Post_Type_Presentation extends Indexable_Presentation {

	/**
	 * @var Post_Type_Helper
	 */
	protected $post_type;

	/**
	 * @var User_Helper
	 */
	protected $user;

	/**
	 * Indexable_Post_Type_Presentation constructor.
	 *
<<<<<<< HEAD
	 * @param Post_Type_Helper $post_type The post type helper.
	 */
	public function __construct( Post_Type_Helper $post_type ) {
		$this->post_type = $post_type;
=======
	 * @param Post_Type_Helper $post_type_helper The post type helper.
	 * @param User_Helper      $user             The user helper.
	 */
	public function __construct( Post_Type_Helper $post_type_helper, User_Helper $user ) {
		$this->post_type_helper = $post_type_helper;
		$this->user             = $user;
>>>>>>> 0f2d3dfd
	}

	/**
	 * @inheritDoc
	 */
	public function generate_title() {
		if ( $this->model->title ) {
			return $this->model->title;
		}

		return $this->options_helper->get( 'title-' . $this->model->object_sub_type );
	}

	/**
	 * @inheritDoc
	 */
	public function generate_meta_description() {
		if ( $this->model->description ) {
			return $this->model->description;
		}

		return $this->options_helper->get( 'metadesc-' . $this->model->object_sub_type );
	}

	/**
	 * @inheritDoc
	 */
	public function generate_og_description() {
		if ( $this->model->og_description ) {
			$og_description = $this->model->og_description;
		}

		if ( empty( $og_description ) ) {
			$og_description = $this->meta_description;
		}

		if ( empty( $og_description ) ) {
			$og_description = $this->post_type->get_the_excerpt( $this->model->object_id );
		}

		return $this->post_type->strip_shortcodes( $og_description );
	}

	/**
	 * Generates the open graph images.
	 *
	 * @return array The open graph images.
	 */
	public function generate_og_images() {
		if ( \post_password_required() ) {
			return [];
		}

		return parent::generate_og_images();
	}

	/**
	 * @inheritDoc
	 */
	public function generate_og_type() {
		return 'article';
	}

	/**
	 * Generates the open graph article author.
	 *
	 * @return string The open graph article author.
	 */
	public function generate_og_article_author() {
		$post = $this->replace_vars_object;

		$og_article_author = $this->user->get_the_author_meta( 'facebook', $post->post_author );

		if ( $og_article_author ) {
			return $og_article_author;
		}

		return '';
	}

	/**
	 * Generates the open graph article publisher.
	 *
	 * @return string The open graph article publisher.
	 */
	public function generate_og_article_publisher() {
		$og_article_publisher = $this->context->open_graph_publisher;

		if ( $og_article_publisher ) {
			return $og_article_publisher;
		}

		return '';
	}

	/**
	 * @inheritDoc
	 */
	public function generate_replace_vars_object() {
		return \get_post( $this->model->object_id );
	}

	/**
	 * @inheritDoc
	 */
	public function generate_robots() {
		$robots = array_merge(
			$this->robots_helper->get_base_values( $this->model ),
			[
				'noimageindex' => ( $this->model->is_robots_noimageindex === true ) ? 'noimageindex' : null,
				'noarchive'    => ( $this->model->is_robots_noarchive === true ) ? 'noarchive' : null,
				'nosnippet'    => ( $this->model->is_robots_nosnippet === true ) ? 'nosnippet' : null,
			]
		);

		$private           = \get_post_status( $this->model->object_id ) === 'private';
		$post_type_noindex = ! $this->post_type->is_indexable( $this->model->object_sub_type );

		if ( $private || $post_type_noindex ) {
			$robots['index'] = 'noindex';
		}

		return $this->robots_helper->after_generate( $robots );
	}

	/**
	 * @inheritDoc
	 */
	public function generate_twitter_description() {
		$twitter_description = parent::generate_twitter_description();

		if ( $twitter_description ) {
			return $twitter_description;
		}

		return $this->post_type->get_the_excerpt( $this->model->object_id );
	}

	/**
	 * @inheritDoc
	 */
	public function generate_twitter_image() {
		if ( \post_password_required() ) {
			return '';
		}

		return parent::generate_twitter_image();
	}

	/**
	 * @inheritDoc
	 */
	public function generate_twitter_creator() {
		$twitter_creator = \ltrim( \trim( \get_the_author_meta( 'twitter', $this->context->post->post_author ) ), '@' );

		/**
		 * Filter: 'wpseo_twitter_creator_account' - Allow changing the Twitter account as output in the Twitter card by Yoast SEO.
		 *
		 * @api string $twitter The twitter account name string.
		 */
		$twitter_creator = \apply_filters( 'wpseo_twitter_creator_account', $twitter_creator );

		if ( \is_string( $twitter_creator ) && $twitter_creator !== '' ) {
			return '@' . $twitter_creator;
		}

		$site_twitter = $this->options_helper->get( 'twitter_site', '' );
		if ( \is_string( $site_twitter ) && $site_twitter !== '' ) {
			return '@' . $site_twitter;
		}

		return '';
	}
}<|MERGE_RESOLUTION|>--- conflicted
+++ resolved
@@ -28,19 +28,12 @@
 	/**
 	 * Indexable_Post_Type_Presentation constructor.
 	 *
-<<<<<<< HEAD
 	 * @param Post_Type_Helper $post_type The post type helper.
-	 */
-	public function __construct( Post_Type_Helper $post_type ) {
+	 * @param User_Helper      $user             The user helper.
+	 */
+	public function __construct( Post_Type_Helper $post_type, User_Helper $user ) {
 		$this->post_type = $post_type;
-=======
-	 * @param Post_Type_Helper $post_type_helper The post type helper.
-	 * @param User_Helper      $user             The user helper.
-	 */
-	public function __construct( Post_Type_Helper $post_type_helper, User_Helper $user ) {
-		$this->post_type_helper = $post_type_helper;
-		$this->user             = $user;
->>>>>>> 0f2d3dfd
+		$this->user      = $user;
 	}
 
 	/**
