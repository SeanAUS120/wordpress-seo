--- conflicted
+++ resolved
@@ -7,14 +7,11 @@
 
 namespace Yoast\WP\Free\Presentations;
 
-<<<<<<< HEAD
 use Yoast\WP\Free\Context\Meta_Tags_Context;
-=======
 use Yoast\WP\Free\Helpers\Current_Page_Helper;
 use Yoast\WP\Free\Helpers\Image_Helper;
 use Yoast\WP\Free\Helpers\Options_Helper;
 use Yoast\WP\Free\Helpers\Robots_Helper;
->>>>>>> a72fd545
 use Yoast\WP\Free\Models\Indexable;
 use Yoast\WP\Free\Presentations\Generators\OG_Locale_Generator;
 use Yoast\WP\Free\Presentations\Generators\Schema_Generator;
@@ -51,7 +48,6 @@
 	protected $model;
 
 	/**
-<<<<<<< HEAD
 	 * @var Meta_Tags_Context
 	 */
 	protected $context;
@@ -65,7 +61,8 @@
 	 * @var OG_Locale_Generator
 	 */
 	private $og_locale_generator;
-=======
+
+	/**
 	 * @var Robots_Helper
 	 */
 	protected $robots_helper;
@@ -84,12 +81,10 @@
 	 * @var Options_Helper
 	 */
 	protected $options_helper;
->>>>>>> a72fd545
 
 	/**
 	 * @required
 	 *
-<<<<<<< HEAD
 	 * Sets the generator dependencies.
 	 *
 	 * @param Schema_Generator    $schema_generator    The schema generator.
@@ -101,7 +96,9 @@
 	) {
 		$this->schema_generator    = $schema_generator;
 		$this->og_locale_generator = $og_locale_generator;
-=======
+	}
+
+	/**
 	 * Used by dependency injection container to inject the Robots_Helper.
 	 *
 	 * @param Robots_Helper       $robots_helper       The robots helper.
@@ -119,7 +116,6 @@
 		$this->image_helper        = $image_helper;
 		$this->options_helper      = $options_helper;
 		$this->current_page_helper = $current_page_helper;
->>>>>>> a72fd545
 	}
 
 	/**
@@ -347,14 +343,15 @@
 	}
 
 	/**
-<<<<<<< HEAD
 	 * Generates the schema for the page.
 	 *
 	 * @return array The Schema object.
 	 */
 	public function generate_schema() {
 		return $this->schema_generator->generate( $this->context );
-=======
+	}
+
+	/**
 	 * Retrieves the attachment by a given image id.
 	 *
 	 * @param int $attachment_id The attachment id.
@@ -418,6 +415,5 @@
 		}
 
 		return '';
->>>>>>> a72fd545
 	}
 }