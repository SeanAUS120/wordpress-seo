# Copyright (C) 2016 Team Yoast
# This file is distributed under the GPL v3.
msgid ""
msgstr ""
"Project-Id-Version: Yoast SEO 3.2.5\n"
"Report-Msgid-Bugs-To: https://github.com/yoast/wordpress-seo/issues\n"
<<<<<<< HEAD
"POT-Creation-Date: 2016-06-06 14:54:29+00:00\n"
=======
"POT-Creation-Date: 2016-06-07 10:18:57+00:00\n"
>>>>>>> 0786ff96
"MIME-Version: 1.0\n"
"Content-Type: text/plain; charset=utf-8\n"
"Content-Transfer-Encoding: 8bit\n"
"PO-Revision-Date: 2016-MO-DA HO:MI+ZONE\n"
"Last-Translator: Yoast Translate Team <translations@yoast.com>\n"
"Language-Team: Yoast Translate <translations@yoast.com>\n"
"X-Generator: grunt-wp-i18n 0.4.9\n"
"X-Poedit-KeywordsList: __;_e;_x:1,2c;_ex:1,2c;_n:1,2;_nx:1,2,4c;_n_noop:1,2;"
"_nx_noop:1,2,3c;esc_attr__;esc_html__;esc_attr_e;esc_html_e;esc_attr_x:1,2c;"
"esc_html_x:1,2c;\n"
"Language: en\n"
"Plural-Forms: nplurals=2; plural=(n != 1);\n"
"X-Poedit-Country: United States\n"
"X-Poedit-SourceCharset: UTF-8\n"
"X-Poedit-Basepath: ../\n"
"X-Poedit-SearchPath-0: .\n"
"X-Poedit-Bookmarks: \n"
"X-Textdomain-Support: yes\n"

#: admin/ajax.php:218
msgid "Post doesn't exist."
msgstr ""

#: admin/ajax.php:227
msgid "Post has an invalid Post Type: %s."
msgstr ""

#: admin/ajax.php:235
msgid "You can't edit %s."
msgstr ""

#: admin/ajax.php:243
msgid "You can't edit %s that aren't yours."
msgstr ""

#: admin/ajax.php:251
msgid "You have used HTML in your value which is not allowed."
msgstr ""

#. translators: %1$s expands to Yoast SEO, $2%s to the version number, %3$s and
#. %4$s to anchor tags with link to intro page
#: admin/class-admin-init.php:96
msgid ""
"%1$s has been updated to version %2$s. %3$sClick here%4$s to find out what's "
"new!"
msgstr ""

#: admin/class-admin-init.php:136
msgid ""
"You still have the default WordPress tagline, even an empty one is probably "
"better. %1$sYou can fix this in the customizer%2$s."
msgstr ""

#: admin/class-admin-init.php:163
msgid "Huge SEO Issue: You're blocking access to robots."
msgstr ""

#. translators: %1$s resolves to the opening tag of the link to the reading
#. settings, %1$s resolves to the closing tag for the link
#: admin/class-admin-init.php:166
msgid ""
"You must %1$sgo to your Reading Settings%2$s and uncheck the box for Search "
"Engine Visibility."
msgstr ""

#: admin/class-admin-init.php:194
msgid ""
"Paging comments is enabled, this is not needed in 999 out of 1000 cases, we "
"recommend to disable it."
msgstr ""

#. translators: %1$s resolves to the opening tag of the link to the comment
#. setting page, %2$s resolves to the closing tag of the link
#: admin/class-admin-init.php:199
msgid ""
"Simply uncheck the box before \"Break comments into pages...\" on the "
"%1$sComment settings page%2$s."
msgstr ""

#: admin/class-admin-init.php:237
msgid ""
"You do not have your postname in the URL of your posts and pages, it is "
"highly recommended that you do. Consider setting your permalink structure to "
"<strong>/%postname%/</strong>."
msgstr ""

#. translators: %1$s resolves to the starting tag of the link to the permalink
#. settings page, %2$s resolves to the closing tag of the link
#: admin/class-admin-init.php:241
msgid "You can fix this on the %1$sPermalink settings page%2$s."
msgstr ""

#. translators: %1$s expands to Yoast SEO, %2$s expands to 5.4.3, %3$s expands
#. to Google Analytics by Yoast
#: admin/class-admin-init.php:298
msgid ""
"%1$s detected you are using version %2$s of %3$s, please update to the "
"latest version to prevent compatibility issues."
msgstr ""

#. translators: 1: is a link to 'admin_url /
#. admin.php?page=wpseo_tools&recalculate=1' 2: closing link tag
#: admin/class-admin-init.php:331
msgid ""
"We've updated our SEO score algorithm. %1$sClick here to recalculate the SEO "
"scores%2$s for all posts and pages."
msgstr ""

#: admin/class-admin-init.php:532
msgid "%s filter/action"
msgstr ""

#: admin/class-admin.php:136 admin/class-admin.php:238
#: admin/pages/dashboard.php:57
msgid "Dashboard"
msgstr ""

#: admin/class-admin.php:136 admin/class-admin.php:311
#: admin/class-meta-columns.php:43 admin/taxonomy/class-taxonomy-columns.php:43
msgid "SEO"
msgstr ""

#: admin/class-admin.php:146 admin/pages/dashboard.php:60
#: admin/pages/metas.php:26 admin/pages/xml-sitemaps.php:30
#: inc/wpseo-non-ajax-functions.php:223
msgid "General"
msgstr ""

#: admin/class-admin.php:155 inc/wpseo-non-ajax-functions.php:229
msgid "Titles &amp; Metas"
msgstr ""

#: admin/class-admin.php:163 admin/class-social-admin.php:106
#: admin/taxonomy/class-taxonomy-metabox.php:186
#: inc/wpseo-non-ajax-functions.php:235
msgid "Social"
msgstr ""

#: admin/class-admin.php:172 admin/class-pointers.php:300
#: inc/wpseo-non-ajax-functions.php:241
msgid "XML Sitemaps"
msgstr ""

#: admin/class-admin.php:181 admin/metabox/class-metabox.php:360
#: admin/metabox/class-metabox.php:368 inc/wpseo-non-ajax-functions.php:247
msgid "Advanced"
msgstr ""

#: admin/class-admin.php:190 inc/wpseo-non-ajax-functions.php:253
msgid "Tools"
msgstr ""

#: admin/class-admin.php:199 inc/wpseo-non-ajax-functions.php:259
msgid "Search Console"
msgstr ""

#: admin/class-admin.php:208 admin/class-admin.php:324
#: admin/class-pointers.php:331 admin/pages/licenses.php:77
#: inc/wpseo-non-ajax-functions.php:265
msgid "Extensions"
msgstr ""

#: admin/class-admin.php:273
msgid "For more information:"
msgstr ""

#: admin/class-admin.php:274
msgid "Title optimization"
msgstr ""

#: admin/class-admin.php:275
msgid "Why Google won't display the right page title"
msgstr ""

#: admin/class-admin.php:281 admin/pages/metas.php:46
msgid "Template explanation"
msgstr ""

#. translators: %1$s expands to Yoast SEO
#: admin/class-admin.php:283 admin/pages/metas.php:48
msgid ""
"The title &amp; metas settings for %1$s are made up of variables that are "
"replaced by specific values from the page when the page is displayed. The "
"tabs on the left explain the available variables."
msgstr ""

#: admin/class-admin.php:283 admin/pages/metas.php:48
msgid "Note that not all variables can be used in every template."
msgstr ""

#: admin/class-admin.php:290 admin/class-admin.php:291 admin/pages/metas.php:54
#: admin/pages/metas.php:56
msgid "Basic Variables"
msgstr ""

#: admin/class-admin.php:298 admin/class-admin.php:299 admin/pages/metas.php:62
#: admin/pages/metas.php:64
msgid "Advanced Variables"
msgstr ""

#: admin/class-admin.php:311 admin/pages/network.php:86
msgid "MultiSite Settings"
msgstr ""

#: admin/class-admin.php:317
msgid "Edit Files"
msgstr ""

#: admin/class-admin.php:394
msgid "Posts"
msgstr ""

#: admin/class-admin.php:430
#: admin/google_search_console/class-gsc-platform-tabs.php:40
#: admin/taxonomy/class-taxonomy-metabox.php:132
#: admin/taxonomy/class-taxonomy-metabox.php:140
msgid "Settings"
msgstr ""

#: admin/class-admin.php:442
msgid "Premium Support"
msgstr ""

#: admin/class-admin.php:446
msgid "FAQ"
msgstr ""

#: admin/class-admin.php:475 admin/class-pointers.php:287
#: admin/pages/social.php:20
msgid "Google+"
msgstr ""

#: admin/class-admin.php:477
msgid "Twitter username (without @)"
msgstr ""

#: admin/class-admin.php:479
msgid "Facebook profile URL"
msgstr ""

#: admin/class-bulk-description-editor-list-table.php:44
msgid "Existing Yoast Meta Description"
msgstr ""

#: admin/class-bulk-description-editor-list-table.php:45
msgid "New Yoast Meta Description"
msgstr ""

#: admin/class-bulk-editor-list-table.php:135
msgid "You are not allowed to access this page."
msgstr ""

#: admin/class-bulk-editor-list-table.php:392
msgid "Filter"
msgstr ""

#: admin/class-bulk-editor-list-table.php:753
msgid "Edit this item"
msgstr ""

#: admin/class-bulk-editor-list-table.php:753
msgid "Edit"
msgstr ""

#: admin/class-bulk-editor-list-table.php:759
msgid "Preview &#8220;%s&#8221;"
msgstr ""

#: admin/class-bulk-editor-list-table.php:759
msgid "Preview"
msgstr ""

#: admin/class-bulk-editor-list-table.php:763
msgid "View &#8220;%s&#8221;"
msgstr ""

#: admin/class-bulk-editor-list-table.php:763
#: admin/google_search_console/class-gsc-table.php:209
msgid "View"
msgstr ""

#: admin/class-bulk-editor-list-table.php:925
msgid "WP Page Title"
msgstr ""

#: admin/class-bulk-editor-list-table.php:926
msgid "Post Type"
msgstr ""

#: admin/class-bulk-editor-list-table.php:927
msgid "Post Status"
msgstr ""

#: admin/class-bulk-editor-list-table.php:928
msgid "Publication date"
msgstr ""

#: admin/class-bulk-editor-list-table.php:929
msgid "Page URL/Slug"
msgstr ""

#: admin/class-bulk-editor-list-table.php:934
msgid "Action"
msgstr ""

#. translators: %1$s expands to Yoast SEO
#: admin/class-bulk-title-editor-list-table.php:47
msgid "Existing %1$s Title"
msgstr ""

#. translators: %1$s expands to Yoast SEO
#: admin/class-bulk-title-editor-list-table.php:49
msgid "New %1$s Title"
msgstr ""

#: admin/class-config.php:110 admin/metabox/class-metabox.php:701
#: admin/taxonomy/class-taxonomy.php:97
msgid "Use Image"
msgstr ""

#. translators: %s: '%%term_title%%' variable used in titles and meta's
#. template that's not compatible with the given template
#: admin/class-config.php:124
msgid "Warning: the variable %s cannot be used in this template."
msgstr ""

#: admin/class-config.php:124
msgid "See the help tab for more info."
msgstr ""

#. translators: %s is the name of the plugin
#: admin/class-customizer.php:52
msgid "%s Breadcrumbs"
msgstr ""

#: admin/class-customizer.php:86
msgid "Remove blog page from breadcrumbs"
msgstr ""

#: admin/class-customizer.php:121
msgid "Breadcrumbs separator:"
msgstr ""

#: admin/class-customizer.php:146
msgid "Anchor text for the homepage:"
msgstr ""

#: admin/class-customizer.php:171
msgid "Prefix for breadcrumbs:"
msgstr ""

#: admin/class-customizer.php:196
msgid "Prefix for archive pages:"
msgstr ""

#: admin/class-customizer.php:221
msgid "Prefix for search result pages:"
msgstr ""

#: admin/class-customizer.php:246
msgid "Breadcrumb for 404 pages:"
msgstr ""

#: admin/class-export.php:66
msgid "Export created: %1$sdownload your export file here%2$s."
msgstr ""

#. translators: %1$s expands to Yoast SEO
#: admin/class-export.php:71
msgid "Error creating %1$s export: "
msgstr ""

#: admin/class-export.php:97
msgid "Could not zip settings-file."
msgstr ""

#: admin/class-export.php:102
msgid "Could not write settings to file."
msgstr ""

#. translators: %1$s expands to Yoast SEO
#: admin/class-export.php:112
msgid "This is a settings export file for the %1$s plugin by Yoast.com"
msgstr ""

#: admin/class-export.php:114
msgid "This export includes taxonomy metadata"
msgstr ""

#: admin/class-export.php:181
msgid "No taxonomy metadata found"
msgstr ""

#: admin/class-import-external.php:106
msgid "HeadSpace2 data successfully imported"
msgstr ""

#: admin/class-import-woothemes-seo.php:29
msgid "WooThemes SEO framework settings &amp; data successfully imported."
msgstr ""

#: admin/class-import.php:76 admin/class-import.php:82
#: admin/class-import.php:88 admin/class-import.php:120
#: admin/class-import.php:127 admin/class-import.php:151
msgid "Settings could not be imported:"
msgstr ""

#: admin/class-import.php:88
msgid "Upload failed."
msgstr ""

#: admin/class-import.php:120
msgid "Unzipping failed with error \"%s\"."
msgstr ""

#: admin/class-import.php:127
msgid "Unzipping failed - file settings.ini not found."
msgstr ""

#: admin/class-import.php:148
msgid "Settings successfully imported."
msgstr ""

#: admin/class-import.php:151
msgid "No settings found in file."
msgstr ""

#: admin/class-import.php:173
msgid "Setting \"%s\" is no longer used and has been discarded."
msgstr ""

#: admin/class-meta-columns.php:44 admin/metabox/class-metabox.php:65
msgid "SEO Title"
msgstr ""

#: admin/class-meta-columns.php:45
msgid "Meta Desc."
msgstr ""

#: admin/class-meta-columns.php:46
msgid "Focus KW"
msgstr ""

#: admin/class-meta-columns.php:70
msgid "Meta description not set."
msgstr ""

#: admin/class-meta-columns.php:75 admin/class-meta-columns.php:337
#: admin/taxonomy/class-taxonomy-columns.php:114
msgid "Focus keyword not set."
msgstr ""

#: admin/class-meta-columns.php:138
msgid "Filter by SEO Score"
msgstr ""

#: admin/class-meta-columns.php:140
msgid "All SEO Scores"
msgstr ""

#: admin/class-meta-columns.php:332 admin/metabox/class-metabox.php:151
msgid "Post is set to noindex."
msgstr ""

#: admin/class-option-tabs-formatter.php:82
#: admin/views/partial-settings-tab-video.php:19
msgid "Help center"
msgstr ""

#. translators: %1$s expands to Yoast SEO, %2%s: 'Facebook' plugin name of
#. possibly conflicting plugin with regard to creating OpenGraph output
#: admin/class-plugin-conflict.php:133
msgid ""
"Both %1$s and %2$s create OpenGraph output, which might make Facebook, "
"Twitter, LinkedIn and other social networks use the wrong texts and images "
"when your pages are being shared."
msgstr ""

#. translators: %1$s expands to Yoast SEO
#: admin/class-plugin-conflict.php:137
msgid "Configure %1$s's OpenGraph settings"
msgstr ""

#. translators: %1$s expands to Yoast SEO, %2$s: 'Google XML Sitemaps' plugin
#. name of possibly conflicting plugin with regard to the creation of sitemaps
#: admin/class-plugin-conflict.php:145
msgid ""
"Both %1$s and %2$s can create XML sitemaps. Having two XML sitemaps is not "
"beneficial for search engines, yet might slow down your site."
msgstr ""

#. translators: %1$s expands to Yoast SEO
#: admin/class-plugin-conflict.php:149
msgid "Configure %1$s's XML Sitemap settings"
msgstr ""

#: admin/class-pointers.php:111
msgid "Close"
msgstr ""

#: admin/class-pointers.php:174
msgid "Congratulations!"
msgstr ""

#. translators: %1$s expands to Yoast SEO
#: admin/class-pointers.php:176
msgid ""
"You&#8217;ve just installed %1$s! Click &#8220;Start Tour&#8221; to view a "
"quick introduction of this plugin&#8217;s core functionality."
msgstr ""

#: admin/class-pointers.php:182 admin/views/tabs/dashboard/general.php:20
msgid "Start Tour"
msgstr ""

#: admin/class-pointers.php:208
msgid "Next"
msgstr ""

#: admin/class-pointers.php:214
msgid "Previous"
msgstr ""

#: admin/class-pointers.php:230
msgid "General settings"
msgstr ""

#. translators: %1$s expands to Yoast SEO
#: admin/class-pointers.php:232
msgid ""
"These are the General settings for %1$s, here you can restart this tour or "
"revert the %1$s settings to default."
msgstr ""

#: admin/class-pointers.php:233
msgid "Tab: Your Info / Company Info"
msgstr ""

#: admin/class-pointers.php:233
msgid "Add some info here needed for Google's Knowledge Graph."
msgstr ""

#: admin/class-pointers.php:234
msgid "Tab: Webmaster Tools"
msgstr ""

#: admin/class-pointers.php:234
msgid ""
"You can add the verification codes for the different Webmaster Tools "
"programs here. We highly encourage you to check out both Google and "
"Bing&#8217;s Webmaster Tools."
msgstr ""

#: admin/class-pointers.php:235
msgid "Tab: Security"
msgstr ""

#: admin/class-pointers.php:235
msgid ""
"Determine who has access to the plugins advanced settings on the post edit "
"screen."
msgstr ""

#. translators: %1$s expands to Yoast SEO
#: admin/class-pointers.php:238
msgid "More %1$s"
msgstr ""

#: admin/class-pointers.php:241
msgid ""
"There&#8217;s more to learn about WordPress &amp; SEO than just using this "
"plugin. A great start is our article %1$sthe definitive guide to WordPress "
"SEO%2$s."
msgstr ""

#: admin/class-pointers.php:243
msgid "Subscribe to our Newsletter"
msgstr ""

#. translators: %1$s expands to Yoast SEO
#: admin/class-pointers.php:245
msgid ""
"If you would like us to keep you up-to-date regarding %1$s and other plugins "
"by Yoast, subscribe to our newsletter:"
msgstr ""

#: admin/class-pointers.php:248
msgid "Email"
msgstr ""

#: admin/class-pointers.php:250
msgid "Subscribe"
msgstr ""

#: admin/class-pointers.php:264
msgid "Title &amp; Metas settings"
msgstr ""

#: admin/class-pointers.php:265
msgid ""
"This is where you\tset the titles and meta-information for all your post "
"types, taxonomies, archives, special pages and for your homepage. The page "
"is divided into different tabs. Make sure you check &#8217;em all out!"
msgstr ""

#: admin/class-pointers.php:266
msgid "Sitewide settings"
msgstr ""

#: admin/class-pointers.php:266
msgid ""
"The first tab will show you site-wide settings for titles, normally you'll "
"only need to change the Title Separator."
msgstr ""

#: admin/class-pointers.php:267
msgid "Templates and settings"
msgstr ""

#: admin/class-pointers.php:267
msgid ""
"Now click on the &#8216;%1$sPost Types%2$s&#8217;-tab, as this will be our "
"example."
msgstr ""

#: admin/class-pointers.php:267
msgid ""
"The templates are built using variables. You can find all these variables in "
"the help tab (in the top-right corner of the page). The settings allow you "
"to set specific behavior for the post types."
msgstr ""

#: admin/class-pointers.php:268 admin/pages/metas.php:30
#: frontend/class-frontend.php:537
msgid "Archives"
msgstr ""

#: admin/class-pointers.php:268
msgid ""
"On the archives tab you can set templates for specific pages like author "
"archives, search results and more."
msgstr ""

#: admin/class-pointers.php:269
#: admin/google_search_console/class-gsc-category-filters.php:117
#: admin/pages/metas.php:31
msgid "Other"
msgstr ""

#: admin/class-pointers.php:269
msgid ""
"On the Other tab you can change sitewide meta settings, like enable meta "
"keywords."
msgstr ""

#: admin/class-pointers.php:282
msgid "Social settings"
msgstr ""

#: admin/class-pointers.php:283 admin/class-social-admin.php:45
#: admin/pages/social.php:17 admin/taxonomy/class-taxonomy-social-fields.php:93
msgid "Facebook"
msgstr ""

#: admin/class-pointers.php:283
msgid ""
"On this tab you can enable the %1$sFacebook Open Graph%2$s functionality "
"from this plugin, as well as assign a Facebook user or Application to be the "
"admin of your site, so you can view the Facebook insights."
msgstr ""

#: admin/class-pointers.php:284
msgid ""
"The frontpage settings allow you to set meta-data for your homepage, whereas "
"the default settings allow you to set a fallback for all posts/pages without "
"images. "
msgstr ""

#: admin/class-pointers.php:285 admin/class-social-admin.php:46
#: admin/pages/social.php:18 admin/taxonomy/class-taxonomy-social-fields.php:94
msgid "Twitter"
msgstr ""

#: admin/class-pointers.php:285
msgid ""
"With %1$sTwitter Cards%2$s, you can attach rich photos, videos and media "
"experience to tweets that drive traffic to your website. Simply check the "
"box, sign up for the service, and users who Tweet links to your content will "
"have a &#8220;Card&#8221; added to the tweet that&#8217;s visible to all of "
"their followers."
msgstr ""

#: admin/class-pointers.php:286 admin/pages/social.php:19
msgid "Pinterest"
msgstr ""

#: admin/class-pointers.php:286
msgid ""
"On this tab you can verify your site with Pinterest and enter your Pinterest "
"account."
msgstr ""

#: admin/class-pointers.php:287
msgid ""
"If you have a Google+ page for your business, add that URL here and link it "
"on your %1$sGoogle+%2$s page&#8217;s about page."
msgstr ""

#: admin/class-pointers.php:301
msgid "What are XML sitemaps?"
msgstr ""

#: admin/class-pointers.php:301
msgid ""
"A Sitemap is an XML file that lists the URLs for a site. It allows "
"webmasters to include additional information about each URL: when it was "
"last updated, how often it changes, and how important it is in relation to "
"other URLs in the site. This allows search engines to crawl the site more "
"intelligently."
msgstr ""

#: admin/class-pointers.php:302
msgid "What does the plugin do with XML Sitemaps?"
msgstr ""

#: admin/class-pointers.php:302
msgid ""
"This plugin adds XML sitemaps to your site. The sitemaps are automatically "
"updated when you publish a new post, page or custom post and Google and Bing "
"will be automatically notified."
msgstr ""

#: admin/class-pointers.php:303
msgid ""
"If you want to exclude certain post types and/or taxonomies, you can also "
"set that on this page."
msgstr ""

#: admin/class-pointers.php:304
msgid ""
"Is your webserver low on memory? Decrease the entries per sitemap (default: "
"1000) to reduce load."
msgstr ""

#: admin/class-pointers.php:317
msgid "Advanced Settings"
msgstr ""

#: admin/class-pointers.php:317
msgid ""
"All of the options on these tabs are for advanced users only, if you "
"don&#8217;t know whether you should check any, don&#8217;t touch them."
msgstr ""

#: admin/class-pointers.php:330
msgid "Extensions and Licenses"
msgstr ""

#. translators: %1$s expands to Yoast SEO, %2$s to Yoast SEO Premium, %3$s and
#. %4$s to an anchor with link about our premium plugins
#: admin/class-pointers.php:333
msgid ""
"The powerful functions of %1$s can be extended with %3$sYoast premium plugins"
"%4$s. These premium plugins require the installation of %1$s or %2$s and add "
"specific functionality. You can read all about the Yoast Premium Plugins "
"%3$shere%4$s."
msgstr ""

#: admin/class-pointers.php:335 admin/pages/licenses.php:78
msgid "Licenses"
msgstr ""

#. translators: %1$s expands to Yoast SEO Premium
#: admin/class-pointers.php:337
msgid ""
"Once you&#8217;ve purchased %1$s or any other premium Yoast plugin, "
"you&#8217;ll have to enter a license key. You can do so on the Licenses-tab. "
"Once you&#8217;ve activated your premium plugin, you can use all its "
"powerful features."
msgstr ""

#: admin/class-pointers.php:339
msgid "Like this plugin?"
msgstr ""

#: admin/class-pointers.php:339
msgid ""
"So, we&#8217;ve come to the end of the tour. If you like the plugin, please "
"%srate it 5 stars on WordPress.org%s!"
msgstr ""

#: admin/class-pointers.php:340
msgid ""
"Thank you for using our plugin and good luck with your SEO!<br/><br/>Best,"
"<br/>Team Yoast - %1$sYoast.com%2$s"
msgstr ""

#. translators: 1: expands to a <span> containing the number of posts
#. recalculated. 2: expands to a <strong> containing the total number of posts.
#: admin/class-recalculate-scores.php:38
msgid "%1$s of %2$s done."
msgstr ""

#: admin/class-recalculate-scores.php:45
msgid ""
"Recalculating SEO scores for all pieces of content with a focus keyword."
msgstr ""

#. translators: %s expands to the social network's name
#: admin/class-social-admin.php:34
msgid ""
"If you don't want to use the post title for sharing the post on %s but "
"instead want another title there, write it here."
msgstr ""

#. translators: %s expands to the social network's name
#: admin/class-social-admin.php:36
msgid ""
"If you don't want to use the meta description for sharing the post on %s but "
"want another description there, write it here."
msgstr ""

#. translators: %s expands to the social network's name
#: admin/class-social-admin.php:38
msgid ""
"If you want to override the image used on %s for this post, upload / choose "
"an image or add the URL here."
msgstr ""

#. translators: %1$s expands to the social network, %2$s to the recommended
#. image size
#. translators: %1$s expands to the social network name, %2$s expands to the
#. image size
#: admin/class-social-admin.php:40
#: admin/taxonomy/class-taxonomy-social-fields.php:63
msgid "The recommended image size for %1$s is %2$spx."
msgstr ""

#. translators: %s expands to the social network name
#: admin/class-social-admin.php:58
#: admin/taxonomy/class-taxonomy-social-fields.php:44
msgid "%s Title"
msgstr ""

#. translators: %s expands to the social network name
#: admin/class-social-admin.php:61
#: admin/taxonomy/class-taxonomy-social-fields.php:52
msgid "%s Description"
msgstr ""

#. translators: %s expands to the social network name
#: admin/class-social-admin.php:64
#: admin/taxonomy/class-taxonomy-social-fields.php:59
msgid "%s Image"
msgstr ""

#: admin/class-social-admin.php:85
msgid "Facebook / Open Graph metadata"
msgstr ""

#: admin/class-social-admin.php:96
#: admin/taxonomy/class-taxonomy-metabox.php:176
msgid "Twitter metadata"
msgstr ""

#: admin/class-social-facebook.php:113
msgid "Please make sure both fields are filled."
msgstr ""

#: admin/class-social-facebook.php:116
msgid ""
"Your input contains invalid characters. Please make sure both fields are "
"filled in correctly."
msgstr ""

#: admin/class-social-facebook.php:119
msgid "This Facebook user has already been added as an admin."
msgstr ""

#: admin/class-social-facebook.php:155
msgid "Successfully removed admin %s"
msgstr ""

#: admin/class-social-facebook.php:178
msgid "Successfully cleared all Facebook Data"
msgstr ""

#: admin/class-social-facebook.php:291
msgid "Facebook Insights and Admins"
msgstr ""

#. translators: %1$s and %2$s expand to a link to Facebook Insights
#: admin/class-social-facebook.php:294
msgid ""
"To be able to access %1$sFacebook Insights%2$s for your site, you need to "
"specify a Facebook Admin. This can be a user. If you have an app for your "
"site, you could use that as well."
msgstr ""

#. translators: %1$s and %2$s expand to a link to the Yoast Knowledge Base
#: admin/class-social-facebook.php:300
msgid "More info can be found %1$son our knowledge base%2$s."
msgstr ""

#. translators: %1$s and %2$s expand to a link to Facebook Insights
#: admin/class-social-facebook.php:317
msgid ""
"To be able to access %1$sFacebook Insights%2$s, you need to add a user here. "
"The name is used for reference only, the ID is used for verification."
msgstr ""

#. translators: %1$s and %2$s expand to a link to the Yoast Knowledge Base
#: admin/class-social-facebook.php:321
msgid ""
"If you don't know where to find the needed ID, see %1$sthis knowledge base "
"article%2$s."
msgstr ""

#: admin/class-social-facebook.php:324
msgid "Admin's name:"
msgstr ""

#: admin/class-social-facebook.php:328
msgid "Admin's Facebook user ID:"
msgstr ""

#: admin/class-social-facebook.php:333 admin/class-social-facebook.php:347
msgid "Add Facebook admin"
msgstr ""

#: admin/class-social-facebook.php:353
msgid "Add Another Facebook Admin"
msgstr ""

#: admin/class-social-facebook.php:358
msgid "Currently connected Facebook admins:"
msgstr ""

#: admin/class-social-facebook.php:385
msgid "Facebook App ID"
msgstr ""

#: admin/class-social-facebook.php:453
msgid "Clear all Facebook Data"
msgstr ""

#. translators: this should be an array of stop words for your language,
#. separated by comma's.
#: admin/class-stop-words.php:39
msgid ""
"a,about,above,after,again,against,all,am,an,and,any,are,as,at,be,because,"
"been,before,being,below,between,both,but,by,could,did,do,does,doing,down,"
"during,each,few,for,from,further,had,has,have,having,he,he'd,he'll,he's,her,"
"here,here's,hers,herself,him,himself,his,how,how's,i,i'd,i'll,i'm,i've,if,in,"
"into,is,it,it's,its,itself,let's,me,more,most,my,myself,nor,of,on,once,only,"
"or,other,ought,our,ours,ourselves,out,over,own,same,she,she'd,she'll,she's,"
"should,so,some,such,than,that,that's,the,their,theirs,them,themselves,then,"
"there,there's,these,they,they'd,they'll,they're,they've,this,those,through,"
"to,too,under,until,up,very,was,we,we'd,we'll,we're,we've,were,what,what's,"
"when,when's,where,where's,which,while,who,who's,whom,why,why's,with,would,"
"you,you'd,you'll,you're,you've,your,yours,yourself,yourselves"
msgstr ""

#. translators: %s is the plugin name
#: admin/class-yoast-dashboard-widget.php:41
msgid "%s Posts Overview"
msgstr ""

#: admin/class-yoast-dashboard-widget.php:156
msgid "Posts without focus keyword"
msgstr ""

#: admin/class-yoast-dashboard-widget.php:157
msgid "Posts with bad SEO score"
msgstr ""

#: admin/class-yoast-dashboard-widget.php:158
msgid "Posts with OK SEO score"
msgstr ""

#: admin/class-yoast-dashboard-widget.php:159
msgid "Posts with good SEO score"
msgstr ""

#. translators: %s expands to <code>noindex</code>
#: admin/class-yoast-dashboard-widget.php:161
msgid "Posts that are set to %s"
msgstr ""

#: admin/class-yoast-form.php:139
msgid "Debug Information"
msgstr ""

#: admin/class-yoast-form.php:141
msgid "Current option:"
msgstr ""

#: admin/class-yoast-form.php:172
msgid ""
"Order a Website Review and we will tell you what to improve to attract more "
"visitors!"
msgstr ""

#: admin/class-yoast-form.php:177
msgid ""
"Take the online Basic SEO Training course and learn the fundamentals of SEO!"
msgstr ""

#: admin/class-yoast-form.php:182
msgid ""
"Take the Yoast SEO for WordPress Training course and become a certified "
"Yoast SEO for WordPress expert!"
msgstr ""

#: admin/class-yoast-form.php:190
msgid ""
"Buy the Yoast SEO Premium plugin now and get access to extra features and "
"24/7 support!"
msgstr ""

#: admin/class-yoast-form.php:198
msgid ""
"Buy the Yoast Video SEO plugin now and optimize your videos for video search "
"results and social media!"
msgstr ""

#: admin/class-yoast-form.php:206
msgid ""
"Buy the Yoast WooCommerce SEO plugin now and optimize your shop today to "
"improve your product promotion!"
msgstr ""

#: admin/class-yoast-form.php:214
msgid ""
"Buy the Yoast Local SEO plugin now to improve your site&#8217;s Local SEO "
"and ranking in Google Maps!"
msgstr ""

#: admin/class-yoast-form.php:222
msgid ""
"Buy the Yoast News SEO plugin now and start optimizing to get your site "
"featured in Google News!"
msgstr ""

#: admin/class-yoast-form.php:246
msgid "Remove these ads?"
msgstr ""

#. translators: %1$s expands to Yoast SEO Premium
#: admin/class-yoast-form.php:249
msgid "Upgrade to %1$s &raquo;"
msgstr ""

#: admin/class-yoast-form.php:336 admin/views/tabs/dashboard/security.php:14
#: admin/views/tabs/metas/archives.php:33
#: admin/views/tabs/metas/archives.php:46
#: admin/views/tabs/metas/taxonomies.php:25
#: admin/views/tabs/sitemaps/user-sitemap.php:14
msgid "Disabled"
msgstr ""

#: admin/class-yoast-form.php:336 admin/views/tabs/dashboard/security.php:14
#: admin/views/tabs/metas/archives.php:32
#: admin/views/tabs/metas/archives.php:45
#: admin/views/tabs/metas/taxonomies.php:25
#: admin/views/tabs/sitemaps/user-sitemap.php:14
msgid "Enabled"
msgstr ""

#: admin/class-yoast-form.php:485
#: admin/taxonomy/class-taxonomy-fields-presenter.php:89
msgid "Upload Image"
msgstr ""

#. translators: %1$s: 'Facebook & Open Graph' plugin name(s) of possibly
#. conflicting plugin(s), %2$s to Yoast SEO
#: admin/class-yoast-plugin-conflict.php:198
msgid "The %1$s plugin might cause issues when used in conjunction with %2$s."
msgstr ""

#. translators: %s: 'Facebook' plugin name of possibly conflicting plugin
#: admin/class-yoast-plugin-conflict.php:202
msgid "Deactivate %s"
msgstr ""

#: admin/formatter/class-metabox-formatter.php:47
#: admin/metabox/class-metabox.php:344
#: admin/taxonomy/class-taxonomy-metabox.php:115
msgid "Content"
msgstr ""

#: admin/formatter/class-metabox-formatter.php:48
msgid "Keyword:"
msgstr ""

<<<<<<< HEAD
=======
#: admin/formatter/class-metabox-formatter.php:49
msgid "Enter your focus keyword"
msgstr ""

#. translators: After this sentence, the used keyword will be added (if
#. present). This string is added to support screen readers.
#: admin/formatter/class-metabox-formatter.php:56
msgid "Based on keyword:"
msgstr ""

>>>>>>> 0786ff96
#: admin/google_search_console/class-gsc-category-filters.php:113
msgid "Access denied"
msgstr ""

#: admin/google_search_console/class-gsc-category-filters.php:113
msgid ""
"Server requires authentication or is blocking Googlebot from accessing the "
"site."
msgstr ""

#: admin/google_search_console/class-gsc-category-filters.php:113
msgid "Show information about errors in category 'Access Denied'"
msgstr ""

#: admin/google_search_console/class-gsc-category-filters.php:114
msgid "Faulty redirects"
msgstr ""

#: admin/google_search_console/class-gsc-category-filters.php:115
msgid "Not followed"
msgstr ""

#: admin/google_search_console/class-gsc-category-filters.php:116
msgid "Not found"
msgstr ""

#: admin/google_search_console/class-gsc-category-filters.php:116
msgid "URL points to a non-existent page."
msgstr ""

#: admin/google_search_console/class-gsc-category-filters.php:116
msgid "Show information about errors in category 'Not Found'"
msgstr ""

#: admin/google_search_console/class-gsc-category-filters.php:117
msgid "Google was unable to crawl this URL due to an undetermined issue."
msgstr ""

#: admin/google_search_console/class-gsc-category-filters.php:117
msgid "Show information about errors in category 'Other'"
msgstr ""

#. Translators: %1$s: expands to '<code>robots.txt</code>'.
#: admin/google_search_console/class-gsc-category-filters.php:119
msgid "Blocked"
msgstr ""

#: admin/google_search_console/class-gsc-category-filters.php:119
msgid ""
"Googlebot could access your site, but certain URLs are blocked for Googlebot "
"in your %1$s file. This block could either be for all Googlebots or even "
"specifically for Googlebot-mobile."
msgstr ""

#: admin/google_search_console/class-gsc-category-filters.php:119
msgid "Show information about errors in category 'Blocked'"
msgstr ""

#: admin/google_search_console/class-gsc-category-filters.php:120
msgid "Server Error"
msgstr ""

#: admin/google_search_console/class-gsc-category-filters.php:120
msgid "Request timed out or site is blocking Google."
msgstr ""

#: admin/google_search_console/class-gsc-category-filters.php:120
msgid "Show information about errors in category 'Server'"
msgstr ""

#: admin/google_search_console/class-gsc-category-filters.php:121
msgid "Soft 404"
msgstr ""

#: admin/google_search_console/class-gsc-category-filters.php:121
msgid ""
"The target URL doesn't exist, but your server is not returning a 404 (file "
"not found) error."
msgstr ""

#: admin/google_search_console/class-gsc-category-filters.php:121
msgid "Show information about errors in category 'Soft 404'"
msgstr ""

#: admin/google_search_console/class-gsc-platform-tabs.php:43
#: admin/google_search_console/class-gsc.php:294
msgid "Desktop"
msgstr ""

#: admin/google_search_console/class-gsc-platform-tabs.php:44
#: admin/google_search_console/class-gsc.php:295
msgid "Smartphone"
msgstr ""

#: admin/google_search_console/class-gsc-platform-tabs.php:45
#: admin/google_search_console/class-gsc.php:296
msgid "Feature phone"
msgstr ""

#: admin/google_search_console/class-gsc-service.php:137
msgid ""
"Yoast plugins share some code between them to make your site faster. As a "
"result of that, we need all Yoast plugins to be up to date. We've detected "
"this isn't the case, so please update the Yoast plugins that aren't up to "
"date yet."
msgstr ""

#. translators: %1$s expands to Yoast SEO, %2$s expands to Google Analytics by
#. Yoast
#: admin/google_search_console/class-gsc-service.php:146
msgid ""
"%1$s detected you’re using a version of %2$s which is not compatible with "
"%1$s. Please update %2$s to the latest version to use this feature."
msgstr ""

#: admin/google_search_console/class-gsc-table.php:107
msgid "URL"
msgstr ""

#: admin/google_search_console/class-gsc-table.php:108
msgid "Last crawled"
msgstr ""

#: admin/google_search_console/class-gsc-table.php:109
msgid "First detected"
msgstr ""

#: admin/google_search_console/class-gsc-table.php:110
msgid "Response code"
msgstr ""

#: admin/google_search_console/class-gsc-table.php:139
#: admin/google_search_console/class-gsc-table.php:210
msgid "Mark as fixed"
msgstr ""

#: admin/google_search_console/class-gsc-table.php:206
msgid "Create a redirect"
msgstr ""

#: admin/google_search_console/class-gsc-table.php:206
#: admin/google_search_console/views/gsc-create-redirect.php:40
msgid "Create redirect"
msgstr ""

#: admin/google_search_console/class-gsc.php:94
msgid ""
"Don't miss your crawl errors: %1$sconnect with Google Search Console here"
"%2$s."
msgstr ""

#: admin/google_search_console/class-gsc.php:132
msgid "Search"
msgstr ""

#: admin/google_search_console/class-gsc.php:145
msgid "Crawl errors per page"
msgstr ""

#. Translators: %1$s: expands to Google Search Console.
#: admin/google_search_console/class-gsc.php:192
msgid ""
"The %1$s data has been removed. You will have to reauthenticate if you want "
"to retrieve the data again."
msgstr ""

#: admin/google_search_console/class-gsc.php:205
msgid "The issues have been successfully reloaded!"
msgstr ""

#: admin/google_search_console/class-gsc.php:236
msgid "Incorrect Google Authorization Code."
msgstr ""

#: admin/google_search_console/class-gsc.php:293
msgid "Issue categories"
msgstr ""

#: admin/google_search_console/class-gsc.php:294
msgid "Errors that occurred when your site was crawled by Googlebot."
msgstr ""

#: admin/google_search_console/class-gsc.php:295
msgid ""
"Errors that occurred only when your site was crawled by Googlebot-Mobile "
"(errors didn't appear for desktop)."
msgstr ""

#: admin/google_search_console/class-gsc.php:296
msgid ""
"Errors that only occurred when your site was crawled by Googlebot for "
"feature phones (errors didn't appear for desktop)."
msgstr ""

#: admin/google_search_console/views/gsc-create-redirect.php:21
msgid "Redirect this broken URL and fix the error"
msgstr ""

#: admin/google_search_console/views/gsc-create-redirect.php:24
msgid "Current URL:"
msgstr ""

#: admin/google_search_console/views/gsc-create-redirect.php:28
msgid "New URL:"
msgstr ""

#: admin/google_search_console/views/gsc-create-redirect.php:32
msgid "Mark as fixed:"
msgstr ""

#. Translators: %1$s: expands to 'Google Search Console'.
#: admin/google_search_console/views/gsc-create-redirect.php:36
msgid "Mark this issue as fixed in %1$s."
msgstr ""

#: admin/google_search_console/views/gsc-create-redirect.php:46
msgid "Error: a redirect for this URL already exists"
msgstr ""

#. Translators: %1$s: expands to the current URL and %2$s expands to URL the
#. redirects points to.
#: admin/google_search_console/views/gsc-create-redirect.php:51
msgid ""
"You do not have to create a redirect for URL %1$s because a redirect already "
"exists. The existing redirect points to %2$s. If this is fine you can mark "
"this issue as fixed. If not, please go to the redirects page and change the "
"target URL."
msgstr ""

#. Translators: %s: expands to Yoast SEO Premium
#: admin/google_search_console/views/gsc-create-redirect.php:60
msgid "Creating redirects is a %s feature"
msgstr ""

#. Translators: %1$s: expands to 'Yoast SEO Premium', %2$s: links to Yoast SEO
#. Premium plugin page.
#: admin/google_search_console/views/gsc-create-redirect.php:64
msgid ""
"To be able to create a redirect and fix this issue, you need %1$s. You can "
"buy the plugin, including one year of support and updates, on %2$s."
msgstr ""

#: admin/google_search_console/views/gsc-display.php:16
msgid "Reload crawl issues"
msgstr ""

#. Translators: %1$s: expands to 'Yoast SEO', %2$s expands to Google Search
#. Console.
#: admin/google_search_console/views/gsc-display.php:39
msgid ""
"To allow %1$s to fetch your %2$s information, please enter your Google "
"Authorization Code."
msgstr ""

#: admin/google_search_console/views/gsc-display.php:42
msgid "Get Google Authorization Code"
msgstr ""

#: admin/google_search_console/views/gsc-display.php:44
msgid ""
"Please enter the Google Authorization Code in the field below and press the "
"Authenticate button."
msgstr ""

#: admin/google_search_console/views/gsc-display.php:48
msgid "Authenticate"
msgstr ""

#: admin/google_search_console/views/gsc-display.php:52
msgid "Reauthenticate with Google "
msgstr ""

#: admin/google_search_console/views/gsc-display.php:53
#: admin/google_search_console/views/gsc-display.php:56
msgid "Current profile"
msgstr ""

#: admin/google_search_console/views/gsc-display.php:75
#: admin/google_search_console/views/gsc-display.php:79
msgid "Profile"
msgstr ""

#: admin/google_search_console/views/gsc-display.php:80
msgid "There were no profiles found"
msgstr ""

#: admin/google_search_console/views/gsc-display.php:88
msgid "Save Profile"
msgstr ""

#: admin/google_search_console/views/gsc-display.php:88
msgid "or"
msgstr ""

#: admin/import/class-import-aioseo-hooks.php:28
msgid ""
"The plugin All-In-One-SEO has been detected. Do you want to %simport its "
"settings%s?"
msgstr ""

#: admin/import/class-import-aioseo-hooks.php:37
msgid "All-In-One-SEO has been deactivated"
msgstr ""

#: admin/import/class-import-wpseo-hooks.php:28
msgid ""
"The plugin wpSEO has been detected. Do you want to %simport its settings%s?"
msgstr ""

#: admin/import/class-import-wpseo-hooks.php:37
msgid "wpSEO has been deactivated"
msgstr ""

#: admin/metabox/class-metabox-add-keyword-tab.php:22
msgid "Add keyword"
msgstr ""

#: admin/metabox/class-metabox-add-keyword-tab.php:29
msgid "Multiple focus keywords is a %s feature"
msgstr ""

#. Translators: %1$s: expands to 'Yoast SEO Premium', %2$s: links to Yoast SEO
#. Premium plugin page.
#: admin/metabox/class-metabox-add-keyword-tab.php:34
msgid ""
"To be able to add and analyze multiple keywords for a post or page you need "
"%1$s. You can buy the plugin, including one year of support, updates and "
"upgrades, on %2$s."
msgstr ""

#. translators: %s expands to Yoast SEO Premium
#: admin/metabox/class-metabox-add-keyword-tab.php:41
msgid "Buy %s"
msgstr ""

#: admin/metabox/class-metabox.php:53
#: admin/taxonomy/class-taxonomy-content-fields.php:19
#: tests/taxonomy/test-class-taxonomy-content-fields.php:55
msgid "Snippet Editor"
msgstr ""

#: admin/metabox/class-metabox.php:54
#: admin/taxonomy/class-taxonomy-content-fields.php:20
msgid ""
"This is a rendering of what this post might look like in Google's search "
"results. %sLearn more about the Snippet Preview%s."
msgstr ""

#: admin/metabox/class-metabox.php:55
msgid "Show information about the snippet editor"
msgstr ""

#: admin/metabox/class-metabox.php:57
#: admin/taxonomy/class-taxonomy-content-fields.php:35
msgid "Content Analysis"
msgstr ""

#: admin/metabox/class-metabox.php:58
#: admin/taxonomy/class-taxonomy-content-fields.php:36
msgid ""
"This is the content analysis, a collection of content checks that analyze "
"the content of your page. %sLearn more about the Content Analysis Tool%s."
msgstr ""

#: admin/metabox/class-metabox.php:59
msgid "Show information about the content analysis"
msgstr ""

#: admin/metabox/class-metabox.php:61
#: admin/taxonomy/class-taxonomy-content-fields.php:27
msgid "Focus Keyword"
msgstr ""

#: admin/metabox/class-metabox.php:62
#: admin/taxonomy/class-taxonomy-content-fields.php:28
msgid ""
"Pick the main keyword or keyphrase that this post/page is about. %sLearn "
"more about the Focus Keyword%s."
msgstr ""

#: admin/metabox/class-metabox.php:63
msgid "Show information about the focus keyword"
msgstr ""

#: admin/metabox/class-metabox.php:67 admin/views/tabs/metas/post-types.php:74
msgid "Meta description"
msgstr ""

#: admin/metabox/class-metabox.php:69
#: admin/taxonomy/class-taxonomy-settings-fields.php:37
#: admin/views/tabs/metas/post-types.php:76
msgid "Meta keywords"
msgstr ""

#: admin/metabox/class-metabox.php:70
msgid ""
"If you type something above it will override your %smeta keywords template%s."
msgstr ""

#: admin/metabox/class-metabox.php:73
msgid "Meta Robots Index"
msgstr ""

#: admin/metabox/class-metabox.php:75
#: admin/taxonomy/class-taxonomy-settings-fields.php:105
msgid ""
"Warning: even though you can set the meta robots setting here, the entire "
"site is set to noindex in the sitewide privacy settings, so these settings "
"won't have an effect."
msgstr ""

#: admin/metabox/class-metabox.php:77
msgid "Default for post type, currently: %s"
msgstr ""

#: admin/metabox/class-metabox.php:81
msgid "Meta Robots Follow"
msgstr ""

#: admin/metabox/class-metabox.php:85
msgid "Meta Robots Advanced"
msgstr ""

#: admin/metabox/class-metabox.php:86
msgid "Advanced <code>meta</code> robots settings for this page."
msgstr ""

#: admin/metabox/class-metabox.php:87
msgid "Site-wide default: %s"
msgstr ""

#: admin/metabox/class-metabox.php:88 admin/pages/network.php:53
#: admin/views/tabs/advanced/breadcrumbs.php:50
#: admin/views/tabs/advanced/breadcrumbs.php:67 inc/class-wpseo-meta.php:416
msgid "None"
msgstr ""

#: admin/metabox/class-metabox.php:89
msgid "NO ODP"
msgstr ""

#: admin/metabox/class-metabox.php:90
msgid "No Image Index"
msgstr ""

#: admin/metabox/class-metabox.php:91
msgid "No Archive"
msgstr ""

#: admin/metabox/class-metabox.php:92
msgid "No Snippet"
msgstr ""

#: admin/metabox/class-metabox.php:94
msgid "Breadcrumbs Title"
msgstr ""

#: admin/metabox/class-metabox.php:95
msgid "Title to use for this page in breadcrumb paths"
msgstr ""

#: admin/metabox/class-metabox.php:97
#: admin/taxonomy/class-taxonomy-settings-fields.php:44
msgid "Canonical URL"
msgstr ""

#: admin/metabox/class-metabox.php:98
msgid ""
"The canonical URL that this page should point to, leave empty to default to "
"permalink. %sCross domain canonical%s supported too."
msgstr ""

#: admin/metabox/class-metabox.php:100
msgid "301 Redirect"
msgstr ""

#: admin/metabox/class-metabox.php:101
msgid "The URL that this page should redirect to."
msgstr ""

#: admin/metabox/class-metabox.php:158
msgid "No focus keyword set."
msgstr ""

#: admin/metabox/class-metabox.php:220 admin/taxonomy/class-taxonomy.php:178
msgid "(no parent)"
msgstr ""

#: admin/metabox/class-metabox.php:385
msgid "Add-ons"
msgstr ""

#: admin/metabox/class-metabox.php:688
msgid ""
"The featured image should be at least 200x200 pixels to be picked up by "
"Facebook and other social media sites."
msgstr ""

#: admin/onpage/class-onpage.php:56 tests/onpage/test-class-onpage.php:64
msgid "Once Weekly"
msgstr ""

#. translators: 1: opens a link to a related knowledge base article. 2: closes
#. the link
#: admin/onpage/class-onpage.php:116 admin/views/dashboard-widget.php:65
msgid ""
"%1$sYour homepage cannot be indexed by search engines%2$s. This is very bad "
"for SEO and should be fixed."
msgstr ""

#: admin/pages/advanced.php:18
msgid "Breadcrumbs"
msgstr ""

#: admin/pages/advanced.php:28
msgid "Permalinks"
msgstr ""

#: admin/pages/advanced.php:38
msgid "RSS"
msgstr ""

#: admin/pages/dashboard.php:43
msgid "Fix it."
msgstr ""

#: admin/pages/dashboard.php:44
msgid ""
"The following file(s) is/are blocking your XML sitemaps from working "
"properly:"
msgstr ""

#. translators: %1$s expands to Yoast SEO
#: admin/pages/dashboard.php:51
msgid ""
"Either delete them (this can be done with the \"Fix it\" button) or disable "
"%1$s XML sitemaps."
msgstr ""

#: admin/pages/dashboard.php:64
msgid "Company Info"
msgstr ""

#: admin/pages/dashboard.php:64
msgid "Your Info"
msgstr ""

#: admin/pages/dashboard.php:68
msgid "Webmaster Tools"
msgstr ""

#: admin/pages/dashboard.php:72
msgid "Security"
msgstr ""

#. translators: %1$s expands to Yoast SEO
#: admin/pages/licenses.php:18
msgid "The premium version of %1$s with more features & support."
msgstr ""

#: admin/pages/licenses.php:24
msgid ""
"Optimize your videos to show them off in search results and get more clicks!"
msgstr ""

#: admin/pages/licenses.php:30
msgid ""
"Are you in Google News? Increase your traffic from Google News by optimizing "
"for it!"
msgstr ""

#: admin/pages/licenses.php:36
msgid "Rank better locally and in Google Maps, without breaking a sweat!"
msgstr ""

#. translators: %1$s expands to Yoast SEO
#: admin/pages/licenses.php:43
msgid "Seamlessly integrate WooCommerce with %1$s and get extra features!"
msgstr ""

#. translators: %1$s expands to Yoast SEO
#: admin/pages/licenses.php:73
msgid "%1$s Extensions"
msgstr ""

#: admin/pages/licenses.php:99
msgid "Get this extension"
msgstr ""

#: admin/pages/licenses.php:117
msgid ""
"This is where you would enter the license keys for one of our premium "
"plugins, should you activate one."
msgstr ""

#: admin/pages/metas.php:27 admin/views/tabs/metas/home.php:14
msgid "Homepage"
msgstr ""

#: admin/pages/metas.php:28 admin/pages/xml-sitemaps.php:32
msgid "Post Types"
msgstr ""

#: admin/pages/metas.php:29 admin/pages/xml-sitemaps.php:34
msgid "Taxonomies"
msgstr ""

#: admin/pages/network.php:24
msgid "Settings Updated."
msgstr ""

#: admin/pages/network.php:35
msgid "%s restored to default SEO settings."
msgstr ""

#: admin/pages/network.php:38
msgid "Blog %s not found."
msgstr ""

#: admin/pages/network.php:61
msgid "public"
msgstr ""

#: admin/pages/network.php:64
msgid "archived"
msgstr ""

#: admin/pages/network.php:67
msgid "mature"
msgstr ""

#: admin/pages/network.php:70
msgid "spam"
msgstr ""

#. translators: %1$s expands to Yoast SEO
#: admin/pages/network.php:94
msgid "Who should have access to the %1$s settings"
msgstr ""

#: admin/pages/network.php:96
msgid "Site Admins (default)"
msgstr ""

#: admin/pages/network.php:97
msgid "Super Admins only"
msgstr ""

#: admin/pages/network.php:105 admin/pages/network.php:112
msgid "New sites in the network inherit their SEO settings from this site"
msgstr ""

#: admin/pages/network.php:109
msgid ""
"Choose the site whose settings you want to use as default for all sites that "
"are added to your network. If you choose 'None', the normal plugin defaults "
"will be used."
msgstr ""

#: admin/pages/network.php:113
msgid ""
"Enter the %sSite ID%s for the site whose settings you want to use as default "
"for all sites that are added to your network. Leave empty for none (i.e. the "
"normal plugin defaults will be used)."
msgstr ""

#: admin/pages/network.php:115 admin/views/tabs/metas/post-types.php:29
msgid "Take note:"
msgstr ""

#: admin/pages/network.php:115
msgid ""
"Privacy sensitive (FB admins and such), theme specific (title rewrite) and a "
"few very site specific settings will not be imported to new blogs."
msgstr ""

#: admin/pages/network.php:118
msgid "Save MultiSite Settings"
msgstr ""

#: admin/pages/network.php:121
msgid "Restore site to default settings"
msgstr ""

#: admin/pages/network.php:124
msgid "Using this form you can reset a site to the default SEO settings."
msgstr ""

#: admin/pages/network.php:130
msgid "Site ID"
msgstr ""

#: admin/pages/network.php:136
msgid "Blog ID"
msgstr ""

#: admin/pages/network.php:139
msgid "Restore site to defaults"
msgstr ""

#: admin/pages/social.php:16
msgid "Accounts"
msgstr ""

#: admin/pages/tools.php:21
msgid "Bulk editor"
msgstr ""

#: admin/pages/tools.php:22
msgid ""
"This tool allows you to quickly change titles and descriptions of your posts "
"and pages without having to go into the editor for each page."
msgstr ""

#: admin/pages/tools.php:25
msgid "Import and Export"
msgstr ""

#: admin/pages/tools.php:26
msgid ""
"Import settings from other SEO plugins and export your settings for re-use "
"on (another) blog."
msgstr ""

#: admin/pages/tools.php:31
msgid "File editor"
msgstr ""

#: admin/pages/tools.php:32
msgid ""
"This tool allows you to quickly change important files for your SEO, like "
"your robots.txt and, if you have one, your .htaccess file."
msgstr ""

#. translators: %1$s expands to Yoast SEO
#: admin/pages/tools.php:52
msgid "%1$s comes with some very powerful built-in tools:"
msgstr ""

#: admin/pages/tools.php:75
msgid "&laquo; Back to Tools page"
msgstr ""

#: admin/pages/xml-sitemaps.php:27
msgid "XML sitemap functionality"
msgstr ""

#: admin/pages/xml-sitemaps.php:31
msgid "User sitemap"
msgstr ""

#: admin/pages/xml-sitemaps.php:33
msgid "Excluded Posts"
msgstr ""

#: admin/taxonomy/class-taxonomy-columns.php:99
msgid "Term is set to noindex."
msgstr ""

#: admin/taxonomy/class-taxonomy-content-fields.php:23
msgid "Snippet Editor Help"
msgstr ""

#: admin/taxonomy/class-taxonomy-content-fields.php:31
msgid "Focus Keyword Help"
msgstr ""

#: admin/taxonomy/class-taxonomy-content-fields.php:39
msgid "Content Analysis Help"
msgstr ""

#: admin/taxonomy/class-taxonomy-metabox.php:163
msgid "Facebook / Opengraph metadata"
msgstr ""

#: admin/taxonomy/class-taxonomy-settings-fields.php:38
msgid "Meta keywords used on the archive page for this term."
msgstr ""

#: admin/taxonomy/class-taxonomy-settings-fields.php:45
msgid "The canonical link is shown on the archive page for this term."
msgstr ""

#: admin/taxonomy/class-taxonomy-settings-fields.php:48
#: admin/views/tabs/metas/post-types.php:79
msgid "Breadcrumbs title"
msgstr ""

#. translators: %s expands to the taxonomy name
#: admin/taxonomy/class-taxonomy-settings-fields.php:50
msgid "The Breadcrumbs title is used in the breadcrumbs where this %s appears."
msgstr ""

#. translators: %s expands to taxonomy name
#: admin/taxonomy/class-taxonomy-settings-fields.php:57
msgid "Noindex this %s"
msgstr ""

#. translators: %s expands to taxonomy name
#: admin/taxonomy/class-taxonomy-settings-fields.php:59
msgid ""
"This %s follows the indexation rules set under Metas and Titles, you can "
"override it here."
msgstr ""

#. translators: %1$s expands to the taxonomy name
#: admin/taxonomy/class-taxonomy-settings-fields.php:65
msgid "Include %1$s in sitemap?"
msgstr ""

#. translators: %s$s expands to the taxonomy name and %2$s to the current index
#. value
#: admin/taxonomy/class-taxonomy-settings-fields.php:86
msgid "Use %1$s default (Currently: %2$s)"
msgstr ""

#: admin/taxonomy/class-taxonomy-settings-fields.php:87
msgid "Always index"
msgstr ""

#: admin/taxonomy/class-taxonomy-settings-fields.php:88
msgid "Always noindex"
msgstr ""

#: admin/taxonomy/class-taxonomy-settings-fields.php:90
msgid "Auto detect"
msgstr ""

#: admin/taxonomy/class-taxonomy-settings-fields.php:91
msgid "Always include"
msgstr ""

#: admin/taxonomy/class-taxonomy-settings-fields.php:92
msgid "Never include"
msgstr ""

#. translators: %1$s expands to the social network name
#: admin/taxonomy/class-taxonomy-social-fields.php:46
msgid ""
"If you don't want to use the title for sharing on %1$s but instead want "
"another title there, write it here."
msgstr ""

#. translators: %1$s expands to the social network name
#: admin/taxonomy/class-taxonomy-social-fields.php:54
msgid ""
"If you don't want to use the meta description for sharing on %1$s but want "
"another description there, write it here."
msgstr ""

#. translators: %1$s expands to the social network name
#: admin/taxonomy/class-taxonomy-social-fields.php:61
msgid ""
"If you want to use an image for sharing on %1$s, you can upload / choose an "
"image or add the image URL here."
msgstr ""

#. translators: %1$s expands to Yoast SEO
#: admin/views/about.php:32
msgid "Thank you for updating %1$s!"
msgstr ""

#. translators: %s: '3.2' version number
#: admin/views/about.php:47
msgid "What’s new in %s"
msgstr ""

#: admin/views/about.php:51
msgid "Integrations"
msgstr ""

#: admin/views/about.php:52
msgid "Credits"
msgstr ""

#: admin/views/about.php:143
msgid "Go to the General settings page →"
msgstr ""

#. translators: %1$s and %2$s expands to anchor tags, %3$s expands to Yoast SEO
#: admin/views/about.php:187
msgid ""
"While most of the development team is at %1$sYoast%2$s in the Netherlands, "
"%3$s is created by a worldwide team."
msgstr ""

#: admin/views/about.php:189
msgid "Want to help us develop? Read our %1$scontribution guidelines%2$s!"
msgstr ""

#: admin/views/about.php:193
msgid "Project Leaders"
msgstr ""

#: admin/views/about.php:199
msgid "Project Lead"
msgstr ""

#: admin/views/about.php:204
msgid "Lead Architect"
msgstr ""

#: admin/views/about.php:209
msgid "Architect"
msgstr ""

#: admin/views/about.php:214
msgid "QA & Translations Manager"
msgstr ""

#: admin/views/about.php:222
msgid "Contributing Developers"
msgstr ""

#: admin/views/about.php:228 admin/views/about.php:233
#: admin/views/about.php:238 admin/views/about.php:243
#: admin/views/about.php:248 admin/views/about.php:253
#: admin/views/about.php:258
msgid "Developer"
msgstr ""

#: admin/views/about.php:263 admin/views/about.php:268
msgid "Tester / Developer"
msgstr ""

#: admin/views/about.php:276
msgid "Contributors to this release"
msgstr ""

#: admin/views/dashboard-widget.php:16
msgid ""
"Below are your published posts&#8217; SEO scores. Now is as good a time as "
"any to start improving some of your posts!"
msgstr ""

#. translators: 1: expands to OnPage.org
#: admin/views/dashboard-widget.php:45
msgid "Indexability check by %1$s"
msgstr ""

#: admin/views/dashboard-widget.php:58
msgid "Your homepage can be indexed by search engines."
msgstr ""

#. translators: 1: opens a link to a related knowledge base article. 2: closes
#. the link
#: admin/views/dashboard-widget.php:74
msgid ""
"Yoast SEO has %1$snot been able to fetch your site’s indexability status%2$s "
"from OnPage.org"
msgstr ""

#. translators: 1: opens a link to a related knowledge base article. 2: closes
#. the link
#: admin/views/dashboard-widget.php:83
msgid ""
"Yoast SEO has %1$snot fetched your site’s indexability status%2$s yet from "
"OnPage.org"
msgstr ""

#: admin/views/dashboard-widget.php:93
msgid "Fetch the current status"
msgstr ""

#: admin/views/dashboard-widget.php:97
msgid "Analyze entire site"
msgstr ""

#. translators: %1$s expands to the term title, %2$s to the taxonomy title.
#. Both are only shown to screenreaders.
#: admin/views/js-templates-primary-term.php:26
msgid "Make %1$s primary %2$s"
msgstr ""

#: admin/views/js-templates-primary-term.php:32
msgid "Primary"
msgstr ""

#. translators: %s is the taxonomy title. This will be shown to screenreaders
#: admin/views/js-templates-primary-term.php:39
msgid "Primary %s"
msgstr ""

#: admin/views/partial-alerts-errors.php:9
msgid "Problems"
msgstr ""

#: admin/views/partial-alerts-errors.php:10
msgid ""
"We have detected the following issues that involve a serious problem "
"concerning the SEO of your site."
msgstr ""

#: admin/views/partial-alerts-errors.php:11
msgid "Good job! We could detect no serious SEO problems."
msgstr ""

#: admin/views/partial-alerts-template.php:18
msgid "Dismiss this item."
msgstr ""

#: admin/views/partial-alerts-template.php:22
msgid "Restore this item."
msgstr ""

#: admin/views/partial-alerts-warnings.php:9
msgid "Improvements"
msgstr ""

#: admin/views/partial-alerts-warnings.php:10
msgid ""
"Implement the following suggestions to further optimize your site for SEO."
msgstr ""

#: admin/views/partial-alerts-warnings.php:11
msgid "Good job! We found nothing you can improve upon."
msgstr ""

#: admin/views/partial-help-center-video.php:27
msgid "Need more help?"
msgstr ""

#. translators: %s expands to Yoast SEO Premium
#: admin/views/partial-help-center-video.php:29
msgid "If you buy %s you'll get access to our support team and bonus features!"
msgstr ""

#. translators: %s expands to Yoast SEO Premium
#: admin/views/partial-help-center-video.php:32
msgid "Get %s &raquo;"
msgstr ""

#. translators: %s expands to Yoast SEO
#: admin/views/partial-help-center-video.php:40
msgid "Want to be a %s Expert?"
msgstr ""

#. translators: %$1s expands to Yoast SEO
#: admin/views/partial-help-center-video.php:42
msgid ""
"Follow our %1$s for WordPress training and become a certified %1$s Expert!"
msgstr ""

#. translators: %s expands to Yoast SEO for WordPress
#: admin/views/partial-help-center-video.php:45
msgid "Enroll in the %s training &raquo;"
msgstr ""

#: admin/views/tabs/advanced/breadcrumbs.php:21
msgid "Enable Breadcrumbs"
msgstr ""

#: admin/views/tabs/advanced/breadcrumbs.php:25
msgid "Separator between breadcrumbs"
msgstr ""

#: admin/views/tabs/advanced/breadcrumbs.php:26
msgid "Anchor text for the Homepage"
msgstr ""

#: admin/views/tabs/advanced/breadcrumbs.php:27
msgid "Prefix for the breadcrumb path"
msgstr ""

#: admin/views/tabs/advanced/breadcrumbs.php:28
msgid "Prefix for Archive breadcrumbs"
msgstr ""

#: admin/views/tabs/advanced/breadcrumbs.php:29
msgid "Prefix for Search Page breadcrumbs"
msgstr ""

#: admin/views/tabs/advanced/breadcrumbs.php:30
msgid "Breadcrumb for 404 Page"
msgstr ""

#. translators: %1$s expands to Yoast SEO
#: admin/views/tabs/advanced/breadcrumbs.php:34
#: admin/views/tabs/metas/post-types.php:40
#: admin/views/tabs/metas/post-types.php:44
#: admin/views/tabs/metas/taxonomies.php:40
msgid "Show"
msgstr ""

#: admin/views/tabs/advanced/breadcrumbs.php:35
#: admin/views/tabs/metas/post-types.php:41
#: admin/views/tabs/metas/post-types.php:45
#: admin/views/tabs/metas/taxonomies.php:41
msgid "Hide"
msgstr ""

#: admin/views/tabs/advanced/breadcrumbs.php:36
msgid "Show Blog page"
msgstr ""

#: admin/views/tabs/advanced/breadcrumbs.php:39
msgid "Bold"
msgstr ""

#: admin/views/tabs/advanced/breadcrumbs.php:40
msgid "Regular"
msgstr ""

#: admin/views/tabs/advanced/breadcrumbs.php:41
msgid "Bold the last page"
msgstr ""

#: admin/views/tabs/advanced/breadcrumbs.php:46
msgid "Taxonomy to show in breadcrumbs for post types"
msgstr ""

#: admin/views/tabs/advanced/breadcrumbs.php:65
msgid "Post type archive to show in breadcrumbs for taxonomies"
msgstr ""

#: admin/views/tabs/advanced/breadcrumbs.php:69
msgid "Blog"
msgstr ""

#: admin/views/tabs/advanced/breadcrumbs.php:89
msgid "How to insert breadcrumbs in your theme"
msgstr ""

#. translators: %1$s / %2$s: links to the breadcrumbs implementation page on
#. the Yoast knowledgebase
#: admin/views/tabs/advanced/breadcrumbs.php:93
msgid ""
"Usage of this breadcrumbs feature is explained in %1$sour knowledge-base "
"article on breadcrumbs implementation%2$s."
msgstr ""

#: admin/views/tabs/advanced/permalinks.php:20
msgid "Change URLs"
msgstr ""

#: admin/views/tabs/advanced/permalinks.php:22
msgid "Keep"
msgstr ""

#: admin/views/tabs/advanced/permalinks.php:22
msgid "Remove"
msgstr ""

#. translators: %s expands to <code>/category/</code>
#: admin/views/tabs/advanced/permalinks.php:26
msgid "Strip the category base (usually %s) from the category URL."
msgstr ""

#: admin/views/tabs/advanced/permalinks.php:31
msgid "No redirect"
msgstr ""

#: admin/views/tabs/advanced/permalinks.php:31
msgid "Redirect"
msgstr ""

#: admin/views/tabs/advanced/permalinks.php:32
msgid "Redirect attachment URLs to parent post URL."
msgstr ""

#: admin/views/tabs/advanced/permalinks.php:33
msgid ""
"Attachments to posts are stored in the database as posts, this means they're "
"accessible under their own URLs if you do not redirect them, enabling this "
"will redirect them to the post they were attached to."
msgstr ""

#: admin/views/tabs/advanced/permalinks.php:35
msgid "Clean up permalinks"
msgstr ""

#: admin/views/tabs/advanced/permalinks.php:36
msgid "Remove stop words from slugs."
msgstr ""

#: admin/views/tabs/advanced/permalinks.php:37
msgid ""
"This helps you to create cleaner URLs by automatically removing the "
"stopwords from them."
msgstr ""

#. translators: %s expands to <code>?replytocom</code>
#: admin/views/tabs/advanced/permalinks.php:40
msgid "Remove the %s variables."
msgstr ""

#: admin/views/tabs/advanced/permalinks.php:41
msgid ""
"This prevents threaded replies from working when the user has JavaScript "
"disabled, but on a large site can mean a <em>huge</em> improvement in crawl "
"efficiency for search engines when you have a lot of comments."
msgstr ""

#: admin/views/tabs/advanced/permalinks.php:45
msgid "Enforce a trailing slash on all category and tag URLs"
msgstr ""

#: admin/views/tabs/advanced/permalinks.php:46
msgid ""
"Note: this feature has been deprecated, as the SEO value is close to 0 these "
"days. If you disable it you will not be able to put it back on."
msgstr ""

#. translators: %1$s expands to <code>.html</code>, %2$s expands to
#. <code>/</code>
#: admin/views/tabs/advanced/permalinks.php:48
msgid ""
"If you choose a permalink for your posts with %1$s, or anything else but a "
"%2$s at the end, this will force WordPress to add a trailing slash to non-"
"post pages nonetheless."
msgstr ""

#: admin/views/tabs/advanced/permalinks.php:51
msgid ""
"Redirect ugly URLs to clean permalinks. (Not recommended in many cases!)"
msgstr ""

#: admin/views/tabs/advanced/permalinks.php:52
msgid ""
"People make mistakes in their links towards you sometimes, or unwanted "
"parameters are added to the end of your URLs, this allows you to redirect "
"them all away. Please note that while this is a feature that is actively "
"maintained, it is known to break several plugins, and should for that reason "
"be the first feature you disable when you encounter issues after installing "
"this plugin."
msgstr ""

#: admin/views/tabs/advanced/permalinks.php:55
msgid "Prevent cleaning out Google Site Search URLs."
msgstr ""

#: admin/views/tabs/advanced/permalinks.php:56
msgid ""
"Google Site Search URLs look weird, and ugly, but if you're using Google "
"Site Search, you probably do not want them cleaned out."
msgstr ""

#: admin/views/tabs/advanced/permalinks.php:58
msgid ""
"Prevent cleaning out Google Analytics Campaign & Google AdWords Parameters."
msgstr ""

#. translators: %s expands to <code>?utm_</code>
#: admin/views/tabs/advanced/permalinks.php:60
msgid ""
"If you use Google Analytics campaign parameters starting with %s, check this "
"box. However, you're advised not to use these. Instead, use the version with "
"a hash."
msgstr ""

#: admin/views/tabs/advanced/permalinks.php:62
msgid "Other variables not to clean"
msgstr ""

#: admin/views/tabs/advanced/permalinks.php:63
msgid ""
"You might have extra variables you want to prevent from cleaning out, add "
"them here, comma separated."
msgstr ""

#: admin/views/tabs/advanced/rss.php:20
msgid ""
"This feature is used to automatically add content to your RSS, more "
"specifically, it's meant to add links back to your blog and your blog posts, "
"so dumb scrapers will automatically add these links too, helping search "
"engines identify you as the original source of the content."
msgstr ""

#: admin/views/tabs/advanced/rss.php:26
msgid "Content to put before each post in the feed"
msgstr ""

#: admin/views/tabs/advanced/rss.php:27
msgid "Content to put after each post in the feed"
msgstr ""

#: admin/views/tabs/advanced/rss.php:30
msgid ""
"You can use the following variables within the content, they will be "
"replaced by the value on the right."
msgstr ""

#: admin/views/tabs/advanced/rss.php:34
msgid ""
"A link to the archive for the post author, with the authors name as anchor "
"text."
msgstr ""

#: admin/views/tabs/advanced/rss.php:38
msgid "A link to the post, with the title as anchor text."
msgstr ""

#: admin/views/tabs/advanced/rss.php:42
msgid "A link to your site, with your site's name as anchor text."
msgstr ""

#: admin/views/tabs/advanced/rss.php:46
msgid ""
"A link to your site, with your site's name and description as anchor text."
msgstr ""

#. translators: %1$s expands to Yoast SEO
#: admin/views/tabs/dashboard/dashboard.php:14
msgid "%1$s Dashboard"
msgstr ""

#: admin/views/tabs/dashboard/general.php:15
msgid "Introduction Tour"
msgstr ""

#: admin/views/tabs/dashboard/general.php:16
msgid "Take this tour to quickly learn about the use of this plugin."
msgstr ""

#: admin/views/tabs/dashboard/general.php:29
msgid "Latest Changes"
msgstr ""

#. translators: %s expands to Yoast SEO
#: admin/views/tabs/dashboard/general.php:32
msgid "We've summarized the most recent changes in %s."
msgstr ""

#: admin/views/tabs/dashboard/general.php:37
msgid "View Changes"
msgstr ""

#: admin/views/tabs/dashboard/general.php:43
#: admin/views/tabs/dashboard/general.php:53
msgid "Restore Default Settings"
msgstr ""

#. translators: %s expands to Yoast SEO
#: admin/views/tabs/dashboard/general.php:46
msgid ""
"If you want to restore a site to the default %s settings, press this button."
msgstr ""

#: admin/views/tabs/dashboard/general.php:51
msgid "Are you sure you want to reset your SEO settings?"
msgstr ""

#: admin/views/tabs/dashboard/knowledge-graph.php:12
#: admin/views/tabs/dashboard/knowledge-graph.php:19
msgid "Website name"
msgstr ""

#: admin/views/tabs/dashboard/knowledge-graph.php:15
msgid ""
"Google shows your website's name in the search results, we will default to "
"your site name but you can adapt it here. You can also provide an alternate "
"website name you want Google to consider."
msgstr ""

#: admin/views/tabs/dashboard/knowledge-graph.php:20
msgid "Alternate name"
msgstr ""

#: admin/views/tabs/dashboard/knowledge-graph.php:22
#: admin/views/tabs/dashboard/knowledge-graph.php:30
msgid "Company or person"
msgstr ""

#: admin/views/tabs/dashboard/knowledge-graph.php:26
msgid ""
"This data is shown as metadata in your site. It is intended to appear in "
"Google's Knowledge Graph. You can be either a company, or a person, choose "
"either:"
msgstr ""

#: admin/views/tabs/dashboard/knowledge-graph.php:31
msgid "Choose whether you're a company or person"
msgstr ""

#: admin/views/tabs/dashboard/knowledge-graph.php:32
#: admin/views/tabs/dashboard/knowledge-graph.php:38
msgid "Company"
msgstr ""

#: admin/views/tabs/dashboard/knowledge-graph.php:33
#: admin/views/tabs/dashboard/knowledge-graph.php:46
msgid "Person"
msgstr ""

#: admin/views/tabs/dashboard/knowledge-graph.php:40
msgid "Company Name"
msgstr ""

#: admin/views/tabs/dashboard/knowledge-graph.php:41
msgid "Company Logo"
msgstr ""

#: admin/views/tabs/dashboard/knowledge-graph.php:47
msgid "Your name"
msgstr ""

#. translators: %1$s expands to Yoast SEO
#: admin/views/tabs/dashboard/security.php:16
msgid "Advanced part of the %1$s meta box"
msgstr ""

#. translators: %1$s expands to Yoast SEO
#: admin/views/tabs/dashboard/security.php:20
msgid ""
"The advanced section of the %1$s meta box allows a user to noindex posts or "
"change the canonical. These are things you might not want if you don't trust "
"your authors, so by default, only administrators can do this. Enabling the "
"advanced box allows all users to change these settings."
msgstr ""

#: admin/views/tabs/dashboard/webmaster-tools.php:12
msgid "Webmaster Tools verification"
msgstr ""

#: admin/views/tabs/dashboard/webmaster-tools.php:13
msgid ""
"You can use the boxes below to verify with the different Webmaster Tools, if "
"your site is already verified, you can just forget about these. Enter the "
"verify meta values for:"
msgstr ""

#: admin/views/tabs/dashboard/webmaster-tools.php:15
msgid "Alexa Verification ID"
msgstr ""

#: admin/views/tabs/dashboard/webmaster-tools.php:16
msgid "Bing Webmaster Tools"
msgstr ""

#: admin/views/tabs/dashboard/webmaster-tools.php:18
msgid "Yandex Webmaster Tools"
msgstr ""

#. translators: %1$s expands to OnPage.org
#: admin/views/tabs/dashboard/webmaster-tools.php:23
msgid "%1$s indexability check"
msgstr ""

#: admin/views/tabs/metas/archives.php:13
#: admin/views/tabs/metas/archives.php:30
#: admin/views/tabs/metas/archives.php:34
msgid "Author archives"
msgstr ""

#: admin/views/tabs/metas/archives.php:14
#: admin/views/tabs/metas/archives.php:23
#: admin/views/tabs/metas/archives.php:61
#: admin/views/tabs/metas/archives.php:64 admin/views/tabs/metas/home.php:15
#: admin/views/tabs/metas/post-types.php:33
#: admin/views/tabs/metas/taxonomies.php:30
msgid "Title template"
msgstr ""

#: admin/views/tabs/metas/archives.php:15
#: admin/views/tabs/metas/archives.php:24 admin/views/tabs/metas/home.php:16
#: admin/views/tabs/metas/post-types.php:34
#: admin/views/tabs/metas/taxonomies.php:31
msgid "Meta description template"
msgstr ""

#: admin/views/tabs/metas/archives.php:17 admin/views/tabs/metas/home.php:18
#: admin/views/tabs/metas/post-types.php:36
#: admin/views/tabs/metas/taxonomies.php:33
msgid "Meta keywords template"
msgstr ""

#: admin/views/tabs/metas/archives.php:22
msgid "Date archives"
msgstr ""

#: admin/views/tabs/metas/archives.php:35
#: admin/views/tabs/metas/archives.php:48
#: admin/views/tabs/metas/post-types.php:38
#: admin/views/tabs/metas/post-types.php:81
#: admin/views/tabs/metas/taxonomies.php:35
msgid "Meta Robots"
msgstr ""

#. translators: %1$s / %2$s: links to an article about duplicate content on
#. yoast.com
#: admin/views/tabs/metas/archives.php:38
msgid ""
"If you're running a one author blog, the author archive will be exactly the "
"same as your homepage. This is what's called a %1$sduplicate content problem"
"%2$s."
msgstr ""

#. translators: %s expands to <code>noindex, follow</code>
#: admin/views/tabs/metas/archives.php:41
msgid ""
"If this is the case on your site, you can choose to either disable it (which "
"makes it redirect to the homepage), or to add %s to it so it doesn't show up "
"in the search results."
msgstr ""

#: admin/views/tabs/metas/archives.php:43
#: admin/views/tabs/metas/archives.php:47
msgid "Date-based archives"
msgstr ""

#: admin/views/tabs/metas/archives.php:50
msgid ""
"Date-based archives could in some cases also be seen as duplicate content."
msgstr ""

#: admin/views/tabs/metas/archives.php:57
msgid "Special Pages"
msgstr ""

#. translators: %s expands to <code>noindex, follow</code>
#: admin/views/tabs/metas/archives.php:59
msgid ""
"These pages will be %s by default, so they will never show up in search "
"results."
msgstr ""

#: admin/views/tabs/metas/archives.php:60
msgid "Search pages"
msgstr ""

#: admin/views/tabs/metas/archives.php:63
msgid "404 pages"
msgstr ""

#: admin/views/tabs/metas/general.php:13
msgid "Force rewrite titles"
msgstr ""

#: admin/views/tabs/metas/general.php:14
msgid ""
"%1$s has auto-detected whether it needs to force rewrite the titles for your "
"pages, if you think it's wrong and you know what you're doing, you can "
"change the setting here."
msgstr ""

#: admin/views/tabs/metas/general.php:20
msgid "Title Separator"
msgstr ""

#: admin/views/tabs/metas/general.php:25
msgid ""
"Choose the symbol to use as your title separator. This will display, for "
"instance, between your post title and site name."
msgstr ""

#: admin/views/tabs/metas/general.php:25
msgid "Symbols are shown in the size they'll appear in the search results."
msgstr ""

#: admin/views/tabs/metas/home.php:24
msgid "Homepage &amp; Front page"
msgstr ""

#: admin/views/tabs/metas/home.php:25
msgid ""
"You can determine the title and description for the front page by %sediting "
"the front page itself &raquo;%s"
msgstr ""

#: admin/views/tabs/metas/home.php:28
msgid ""
"You can determine the title and description for the blog page by %sediting "
"the blog page itself &raquo;%s"
msgstr ""

#: admin/views/tabs/metas/other.php:12
msgid "Sitewide meta settings"
msgstr ""

#: admin/views/tabs/metas/other.php:14
msgid "Subpages of archives"
msgstr ""

#: admin/views/tabs/metas/other.php:15
msgid ""
"If you want to prevent /page/2/ and further of any archive to show up in the "
"search results, set this to \"noindex\"."
msgstr ""

#: admin/views/tabs/metas/other.php:17
msgid "Use meta keywords tag?"
msgstr ""

#: admin/views/tabs/metas/other.php:18
msgid ""
"I don't know why you'd want to use meta keywords, but if you want to, enable "
"this."
msgstr ""

#. translators: %s expands to <code>noodp</code>
#: admin/views/tabs/metas/other.php:21
msgid "Force %s meta robots tag sitewide"
msgstr ""

#. translators: %s expands to <code>noodp</code>
#: admin/views/tabs/metas/other.php:23
msgid ""
"Prevents search engines from using the DMOZ description in the search "
"results for all pages on this site. Note: If you set a custom description "
"for a page or post, it will have the %s tag regardless of this setting."
msgstr ""

#: admin/views/tabs/metas/post-types.php:30
msgid ""
"As you are redirecting attachment URLs to parent post URLs, these settings "
"will currently only have an effect on <strong>unattached</strong> media "
"items!"
msgstr ""

#: admin/views/tabs/metas/post-types.php:31
msgid ""
"So remember: If you change the %sattachment redirection setting%s in the "
"future, the below settings will take effect for *all* media items."
msgstr ""

#: admin/views/tabs/metas/post-types.php:42
msgid "Date in Snippet Preview"
msgstr ""

#. translators: %1$s expands to Yoast SEO
#: admin/views/tabs/metas/post-types.php:47
#: admin/views/tabs/metas/taxonomies.php:43
msgid "%1$s Meta Box"
msgstr ""

#: admin/views/tabs/metas/post-types.php:68
msgid "Custom Post Type Archives"
msgstr ""

#: admin/views/tabs/metas/post-types.php:69
msgid ""
"Note: instead of templates these are the actual titles and meta descriptions "
"for these custom post type archive pages."
msgstr ""

#: admin/views/tabs/metas/post-types.php:73
#: admin/views/tabs/social/facebook.php:28 admin/views/tool-bulk-editor.php:33
msgid "Title"
msgstr ""

#: admin/views/tabs/metas/taxonomies.php:24
msgid "Format-based archives"
msgstr ""

#. Translators: %1$s: expands to '<code>1,2,99,100</code>'
#: admin/views/tabs/sitemaps/exclude-post.php:13
msgid ""
"You can exclude posts from the sitemap by entering a comma separated string "
"with the Post ID's. The format will become something like: %1$s."
msgstr ""

#: admin/views/tabs/sitemaps/exclude-post.php:14
msgid "Posts to exclude"
msgstr ""

#: admin/views/tabs/sitemaps/general.php:14
msgid "You can find your XML Sitemap here: %sXML Sitemap%s"
msgstr ""

#: admin/views/tabs/sitemaps/general.php:17
msgid ""
"You do <strong>not</strong> need to generate the XML sitemap, nor will it "
"take up time to generate after publishing a post."
msgstr ""

#: admin/views/tabs/sitemaps/general.php:21
msgid "Save your settings to activate XML Sitemaps."
msgstr ""

#: admin/views/tabs/sitemaps/general.php:26
msgid "Entries per page"
msgstr ""

#: admin/views/tabs/sitemaps/general.php:27
msgid ""
"Please enter the maximum number of entries per sitemap page (defaults to %s, "
"you might want to lower this to prevent memory issues on some installs):"
msgstr ""

#: admin/views/tabs/sitemaps/general.php:31
msgid "Max entries per sitemap"
msgstr ""

#: admin/views/tabs/sitemaps/user-sitemap.php:15
msgid "Author / user sitemap"
msgstr ""

#: admin/views/tabs/sitemaps/user-sitemap.php:18
msgid ""
"The user sitemap contains the author archive URLs for every user on your "
"site."
msgstr ""

#: admin/views/tabs/sitemaps/user-sitemap.php:23
msgid "In sitemap"
msgstr ""

#: admin/views/tabs/sitemaps/user-sitemap.php:24
msgid "Not in sitemap"
msgstr ""

#: admin/views/tabs/sitemaps/user-sitemap.php:26
msgid "Users without posts"
msgstr ""

#: admin/views/tabs/sitemaps/user-sitemap.php:28
msgid "You can choose to not include users without posts."
msgstr ""

#: admin/views/tabs/sitemaps/user-sitemap.php:33
msgid "Filter specific user roles"
msgstr ""

#: admin/views/tabs/social/accounts.php:13
msgid ""
"To inform Google about your social profiles, we need to know their URLs."
msgstr ""

#: admin/views/tabs/social/accounts.php:14
msgid ""
"For each, pick the main account associated with this site and please enter "
"them below:"
msgstr ""

#: admin/views/tabs/social/accounts.php:17
msgid "Facebook Page URL"
msgstr ""

#: admin/views/tabs/social/accounts.php:18
msgid "Twitter Username"
msgstr ""

#: admin/views/tabs/social/accounts.php:19
msgid "Instagram URL"
msgstr ""

#: admin/views/tabs/social/accounts.php:20
msgid "LinkedIn URL"
msgstr ""

#: admin/views/tabs/social/accounts.php:21
msgid "MySpace URL"
msgstr ""

#: admin/views/tabs/social/accounts.php:22
msgid "Pinterest URL"
msgstr ""

#: admin/views/tabs/social/accounts.php:23
msgid "YouTube URL"
msgstr ""

#: admin/views/tabs/social/accounts.php:24
msgid "Google+ URL"
msgstr ""

#: admin/views/tabs/social/facebook.php:12
msgid "Add Open Graph meta data"
msgstr ""

#. translators: %s expands to <code>&lt;head&gt;</code>
#: admin/views/tabs/social/facebook.php:18
msgid ""
"Add Open Graph meta data to your site's %s section, Facebook and other "
"social networks use this data when your pages are shared."
msgstr ""

#: admin/views/tabs/social/facebook.php:24
msgid "Frontpage settings"
msgstr ""

#: admin/views/tabs/social/facebook.php:25
msgid ""
"These are the title, description and image used in the Open Graph meta tags "
"on the front page of your site."
msgstr ""

#: admin/views/tabs/social/facebook.php:27
#: admin/views/tabs/social/facebook.php:39
msgid "Image URL"
msgstr ""

#: admin/views/tabs/social/facebook.php:29 admin/views/tool-bulk-editor.php:35
msgid "Description"
msgstr ""

#: admin/views/tabs/social/facebook.php:34
msgid "Copy home meta description"
msgstr ""

#: admin/views/tabs/social/facebook.php:38
msgid "Default settings"
msgstr ""

#: admin/views/tabs/social/facebook.php:41
msgid ""
"This image is used if the post/page being shared does not contain any images."
msgstr ""

#: admin/views/tabs/social/google.php:12
msgid ""
"If you have a Google+ page for your business, add that URL here and link it "
"on your Google+ page's about page."
msgstr ""

#: admin/views/tabs/social/google.php:14
msgid "Google Publisher Page"
msgstr ""

#: admin/views/tabs/social/pinterest.php:12
msgid ""
"Pinterest uses Open Graph metadata just like Facebook, so be sure to keep "
"the Open Graph checkbox on the Facebook tab checked if you want to optimize "
"your site for Pinterest."
msgstr ""

#: admin/views/tabs/social/pinterest.php:13
msgid ""
"If you have already confirmed your website with Pinterest, you can skip the "
"step below."
msgstr ""

#. translators: %1$s / %2$s expands to a link to pinterest.com's help page.
#: admin/views/tabs/social/pinterest.php:16
msgid "To %1$sconfirm your site with Pinterest%2$s, add the meta tag here:"
msgstr ""

#: admin/views/tabs/social/pinterest.php:19
msgid "Pinterest confirmation"
msgstr ""

#: admin/views/tabs/social/twitterbox.php:12
msgid "Add Twitter card meta data"
msgstr ""

#. translators: %s expands to <code>&lt;head&gt;</code>
#: admin/views/tabs/social/twitterbox.php:15
msgid "Add Twitter card meta data to your site's %s section."
msgstr ""

#: admin/views/tabs/social/twitterbox.php:20
msgid "The default card type to use"
msgstr ""

#: admin/views/tabs/tool/import-seo.php:13
msgid ""
"No doubt you've used an SEO plugin before if this site isn't new. Let's make "
"it easy on you, you can import the data below. If you want, you can import "
"first, check if it was imported correctly, and then import &amp; delete. No "
"duplicate data will be imported."
msgstr ""

#: admin/views/tabs/tool/import-seo.php:15
msgid ""
"If you've used another SEO plugin, try the %sSEO Data Transporter%s plugin "
"to move your data into this plugin, it rocks!"
msgstr ""

#: admin/views/tabs/tool/import-seo.php:22
msgid "Import from HeadSpace2?"
msgstr ""

#: admin/views/tabs/tool/import-seo.php:23
msgid "Import from All-in-One SEO?"
msgstr ""

#: admin/views/tabs/tool/import-seo.php:24
msgid "Import from WooThemes SEO framework?"
msgstr ""

#: admin/views/tabs/tool/import-seo.php:25
msgid "Import from wpSEO"
msgstr ""

#: admin/views/tabs/tool/import-seo.php:29
msgid "Delete the old data after import? (recommended)"
msgstr ""

#: admin/views/tabs/tool/import-seo.php:33
#: admin/views/tool-import-export.php:85
msgid "Import"
msgstr ""

#. translators: %1$s expands to Yoast SEO
#: admin/views/tabs/tool/wpseo-export.php:14
msgid ""
"Export your %1$s settings here, to import them again later or to import them "
"on another site."
msgstr ""

#: admin/views/tabs/tool/wpseo-export.php:16
msgid "Include Taxonomy Metadata"
msgstr ""

#. translators: %1$s expands to Yoast SEO
#: admin/views/tabs/tool/wpseo-export.php:19
msgid "Export your %1$s settings"
msgstr ""

#: admin/views/tabs/tool/wpseo-import.php:13
msgid ""
"Import settings by locating <em>settings.zip</em> and clicking \"Import "
"settings\""
msgstr ""

#: admin/views/tabs/tool/wpseo-import.php:24
msgid "Import settings"
msgstr ""

#: admin/views/tool-file-editor.php:17
msgid "You cannot create a robots.txt file."
msgstr ""

#: admin/views/tool-file-editor.php:33
msgid "You cannot edit the robots.txt file."
msgstr ""

#: admin/views/tool-file-editor.php:44
msgid "Updated Robots.txt"
msgstr ""

#: admin/views/tool-file-editor.php:51
msgid "You cannot edit the .htaccess file."
msgstr ""

#: admin/views/tool-file-editor.php:83
msgid "Robots.txt"
msgstr ""

#: admin/views/tool-file-editor.php:90
msgid "You don't have a robots.txt file, create one here:"
msgstr ""

#: admin/views/tool-file-editor.php:91
msgid "Create robots.txt file"
msgstr ""

#: admin/views/tool-file-editor.php:95
msgid ""
"If you had a robots.txt file and it was editable, you could edit it from "
"here."
msgstr ""

#: admin/views/tool-file-editor.php:108
msgid "If your robots.txt were writable, you could edit it from here."
msgstr ""

#: admin/views/tool-file-editor.php:114
msgid "Edit the content of your robots.txt:"
msgstr ""

#: admin/views/tool-file-editor.php:116
msgid "Save changes to Robots.txt"
msgstr ""

#: admin/views/tool-file-editor.php:122
msgid ".htaccess file"
msgstr ""

#: admin/views/tool-file-editor.php:134
msgid "If your .htaccess were writable, you could edit it from here."
msgstr ""

#: admin/views/tool-file-editor.php:140
msgid "Edit the content of your .htaccess:"
msgstr ""

#: admin/views/tool-file-editor.php:142
msgid "Save changes to .htaccess"
msgstr ""

#: admin/views/tool-file-editor.php:147
msgid ""
"If you had a .htaccess file and it was editable, you could edit it from here."
msgstr ""

#: admin/views/tool-import-export.php:75
msgid "The old data of the imported plugin was deleted successfully."
msgstr ""

#: admin/views/tool-import-export.php:89
msgid "Export"
msgstr ""

#: admin/views/tool-import-export.php:93
msgid "Import from other SEO plugins"
msgstr ""

#. translators: %1$s expands to Yoast SEO
#: admin/views/user-profile.php:10
msgid "%1$s settings"
msgstr ""

#: admin/views/user-profile.php:16
msgid "Title to use for Author page"
msgstr ""

#: admin/views/user-profile.php:25
msgid "Meta description to use for Author page"
msgstr ""

#: admin/views/user-profile.php:36
msgid "Meta keywords to use for Author page"
msgstr ""

#: admin/views/user-profile.php:48
msgid "Exclude user from Author-sitemap"
msgstr ""

#: frontend/class-frontend.php:469
msgid "Search for \"%s\""
msgstr ""

#: frontend/class-frontend.php:528 frontend/class-frontend.php:531
#: frontend/class-frontend.php:534
#: inc/options/class-wpseo-option-titles.php:227
msgid "%s Archives"
msgstr ""

#: frontend/class-frontend.php:549
#: inc/options/class-wpseo-option-titles.php:179
msgid "Page not found"
msgstr ""

#: frontend/class-frontend.php:1250
msgid ""
"Admin only notice: this page doesn't show a meta description because it "
"doesn't have one, either write it for this page specifically or go into the "
"SEO -> Titles menu and set up a template."
msgstr ""

#: inc/class-wpseo-rank.php:101
msgid "Not available"
msgstr ""

#: inc/class-wpseo-rank.php:102
msgid "No index"
msgstr ""

#: inc/class-wpseo-rank.php:103
msgid "Bad"
msgstr ""

#: inc/class-wpseo-rank.php:104
msgid "OK"
msgstr ""

#: inc/class-wpseo-rank.php:105
msgid "Good"
msgstr ""

#: inc/class-wpseo-rank.php:118
msgid "SEO: No Focus Keyword"
msgstr ""

#: inc/class-wpseo-rank.php:119
msgid "SEO: Bad"
msgstr ""

#: inc/class-wpseo-rank.php:120
msgid "SEO: OK"
msgstr ""

#: inc/class-wpseo-rank.php:121
msgid "SEO: Good"
msgstr ""

#: inc/class-wpseo-rank.php:122
msgid "SEO: Post Noindexed"
msgstr ""

#: inc/class-wpseo-replace-vars.php:106
msgid ""
"A replacement variable can only contain alphanumeric characters, an "
"underscore or a dash. Try renaming your variable."
msgstr ""

#: inc/class-wpseo-replace-vars.php:109
msgid ""
"A replacement variable can not start with \"%%cf_\" or \"%%ct_\" as these "
"are reserved for the WPSEO standard variable variables for custom fields and "
"custom taxonomies. Try making your variable name unique."
msgstr ""

#: inc/class-wpseo-replace-vars.php:118
msgid ""
"A replacement variable with the same name has already been registered. Try "
"making your variable name more unique."
msgstr ""

#: inc/class-wpseo-replace-vars.php:122
msgid ""
"You cannot overrule a WPSEO standard variable replacement by registering a "
"variable with the same name. Use the \"wpseo_replacements\" filter instead "
"to adjust the replacement value."
msgstr ""

#: inc/class-wpseo-replace-vars.php:900
msgid "Page %1$d of %2$d"
msgstr ""

#: inc/class-wpseo-replace-vars.php:1088
msgid "Replaced with the date of the post/page"
msgstr ""

#: inc/class-wpseo-replace-vars.php:1089
msgid "Replaced with the title of the post/page"
msgstr ""

#: inc/class-wpseo-replace-vars.php:1090
msgid "Replaced with the title of the parent page of the current page"
msgstr ""

#: inc/class-wpseo-replace-vars.php:1091
msgid "The site's name"
msgstr ""

#: inc/class-wpseo-replace-vars.php:1092
msgid "The site's tag line / description"
msgstr ""

#: inc/class-wpseo-replace-vars.php:1093
msgid ""
"Replaced with the post/page excerpt (or auto-generated if it does not exist)"
msgstr ""

#: inc/class-wpseo-replace-vars.php:1094
msgid "Replaced with the post/page excerpt (without auto-generation)"
msgstr ""

#: inc/class-wpseo-replace-vars.php:1095
msgid "Replaced with the current tag/tags"
msgstr ""

#: inc/class-wpseo-replace-vars.php:1096
msgid "Replaced with the post categories (comma separated)"
msgstr ""

#: inc/class-wpseo-replace-vars.php:1097
msgid "Replaced with the primary category of the post/page"
msgstr ""

#: inc/class-wpseo-replace-vars.php:1098
msgid "Replaced with the category description"
msgstr ""

#: inc/class-wpseo-replace-vars.php:1099
msgid "Replaced with the tag description"
msgstr ""

#: inc/class-wpseo-replace-vars.php:1100
msgid "Replaced with the term description"
msgstr ""

#: inc/class-wpseo-replace-vars.php:1101
msgid "Replaced with the term name"
msgstr ""

#: inc/class-wpseo-replace-vars.php:1102
msgid "Replaced with the current search phrase"
msgstr ""

#. translators: %s: wp_title() function
#: inc/class-wpseo-replace-vars.php:1105
msgid "The separator defined in your theme's %s tag."
msgstr ""

#: inc/class-wpseo-replace-vars.php:1116
msgid "Replaced with the post type single label"
msgstr ""

#: inc/class-wpseo-replace-vars.php:1117
msgid "Replaced with the post type plural label"
msgstr ""

#: inc/class-wpseo-replace-vars.php:1118
msgid "Replaced with the post/page modified time"
msgstr ""

#: inc/class-wpseo-replace-vars.php:1119
msgid "Replaced with the post/page ID"
msgstr ""

#: inc/class-wpseo-replace-vars.php:1120
msgid "Replaced with the post/page author's 'nicename'"
msgstr ""

#: inc/class-wpseo-replace-vars.php:1121
msgid "Replaced with the post/page author's 'Biographical Info'"
msgstr ""

#: inc/class-wpseo-replace-vars.php:1122
msgid "Replaced with the post/page author's userid"
msgstr ""

#: inc/class-wpseo-replace-vars.php:1123
msgid "Replaced with the current time"
msgstr ""

#: inc/class-wpseo-replace-vars.php:1124
msgid "Replaced with the current date"
msgstr ""

#: inc/class-wpseo-replace-vars.php:1125
msgid "Replaced with the current day"
msgstr ""

#: inc/class-wpseo-replace-vars.php:1126
msgid "Replaced with the current month"
msgstr ""

#: inc/class-wpseo-replace-vars.php:1127
msgid "Replaced with the current year"
msgstr ""

#: inc/class-wpseo-replace-vars.php:1128
msgid "Replaced with the current page number with context (i.e. page 2 of 4)"
msgstr ""

#: inc/class-wpseo-replace-vars.php:1129
msgid "Replaced with the current page total"
msgstr ""

#: inc/class-wpseo-replace-vars.php:1130
msgid "Replaced with the current page number"
msgstr ""

#: inc/class-wpseo-replace-vars.php:1131
msgid "Attachment caption"
msgstr ""

#: inc/class-wpseo-replace-vars.php:1132
msgid "Replaced with the posts focus keyword"
msgstr ""

#: inc/class-wpseo-replace-vars.php:1133
msgid "Replaced with the slug which caused the 404"
msgstr ""

#: inc/class-wpseo-replace-vars.php:1134
msgid "Replaced with a posts custom field value"
msgstr ""

#: inc/class-wpseo-replace-vars.php:1135
msgid "Replaced with a posts custom taxonomies, comma separated."
msgstr ""

#: inc/class-wpseo-replace-vars.php:1136
msgid "Replaced with a custom taxonomies description"
msgstr ""

#: inc/options/class-wpseo-option-internallinks.php:68
msgid "Error 404: Page not found"
msgstr ""

#: inc/options/class-wpseo-option-internallinks.php:69
msgid "Archives for"
msgstr ""

#: inc/options/class-wpseo-option-internallinks.php:70
msgid "Home"
msgstr ""

#: inc/options/class-wpseo-option-internallinks.php:71
msgid "You searched for"
msgstr ""

#: inc/options/class-wpseo-option-internallinks.php:165
msgid "Please select a valid taxonomy for post type \"%s\""
msgstr ""

#: inc/options/class-wpseo-option-internallinks.php:204
msgid "Please select a valid post type for taxonomy \"%s\""
msgstr ""

#. translators: %1$s expands to the option name and %2$sexpands to Yoast SEO
#: inc/options/class-wpseo-option-ms.php:153
msgid ""
"%1$s is not a valid choice for who should be allowed access to the %2$s "
"settings. Value reset to the default."
msgstr ""

#: inc/options/class-wpseo-option-ms.php:173
#: inc/options/class-wpseo-option-ms.php:183
msgid ""
"The default blog setting must be the numeric blog id of the blog you want to "
"use as default."
msgstr ""

#: inc/options/class-wpseo-option-ms.php:173
msgid ""
"This must be an existing blog. Blog %s does not exist or has been marked as "
"deleted."
msgstr ""

#: inc/options/class-wpseo-option-ms.php:183
msgid "No numeric value was received."
msgstr ""

#: inc/options/class-wpseo-option-rss.php:47
msgid "The post %s appeared first on %s."
msgstr ""

#: inc/options/class-wpseo-option-social.php:102
msgid "Summary"
msgstr ""

#: inc/options/class-wpseo-option-social.php:103
msgid "Summary with large image"
msgstr ""

#: inc/options/class-wpseo-option-social.php:240
msgid "%s does not seem to be a valid Twitter user-id. Please correct."
msgstr ""

#: inc/options/class-wpseo-option-titles.php:177
msgid "%s, Author at %s"
msgstr ""

#: inc/options/class-wpseo-option-titles.php:178
msgid "You searched for %s"
msgstr ""

#: inc/options/class-wpseo-option-titles.php:211
msgid "%s Archive"
msgstr ""

#: inc/options/class-wpseo-option-xml.php:156
msgid ""
"\"Max entries per sitemap page\" should be below 50000 for Google "
"requirements, which %s is not."
msgstr ""

#: inc/options/class-wpseo-option-xml.php:178
msgid ""
"\"Max entries per sitemap page\" should be a positive number, which %s is "
"not. Please correct."
msgstr ""

#: inc/options/class-wpseo-option.php:299
msgid "%s does not seem to be a valid %s verification string. Please correct."
msgstr ""

#: inc/options/class-wpseo-option.php:332
msgid "%s does not seem to be a valid url. Please correct."
msgstr ""

#: inc/sitemaps/class-sitemaps-cache-validator.php:91
msgid ""
"Trying to build the sitemap cache key, but the postfix and prefix "
"combination leaves too little room to do this. You are probably requesting a "
"page that is way out of the expected range."
msgstr ""

#: inc/sitemaps/class-sitemaps-cache-validator.php:267
msgid "Expected an integer as input."
msgstr ""

#. translators: %d resolves to the number of alerts being added.
#: inc/wpseo-non-ajax-functions.php:72
msgid "You have a new issue concerning your SEO!"
msgid_plural "You have %d new issues concerning your SEO!"
msgstr[0] ""
msgstr[1] ""

#: inc/wpseo-non-ajax-functions.php:91
msgid "Keyword Research"
msgstr ""

#: inc/wpseo-non-ajax-functions.php:97
msgid "AdWords External"
msgstr ""

#: inc/wpseo-non-ajax-functions.php:104
msgid "Google Insights"
msgstr ""

#: inc/wpseo-non-ajax-functions.php:111
msgid "SEO Book"
msgstr ""

#: inc/wpseo-non-ajax-functions.php:123
msgid "Analyze this page"
msgstr ""

#: inc/wpseo-non-ajax-functions.php:129
msgid "Check Inlinks (OSE)"
msgstr ""

#: inc/wpseo-non-ajax-functions.php:136
msgid "Check Keyword Density"
msgstr ""

#: inc/wpseo-non-ajax-functions.php:143
msgid "Check Google Cache"
msgstr ""

#: inc/wpseo-non-ajax-functions.php:150
msgid "Check Headers"
msgstr ""

#: inc/wpseo-non-ajax-functions.php:157
msgid "Check Rich Snippets"
msgstr ""

#: inc/wpseo-non-ajax-functions.php:164
msgid "Facebook Debugger"
msgstr ""

#: inc/wpseo-non-ajax-functions.php:171
msgid "Pinterest Rich Pins Validator"
msgstr ""

#: inc/wpseo-non-ajax-functions.php:178
msgid "HTML Validator"
msgstr ""

#: inc/wpseo-non-ajax-functions.php:185
msgid "CSS Validator"
msgstr ""

#: inc/wpseo-non-ajax-functions.php:192
msgid "Google Page Speed Test"
msgstr ""

#: inc/wpseo-non-ajax-functions.php:199
msgid "Modern IE Site Scan"
msgstr ""

#: inc/wpseo-non-ajax-functions.php:206
msgid "Mobile-Friendly Test"
msgstr ""

#: inc/wpseo-non-ajax-functions.php:218
msgid "SEO Settings"
msgstr ""

#: vendor/yoast/i18n-module/i18n-module.php:170
msgid ""
"As you can see, there is a translation of this plugin in %1$s. This "
"translation is currently %3$d%% complete. We need your help to make it "
"complete and to fix any errors. Please register at %4$s to help complete the "
"translation to %1$s!"
msgstr ""

#: vendor/yoast/i18n-module/i18n-module.php:172
msgid ""
"You're using WordPress in %1$s. While %2$s has been translated to %1$s for "
"%3$d%%, it's not been shipped with the plugin yet. You can help! Register at "
"%4$s to help complete the translation to %1$s!"
msgstr ""

#: vendor/yoast/i18n-module/i18n-module.php:174
msgid ""
"You're using WordPress in a language we don't support yet. We'd love for "
"%2$s to be translated in that language too, but unfortunately, it isn't "
"right now. You can change that! Register at %4$s to help translate it!"
msgstr ""

#: vendor/yoast/i18n-module/i18n-module.php:194
msgid "Translation of %s"
msgstr ""

#: vendor/yoast/i18n-module/i18n-module.php:199
msgid "Register now &raquo;"
msgstr ""

#: vendor/yoast/license-manager/class-license-manager.php:138
msgid ""
"<b>Warning!</b> You're blocking external requests which means you won't be "
"able to get %s updates. Please add %s to %s."
msgstr ""

#: vendor/yoast/license-manager/class-license-manager.php:179
msgid "Your %s license has been activated. "
msgstr ""

#: vendor/yoast/license-manager/class-license-manager.php:183
msgid "You have an unlimited license. "
msgstr ""

#: vendor/yoast/license-manager/class-license-manager.php:185
msgid "You have used %d/%d activations. "
msgstr ""

#: vendor/yoast/license-manager/class-license-manager.php:190
msgid "<a href=\"%s\">Did you know you can upgrade your license?</a>"
msgstr ""

#: vendor/yoast/license-manager/class-license-manager.php:194
msgid ""
"<a href=\"%s\">Your license is expiring in %d days, would you like to extend "
"it?</a>"
msgstr ""

#: vendor/yoast/license-manager/class-license-manager.php:203
msgid ""
"You've reached your activation limit. You must <a href=\"%s\">upgrade your "
"license</a> to use it on this site."
msgstr ""

#: vendor/yoast/license-manager/class-license-manager.php:206
msgid ""
"Your license has expired. You must <a href=\"%s\">extend your license</a> in "
"order to use it again."
msgstr ""

#: vendor/yoast/license-manager/class-license-manager.php:209
msgid "Failed to activate your license, your license key seems to be invalid."
msgstr ""

#: vendor/yoast/license-manager/class-license-manager.php:233
msgid "Your %s license has been deactivated."
msgstr ""

#: vendor/yoast/license-manager/class-license-manager.php:235
msgid "Failed to deactivate your %s license."
msgstr ""

#: vendor/yoast/license-manager/class-license-manager.php:271
msgid "Request error: \"%s\" (%scommon license notices%s)"
msgstr ""

#: vendor/yoast/license-manager/class-license-manager.php:430
msgid "%s: License Settings"
msgstr ""

#: vendor/yoast/license-manager/class-plugin-license-manager.php:73
msgid ""
"%s is network activated, you can manage your license in the <a href=\"%s"
"\">network admin license page</a>."
msgstr ""

#: vendor/yoast/license-manager/class-plugin-license-manager.php:75
msgid ""
"%s is network activated, please contact your site administrator to manage "
"the license."
msgstr ""

#: vendor/yoast/license-manager/class-theme-license-manager.php:34
#: vendor/yoast/license-manager/samples/sample-plugin.php:53
msgid "%s License"
msgstr ""

#: vendor/yoast/license-manager/class-theme-license-manager.php:34
msgid "Theme License"
msgstr ""

#: vendor/yoast/license-manager/class-theme-update-manager.php:96
msgid ""
"Updating this theme will lose any customizations you have made. 'Cancel' to "
"stop, 'OK' to update."
msgstr ""

#: vendor/yoast/license-manager/class-theme-update-manager.php:101
msgid ""
"<strong>%s version %s</strong> is available. <a href=\"%s\" class=\"thickbox"
"\" title=\"%s\">Check out what's new</a> or <a href=\"%s\" %s>update now</a>."
msgstr ""

#: vendor/yoast/license-manager/class-update-manager.php:83
msgid ""
"%s failed to check for updates because of the following error: <em>%s</em>"
msgstr ""

#: vendor/yoast/license-manager/class-update-manager.php:153
msgid ""
"This site has not been activated properly on yoast.com and thus cannot check "
"for future updates. Please activate your site with a valid license key."
msgstr ""

#: vendor/yoast/license-manager/views/form.php:15
msgid ""
"We couldn't create a connection to our API to verify your license key(s). "
"Please ask your hosting company to allow outgoing connections from your "
"server to %s."
msgstr ""

#: vendor/yoast/license-manager/views/form.php:19
msgid ""
"Your server has an outdated version of the PHP module cURL (Version: %s). "
"Please ask your hosting company to update this to a recent version of cURL. "
"You can read more about that in our %sKnowledge base%s."
msgstr ""

#: vendor/yoast/license-manager/views/form.php:31
msgid "License status"
msgstr ""

#: vendor/yoast/license-manager/views/form.php:41
msgid "Toggle license status"
msgstr ""

#: vendor/yoast/license-manager/views/form.php:45
msgid "Deactivate License"
msgstr ""

#: vendor/yoast/license-manager/views/form.php:46
msgid ""
"(deactivate your license so you can activate it on another WordPress site)"
msgstr ""

#: vendor/yoast/license-manager/views/form.php:50
msgid "Activate License"
msgstr ""

#: vendor/yoast/license-manager/views/form.php:52
msgid "Please enter a license key in the field below first."
msgstr ""

#: vendor/yoast/license-manager/views/form.php:60
msgid "License Key"
msgstr ""

#: vendor/yoast/license-manager/views/form.php:62
msgid "Paste your %s license key here.."
msgstr ""

#: vendor/yoast/license-manager/views/form.php:64
msgid "You defined your license key using the %s PHP constant."
msgstr ""

#: vendor/yoast/license-manager/views/form.php:81
msgid "Your %s license will expire on %s."
msgstr ""

#: vendor/yoast/license-manager/views/form.php:84
msgid "%sRenew your license now%s."
msgstr ""

#: wp-seo-main.php:396
msgid ""
"The Standard PHP Library (SPL) extension seem to be unavailable. Please ask "
"your web host to enable it."
msgstr ""

#. translators: %1$s expands to Yoast SEO, %2$s / %3$s: links to the
#. installation manual in the Readme for the Yoast SEO code repository on
#. GitHub
#: wp-seo-main.php:418
msgid ""
"The %1$s plugin installation is incomplete. Please refer to %2$sinstallation "
"instructions%3$s."
msgstr ""

#: wp-seo-main.php:442
msgid ""
"The filter extension seem to be unavailable. Please ask your web host to "
"enable it."
msgstr ""

#: wp-seo-main.php:452
msgid "Activation failed:"
msgstr ""

#. Plugin Name of the plugin/theme
msgid "Yoast SEO"
msgstr ""

#. Plugin URI of the plugin/theme
msgid ""
"https://yoast.com/wordpress/plugins/seo/"
"#utm_source=wpadmin&utm_medium=plugin&utm_campaign=wpseoplugin"
msgstr ""

#. Description of the plugin/theme
msgid ""
"The first true all-in-one SEO solution for WordPress, including on-page "
"content analysis, XML sitemaps and much more."
msgstr ""

#. Author of the plugin/theme
msgid "Team Yoast"
msgstr ""

#. Author URI of the plugin/theme
msgid "https://yoast.com/"
msgstr ""

#: admin/class-bulk-editor-list-table.php:299
msgctxt "posts"
msgid "All <span class=\"count\">(%s)</span>"
msgid_plural "All <span class=\"count\">(%s)</span>"
msgstr[0] ""
msgstr[1] ""

#: admin/class-bulk-editor-list-table.php:342
msgctxt "posts"
msgid "Trash <span class=\"count\">(%s)</span>"
msgid_plural "Trash <span class=\"count\">(%s)</span>"
msgstr[0] ""
msgstr[1] ""

#: js/assessments/fleschReadingEaseAssessment.js:14
msgid "very easy"
msgstr ""

#: js/assessments/fleschReadingEaseAssessment.js:22
msgid "easy"
msgstr ""

#: js/assessments/fleschReadingEaseAssessment.js:30
msgid "fairly easy"
msgstr ""

#: js/assessments/fleschReadingEaseAssessment.js:38
msgid "ok"
msgstr ""

#: js/assessments/fleschReadingEaseAssessment.js:46
msgid "fairly difficult"
msgstr ""

#: js/assessments/fleschReadingEaseAssessment.js:47
msgid "Try to make shorter sentences to improve readability."
msgstr ""

#: js/assessments/fleschReadingEaseAssessment.js:54
msgid "difficult"
msgstr ""

#: js/assessments/fleschReadingEaseAssessment.js:55
#: js/assessments/fleschReadingEaseAssessment.js:63
msgid ""
"Try to make shorter sentences, using less difficult words to improve "
"readability."
msgstr ""

#: js/assessments/fleschReadingEaseAssessment.js:62
msgid "very difficult"
msgstr ""

#. translators: %1$s expands to the numeric flesch reading ease score, %2$s to a link to a Yoast.com article about Flesch ease reading score,
#. %3$s to the easyness of reading, %4$s expands to a note about the flesch reading score.
#: js/assessments/fleschReadingEaseAssessment.js:81
msgid ""
"The copy scores %1$s in the %2$s test, which is considered %3$s to read. %4$s"
msgstr ""

#. translators: %1$d expands to the recommended maximum number of characters.
#: js/assessments/getSubheadingLengthAssessment.js:32
msgid ""
"The length of all subheadings is less than or equal to the recommended "
"maximum of %1$d characters, which is great."
msgstr ""

#. translators: %1$d expands to the number of subheadings. %2$d expands to the recommended maximum number of characters.
#: js/assessments/getSubheadingLengthAssessment.js:45
msgid ""
"You have %1$d subheading containing more than the recommended maximum of "
"%2$d characters."
msgid_plural ""
"You have %1$d subheadings containing more than the recommended maximum of "
"%2$d characters."
msgstr[0] ""
msgstr[1] ""

#: js/assessments/introductionKeywordAssessment.js:14
msgid "The focus keyword appears in the first paragraph of the copy."
msgstr ""

#: js/assessments/introductionKeywordAssessment.js:20
msgid ""
"The focus keyword doesn't appear in the first paragraph of the copy. Make "
"sure the topic is clear immediately."
msgstr ""

#: js/assessments/keyphraseLengthAssessment.js:18
msgid ""
"No focus keyword was set for this page. If you do not set a focus keyword, "
"no score can be calculated."
msgstr ""

#: js/assessments/keyphraseLengthAssessment.js:22
msgid "Your keyphrase is over 10 words, a keyphrase should be shorter."
msgstr ""

#. translators: %1$s expands to the keyword density percentage, %2$d expands to the keyword count,
#. %3$s expands to the maximum keyword density percentage.
#: js/assessments/keywordDensityAssessment.js:24
msgid ""
"The keyword density is %1$s, which is way over the advised %3$s maximum; the "
"focus keyword was found %2$d times."
msgstr ""

#. translators: This is the maximum keyword density, localize the number for your language (e.g. 2,5)
#: js/assessments/keywordDensityAssessment.js:29
#: js/assessments/keywordDensityAssessment.js:44
msgid "2.5"
msgstr ""

#. translators: %1$s expands to the keyword density percentage, %2$d expands to the keyword count,
#. %3$s expands to the maximum keyword density percentage.
#: js/assessments/keywordDensityAssessment.js:39
msgid ""
"The keyword density is %1$s, which is over the advised %3$s maximum; the "
"focus keyword was found %2$d times."
msgstr ""

#. translators: %1$s expands to the keyword density percentage, %2$d expands to the keyword count.
#: js/assessments/keywordDensityAssessment.js:53
msgid ""
"The keyword density is %1$s, which is great; the focus keyword was found "
"%2$d times."
msgstr ""

#. translators: %1$s expands to the keyword density percentage, %2$d expands to the keyword count.
#: js/assessments/keywordDensityAssessment.js:63
msgid ""
"The keyword density is %1$s, which is a bit low; the focus keyword was found "
"%2$d times."
msgstr ""

#. translators: %1$s opens a link to a Yoast article about stop words, %2$s closes the link
#: js/assessments/keywordStopWordsAssessment.js:17
msgid ""
"Your focus keyword contains a stop word. This may or may not be wise "
"depending on the circumstances. Read %1$sthis article%2$s for more info."
msgid_plural ""
"Your focus keyword contains %3$d stop words. This may or may not be wise "
"depending on the circumstances. Read %1$sthis article%2$s for more info."
msgstr[0] ""
msgstr[1] ""

#: js/assessments/metaDescriptionKeywordAssessment.js:13
msgid "The meta description contains the focus keyword."
msgstr ""

#: js/assessments/metaDescriptionKeywordAssessment.js:19
msgid ""
"A meta description has been specified, but it does not contain the focus "
"keyword."
msgstr ""

#: js/assessments/metaDescriptionLengthAssessment.js:15
msgid ""
"No meta description has been specified, search engines will display copy "
"from the page instead."
msgstr ""

#: js/assessments/metaDescriptionLengthAssessment.js:22
msgid ""
"The meta description is under %1$d characters, however up to %2$d characters "
"are available."
msgstr ""

#: js/assessments/metaDescriptionLengthAssessment.js:29
msgid ""
"The specified meta description is over %1$d characters. Reducing it will "
"ensure the entire description is visible."
msgstr ""

#: js/assessments/metaDescriptionLengthAssessment.js:36
msgid ""
"In the specified meta description, consider: How does it compare to the "
"competition? Could it be made more appealing?"
msgstr ""

#: js/assessments/paragraphTooLongAssessment.js:44
msgid "None of your paragraphs are too long, which is great."
msgstr ""

#. translators: %1$d expands to the number of paragraphs, %2$d expands to the recommended value
#: js/assessments/paragraphTooLongAssessment.js:52
msgid ""
"%1$d of the paragraphs contains more than the recommended maximum of %2$d "
"words. Are you sure all information is about the same topic, and therefore "
"belongs in one single paragraph?"
msgid_plural ""
"%1$d of the paragraphs contain more than the recommended maximum of %2$d "
"words. Are you sure all information within each of these paragraphs is about "
"the same topic, and therefore belongs in a single paragraph?"
msgstr[0] ""
msgstr[1] ""

#: js/assessments/paragraphTooShortAssessment.js:40
msgid "None of your paragraphs are too short, which is great."
msgstr ""

#: js/assessments/paragraphTooShortAssessment.js:47
msgid ""
"%1$d of the paragraphs contains less than the recommended minimum of %2$d "
"words. Try to expand this paragraph, or connect it to the previous or next "
"paragraph."
msgid_plural ""
"%1$d of the paragraphs contain less than the recommended minimum of %2$d "
"words.  Try to expand these paragraphs, or connect each of them to the "
"previous or next paragraph."
msgstr[0] ""
msgstr[1] ""

#. translators: %1$d expands to the number of sentences in passive voice, %2$d expands to the recommended value.
#: js/assessments/passiveVoiceAssessment.js:36
msgid ""
"%1$s of the sentences contain a passive voice, which is less than or equal "
"to the recommended maximum of %2$s."
msgstr ""

#. translators: %1$d expands to the number of sentences in passive voice, %2$d expands to the recommended value.
#: js/assessments/passiveVoiceAssessment.js:50
msgid ""
"%1$s of the sentences contain a passive voice, which is more than the "
"recommended maximum of %2$s. Try to use their active counterparts."
msgstr ""

#. translators: %1$d expands to the number of instances where 3 or more consecutive sentences start
#. with the same word.
#. %2$d expands to the number of consecutive sentences starting with the same word.
#: js/assessments/sentenceBeginningsAssessment.js:49
msgid ""
"Your text contains %2$d consecutive sentences starting with the same word. "
"Try to mix things up!"
msgid_plural ""
"Your text contains %1$d instances where %2$d or more consecutive sentences "
"start with the same word. Try to mix things up!"
msgstr[0] ""
msgstr[1] ""

#: js/assessments/sentenceLengthInDescriptionAssessment.js:21
msgid "The meta description contains no sentences over 20 words."
msgstr ""

#. translators: %1$d expands to number of sentences
#: js/assessments/sentenceLengthInDescriptionAssessment.js:29
msgid ""
"The meta description contains %1$d sentence over 20 words. Try to shorten "
"this sentence."
msgid_plural ""
"The meta description contains %1$d sentences over 20 words. Try to shorten "
"these sentences."
msgstr[0] ""
msgstr[1] ""

#. translators: %1$s expands to the percentage of sentences, %2$d expands to the maximum percentage of sentences.
#. %3$s expands to the recommended amount of words.
#: js/assessments/sentenceLengthInTextAssessment.js:57
msgid ""
"%1$s of the sentences contain more than %3$d words, which is less than or "
"equal to the recommended maximum of %2$s."
msgstr ""

#. translators: %1$s expands to the percentage of sentences, %2$d expands to the maximum percentage of sentences.
#. %3$s expands to the recommended amount of words.
#: js/assessments/sentenceLengthInTextAssessment.js:68
msgid ""
"%1$s of the sentences contain more than %3$d words, which is more than the "
"recommended maximum of %2$s. Try to shorten your sentences."
msgstr ""

#. translators: %1$s expands to the calculated score. %2$d expands to the recommended minimum score
#: js/assessments/sentenceVariationAssessment.js:30
msgid ""
"The sentence length variation score is %1$s, which is more than or equal to "
"the recommended minimum of %2$d. The text contains a nice combination of "
"long and short sentences."
msgstr ""

#. translators: %1$s expands to the calculated score. %2$d expands to the recommended minimum score
#: js/assessments/sentenceVariationAssessment.js:43
msgid ""
"The sentence length variation score is %1$s, which is less than the "
"recommended minimum of %2$d. Try to alternate more between long and short "
"sentences."
msgstr ""

#: js/assessments/subheadingDistributionTooLongAssessment.js:47
msgid ""
"The amount of words following each of your subheadings doesn't exceed the "
"recommended maximum of %1$d words, which is great."
msgstr ""

#: js/assessments/subheadingDistributionTooLongAssessment.js:59
msgid ""
"%1$d of the subheadings is followed by more than the recommended maximum of "
"%2$d words. Try to insert another subheading."
msgid_plural ""
"%1$d of the subheadings are followed by more than the recommended maximum of "
"%2$d words. Try to insert additional subheadings."
msgstr[0] ""
msgstr[1] ""

#: js/assessments/subheadingDistributionTooShortAssessment.js:47
msgid ""
"The number of words following each of your subheadings exceeds the "
"recommended minimum of %1$d words, which is great."
msgstr ""

#: js/assessments/subheadingDistributionTooShortAssessment.js:60
msgid ""
"The number of words following %1$d of your subheadings is less than or equal "
"to the recommended minimum of %2$d words. Consider deleting that particular "
"subheading, or the following subheading."
msgid_plural ""
"The number of words following %1$d of your subheadings is less than or equal "
"to the recommended minimum of %2$d words. Consider deleting those particular "
"subheadings, or the subheading following each of them."
msgstr[0] ""
msgstr[1] ""

#: js/assessments/subheadingPresenceAssessment.js:18
msgid "The text contains %1$d subheading, which is great."
msgid_plural "The text contains %1$d subheadings, which is great."
msgstr[0] ""
msgstr[1] ""

#: js/assessments/subheadingPresenceAssessment.js:28
msgid "The text does not contain any subheadings. Add at least one subheading."
msgstr ""

#: js/assessments/subheadingsKeywordAssessment.js:14
msgid ""
"You have not used your focus keyword in any subheading (such as an H2) in "
"your copy."
msgstr ""

#: js/assessments/subheadingsKeywordAssessment.js:20
msgid ""
"The focus keyword appears in %2$d (out of %1$d) subheadings in the copy. "
"While not a major ranking factor, this is beneficial."
msgstr ""

#. translators: %1$d expands to the number of words in the text, %2$s to the recommended minimum of words
#: js/assessments/taxonomyTextLengthAssessment.js:17
msgid ""
"The text contains %1$d word, this is more than the %2$d word recommended "
"minimum."
msgid_plural ""
"The text contains %1$d words, this is more than the %2$d word recommended "
"minimum."
msgstr[0] ""
msgstr[1] ""

#. translators: %1$d expands to the number of words in the text, %2$s to the recommended minimum of words
#: js/assessments/taxonomyTextLengthAssessment.js:30
msgid ""
"The text contains %1$d word, this is slightly below the %2$d word "
"recommended minimum. Add a bit more copy."
msgid_plural ""
"The text contains %1$d words, this is slightly below the %2$d word "
"recommended minimum. Add a bit more copy."
msgstr[0] ""
msgstr[1] ""

#. translators: %1$d expands to the number of words in the text, %2$d to the recommended minimum of words
#: js/assessments/taxonomyTextLengthAssessment.js:43
#: js/assessments/taxonomyTextLengthAssessment.js:56
msgid ""
"The text contains %1$d word, this is below the %2$d word recommended "
"minimum. Add more useful content on this topic for readers."
msgid_plural ""
"The text contains %1$d words, this is below the %2$d word recommended "
"minimum. Add more useful content on this topic for readers."
msgstr[0] ""
msgstr[1] ""

#. translators: %1$d expands to the number of words in the text
#: js/assessments/taxonomyTextLengthAssessment.js:69
msgid ""
"The text contains %1$d word, this is far too low and should be increased."
msgid_plural ""
"The text contains %1$d words, this is far too low and should be increased."
msgstr[0] ""
msgstr[1] ""

#: js/assessments/textCompetingLinksAssessment.js:20
msgid ""
"You're linking to another page with the focus keyword you want this page to "
"rank for. Consider changing that if you truly want this page to rank."
msgstr ""

#: js/assessments/textImagesAssessment.js:14
msgid "No images appear in this page, consider adding some as appropriate."
msgstr ""

#: js/assessments/textImagesAssessment.js:32
msgid "The images on this page contain alt attributes with the focus keyword."
msgstr ""

#: js/assessments/textImagesAssessment.js:40
msgid ""
"The images on this page do not have alt attributes containing your focus "
"keyword."
msgstr ""

#: js/assessments/textImagesAssessment.js:48
msgid "The images on this page contain alt attributes."
msgstr ""

#: js/assessments/textImagesAssessment.js:56
msgid "The images on this page are missing alt attributes."
msgstr ""

#. translators: %1$d expands to the number of words in the text, %2$s to the recommended minimum of words
#: js/assessments/textLengthAssessment.js:17
msgid ""
"The text contains %1$d word, which is more than the recommended minimum of "
"%2$d word."
msgid_plural ""
"The text contains %1$d words, which is more than the recommended minimum of "
"%2$d words."
msgstr[0] ""
msgstr[1] ""

#. translators: %1$d expands to the number of words in the text, %2$s to the recommended minimum of words
#: js/assessments/textLengthAssessment.js:30
msgid ""
"The text contains %1$d word, which is slightly below the recommended minimum "
"of %2$d word. Add a bit more copy."
msgid_plural ""
"The text contains %1$d words, which is slightly below the recommended "
"minimum of %2$d words. Add a bit more copy."
msgstr[0] ""
msgstr[1] ""

#. translators: %1$d expands to the number of words in the text, %2$d to the recommended minimum of words
#: js/assessments/textLengthAssessment.js:43
#: js/assessments/textLengthAssessment.js:58
msgid ""
"The text contains %1$d word, which is below the recommended minimum of %2$d "
"word. Add more useful content on this topic for readers."
msgid_plural ""
"The text contains %1$d words, which is below the recommended minimum of %2$d "
"words. Add more useful content on this topic for readers."
msgstr[0] ""
msgstr[1] ""

#. translators: %1$d expands to the number of words in the text
#: js/assessments/textLengthAssessment.js:73
msgid ""
"The text contains %1$d word, which is far too low. Increase the word count."
msgid_plural ""
"The text contains %1$d words, which is far too low. Increase the word count."
msgstr[0] ""
msgstr[1] ""

#: js/assessments/textLinksAssessment.js:15
msgid "No links appear in this page, consider adding some as appropriate."
msgstr ""

#. translators: %1$s expands the number of outbound links
#: js/assessments/textLinksAssessment.js:23
msgid "This page has %1$s outbound link(s), all nofollowed."
msgstr ""

#. translators: %1$s expands to the number of nofollow links, %2$s to the number of outbound links
#: js/assessments/textLinksAssessment.js:32
msgid "This page has %1$s nofollowed link(s) and %2$s normal outbound link(s)."
msgstr ""

#. translators: %1$s expands to the number of outbound links
#: js/assessments/textLinksAssessment.js:41
msgid "This page has %1$s outbound link(s)."
msgstr ""

#: js/assessments/textSubheadingsAssessment.js:14
msgid "No subheading tags (like an H2) appear in the copy."
msgstr ""

#: js/assessments/titleKeywordAssessment.js:16
msgid "The focus keyword '%1$s' does not appear in the SEO title."
msgstr ""

#: js/assessments/titleKeywordAssessment.js:21
msgid ""
"The SEO title contains the focus keyword, at the beginning which is "
"considered to improve rankings."
msgstr ""

#: js/assessments/titleKeywordAssessment.js:27
msgid ""
"The SEO title contains the focus keyword, but it does not appear at the "
"beginning; try and move it to the beginning."
msgstr ""

#. translators: %1$d expands to the number of characters in the page title,
#. %2$d to the minimum number of characters for the title
#: js/assessments/titleLengthAssessment.js:22
msgid ""
"The page title contains %1$d character, which is less than the recommended "
"minimum of %2$d characters. Use the space to add keyword variations or "
"create compelling call-to-action copy."
msgid_plural ""
"The page title contains %1$d characters, which is less than the recommended "
"minimum of %2$d characters. Use the space to add keyword variations or "
"create compelling call-to-action copy."
msgstr[0] ""
msgstr[1] ""

#. translators: %1$d expands to the minimum number of characters in the page title, %2$d to the maximum number of characters
#: js/assessments/titleLengthAssessment.js:38
msgid ""
"The page title is between the %1$d character minimum and the recommended "
"%2$d character maximum."
msgstr ""

#. translators: %1$d expands to the number of characters in the page title, %2$d to the maximum number
#. of characters for the title
#: js/assessments/titleLengthAssessment.js:51
msgid ""
"The page title contains %1$d character, which is more than the viewable "
"limit of %2$d characters; some words will not be visible to users in your "
"listing."
msgid_plural ""
"The page title contains %1$d characters, which is more than the viewable "
"limit of %2$d characters; some words will not be visible to users in your "
"listing."
msgstr[0] ""
msgstr[1] ""

#: js/assessments/titleLengthAssessment.js:62
msgid "Please create a page title."
msgstr ""

#: js/assessments/transitionWordsAssessment.js:32
msgid ""
"%1$s of the sentences contain a transition word or phrase, which is less "
"than the recommended minimum of %2$s."
msgstr ""

#: js/assessments/transitionWordsAssessment.js:42
msgid ""
"%1$s of the sentences contain a transition word or phrase, which is great."
msgstr ""

#: js/assessments/urlKeywordAssessment.js:14
msgid "The focus keyword appears in the URL for this page."
msgstr ""

#: js/assessments/urlKeywordAssessment.js:20
msgid ""
"The focus keyword does not appear in the URL for this page. If you decide to "
"rename the URL be sure to check the old URL 301 redirects to the new one!"
msgstr ""

#: js/assessments/urlLengthAssessment.js:16
msgid "The slug for this page is a bit long, consider shortening it."
msgstr ""

#. translators: %1$s opens a link to a wikipedia article about stop words, %2$s closes the link
#: js/assessments/urlStopWordsAssessment.js:17
msgid ""
"The slug for this page contains a %1$sstop word%2$s, consider removing it."
msgid_plural ""
"The slug for this page contains %1$sstop words%2$s, consider removing them."
msgstr[0] ""
msgstr[1] ""

#. translators: this link is referred to in the content analysis when a slug contains one or more stop words
#: js/assessments/urlStopWordsAssessment.js:43
msgid "http://en.wikipedia.org/wiki/Stop_words"
msgstr ""

#: js/assessments/wordComplexityAssessment.js:52
msgid ""
"%1$s of the words contain over %2$d syllables, which is less than or equal "
"to the recommended maximum of %3$s."
msgstr ""

#: js/assessments/wordComplexityAssessment.js:65
msgid ""
"%1$s of the words contain over %2$d syllables, which is more than the "
"recommended maximum of %3$s."
msgstr ""

#. translators: %1$s expands to the name of the assessment.
#: js/assessor.js:161
msgid "An error occured in the '%1$s' assessment"
msgstr ""

#: js/bundledPlugins/previouslyUsedKeywords.js:65
msgid "You've never used this focus keyword before, very good."
msgstr ""

#. translators: %1$s and %2$s expand to an admin link where the focus keyword is already used
#: js/bundledPlugins/previouslyUsedKeywords.js:73
msgid ""
"You've used this focus keyword %1$sonce before%2$s, be sure to make very "
"clear which URL on your site is the most important for this keyword."
msgstr ""

#. translators: %1$s and $3$s expand to the admin search page for the focus keyword, %2$d expands to the number of times this focus
#. keyword has been used before, %4$s and %5$s expand to a link to an article on yoast.com about cornerstone content
#: js/bundledPlugins/previouslyUsedKeywords.js:83
msgid ""
"You've used this focus keyword %1$s%2$d times before%3$s, it's probably a "
"good idea to read %4$sthis post on cornerstone content%5$s and improve your "
"keyword strategy."
msgstr ""

#: js/config/presenter.js:10
msgid "Feedback"
msgstr ""

#: js/config/presenter.js:11
msgid "Content Analysis: Has feedback"
msgstr ""

#: js/config/presenter.js:15
msgid "Bad SEO score"
msgstr ""

#: js/config/presenter.js:16
msgid "Content Analysis: Bad SEO score"
msgstr ""

#: js/config/presenter.js:20
msgid "OK SEO score"
msgstr ""

#: js/config/presenter.js:21
msgid "Content Analysis: OK SEO score"
msgstr ""

#: js/config/presenter.js:25
msgid "Good SEO score"
msgstr ""

#: js/config/presenter.js:26
msgid "Content Analysis: Good SEO score"
msgstr ""

#: js/renderers/AssessorPresenter.js:304
msgid "Mark this result in the text"
msgstr ""

#: js/renderers/AssessorPresenter.js:305
msgid "Remove all marks from the text"
msgstr ""

#: js/snippetPreview.js:362
msgid "Edit snippet"
msgstr ""

#: js/snippetPreview.js:363
msgid "SEO title"
msgstr ""

#: js/snippetPreview.js:364
msgid "Slug"
msgstr ""

#: js/snippetPreview.js:366
msgid "Close snippet editor"
msgstr ""

#: js/snippetPreview.js:367
msgid "Snippet preview"
msgstr ""

#: js/snippetPreview.js:368
msgid "Seo title preview:"
msgstr ""

#: js/snippetPreview.js:369
msgid "Slug preview:"
msgstr ""

#: js/snippetPreview.js:370
msgid "Meta description preview:"
msgstr ""

#: js/snippetPreview.js:373
msgid ""
"You can click on each element in the preview to jump to the Snippet Editor."
msgstr ""

#: js/snippetPreview.js:570
msgid "Please provide an SEO title by editing the snippet below."
msgstr ""

#: js/snippetPreview.js:646
msgid "Please provide a meta description by editing the snippet below."
msgstr ""<|MERGE_RESOLUTION|>--- conflicted
+++ resolved
@@ -4,11 +4,7 @@
 msgstr ""
 "Project-Id-Version: Yoast SEO 3.2.5\n"
 "Report-Msgid-Bugs-To: https://github.com/yoast/wordpress-seo/issues\n"
-<<<<<<< HEAD
-"POT-Creation-Date: 2016-06-06 14:54:29+00:00\n"
-=======
-"POT-Creation-Date: 2016-06-07 10:18:57+00:00\n"
->>>>>>> 0786ff96
+"POT-Creation-Date: 2016-06-13 10:38:54+00:00\n"
 "MIME-Version: 1.0\n"
 "Content-Type: text/plain; charset=utf-8\n"
 "Content-Transfer-Encoding: 8bit\n"
@@ -121,131 +117,131 @@
 msgid "%s filter/action"
 msgstr ""
 
-#: admin/class-admin.php:136 admin/class-admin.php:238
-#: admin/pages/dashboard.php:57
+#: admin/class-admin.php:137 admin/class-admin.php:239
+#: admin/pages/dashboard.php:56
 msgid "Dashboard"
 msgstr ""
 
-#: admin/class-admin.php:136 admin/class-admin.php:311
+#: admin/class-admin.php:137 admin/class-admin.php:313
 #: admin/class-meta-columns.php:43 admin/taxonomy/class-taxonomy-columns.php:43
 msgid "SEO"
 msgstr ""
 
-#: admin/class-admin.php:146 admin/pages/dashboard.php:60
-#: admin/pages/metas.php:26 admin/pages/xml-sitemaps.php:30
-#: inc/wpseo-non-ajax-functions.php:223
+#: admin/class-admin.php:147 admin/pages/dashboard.php:57
+#: admin/pages/metas.php:20 admin/pages/xml-sitemaps.php:30
+#: inc/wpseo-non-ajax-functions.php:224
 msgid "General"
 msgstr ""
 
-#: admin/class-admin.php:155 inc/wpseo-non-ajax-functions.php:229
+#: admin/class-admin.php:156 inc/wpseo-non-ajax-functions.php:230
 msgid "Titles &amp; Metas"
 msgstr ""
 
-#: admin/class-admin.php:163 admin/class-social-admin.php:106
+#: admin/class-admin.php:164 admin/class-social-admin.php:106
 #: admin/taxonomy/class-taxonomy-metabox.php:186
-#: inc/wpseo-non-ajax-functions.php:235
+#: inc/wpseo-non-ajax-functions.php:236
 msgid "Social"
 msgstr ""
 
-#: admin/class-admin.php:172 admin/class-pointers.php:300
-#: inc/wpseo-non-ajax-functions.php:241
+#: admin/class-admin.php:173 admin/class-pointers.php:300
+#: inc/wpseo-non-ajax-functions.php:242
 msgid "XML Sitemaps"
 msgstr ""
 
-#: admin/class-admin.php:181 admin/metabox/class-metabox.php:360
-#: admin/metabox/class-metabox.php:368 inc/wpseo-non-ajax-functions.php:247
+#: admin/class-admin.php:182 admin/metabox/class-metabox.php:360
+#: admin/metabox/class-metabox.php:368 inc/wpseo-non-ajax-functions.php:248
 msgid "Advanced"
 msgstr ""
 
-#: admin/class-admin.php:190 inc/wpseo-non-ajax-functions.php:253
+#: admin/class-admin.php:191 inc/wpseo-non-ajax-functions.php:254
 msgid "Tools"
 msgstr ""
 
-#: admin/class-admin.php:199 inc/wpseo-non-ajax-functions.php:259
+#: admin/class-admin.php:200 inc/wpseo-non-ajax-functions.php:260
 msgid "Search Console"
 msgstr ""
 
-#: admin/class-admin.php:208 admin/class-admin.php:324
+#: admin/class-admin.php:209 admin/class-admin.php:326
 #: admin/class-pointers.php:331 admin/pages/licenses.php:77
-#: inc/wpseo-non-ajax-functions.php:265
+#: inc/wpseo-non-ajax-functions.php:266
 msgid "Extensions"
 msgstr ""
 
-#: admin/class-admin.php:273
+#: admin/class-admin.php:274
 msgid "For more information:"
 msgstr ""
 
-#: admin/class-admin.php:274
+#: admin/class-admin.php:275
 msgid "Title optimization"
 msgstr ""
 
-#: admin/class-admin.php:275
+#: admin/class-admin.php:276
 msgid "Why Google won't display the right page title"
 msgstr ""
 
-#: admin/class-admin.php:281 admin/pages/metas.php:46
+#: admin/class-admin.php:282 admin/pages/metas.php:40
 msgid "Template explanation"
 msgstr ""
 
 #. translators: %1$s expands to Yoast SEO
-#: admin/class-admin.php:283 admin/pages/metas.php:48
+#: admin/class-admin.php:284 admin/pages/metas.php:42
 msgid ""
 "The title &amp; metas settings for %1$s are made up of variables that are "
 "replaced by specific values from the page when the page is displayed. The "
 "tabs on the left explain the available variables."
 msgstr ""
 
-#: admin/class-admin.php:283 admin/pages/metas.php:48
+#: admin/class-admin.php:284 admin/pages/metas.php:42
 msgid "Note that not all variables can be used in every template."
 msgstr ""
 
-#: admin/class-admin.php:290 admin/class-admin.php:291 admin/pages/metas.php:54
-#: admin/pages/metas.php:56
+#: admin/class-admin.php:291 admin/class-admin.php:292 admin/pages/metas.php:48
+#: admin/pages/metas.php:50
 msgid "Basic Variables"
 msgstr ""
 
-#: admin/class-admin.php:298 admin/class-admin.php:299 admin/pages/metas.php:62
-#: admin/pages/metas.php:64
+#: admin/class-admin.php:299 admin/class-admin.php:300 admin/pages/metas.php:56
+#: admin/pages/metas.php:58
 msgid "Advanced Variables"
 msgstr ""
 
-#: admin/class-admin.php:311 admin/pages/network.php:86
+#: admin/class-admin.php:313 admin/pages/network.php:86
 msgid "MultiSite Settings"
 msgstr ""
 
-#: admin/class-admin.php:317
+#: admin/class-admin.php:319
 msgid "Edit Files"
 msgstr ""
 
-#: admin/class-admin.php:394
+#: admin/class-admin.php:396
 msgid "Posts"
 msgstr ""
 
-#: admin/class-admin.php:430
+#: admin/class-admin.php:432
 #: admin/google_search_console/class-gsc-platform-tabs.php:40
 #: admin/taxonomy/class-taxonomy-metabox.php:132
 #: admin/taxonomy/class-taxonomy-metabox.php:140
 msgid "Settings"
 msgstr ""
 
-#: admin/class-admin.php:442
+#: admin/class-admin.php:444
 msgid "Premium Support"
 msgstr ""
 
-#: admin/class-admin.php:446
+#: admin/class-admin.php:448
 msgid "FAQ"
 msgstr ""
 
-#: admin/class-admin.php:475 admin/class-pointers.php:287
+#: admin/class-admin.php:485 admin/class-pointers.php:287
 #: admin/pages/social.php:20
 msgid "Google+"
 msgstr ""
 
-#: admin/class-admin.php:477
+#: admin/class-admin.php:487
 msgid "Twitter username (without @)"
 msgstr ""
 
-#: admin/class-admin.php:479
+#: admin/class-admin.php:489
 msgid "Facebook profile URL"
 msgstr ""
 
@@ -324,19 +320,47 @@
 msgid "New %1$s Title"
 msgstr ""
 
-#: admin/class-config.php:110 admin/metabox/class-metabox.php:701
+#: admin/class-config.php:112 admin/metabox/class-metabox.php:701
 #: admin/taxonomy/class-taxonomy.php:97
 msgid "Use Image"
 msgstr ""
 
 #. translators: %s: '%%term_title%%' variable used in titles and meta's
 #. template that's not compatible with the given template
-#: admin/class-config.php:124
+#: admin/class-config.php:126
 msgid "Warning: the variable %s cannot be used in this template."
 msgstr ""
 
-#: admin/class-config.php:124
+#: admin/class-config.php:126
 msgid "See the help tab for more info."
+msgstr ""
+
+#: admin/class-config.php:128
+msgid "No results found."
+msgstr ""
+
+#: admin/class-config.php:129
+msgid "Search the Yoast knowledge base"
+msgstr ""
+
+#: admin/class-config.php:130
+msgid "Something went wrong. Please try again later."
+msgstr ""
+
+#: admin/class-config.php:131
+msgid "Loading..."
+msgstr ""
+
+#: admin/class-config.php:132
+msgid "search"
+msgstr ""
+
+#: admin/class-config.php:133
+msgid "Back"
+msgstr ""
+
+#: admin/class-config.php:134
+msgid "Open"
 msgstr ""
 
 #. translators: %s is the name of the plugin
@@ -400,6 +424,35 @@
 
 #: admin/class-export.php:181
 msgid "No taxonomy metadata found"
+msgstr ""
+
+#: admin/class-help-center.php:46
+msgid "Knowledge base"
+msgstr ""
+
+#: admin/class-help-center.php:60
+msgid "Email support is a %s feature"
+msgstr ""
+
+#. translators: %1$s: expands to 'Yoast SEO Premium', %2$s: links to Yoast SEO
+#. Premium plugin page.
+#: admin/class-help-center.php:62
+msgid ""
+"To be able to contact our support team, you need %1$s. You can buy the "
+"plugin, including one year of support, updates and upgrades, on %2$s."
+msgstr ""
+
+#: admin/class-help-center.php:69
+msgid "Email support"
+msgstr ""
+
+#: admin/class-help-center.php:95
+msgid "Video tutorial"
+msgstr ""
+
+#: admin/class-help-center.php:122
+#: admin/views/partial-settings-tab-video.php:19
+msgid "Help center"
 msgstr ""
 
 #: admin/class-import-external.php:106
@@ -473,11 +526,6 @@
 msgid "Post is set to noindex."
 msgstr ""
 
-#: admin/class-option-tabs-formatter.php:82
-#: admin/views/partial-settings-tab-video.php:19
-msgid "Help center"
-msgstr ""
-
 #. translators: %1$s expands to Yoast SEO, %2%s: 'Facebook' plugin name of
 #. possibly conflicting plugin with regard to creating OpenGraph output
 #: admin/class-plugin-conflict.php:133
@@ -641,7 +689,7 @@
 "to set specific behavior for the post types."
 msgstr ""
 
-#: admin/class-pointers.php:268 admin/pages/metas.php:30
+#: admin/class-pointers.php:268 admin/pages/metas.php:24
 #: frontend/class-frontend.php:537
 msgid "Archives"
 msgstr ""
@@ -654,7 +702,7 @@
 
 #: admin/class-pointers.php:269
 #: admin/google_search_console/class-gsc-category-filters.php:117
-#: admin/pages/metas.php:31
+#: admin/pages/metas.php:25
 msgid "Other"
 msgstr ""
 
@@ -804,6 +852,11 @@
 msgid ""
 "Thank you for using our plugin and good luck with your SEO!<br/><br/>Best,"
 "<br/>Team Yoast - %1$sYoast.com%2$s"
+msgstr ""
+
+#. translators: %s expands to Yoast SEO Premium
+#: admin/class-premium-popup.php:61
+msgid "Buy %s"
 msgstr ""
 
 #. translators: 1: expands to a <span> containing the number of posts
@@ -1104,19 +1157,10 @@
 msgid "Keyword:"
 msgstr ""
 
-<<<<<<< HEAD
-=======
 #: admin/formatter/class-metabox-formatter.php:49
 msgid "Enter your focus keyword"
 msgstr ""
 
-#. translators: After this sentence, the used keyword will be added (if
-#. present). This string is added to support screen readers.
-#: admin/formatter/class-metabox-formatter.php:56
-msgid "Based on keyword:"
-msgstr ""
-
->>>>>>> 0786ff96
 #: admin/google_search_console/class-gsc-category-filters.php:113
 msgid "Access denied"
 msgstr ""
@@ -1434,28 +1478,23 @@
 msgid "Add keyword"
 msgstr ""
 
-#: admin/metabox/class-metabox-add-keyword-tab.php:29
+#: admin/metabox/class-metabox-add-keyword-tab.php:28
 msgid "Multiple focus keywords is a %s feature"
 msgstr ""
 
-#. Translators: %1$s: expands to 'Yoast SEO Premium', %2$s: links to Yoast SEO
+#. translators: %1$s: expands to 'Yoast SEO Premium', %2$s: links to Yoast SEO
 #. Premium plugin page.
-#: admin/metabox/class-metabox-add-keyword-tab.php:34
+#: admin/metabox/class-metabox-add-keyword-tab.php:30
 msgid ""
 "To be able to add and analyze multiple keywords for a post or page you need "
 "%1$s. You can buy the plugin, including one year of support, updates and "
 "upgrades, on %2$s."
 msgstr ""
 
-#. translators: %s expands to Yoast SEO Premium
-#: admin/metabox/class-metabox-add-keyword-tab.php:41
-msgid "Buy %s"
-msgstr ""
-
 #: admin/metabox/class-metabox.php:53
 #: admin/taxonomy/class-taxonomy-content-fields.php:19
 #: tests/taxonomy/test-class-taxonomy-content-fields.php:55
-msgid "Snippet Editor"
+msgid "Snippet editor"
 msgstr ""
 
 #: admin/metabox/class-metabox.php:54
@@ -1471,7 +1510,7 @@
 
 #: admin/metabox/class-metabox.php:57
 #: admin/taxonomy/class-taxonomy-content-fields.php:35
-msgid "Content Analysis"
+msgid "Analysis"
 msgstr ""
 
 #: admin/metabox/class-metabox.php:58
@@ -1487,7 +1526,7 @@
 
 #: admin/metabox/class-metabox.php:61
 #: admin/taxonomy/class-taxonomy-content-fields.php:27
-msgid "Focus Keyword"
+msgid "Focus keyword"
 msgstr ""
 
 #: admin/metabox/class-metabox.php:62
@@ -1549,8 +1588,8 @@
 msgstr ""
 
 #: admin/metabox/class-metabox.php:88 admin/pages/network.php:53
-#: admin/views/tabs/advanced/breadcrumbs.php:50
-#: admin/views/tabs/advanced/breadcrumbs.php:67 inc/class-wpseo-meta.php:416
+#: admin/views/tabs/advanced/breadcrumbs.php:45
+#: admin/views/tabs/advanced/breadcrumbs.php:62 inc/class-wpseo-meta.php:416
 msgid "None"
 msgstr ""
 
@@ -1656,19 +1695,19 @@
 "%1$s XML sitemaps."
 msgstr ""
 
-#: admin/pages/dashboard.php:64
+#: admin/pages/dashboard.php:58
 msgid "Company Info"
 msgstr ""
 
-#: admin/pages/dashboard.php:64
+#: admin/pages/dashboard.php:58
 msgid "Your Info"
 msgstr ""
 
-#: admin/pages/dashboard.php:68
+#: admin/pages/dashboard.php:60
 msgid "Webmaster Tools"
 msgstr ""
 
-#: admin/pages/dashboard.php:72
+#: admin/pages/dashboard.php:61
 msgid "Security"
 msgstr ""
 
@@ -1712,15 +1751,15 @@
 "plugins, should you activate one."
 msgstr ""
 
-#: admin/pages/metas.php:27 admin/views/tabs/metas/home.php:14
+#: admin/pages/metas.php:21 admin/views/tabs/metas/home.php:14
 msgid "Homepage"
 msgstr ""
 
-#: admin/pages/metas.php:28 admin/pages/xml-sitemaps.php:32
+#: admin/pages/metas.php:22 admin/pages/xml-sitemaps.php:32
 msgid "Post Types"
 msgstr ""
 
-#: admin/pages/metas.php:29 admin/pages/xml-sitemaps.php:34
+#: admin/pages/metas.php:23 admin/pages/xml-sitemaps.php:34
 msgid "Taxonomies"
 msgstr ""
 
@@ -2165,156 +2204,156 @@
 msgid "Enroll in the %s training &raquo;"
 msgstr ""
 
+#: admin/views/tabs/advanced/breadcrumbs.php:16
+msgid "Enable Breadcrumbs"
+msgstr ""
+
+#: admin/views/tabs/advanced/breadcrumbs.php:20
+msgid "Separator between breadcrumbs"
+msgstr ""
+
 #: admin/views/tabs/advanced/breadcrumbs.php:21
-msgid "Enable Breadcrumbs"
+msgid "Anchor text for the Homepage"
+msgstr ""
+
+#: admin/views/tabs/advanced/breadcrumbs.php:22
+msgid "Prefix for the breadcrumb path"
+msgstr ""
+
+#: admin/views/tabs/advanced/breadcrumbs.php:23
+msgid "Prefix for Archive breadcrumbs"
+msgstr ""
+
+#: admin/views/tabs/advanced/breadcrumbs.php:24
+msgid "Prefix for Search Page breadcrumbs"
 msgstr ""
 
 #: admin/views/tabs/advanced/breadcrumbs.php:25
-msgid "Separator between breadcrumbs"
-msgstr ""
-
-#: admin/views/tabs/advanced/breadcrumbs.php:26
-msgid "Anchor text for the Homepage"
-msgstr ""
-
-#: admin/views/tabs/advanced/breadcrumbs.php:27
-msgid "Prefix for the breadcrumb path"
-msgstr ""
-
-#: admin/views/tabs/advanced/breadcrumbs.php:28
-msgid "Prefix for Archive breadcrumbs"
-msgstr ""
-
+msgid "Breadcrumb for 404 Page"
+msgstr ""
+
+#. translators: %1$s expands to Yoast SEO
 #: admin/views/tabs/advanced/breadcrumbs.php:29
-msgid "Prefix for Search Page breadcrumbs"
-msgstr ""
-
-#: admin/views/tabs/advanced/breadcrumbs.php:30
-msgid "Breadcrumb for 404 Page"
-msgstr ""
-
-#. translators: %1$s expands to Yoast SEO
-#: admin/views/tabs/advanced/breadcrumbs.php:34
 #: admin/views/tabs/metas/post-types.php:40
 #: admin/views/tabs/metas/post-types.php:44
 #: admin/views/tabs/metas/taxonomies.php:40
 msgid "Show"
 msgstr ""
 
-#: admin/views/tabs/advanced/breadcrumbs.php:35
+#: admin/views/tabs/advanced/breadcrumbs.php:30
 #: admin/views/tabs/metas/post-types.php:41
 #: admin/views/tabs/metas/post-types.php:45
 #: admin/views/tabs/metas/taxonomies.php:41
 msgid "Hide"
 msgstr ""
 
+#: admin/views/tabs/advanced/breadcrumbs.php:31
+msgid "Show Blog page"
+msgstr ""
+
+#: admin/views/tabs/advanced/breadcrumbs.php:34
+msgid "Bold"
+msgstr ""
+
+#: admin/views/tabs/advanced/breadcrumbs.php:35
+msgid "Regular"
+msgstr ""
+
 #: admin/views/tabs/advanced/breadcrumbs.php:36
-msgid "Show Blog page"
-msgstr ""
-
-#: admin/views/tabs/advanced/breadcrumbs.php:39
-msgid "Bold"
-msgstr ""
-
-#: admin/views/tabs/advanced/breadcrumbs.php:40
-msgid "Regular"
+msgid "Bold the last page"
 msgstr ""
 
 #: admin/views/tabs/advanced/breadcrumbs.php:41
-msgid "Bold the last page"
-msgstr ""
-
-#: admin/views/tabs/advanced/breadcrumbs.php:46
 msgid "Taxonomy to show in breadcrumbs for post types"
 msgstr ""
 
-#: admin/views/tabs/advanced/breadcrumbs.php:65
+#: admin/views/tabs/advanced/breadcrumbs.php:60
 msgid "Post type archive to show in breadcrumbs for taxonomies"
 msgstr ""
 
-#: admin/views/tabs/advanced/breadcrumbs.php:69
+#: admin/views/tabs/advanced/breadcrumbs.php:64
 msgid "Blog"
 msgstr ""
 
-#: admin/views/tabs/advanced/breadcrumbs.php:89
+#: admin/views/tabs/advanced/breadcrumbs.php:84
 msgid "How to insert breadcrumbs in your theme"
 msgstr ""
 
 #. translators: %1$s / %2$s: links to the breadcrumbs implementation page on
 #. the Yoast knowledgebase
-#: admin/views/tabs/advanced/breadcrumbs.php:93
+#: admin/views/tabs/advanced/breadcrumbs.php:88
 msgid ""
 "Usage of this breadcrumbs feature is explained in %1$sour knowledge-base "
 "article on breadcrumbs implementation%2$s."
 msgstr ""
 
-#: admin/views/tabs/advanced/permalinks.php:20
+#: admin/views/tabs/advanced/permalinks.php:15
 msgid "Change URLs"
 msgstr ""
 
-#: admin/views/tabs/advanced/permalinks.php:22
+#: admin/views/tabs/advanced/permalinks.php:17
 msgid "Keep"
 msgstr ""
 
-#: admin/views/tabs/advanced/permalinks.php:22
+#: admin/views/tabs/advanced/permalinks.php:17
 msgid "Remove"
 msgstr ""
 
 #. translators: %s expands to <code>/category/</code>
+#: admin/views/tabs/advanced/permalinks.php:21
+msgid "Strip the category base (usually %s) from the category URL."
+msgstr ""
+
 #: admin/views/tabs/advanced/permalinks.php:26
-msgid "Strip the category base (usually %s) from the category URL."
-msgstr ""
-
-#: admin/views/tabs/advanced/permalinks.php:31
 msgid "No redirect"
 msgstr ""
 
-#: admin/views/tabs/advanced/permalinks.php:31
+#: admin/views/tabs/advanced/permalinks.php:26
 msgid "Redirect"
 msgstr ""
 
-#: admin/views/tabs/advanced/permalinks.php:32
+#: admin/views/tabs/advanced/permalinks.php:27
 msgid "Redirect attachment URLs to parent post URL."
 msgstr ""
 
-#: admin/views/tabs/advanced/permalinks.php:33
+#: admin/views/tabs/advanced/permalinks.php:28
 msgid ""
 "Attachments to posts are stored in the database as posts, this means they're "
 "accessible under their own URLs if you do not redirect them, enabling this "
 "will redirect them to the post they were attached to."
 msgstr ""
 
-#: admin/views/tabs/advanced/permalinks.php:35
+#: admin/views/tabs/advanced/permalinks.php:30
 msgid "Clean up permalinks"
 msgstr ""
 
-#: admin/views/tabs/advanced/permalinks.php:36
+#: admin/views/tabs/advanced/permalinks.php:31
 msgid "Remove stop words from slugs."
 msgstr ""
 
-#: admin/views/tabs/advanced/permalinks.php:37
+#: admin/views/tabs/advanced/permalinks.php:32
 msgid ""
 "This helps you to create cleaner URLs by automatically removing the "
 "stopwords from them."
 msgstr ""
 
 #. translators: %s expands to <code>?replytocom</code>
-#: admin/views/tabs/advanced/permalinks.php:40
+#: admin/views/tabs/advanced/permalinks.php:35
 msgid "Remove the %s variables."
 msgstr ""
 
-#: admin/views/tabs/advanced/permalinks.php:41
+#: admin/views/tabs/advanced/permalinks.php:36
 msgid ""
 "This prevents threaded replies from working when the user has JavaScript "
 "disabled, but on a large site can mean a <em>huge</em> improvement in crawl "
 "efficiency for search engines when you have a lot of comments."
 msgstr ""
 
-#: admin/views/tabs/advanced/permalinks.php:45
+#: admin/views/tabs/advanced/permalinks.php:40
 msgid "Enforce a trailing slash on all category and tag URLs"
 msgstr ""
 
-#: admin/views/tabs/advanced/permalinks.php:46
+#: admin/views/tabs/advanced/permalinks.php:41
 msgid ""
 "Note: this feature has been deprecated, as the SEO value is close to 0 these "
 "days. If you disable it you will not be able to put it back on."
@@ -2322,19 +2361,19 @@
 
 #. translators: %1$s expands to <code>.html</code>, %2$s expands to
 #. <code>/</code>
-#: admin/views/tabs/advanced/permalinks.php:48
+#: admin/views/tabs/advanced/permalinks.php:43
 msgid ""
 "If you choose a permalink for your posts with %1$s, or anything else but a "
 "%2$s at the end, this will force WordPress to add a trailing slash to non-"
 "post pages nonetheless."
 msgstr ""
 
-#: admin/views/tabs/advanced/permalinks.php:51
+#: admin/views/tabs/advanced/permalinks.php:46
 msgid ""
 "Redirect ugly URLs to clean permalinks. (Not recommended in many cases!)"
 msgstr ""
 
-#: admin/views/tabs/advanced/permalinks.php:52
+#: admin/views/tabs/advanced/permalinks.php:47
 msgid ""
 "People make mistakes in their links towards you sometimes, or unwanted "
 "parameters are added to the end of your URLs, this allows you to redirect "
@@ -2344,40 +2383,40 @@
 "this plugin."
 msgstr ""
 
-#: admin/views/tabs/advanced/permalinks.php:55
+#: admin/views/tabs/advanced/permalinks.php:50
 msgid "Prevent cleaning out Google Site Search URLs."
 msgstr ""
 
-#: admin/views/tabs/advanced/permalinks.php:56
+#: admin/views/tabs/advanced/permalinks.php:51
 msgid ""
 "Google Site Search URLs look weird, and ugly, but if you're using Google "
 "Site Search, you probably do not want them cleaned out."
 msgstr ""
 
-#: admin/views/tabs/advanced/permalinks.php:58
+#: admin/views/tabs/advanced/permalinks.php:53
 msgid ""
 "Prevent cleaning out Google Analytics Campaign & Google AdWords Parameters."
 msgstr ""
 
 #. translators: %s expands to <code>?utm_</code>
-#: admin/views/tabs/advanced/permalinks.php:60
+#: admin/views/tabs/advanced/permalinks.php:55
 msgid ""
 "If you use Google Analytics campaign parameters starting with %s, check this "
 "box. However, you're advised not to use these. Instead, use the version with "
 "a hash."
 msgstr ""
 
-#: admin/views/tabs/advanced/permalinks.php:62
+#: admin/views/tabs/advanced/permalinks.php:57
 msgid "Other variables not to clean"
 msgstr ""
 
-#: admin/views/tabs/advanced/permalinks.php:63
+#: admin/views/tabs/advanced/permalinks.php:58
 msgid ""
 "You might have extra variables you want to prevent from cleaning out, add "
 "them here, comma separated."
 msgstr ""
 
-#: admin/views/tabs/advanced/rss.php:20
+#: admin/views/tabs/advanced/rss.php:15
 msgid ""
 "This feature is used to automatically add content to your RSS, more "
 "specifically, it's meant to add links back to your blog and your blog posts, "
@@ -2385,35 +2424,35 @@
 "engines identify you as the original source of the content."
 msgstr ""
 
-#: admin/views/tabs/advanced/rss.php:26
+#: admin/views/tabs/advanced/rss.php:21
 msgid "Content to put before each post in the feed"
 msgstr ""
 
-#: admin/views/tabs/advanced/rss.php:27
+#: admin/views/tabs/advanced/rss.php:22
 msgid "Content to put after each post in the feed"
 msgstr ""
 
-#: admin/views/tabs/advanced/rss.php:30
+#: admin/views/tabs/advanced/rss.php:25
 msgid ""
 "You can use the following variables within the content, they will be "
 "replaced by the value on the right."
 msgstr ""
 
-#: admin/views/tabs/advanced/rss.php:34
+#: admin/views/tabs/advanced/rss.php:29
 msgid ""
 "A link to the archive for the post author, with the authors name as anchor "
 "text."
 msgstr ""
 
-#: admin/views/tabs/advanced/rss.php:38
+#: admin/views/tabs/advanced/rss.php:33
 msgid "A link to the post, with the title as anchor text."
 msgstr ""
 
-#: admin/views/tabs/advanced/rss.php:42
+#: admin/views/tabs/advanced/rss.php:37
 msgid "A link to your site, with your site's name as anchor text."
 msgstr ""
 
-#: admin/views/tabs/advanced/rss.php:46
+#: admin/views/tabs/advanced/rss.php:41
 msgid ""
 "A link to your site, with your site's name and description as anchor text."
 msgstr ""
@@ -2991,11 +3030,11 @@
 msgid "Import from wpSEO"
 msgstr ""
 
-#: admin/views/tabs/tool/import-seo.php:29
+#: admin/views/tabs/tool/import-seo.php:31
 msgid "Delete the old data after import? (recommended)"
 msgstr ""
 
-#: admin/views/tabs/tool/import-seo.php:33
+#: admin/views/tabs/tool/import-seo.php:35
 #: admin/views/tool-import-export.php:85
 msgid "Import"
 msgstr ""
@@ -3482,75 +3521,75 @@
 msgstr[0] ""
 msgstr[1] ""
 
-#: inc/wpseo-non-ajax-functions.php:91
+#: inc/wpseo-non-ajax-functions.php:92
 msgid "Keyword Research"
 msgstr ""
 
-#: inc/wpseo-non-ajax-functions.php:97
+#: inc/wpseo-non-ajax-functions.php:98
 msgid "AdWords External"
 msgstr ""
 
-#: inc/wpseo-non-ajax-functions.php:104
+#: inc/wpseo-non-ajax-functions.php:105
 msgid "Google Insights"
 msgstr ""
 
-#: inc/wpseo-non-ajax-functions.php:111
+#: inc/wpseo-non-ajax-functions.php:112
 msgid "SEO Book"
 msgstr ""
 
-#: inc/wpseo-non-ajax-functions.php:123
+#: inc/wpseo-non-ajax-functions.php:124
 msgid "Analyze this page"
 msgstr ""
 
-#: inc/wpseo-non-ajax-functions.php:129
+#: inc/wpseo-non-ajax-functions.php:130
 msgid "Check Inlinks (OSE)"
 msgstr ""
 
-#: inc/wpseo-non-ajax-functions.php:136
+#: inc/wpseo-non-ajax-functions.php:137
 msgid "Check Keyword Density"
 msgstr ""
 
-#: inc/wpseo-non-ajax-functions.php:143
+#: inc/wpseo-non-ajax-functions.php:144
 msgid "Check Google Cache"
 msgstr ""
 
-#: inc/wpseo-non-ajax-functions.php:150
+#: inc/wpseo-non-ajax-functions.php:151
 msgid "Check Headers"
 msgstr ""
 
-#: inc/wpseo-non-ajax-functions.php:157
+#: inc/wpseo-non-ajax-functions.php:158
 msgid "Check Rich Snippets"
 msgstr ""
 
-#: inc/wpseo-non-ajax-functions.php:164
+#: inc/wpseo-non-ajax-functions.php:165
 msgid "Facebook Debugger"
 msgstr ""
 
-#: inc/wpseo-non-ajax-functions.php:171
+#: inc/wpseo-non-ajax-functions.php:172
 msgid "Pinterest Rich Pins Validator"
 msgstr ""
 
-#: inc/wpseo-non-ajax-functions.php:178
+#: inc/wpseo-non-ajax-functions.php:179
 msgid "HTML Validator"
 msgstr ""
 
-#: inc/wpseo-non-ajax-functions.php:185
+#: inc/wpseo-non-ajax-functions.php:186
 msgid "CSS Validator"
 msgstr ""
 
-#: inc/wpseo-non-ajax-functions.php:192
+#: inc/wpseo-non-ajax-functions.php:193
 msgid "Google Page Speed Test"
 msgstr ""
 
-#: inc/wpseo-non-ajax-functions.php:199
+#: inc/wpseo-non-ajax-functions.php:200
 msgid "Modern IE Site Scan"
 msgstr ""
 
-#: inc/wpseo-non-ajax-functions.php:206
+#: inc/wpseo-non-ajax-functions.php:207
 msgid "Mobile-Friendly Test"
 msgstr ""
 
-#: inc/wpseo-non-ajax-functions.php:218
+#: inc/wpseo-non-ajax-functions.php:219
 msgid "SEO Settings"
 msgstr ""
 
@@ -3896,35 +3935,35 @@
 
 #. translators: %1$s expands to the keyword density percentage, %2$d expands to the keyword count,
 #. %3$s expands to the maximum keyword density percentage.
-#: js/assessments/keywordDensityAssessment.js:24
+#: js/assessments/keywordDensityAssessment.js:25
 msgid ""
 "The keyword density is %1$s, which is way over the advised %3$s maximum; the "
 "focus keyword was found %2$d times."
 msgstr ""
 
 #. translators: This is the maximum keyword density, localize the number for your language (e.g. 2,5)
-#: js/assessments/keywordDensityAssessment.js:29
-#: js/assessments/keywordDensityAssessment.js:44
+#: js/assessments/keywordDensityAssessment.js:30
+#: js/assessments/keywordDensityAssessment.js:45
 msgid "2.5"
 msgstr ""
 
 #. translators: %1$s expands to the keyword density percentage, %2$d expands to the keyword count,
 #. %3$s expands to the maximum keyword density percentage.
-#: js/assessments/keywordDensityAssessment.js:39
+#: js/assessments/keywordDensityAssessment.js:40
 msgid ""
 "The keyword density is %1$s, which is over the advised %3$s maximum; the "
 "focus keyword was found %2$d times."
 msgstr ""
 
 #. translators: %1$s expands to the keyword density percentage, %2$d expands to the keyword count.
-#: js/assessments/keywordDensityAssessment.js:53
+#: js/assessments/keywordDensityAssessment.js:54
 msgid ""
 "The keyword density is %1$s, which is great; the focus keyword was found "
 "%2$d times."
 msgstr ""
 
 #. translators: %1$s expands to the keyword density percentage, %2$d expands to the keyword count.
-#: js/assessments/keywordDensityAssessment.js:63
+#: js/assessments/keywordDensityAssessment.js:64
 msgid ""
 "The keyword density is %1$s, which is a bit low; the focus keyword was found "
 "%2$d times."
@@ -4008,18 +4047,20 @@
 msgstr[0] ""
 msgstr[1] ""
 
-#. translators: %1$d expands to the number of sentences in passive voice, %2$d expands to the recommended value.
-#: js/assessments/passiveVoiceAssessment.js:36
-msgid ""
-"%1$s of the sentences contain a passive voice, which is less than or equal "
-"to the recommended maximum of %2$s."
-msgstr ""
-
-#. translators: %1$d expands to the number of sentences in passive voice, %2$d expands to the recommended value.
-#: js/assessments/passiveVoiceAssessment.js:50
-msgid ""
-"%1$s of the sentences contain a passive voice, which is more than the "
-"recommended maximum of %2$s. Try to use their active counterparts."
+#. translators: %1$s expands to the number of sentences in passive voice, %2$s expands to a link on yoast.com,
+#. %3$s expands to the anchor end tag, %4$s expands to the recommended value.
+#: js/assessments/passiveVoiceAssessment.js:37
+msgid ""
+"%1$s of the sentences contain a %2$spassive voice%3$s, which is less than or "
+"equal to the recommended maximum of %4$s."
+msgstr ""
+
+#. translators: %1$s expands to the number of sentences in passive voice, %2$s expands to a link on yoast.com,
+#. %3$s expands to the anchor end tag, %4$s expands to the recommended value.
+#: js/assessments/passiveVoiceAssessment.js:55
+msgid ""
+"%1$s of the sentences contain a %2$spassive voice%3$s, which is more than "
+"the recommended maximum of %4$s. Try to use their active counterparts."
 msgstr ""
 
 #. translators: %1$d expands to the number of instances where 3 or more consecutive sentences start
@@ -4035,50 +4076,57 @@
 msgstr[0] ""
 msgstr[1] ""
 
-#: js/assessments/sentenceLengthInDescriptionAssessment.js:21
-msgid "The meta description contains no sentences over 20 words."
-msgstr ""
-
-#. translators: %1$d expands to number of sentences
-#: js/assessments/sentenceLengthInDescriptionAssessment.js:29
-msgid ""
-"The meta description contains %1$d sentence over 20 words. Try to shorten "
-"this sentence."
+#. translators: %1$s expands to a link on yoast.com, %2$s expands to the recommended maximum sentence length,
+#. %3$s expands to the anchor end tag.
+#: js/assessments/sentenceLengthInDescriptionAssessment.js:25
+msgid "The meta description contains no sentences %1$sover %2$s words%3$s."
+msgstr ""
+
+#. translators: %1$d expands to number of sentences, %2$s expands to a link on yoast.com,
+#. %3$s expands to the recommended maximum sentence length, %4$s expands to the anchor end tag.
+#: js/assessments/sentenceLengthInDescriptionAssessment.js:36
+msgid ""
+"The meta description contains %1$d sentence %2$sover %3$s words%4$s. Try to "
+"shorten this sentence."
 msgid_plural ""
-"The meta description contains %1$d sentences over 20 words. Try to shorten "
-"these sentences."
+"The meta description contains %1$d sentences %2$sover %3$s words%4$s. Try to "
+"shorten these sentences."
 msgstr[0] ""
 msgstr[1] ""
 
-#. translators: %1$s expands to the percentage of sentences, %2$d expands to the maximum percentage of sentences.
-#. %3$s expands to the recommended amount of words.
-#: js/assessments/sentenceLengthInTextAssessment.js:57
-msgid ""
-"%1$s of the sentences contain more than %3$d words, which is less than or "
-"equal to the recommended maximum of %2$s."
-msgstr ""
-
-#. translators: %1$s expands to the percentage of sentences, %2$d expands to the maximum percentage of sentences.
-#. %3$s expands to the recommended amount of words.
-#: js/assessments/sentenceLengthInTextAssessment.js:68
-msgid ""
-"%1$s of the sentences contain more than %3$d words, which is more than the "
-"recommended maximum of %2$s. Try to shorten your sentences."
-msgstr ""
-
-#. translators: %1$s expands to the calculated score. %2$d expands to the recommended minimum score
-#: js/assessments/sentenceVariationAssessment.js:30
-msgid ""
-"The sentence length variation score is %1$s, which is more than or equal to "
-"the recommended minimum of %2$d. The text contains a nice combination of "
-"long and short sentences."
-msgstr ""
-
-#. translators: %1$s expands to the calculated score. %2$d expands to the recommended minimum score
-#: js/assessments/sentenceVariationAssessment.js:43
-msgid ""
-"The sentence length variation score is %1$s, which is less than the "
-"recommended minimum of %2$d. Try to alternate more between long and short "
+#. translators: %1$d expands to percentage of sentences, %2$s expands to a link on yoast.com,
+#. %3$s expands to the recommended maximum sentence length, %4$s expands to the anchor end tag,
+#. %5$s expands to the recommended maximum percentage.
+#: js/assessments/sentenceLengthInTextAssessment.js:63
+msgid ""
+"%1$s of the sentences contain %2$smore than %3$s words%4$s, which is less "
+"than or equal to the recommended maximum of %5$s."
+msgstr ""
+
+#. translators: %1$d expands to percentage of sentences, %2$s expands to a link on yoast.com,
+#. %3$s expands to the recommended maximum sentence length, %4$s expands to the anchor end tag,
+#. %5$s expands to the recommended maximum percentage.
+#: js/assessments/sentenceLengthInTextAssessment.js:80
+msgid ""
+"%1$s of the sentences contain %2$smore than %3$s words%4$s, which is more "
+"than the recommended maximum of %5$s.Try to shorten your sentences."
+msgstr ""
+
+#. translators: %1$s expands to a link on yoast.com, %2$s expands to the calculated score,
+#. %3$d expands to the anchor end tag, %4$s expands to the recommended minimum score.
+#: js/assessments/sentenceVariationAssessment.js:32
+msgid ""
+"The %1$ssentence length variation%2$s score is %3$s, which is more than or "
+"equal to the recommended minimum of %4$d. The text contains a nice "
+"combination of long and short sentences."
+msgstr ""
+
+#. translators: %1$s expands to a link on yoast.com, %2$s expands to the calculated score,
+#. %3$d expands to the anchor end tag, %4$s expands to the recommended minimum score.
+#: js/assessments/sentenceVariationAssessment.js:47
+msgid ""
+"The %1$ssentence length variation%2$s score is %3$s, which is less than the "
+"recommended minimum of %4$d. Try to alternate more between long and short "
 "sentences."
 msgstr ""
 
@@ -4271,10 +4319,6 @@
 msgid "This page has %1$s outbound link(s)."
 msgstr ""
 
-#: js/assessments/textSubheadingsAssessment.js:14
-msgid "No subheading tags (like an H2) appear in the copy."
-msgstr ""
-
 #: js/assessments/titleKeywordAssessment.js:16
 msgid "The focus keyword '%1$s' does not appear in the SEO title."
 msgstr ""
@@ -4330,15 +4374,20 @@
 msgid "Please create a page title."
 msgstr ""
 
-#: js/assessments/transitionWordsAssessment.js:32
-msgid ""
-"%1$s of the sentences contain a transition word or phrase, which is less "
-"than the recommended minimum of %2$s."
-msgstr ""
-
-#: js/assessments/transitionWordsAssessment.js:42
-msgid ""
-"%1$s of the sentences contain a transition word or phrase, which is great."
+#. translators: %1$s expands to the number of sentences containing transition words, %2$s expands to a link on yoast.com,
+#. %3$s expands to the anchor end tag, %4$s expands to the recommended value.
+#: js/assessments/transitionWordsAssessment.js:38
+msgid ""
+"%1$s of the sentences contain a %2$stransition word%3$s or phrase, which is "
+"less than the recommended minimum of %4$s."
+msgstr ""
+
+#. translators: %1$s expands to the number of sentences containing transition words, %2$s expands to a link on yoast.com,
+#. %3$s expands to the anchor end tag.
+#: js/assessments/transitionWordsAssessment.js:51
+msgid ""
+"%1$s of the sentences contain a %2$stransition word%3$s or phrase, which is "
+"great."
 msgstr ""
 
 #: js/assessments/urlKeywordAssessment.js:14
@@ -4369,20 +4418,26 @@
 msgid "http://en.wikipedia.org/wiki/Stop_words"
 msgstr ""
 
-#: js/assessments/wordComplexityAssessment.js:52
-msgid ""
-"%1$s of the words contain over %2$d syllables, which is less than or equal "
-"to the recommended maximum of %3$s."
-msgstr ""
-
-#: js/assessments/wordComplexityAssessment.js:65
-msgid ""
-"%1$s of the words contain over %2$d syllables, which is more than the "
-"recommended maximum of %3$s."
+#. translators: %1$s expands to the percentage of complex words, %2$s expands to a link on yoast.com,
+#. %3$d expands to the recommended maximum number of syllables,
+#. %4$s expands to the anchor end tag, %5$s expands to the recommended maximum number of syllables.
+#: js/assessments/wordComplexityAssessment.js:63
+msgid ""
+"%1$s of the words contain %2$sover %3$s syllables%4$s, which is less than or "
+"equal to the recommended maximum of %5$s."
+msgstr ""
+
+#. translators: %1$s expands to the percentage of complex words, %2$s expands to a link on yoast.com,
+#. %3$d expands to the recommended maximum number of syllables,
+#. %4$s expands to the anchor end tag, %5$s expands to the recommended maximum number of syllables.
+#: js/assessments/wordComplexityAssessment.js:79
+msgid ""
+"%1$s of the words contain %2$sover %3$s syllables%4$s, which is more than "
+"the recommended maximum of %5$s."
 msgstr ""
 
 #. translators: %1$s expands to the name of the assessment.
-#: js/assessor.js:161
+#: js/assessor.js:182
 msgid "An error occured in the '%1$s' assessment"
 msgstr ""
 
