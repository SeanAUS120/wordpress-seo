# Copyright (C) 2018 Team Yoast
# This file is distributed under the GPL v3.
msgid ""
msgstr ""
"Project-Id-Version: Yoast SEO 6.3.1\n"
"Report-Msgid-Bugs-To: https://github.com/yoast/wordpress-seo/issues\n"
<<<<<<< HEAD
"POT-Creation-Date: 2018-02-26 10:09:03+00:00\n"
=======
"POT-Creation-Date: 2018-03-06 09:56:13+00:00\n"
>>>>>>> 65f24732
"MIME-Version: 1.0\n"
"Content-Type: text/plain; charset=utf-8\n"
"Content-Transfer-Encoding: 8bit\n"
"PO-Revision-Date: 2018-MO-DA HO:MI+ZONE\n"
"Last-Translator: Yoast Translate Team <translations@yoast.com>\n"
"Language-Team: Yoast Translate <translations@yoast.com>\n"
"Language: en\n"
"Plural-Forms: nplurals=2; plural=(n != 1);\n"
"X-Poedit-Country: United States\n"
"X-Poedit-SourceCharset: UTF-8\n"
"X-Poedit-KeywordsList: __;_e;_x:1,2c;_ex:1,2c;_n:1,2;_nx:1,2,4c;_n_noop:1,2;"
"_nx_noop:1,2,3c;esc_attr__;esc_html__;esc_attr_e;esc_html_e;esc_attr_x:1,2c;"
"esc_html_x:1,2c;\n"
"X-Poedit-Basepath: ../\n"
"X-Poedit-SearchPath-0: .\n"
"X-Poedit-Bookmarks: \n"
"X-Textdomain-Support: yes\n"
"X-Generator: grunt-wp-i18n1.0.1\n"

#: admin/ajax.php:170
msgid "Post doesn't exist."
msgstr ""

#. translators: %s expands to post type.
#: admin/ajax.php:181
msgid "Post has an invalid Post Type: %s."
msgstr ""

#. translators: %s expands to post type name.
#: admin/ajax.php:193
msgid "You can't edit %s."
msgstr ""

#. translators: %s expands to the name of a post type (plural).
#: admin/ajax.php:205
msgid "You can't edit %s that aren't yours."
msgstr ""

#: admin/ajax.php:215
msgid "You have used HTML in your value which is not allowed."
msgstr ""

#. translators: %1$s expands to the plugin name
#: admin/banner/class-admin-banner-sidebar.php:91
msgid "Get %1$s"
msgstr ""

#: admin/banner/class-admin-banner-sidebar.php:93
#: admin/class-premium-upsell-admin-block.php:45
msgid "Multiple keywords"
msgstr ""

#: admin/banner/class-admin-banner-sidebar.php:93
#: admin/class-premium-upsell-admin-block.php:45
msgid "Increase your SEO reach"
msgstr ""

#: admin/banner/class-admin-banner-sidebar.php:94
#: admin/class-premium-upsell-admin-block.php:46
msgid "No more dead links"
msgstr ""

#: admin/banner/class-admin-banner-sidebar.php:94
#: admin/class-premium-upsell-admin-block.php:46
msgid "Easy redirect manager"
msgstr ""

#: admin/banner/class-admin-banner-sidebar.php:95
msgid "Internal linking suggestions"
msgstr ""

#: admin/banner/class-admin-banner-sidebar.php:95
msgid "Find related posts superfast"
msgstr ""

#: admin/banner/class-admin-banner-sidebar.php:96
#: admin/class-premium-upsell-admin-block.php:48
msgid "Social media preview"
msgstr ""

#: admin/banner/class-admin-banner-sidebar.php:96
#: admin/class-premium-upsell-admin-block.php:48
msgid "Facebook & Twitter"
msgstr ""

#: admin/banner/class-admin-banner-sidebar.php:97
#: admin/class-help-center.php:192
#: admin/class-premium-upsell-admin-block.php:49
#: admin/metabox/class-metabox-add-keyword-tab.php:50
msgid "24/7 support"
msgstr ""

#: admin/banner/class-admin-banner-sidebar.php:98
#: admin/class-help-center.php:193
#: admin/class-premium-upsell-admin-block.php:50
#: admin/metabox/class-metabox-add-keyword-tab.php:51
msgid "No ads!"
msgstr ""

#. translators: %s expands to Yoast SEO Premium
#. translators: %s expands to Yoast SEO Premium.
#. translators: %s expands to Yoast SEO Premium.
#: admin/banner/class-admin-banner-sidebar.php:101
#: admin/class-premium-popup.php:78 admin/metabox/class-metabox.php:475
#: admin/taxonomy/class-taxonomy-metabox.php:295
msgid "Get %s now!"
msgstr ""

#: admin/banner/class-admin-banner-sidebar.php:139
msgid "Services"
msgstr ""

#. translators: %1$s expands to a link start tag to the Yoast Services page,
#. %2$s to Yoast, %3$s is the link closing tag.
#: admin/banner/class-admin-banner-sidebar.php:144
msgid ""
"Do you want to know how to improve your rankings? %1$sLet team %2$s help you!"
"%3$s"
msgstr ""

#. translators: %1$s expands to Yoast SEO Premium.
#: admin/banner/class-admin-banner-sidebar.php:159
msgid "Let our experts set up your %1$s plugin!"
msgstr ""

#: admin/banner/class-admin-banner-sidebar.php:206
#: admin/menu/class-network-admin-menu.php:66
#: admin/menu/class-network-admin-menu.php:67
msgid "Extensions"
msgstr ""

#. translators: %1$s expands to a link start tag to the Yoast plugin page, %2$s
#. is the link closing tag.
#: admin/banner/class-admin-banner-sidebar.php:211
msgid ""
"Take your SEO to the next level and outrank your competition with our "
"%1$sSEO plugins%2$s."
msgstr ""

#. translators: %1$s expands to Yoast Video SEO.
#: admin/banner/class-admin-banner-sidebar.php:226
msgid ""
"Buy the %1$s plugin now and optimize your videos for video search results "
"and social media!"
msgstr ""

#. translators: %1$s expands to Yoast WooCommerce SEO.
#: admin/banner/class-admin-banner-sidebar.php:242
msgid ""
"Buy the %1$s plugin now and optimize your shop today to improve your product "
"promotion!"
msgstr ""

#. translators: %1$s expands to Yoast Local SEO.
#: admin/banner/class-admin-banner-sidebar.php:257
msgid ""
"Buy the %1$s plugin now to improve your site&#8217;s Local SEO and ranking "
"in Google Maps!"
msgstr ""

#. translators: %1$s expands to Yoast News SEO.
#: admin/banner/class-admin-banner-sidebar.php:273
msgid ""
"Buy the %1$s plugin now and start optimizing to get your site featured in "
"Google News!"
msgstr ""

#: admin/banner/class-admin-banner-sidebar.php:289
msgid "Courses"
msgstr ""

#. translators: %1$s expands to a link start tag to the Yoast Services page,
#. %2$s is the link closing tag.
#: admin/banner/class-admin-banner-sidebar.php:294
msgid ""
"Do you want to get a grip on your own SEO-strategy? Learn all about it in "
"one of %1$sour courses%2$s."
msgstr ""

#: admin/banner/class-admin-banner-sidebar.php:306
msgid ""
"Take the online Basic SEO Training course and learn the fundamentals of SEO!"
msgstr ""

#. translators: %1$s expands to Yoast SEO for WordPress Training, %2$s to Yoast
#. SEO for WordPress.
#: admin/banner/class-admin-banner-sidebar.php:318
msgid "Take the %1$s course and become a certified %2$s expert!"
msgstr ""

#: admin/banner/class-admin-banner-sidebar.php:331
msgid ""
"Take the online SEO Copywriting Training course and learn how to write "
"awesome copy that ranks!"
msgstr ""

#: admin/banner/class-admin-banner-sidebar.php:341
msgid ""
"Take the online Site Structure Training course and learn how to structure "
"your website!"
msgstr ""

#: admin/banner/class-admin-banner-sidebar.php:351
msgid ""
"Take the online Technical SEO Training course and learn essential technical "
"SEO-concepts!"
msgstr ""

#: admin/banner/class-admin-banner-sidebar.php:361
msgid ""
"Take the online Structured Data Training course and learn how to create rich "
"snippets!"
msgstr ""

#: admin/banner/class-admin-banner-sidebar.php:376
msgid "Remove these ads?"
msgstr ""

#. translators: %1$s expands to Yoast SEO Premium
#: admin/banner/class-admin-banner-sidebar.php:382
msgid "Upgrade to %1$s &raquo;"
msgstr ""

#. Plugin Name of the plugin/theme
msgid "Yoast SEO"
msgstr ""

#. translators: %1$s resolves to https:github.com/Yoast/wordpress-seo
#: admin/class-admin-asset-seo-location.php:48
msgid ""
"You are trying to load non-minified files. These are only available in our "
"development package. Check out %1$s to see all the source files."
msgstr ""

#. translators: 1: link open tag; 2: link close tag.
#: admin/class-admin-init.php:88
msgid ""
"You still have the default WordPress tagline, even an empty one is probably "
"better. %1$sYou can fix this in the customizer%2$s."
msgstr ""

#: admin/class-admin-init.php:115
msgid "Huge SEO Issue: You're blocking access to robots."
msgstr ""

#. translators: %1$s resolves to the opening tag of the link to the reading
#. settings, %1$s resolves to the closing tag for the link
#: admin/class-admin-init.php:118
msgid ""
"You must %1$sgo to your Reading Settings%2$s and uncheck the box for Search "
"Engine Visibility."
msgstr ""

#: admin/class-admin-init.php:146
msgid ""
"Paging comments is enabled, this is not needed in 999 out of 1000 cases, we "
"recommend to disable it."
msgstr ""

#. translators: %1$s resolves to the opening tag of the link to the comment
#. setting page, %2$s resolves to the closing tag of the link
#: admin/class-admin-init.php:151
msgid ""
"Simply uncheck the box before \"Break comments into pages...\" on the "
"%1$sComment settings page%2$s."
msgstr ""

#: admin/class-admin-init.php:184
msgid "Just another WordPress site"
msgstr ""

#: admin/class-admin-init.php:194
msgid ""
"You do not have your postname in the URL of your posts and pages, it is "
"highly recommended that you do. Consider setting your permalink structure to "
"<strong>/%postname%/</strong>."
msgstr ""

#. translators: %1$s resolves to the starting tag of the link to the permalink
#. settings page, %2$s resolves to the closing tag of the link
#: admin/class-admin-init.php:198
msgid "You can fix this on the %1$sPermalink settings page%2$s."
msgstr ""

#. translators: %1$s expands to Yoast SEO, %2$s expands to 5.4.3, %3$s expands
#. to Google Analytics by Yoast
#. translators: %1$s expands to Yoast SEO, %2$s expands to the plugin version,
#. %3$s expands to the plugin name
#: admin/class-admin-init.php:255 admin/class-admin-init.php:358
msgid ""
"%1$s detected you are using version %2$s of %3$s, please update to the "
"latest version to prevent compatibility issues."
msgstr ""

#. translators: %1$s expands to Yoast SEO, %2$s expands to the plugin version,
#. %3$s expands to the plugin name
#: admin/class-admin-init.php:308
msgid ""
"%1$s and %2$s can work together a lot better by adding a helper plugin. "
"Please install %3$s to make your life better."
msgstr ""

#. translators: 1: is a link to 'admin_url /
#. admin.php?page=wpseo_tools&recalculate=1' 2: closing link tag
#: admin/class-admin-init.php:398
msgid ""
"We've updated our SEO score algorithm. %1$sRecalculate the SEO scores%2$s "
"for all posts and pages."
msgstr ""

#: admin/class-admin.php:175
msgid "Posts"
msgstr ""

#: admin/class-admin.php:211
#: admin/google_search_console/class-gsc-platform-tabs.php:40
#: admin/taxonomy/class-taxonomy-metabox.php:161
#: admin/taxonomy/class-taxonomy-metabox.php:169
#: admin/taxonomy/class-taxonomy-metabox.php:172
msgid "Settings"
msgstr ""

#: admin/class-admin.php:225
msgid "Premium Support"
msgstr ""

#: admin/class-admin.php:229
msgid "FAQ"
msgstr ""

#: admin/class-admin.php:264 admin/pages/social.php:20
msgid "Google+"
msgstr ""

#: admin/class-admin.php:266
msgid "Twitter username (without @)"
msgstr ""

#: admin/class-admin.php:268
msgid "Facebook profile URL"
msgstr ""

#: admin/class-admin.php:294
msgid "Yoast SEO video tutorial"
msgstr ""

#: admin/class-admin.php:295
msgid "Scroll to see the table content."
msgstr ""

#: admin/class-admin.php:606
msgid "For more information:"
msgstr ""

#: admin/class-admin.php:607
msgid "Title optimization"
msgstr ""

#: admin/class-admin.php:608
msgid "Why Google won't display the right page title"
msgstr ""

#: admin/class-admin.php:614 admin/class-admin.php:615 admin/pages/metas.php:40
#: admin/pages/metas.php:61
msgid "Template explanation"
msgstr ""

#. translators: %1$s expands to Yoast SEO.
#: admin/class-admin.php:618
msgid ""
"The title &amp; metas settings for %1$s are made up of variables that are "
"replaced by specific values from the page when the page is displayed. The "
"tabs on the left explain the available variables."
msgstr ""

#: admin/class-admin.php:621 admin/pages/metas.php:63
msgid "Note that not all variables can be used in every template."
msgstr ""

#: admin/class-admin.php:628 admin/class-admin.php:629 admin/pages/metas.php:68
msgid "Basic Variables"
msgstr ""

#: admin/class-admin.php:636 admin/class-admin.php:637 admin/pages/metas.php:74
msgid "Advanced Variables"
msgstr ""

#: admin/class-bulk-description-editor-list-table.php:44
msgid "Existing Yoast Meta Description"
msgstr ""

#: admin/class-bulk-description-editor-list-table.php:45
msgid "New Yoast Meta Description"
msgstr ""

#: admin/class-bulk-editor-list-table.php:135
msgid "You are not allowed to access this page."
msgstr ""

#: admin/class-bulk-editor-list-table.php:407
msgid "Show All Post Types"
msgstr ""

#: admin/class-bulk-editor-list-table.php:424
msgid "Filter by post type"
msgstr ""

#: admin/class-bulk-editor-list-table.php:432
msgid "Filter"
msgstr ""

#: admin/class-bulk-editor-list-table.php:801
msgid "(no title)"
msgstr ""

#. translators: %s: post title
#: admin/class-bulk-editor-list-table.php:815
msgid "Edit &#8220;%s&#8221;"
msgstr ""

#: admin/class-bulk-editor-list-table.php:816
msgid "Edit"
msgstr ""

#. translators: %s: post title
#: admin/class-bulk-editor-list-table.php:827
msgid "Preview &#8220;%s&#8221;"
msgstr ""

#: admin/class-bulk-editor-list-table.php:828
msgid "Preview"
msgstr ""

#. translators: %s: post title
#: admin/class-bulk-editor-list-table.php:837
msgid "View &#8220;%s&#8221;"
msgstr ""

#: admin/class-bulk-editor-list-table.php:838
#: admin/google_search_console/class-gsc-table.php:207
msgid "View"
msgstr ""

#: admin/class-bulk-editor-list-table.php:894
msgid "Save"
msgstr ""

#: admin/class-bulk-editor-list-table.php:895
msgid "Save all"
msgstr ""

#: admin/class-bulk-editor-list-table.php:1006
msgid "WP Page Title"
msgstr ""

#: admin/class-bulk-editor-list-table.php:1007
msgid "Post Type"
msgstr ""

#: admin/class-bulk-editor-list-table.php:1008
msgid "Post Status"
msgstr ""

#: admin/class-bulk-editor-list-table.php:1009
msgid "Publication date"
msgstr ""

#: admin/class-bulk-editor-list-table.php:1010
msgid "Page URL/Slug"
msgstr ""

#: admin/class-bulk-editor-list-table.php:1015
msgid "Action"
msgstr ""

#. translators: %1$s expands to Yoast SEO
#: admin/class-bulk-title-editor-list-table.php:47
msgid "Existing %1$s Title"
msgstr ""

#. translators: %1$s expands to Yoast SEO
#: admin/class-bulk-title-editor-list-table.php:49
msgid "New %1$s Title"
msgstr ""

<<<<<<< HEAD
#: admin/class-config.php:107 admin/metabox/class-metabox.php:919
=======
#: admin/class-config.php:107 admin/metabox/class-metabox.php:920
>>>>>>> 65f24732
#: admin/taxonomy/class-taxonomy.php:111
msgid "Use Image"
msgstr ""

#. translators: 1: link open tag; 2: link close tag.
#: admin/class-cornerstone-field.php:36
msgid "This article is %1$scornerstone content%2$s"
msgstr ""

#. translators: %s is the name of the plugin
#: admin/class-customizer.php:52
msgid "%s Breadcrumbs"
msgstr ""

#: admin/class-customizer.php:84
msgid "Remove blog page from breadcrumbs"
msgstr ""

#: admin/class-customizer.php:119
msgid "Breadcrumbs separator:"
msgstr ""

#: admin/class-customizer.php:144
msgid "Anchor text for the homepage:"
msgstr ""

#: admin/class-customizer.php:169
msgid "Prefix for breadcrumbs:"
msgstr ""

#: admin/class-customizer.php:194
msgid "Prefix for archive pages:"
msgstr ""

#: admin/class-customizer.php:219
msgid "Prefix for search result pages:"
msgstr ""

#: admin/class-customizer.php:244
msgid "Breadcrumb for 404 pages:"
msgstr ""

#. translators: %1$s expands to Yoast SEO
#: admin/class-export.php:78
msgid "Error creating %1$s export: "
msgstr ""

#: admin/class-export.php:100
msgid "Could not write settings to file."
msgstr ""

#. translators: %1$s expands to Yoast SEO, %2$s expands to Yoast.com
#: admin/class-export.php:117
msgid "This is a settings export file for the %1$s plugin by %2$s"
msgstr ""

#: admin/class-export.php:123
msgid "This export includes taxonomy metadata"
msgstr ""

#: admin/class-export.php:192
msgid "No taxonomy metadata found"
msgstr ""

#: admin/class-export.php:230
msgid "Could not zip settings-file."
msgstr ""

#: admin/class-help-center.php:91
msgid "Need some help?"
msgstr ""

#: admin/class-help-center.php:92
msgid ""
"Go Premium and our experts will be there for you to answer any questions you "
"might have about the setup and use of the plugin."
msgstr ""

#: admin/class-help-center.php:94
msgid "Get Yoast SEO Premium now »"
msgstr ""

#: admin/class-help-center.php:97
msgid "Want to be a Yoast SEO Expert?"
msgstr ""

#: admin/class-help-center.php:98
msgid ""
"Follow our Yoast SEO for WordPress training and become a certified Yoast SEO "
"Expert!"
msgstr ""

#: admin/class-help-center.php:100
msgid "Enroll in the Yoast SEO for WordPress training »"
msgstr ""

#: admin/class-help-center.php:116
msgid ""
"If you have a problem that you can't solve with our video tutorials or "
"knowledge base, you can send a message to our support team. They can be "
"reached 24/7."
msgstr ""

#: admin/class-help-center.php:120
msgid ""
"Support requests you create here are sent directly into our support system, "
"which is secured with 256 bit SSL, so communication is 100% secure."
msgstr ""

#: admin/class-help-center.php:168
msgid "Loading help center."
msgstr ""

#. translators: %s: expands to 'Yoast SEO Premium'.
#: admin/class-help-center.php:176
msgid "Email support is a %s feature"
msgstr ""

#: admin/class-help-center.php:177
msgid ""
"Go Premium and our experts will be there for you to answer any questions you "
"might have about the set-up and use of the plug-in!"
msgstr ""

#. translators: %1$s: expands to 'Yoast SEO Premium'.
#: admin/class-help-center.php:179
msgid "Other benefits of %1$s for you:"
msgstr ""

#. translators: %1$s expands to a 'strong' start tag, %2$s to a 'strong' end
#. tag.
#: admin/class-help-center.php:184
#: admin/metabox/class-metabox-add-keyword-tab.php:43
msgid "%1$sNo more dead links%2$s: easy redirect manager"
msgstr ""

#: admin/class-help-center.php:186
#: admin/metabox/class-metabox-add-keyword-tab.php:45
msgid "Superfast internal links suggestions"
msgstr ""

#. translators: %1$s expands to a 'strong' start tag, %2$s to a 'strong' end
#. tag.
#: admin/class-help-center.php:190
#: admin/metabox/class-metabox-add-keyword-tab.php:48
msgid "%1$sSocial media preview%2$s: Facebook &amp; Twitter"
msgstr ""

#: admin/class-help-center.php:199 admin/class-help-center.php:220
msgid "Get support"
msgstr ""

#: admin/class-help-center.php:218
msgid "Video tutorial"
msgstr ""

#: admin/class-help-center.php:219
msgid "Knowledge base"
msgstr ""

#: admin/class-help-center.php:221
msgid "Loading..."
msgstr ""

#: admin/class-help-center.php:222
msgid "Something went wrong. Please try again later."
msgstr ""

#: admin/class-help-center.php:223
msgid "Search the Yoast Knowledge Base for answers to your questions:"
msgstr ""

#: admin/class-help-center.php:224
msgid "Type here to search..."
msgstr ""

#: admin/class-help-center.php:225
#: admin/google_search_console/class-gsc.php:133
msgid "Search"
msgstr ""

#: admin/class-help-center.php:226
msgid "View in KB"
msgstr ""

#: admin/class-help-center.php:227
msgid ""
"Open the knowledge base article in a new window or read it in the iframe "
"below"
msgstr ""

#: admin/class-help-center.php:228
msgid "Go back"
msgstr ""

#: admin/class-help-center.php:229
msgid "Go back to the search results"
msgstr ""

#: admin/class-help-center.php:230
msgid "Knowledge base article"
msgstr ""

#: admin/class-help-center.php:231
msgid "Search result"
msgstr ""

#: admin/class-help-center.php:232
msgid "No results found."
msgstr ""

#. translators: %s expands to the number of results found .
#: admin/class-help-center.php:235
msgid "Number of results found: %s"
msgstr ""

#: admin/class-help-center.php:238
msgid "Search results"
msgstr ""

#: admin/class-help-center.php:239
#: admin/formatter/class-metabox-formatter.php:165
msgid "(Opens in a new browser tab)"
msgstr ""

#: admin/class-help-center.php:240
msgid "New support request"
msgstr ""

#: admin/class-help-center.php:241
msgid "Need help?"
msgstr ""

#. translators: 1: link open tag; 2: link close tag.
#: admin/class-import-aioseo.php:52
msgid ""
"All in One SEO data successfully imported. Would you like to %1$sdisable the "
"All in One SEO plugin%2$s?"
msgstr ""

#. translators: 1,2: link open tag; 3: link close tag.
#: admin/class-import-aioseo.php:68
msgid ""
"All in One SEO data successfully imported. Would you like to %1$sdisable the "
"All in One SEO plugin%3$s? You've had Google Analytics enabled in All in One "
"SEO, would you like to install the %2$sGoogle Analytics plugin%3$s?"
msgstr ""

#: admin/class-import-external.php:111
msgid "HeadSpace2 data successfully imported"
msgstr ""

#: admin/class-import-seopressor.php:24
msgid "SEOpressor data successfully imported."
msgstr ""

#: admin/class-import-ultimate-seo.php:23
msgid "SEO Ultimate data successfully imported."
msgstr ""

#: admin/class-import-woothemes-seo.php:32
msgid "WooThemes SEO framework settings &amp; data successfully imported."
msgstr ""

#. translators: 1: link open tag; 2: link close tag.
#: admin/class-import-wpseo.php:28
msgid ""
"wpSEO data successfully imported. Would you like to %1$sdisable the wpSEO "
"plugin%2$s?"
msgstr ""

#: admin/class-import.php:79 admin/class-import.php:85
#: admin/class-import.php:91 admin/class-import.php:122
#: admin/class-import.php:163
msgid "Settings could not be imported:"
msgstr ""

#: admin/class-import.php:91
msgid "Upload failed."
msgstr ""

#. translators: %s expands to an error message.
#: admin/class-import.php:126
msgid "Unzipping failed with error \"%s\"."
msgstr ""

#: admin/class-import.php:133
msgid "Unzipping failed - file settings.ini not found."
msgstr ""

#: admin/class-import.php:159
msgid "Settings successfully imported."
msgstr ""

#: admin/class-import.php:163
msgid "No settings found in file."
msgstr ""

#. translators: %s expands to the name of an outdated setting.
#: admin/class-import.php:186
msgid "Setting \"%s\" is no longer used and has been discarded."
msgstr ""

#. translators: %1$s expands to the product name. %2$s expands to a link to My
#. Yoast
#: admin/class-license-page-manager.php:200
msgid ""
"You are not receiving updates or support! Fix this problem by adding this "
"site and enabling %1$s for it in %2$s."
msgstr ""

#: admin/class-meta-columns.php:65 admin/taxonomy/class-taxonomy-columns.php:60
msgid "SEO score"
msgstr ""

#: admin/class-meta-columns.php:69 admin/taxonomy/class-taxonomy-columns.php:64
msgid "Readability score"
msgstr ""

#: admin/class-meta-columns.php:72
msgid "SEO Title"
msgstr ""

#: admin/class-meta-columns.php:73
msgid "Meta Desc."
msgstr ""

#: admin/class-meta-columns.php:76
msgid "Focus KW"
msgstr ""

#: admin/class-meta-columns.php:117
msgid "Meta description not set."
msgstr ""

#: admin/class-meta-columns.php:130 admin/class-meta-columns.php:614
msgid "Focus keyword not set."
msgstr ""

#: admin/class-meta-columns.php:200
msgid "Filter by SEO Score"
msgstr ""

#: admin/class-meta-columns.php:203
msgid "All SEO Scores"
msgstr ""

#: admin/class-meta-columns.php:226
msgid "Filter by Readability Score"
msgstr ""

#: admin/class-meta-columns.php:229
msgid "All Readability Scores"
msgstr ""

<<<<<<< HEAD
#: admin/class-meta-columns.php:572 admin/metabox/class-metabox.php:161
=======
#: admin/class-meta-columns.php:605 admin/metabox/class-metabox.php:152
>>>>>>> 65f24732
msgid "Post is set to noindex."
msgstr ""

#. translators: %1$s expands to Yoast SEO
#: admin/class-plugin-availability.php:34 admin/views/licenses.php:28
msgid "The premium version of %1$s with more features & support."
msgstr ""

#: admin/class-plugin-availability.php:46 admin/views/licenses.php:42
msgid ""
"Optimize your videos to show them off in search results and get more clicks!"
msgstr ""

#: admin/class-plugin-availability.php:56 admin/views/licenses.php:60
msgid ""
"Are you in Google News? Increase your traffic from Google News by optimizing "
"for it!"
msgstr ""

#: admin/class-plugin-availability.php:66 admin/views/licenses.php:79
#: admin/views/licenses.php:98
msgid "Rank better locally and in Google Maps, without breaking a sweat!"
msgstr ""

#. translators: %1$s expands to Yoast SEO
#: admin/class-plugin-availability.php:78 admin/views/licenses.php:120
msgid "Seamlessly integrate WooCommerce with %1$s and get extra features!"
msgstr ""

#. translators: %1$s expands to Yoast SEO, %2$s expands to Advanced Custom
#. Fields
#: admin/class-plugin-availability.php:97
msgid "Seamlessly integrate %2$s with %1$s for the content analysis!"
msgstr ""

#. translators: %1$s expands to Yoast SEO
#: admin/class-plugin-availability.php:116
msgid "Seamlessly integrate %1$s into your AMP pages!"
msgstr ""

#. translators: %1$s expands to Yoast SEO, %2%s: 'Facebook' plugin name of
#. possibly conflicting plugin with regard to creating OpenGraph output.
#: admin/class-plugin-conflict.php:138
msgid ""
"Both %1$s and %2$s create OpenGraph output, which might make Facebook, "
"Twitter, LinkedIn and other social networks use the wrong texts and images "
"when your pages are being shared."
msgstr ""

#. translators: %1$s expands to Yoast SEO.
#: admin/class-plugin-conflict.php:142
msgid "Configure %1$s's OpenGraph settings"
msgstr ""

#. translators: %1$s expands to Yoast SEO, %2$s: 'Google XML Sitemaps' plugin
#. name of possibly conflicting plugin with regard to the creation of sitemaps.
#: admin/class-plugin-conflict.php:149
msgid ""
"Both %1$s and %2$s can create XML sitemaps. Having two XML sitemaps is not "
"beneficial for search engines and might slow down your site."
msgstr ""

#. translators: %1$s expands to Yoast SEO.
#: admin/class-plugin-conflict.php:153
msgid "Toggle %1$s's XML Sitemap"
msgstr ""

#. translators: %2$s expands to 'RS Head Cleaner' plugin name of possibly
#. conflicting plugin with regard to differentiating output between search
#. engines and normal users.
#: admin/class-plugin-conflict.php:158
msgid ""
"The plugin %2$s changes your site's output and in doing that differentiates "
"between search engines and normal users, a process that's called cloaking. "
"We highly recommend that you disable it."
msgstr ""

#: admin/class-premium-popup.php:83
msgid "1 year free updates and upgrades included!"
msgstr ""

#: admin/class-premium-upsell-admin-block.php:47
msgid "Superfast internal linking suggestions"
msgstr ""

#. translators: %s expands to "Yoast SEO Premium".
#: admin/class-premium-upsell-admin-block.php:58
msgid "Dismiss %s upgrade motivation"
msgstr ""

#. translators: %s expands to "Yoast SEO Premium".
#: admin/class-premium-upsell-admin-block.php:60
msgid "Find out why you should upgrade to %s &raquo;"
msgstr ""

#: admin/class-premium-upsell-admin-block.php:71
msgid "Go premium!"
msgstr ""

#. translators: %1$s expands anchor to premium plugin page, %2$s expands to
#. </a>
#: admin/class-product-upsell-notice.php:118
msgid ""
"By the way, did you know we also have a %1$sPremium plugin%2$s? It offers "
"advanced features, like a redirect manager and support for multiple "
"keywords. It also comes with 24/7 personal support."
msgstr ""

#. translators: %1$s expands to Yoast SEO, %2$s is a link start tag to the
#. plugin page on WordPress.org, %3$s is the link closing tag.
#: admin/class-product-upsell-notice.php:135
msgid ""
"We've noticed you've been using %1$s for some time now; we hope you love it! "
"We'd be thrilled if you could %2$sgive us a 5 stars rating on WordPress.org"
"%3$s!"
msgstr ""

#. translators: %1$s is a link start tag to the bugreport guidelines on the
#. Yoast knowledge base, %2$s is the link closing tag.
#: admin/class-product-upsell-notice.php:143
msgid ""
"If you are experiencing issues, %1$splease file a bug report%2$s and we'll "
"do our best to help you out."
msgstr ""

#. translators: %1$s is the notification dismissal link start tag, %2$s is the
#. link closing tag.
#: admin/class-product-upsell-notice.php:152
#: vendor/yoast/i18n-module/src/i18n-module.php:253
msgid "%1$sPlease don't show me this notification anymore%2$s"
msgstr ""

#. translators: 1: expands to a <span> containing the number of posts
#. recalculated. 2: expands to a <strong> containing the total number of posts.
#: admin/class-recalculate-scores.php:38
msgid "%1$s of %2$s done."
msgstr ""

#: admin/class-recalculate-scores.php:45
msgid ""
"Recalculating SEO scores for all pieces of content with a focus keyword."
msgstr ""

#. translators: %1$s expands to the request method
#: admin/class-remote-request.php:67
msgid "Request method %1$s is not valid."
msgstr ""

#. translators: %s expands to the social network's name.
#: admin/class-social-admin.php:28
msgid ""
"If you don't want to use the post title for sharing the post on %s but "
"instead want another title there, write it here."
msgstr ""

#. translators: %s expands to the social network's name.
#: admin/class-social-admin.php:31
msgid ""
"If you don't want to use the meta description for sharing the post on %s but "
"want another description there, write it here."
msgstr ""

#. translators: %s expands to the social network's name.
#: admin/class-social-admin.php:34
msgid ""
"If you want to override the image used on %s for this post, upload / choose "
"an image or add the URL here."
msgstr ""

#. translators: %1$s expands to the social network, %2$s to the recommended
#. image size.
#. translators: %1$s expands to the social network name, %2$s expands to the
#. image size
#: admin/class-social-admin.php:37
#: admin/taxonomy/class-taxonomy-social-fields.php:65
msgid "The recommended image size for %1$s is %2$s pixels."
msgstr ""

#: admin/class-social-admin.php:40 admin/class-social-admin.php:161
#: admin/pages/social.php:17 admin/taxonomy/class-taxonomy-social-fields.php:95
msgid "Facebook"
msgstr ""

#: admin/class-social-admin.php:41 admin/class-social-admin.php:164
#: admin/pages/social.php:18 admin/taxonomy/class-taxonomy-social-fields.php:99
msgid "Twitter"
msgstr ""

#. translators: %1$s expands to the image recommended width, %2$s to its
#. height.
#: admin/class-social-admin.php:47 admin/class-social-admin.php:50
#: admin/taxonomy/class-taxonomy-social-fields.php:97
#: admin/taxonomy/class-taxonomy-social-fields.php:101
msgid "%1$s by %2$s"
msgstr ""

#. translators: %s expands to the name of a social network.
#. translators: %s expands to the social network name
#: admin/class-social-admin.php:56
#: admin/taxonomy/class-taxonomy-social-fields.php:46
msgid "%s Title"
msgstr ""

#. translators: %s expands to the name of a social network.
#. translators: %s expands to the social network name
#: admin/class-social-admin.php:60
#: admin/taxonomy/class-taxonomy-social-fields.php:54
msgid "%s Description"
msgstr ""

#. translators: %s expands to the name of a social network.
#. translators: %s expands to the social network name
#: admin/class-social-admin.php:64
#: admin/taxonomy/class-taxonomy-social-fields.php:61
msgid "%s Image"
msgstr ""

#: admin/class-social-admin.php:91 admin/class-social-admin.php:93
#: admin/taxonomy/class-taxonomy-metabox.php:188
msgid "Facebook / Open Graph metadata"
msgstr ""

#: admin/class-social-admin.php:104 admin/class-social-admin.php:106
#: admin/taxonomy/class-taxonomy-metabox.php:189
msgid "Twitter metadata"
msgstr ""

#: admin/class-social-admin.php:115 admin/class-social-admin.php:118
#: admin/menu/class-admin-menu.php:125
#: admin/taxonomy/class-taxonomy-metabox.php:193
#: admin/taxonomy/class-taxonomy-metabox.php:196
#: inc/wpseo-non-ajax-functions.php:281
msgid "Social"
msgstr ""

#. translators: %1$s expands to the social network's name, %2$s to Yoast SEO
#. Premium.
#: admin/class-social-admin.php:174
msgid ""
"Do you want to preview what it will look like if people share this post on "
"%1$s? You can, with %2$s."
msgstr ""

#. translators: %s expands to Yoast SEO Premium.
#: admin/class-social-admin.php:181
msgid "Find out why you should upgrade to %s"
msgstr ""

#: admin/class-social-facebook-form.php:72
msgid "Facebook Insights and Admins"
msgstr ""

#. translators: %1$s and %2$s expand to a link to Facebook Insights
#: admin/class-social-facebook-form.php:75
msgid ""
"To be able to access %1$sFacebook Insights%2$s for your site, you need to "
"specify a Facebook Admin. This can be a user. If you have an app for your "
"site, you could use that as well."
msgstr ""

#. translators: %1$s and %2$s expand to a link to the Yoast Knowledge Base
#: admin/class-social-facebook-form.php:82
msgid "More info can be found %1$son our knowledge base%2$s."
msgstr ""

#. translators: %1$s and %2$s expand to a link to Facebook Insights
#: admin/class-social-facebook-form.php:103
msgid ""
"To be able to access %1$sFacebook Insights%2$s, you need to add a user here. "
"The name is used for reference only, the ID is used for verification."
msgstr ""

#. translators: %1$s and %2$s expand to a link to the Yoast Knowledge Base
#: admin/class-social-facebook-form.php:111
msgid ""
"If you don't know where to find the needed ID, see %1$sthis knowledge base "
"article%2$s."
msgstr ""

#: admin/class-social-facebook-form.php:117
msgid "Admin's name:"
msgstr ""

#: admin/class-social-facebook-form.php:121
msgid "Admin's Facebook user ID:"
msgstr ""

#: admin/class-social-facebook-form.php:126
#: admin/class-social-facebook-form.php:140
msgid "Add Facebook admin"
msgstr ""

#: admin/class-social-facebook-form.php:146
msgid "Add Another Facebook Admin"
msgstr ""

#: admin/class-social-facebook-form.php:151
msgid "Currently connected Facebook admins:"
msgstr ""

#: admin/class-social-facebook-form.php:178
msgid "Facebook App ID"
msgstr ""

#: admin/class-social-facebook-form.php:244
msgid "Clear all Facebook Data"
msgstr ""

#: admin/class-social-facebook.php:106
msgid "Please make sure both fields are filled."
msgstr ""

#: admin/class-social-facebook.php:109
msgid ""
"Your input contains invalid characters. Please make sure both fields are "
"filled in correctly."
msgstr ""

#: admin/class-social-facebook.php:112
msgid "This Facebook user has already been added as an admin."
msgstr ""

#. translators: %s expands to the username of the removed Facebook admin.
#: admin/class-social-facebook.php:152
msgid "Successfully removed admin %s"
msgstr ""

#: admin/class-social-facebook.php:174
msgid "Successfully cleared all Facebook Data"
msgstr ""

#. translators: %1$s expands to Yoast SEO, %2$s expands to the dependency name,
#. %3$s expands to the install link, %4$s expands to the more info link.
#: admin/class-suggested-plugins.php:107
msgid ""
"%1$s and %2$s can work together a lot better by adding a helper plugin. "
"Please install %3$s to make your life better. %4$s."
msgstr ""

#. translators: %1$s expands to the dependency name.
#: admin/class-suggested-plugins.php:132
msgid "More information about %1$s"
msgstr ""

#: admin/class-suggested-plugins.php:133
msgid "More information"
msgstr ""

#. translators: %1$s expands to Yoast SEO, %2$s expands to the dependency name,
#. %3$s expands to activation link.
#: admin/class-suggested-plugins.php:147
msgid ""
"%1$s and %2$s can work together a lot better by adding a helper plugin. "
"Please activate %3$s to make your life better."
msgstr ""

#. translators: %s expands to Yoast
#: admin/class-yoast-columns.php:26
msgid "%s Columns"
msgstr ""

#. translators: %1$s: Yoast SEO, %2$s: Link to article about content analysis,
#. %3$s: Anchor closing, %4$s: Link to article about text links, %5$s: Emphasis
#. open tag, %6$s: Emphasis close tag
#: admin/class-yoast-columns.php:30
msgid ""
"%1$s adds several columns to this page. We've written an article about "
"%2$show to use the SEO score and Readability score%3$s. The links columns "
"show the number of articles on this site linking %5$sto%6$s this article and "
"the number of URLs linked %5$sfrom%6$s this article. Learn more about "
"%4$show to use these features to improve your internal linking%3$s, which "
"greatly enhances your SEO."
msgstr ""

#. translators: %s is the plugin name
#: admin/class-yoast-dashboard-widget.php:57
msgid "%s Posts Overview"
msgstr ""

#. translators: %1$s resolves to Yoast.com
#: admin/class-yoast-dashboard-widget.php:116
msgid "Latest blogposts on %1$s"
msgstr ""

#: admin/class-yoast-dashboard-widget.php:119
msgid "Read more like this on our SEO blog"
msgstr ""

#. translators: %1$s expands to Ryte.
#: admin/class-yoast-dashboard-widget.php:122
msgid "Indexability check by %1$s"
msgstr ""

#: admin/class-yoast-dashboard-widget.php:125
msgid "Fetch the current status"
msgstr ""

#: admin/class-yoast-dashboard-widget.php:126
msgid "Analyze entire site"
msgstr ""

#: admin/class-yoast-form.php:136
msgid "Save changes"
msgstr ""

#: admin/class-yoast-form.php:167
msgid "Debug Information"
msgstr ""

#: admin/class-yoast-form.php:169
msgid "Current option:"
msgstr ""

#. translators: %1$s expands to "Yoast".
#: admin/class-yoast-form.php:205
msgid "%1s recommendations for you"
msgstr ""

#: admin/class-yoast-form.php:318 admin/views/tabs/dashboard/features.php:129
#: admin/views/tabs/dashboard/security.php:22
#: admin/views/tabs/metas/archives.php:47
#: admin/views/tabs/metas/archives.php:62
#: admin/views/tabs/metas/taxonomies.php:30
msgid "Disabled"
msgstr ""

#: admin/class-yoast-form.php:318 admin/views/tabs/dashboard/features.php:128
#: admin/views/tabs/dashboard/security.php:21
#: admin/views/tabs/metas/archives.php:46
#: admin/views/tabs/metas/archives.php:61
#: admin/views/tabs/metas/taxonomies.php:30
msgid "Enabled"
msgstr ""

<<<<<<< HEAD
#: admin/class-yoast-form.php:510 admin/metabox/class-metabox.php:687
=======
#: admin/class-yoast-form.php:517 admin/metabox/class-metabox.php:687
>>>>>>> 65f24732
#: admin/taxonomy/class-taxonomy-fields-presenter.php:132
msgid "Upload Image"
msgstr ""

<<<<<<< HEAD
#: admin/class-yoast-form.php:619
=======
#: admin/class-yoast-form.php:632
>>>>>>> 65f24732
#: admin/config-ui/fields/class-field-choice-post-type.php:28
#: admin/config-ui/fields/class-field-multiple-authors.php:21
#: admin/metabox/class-metabox.php:87 admin/metabox/class-metabox.php:92
#: admin/taxonomy/class-taxonomy-settings-fields.php:64
#: admin/views/tabs/metas/media.php:31
msgid "Yes"
msgstr ""

<<<<<<< HEAD
#: admin/class-yoast-form.php:620
=======
#: admin/class-yoast-form.php:633
>>>>>>> 65f24732
#: admin/config-ui/fields/class-field-choice-post-type.php:29
#: admin/config-ui/fields/class-field-multiple-authors.php:22
#: admin/metabox/class-metabox.php:88 admin/metabox/class-metabox.php:93
#: admin/taxonomy/class-taxonomy-settings-fields.php:65
#: admin/views/tabs/metas/media.php:32
msgid "No"
msgstr ""

#. translators: %s expands to an indexable object's name, like a post type or
#. taxonomy
<<<<<<< HEAD
#: admin/class-yoast-form.php:624
msgid "Allow search engines to show %s in search results?"
msgstr ""

#: admin/class-yoast-form.php:637
msgid "Show"
msgstr ""

#: admin/class-yoast-form.php:638
=======
#: admin/class-yoast-form.php:641
msgid "Show %s in search results?"
msgstr ""

#: admin/class-yoast-form.php:663
msgid "Show"
msgstr ""

#: admin/class-yoast-form.php:664
>>>>>>> 65f24732
msgid "Hide"
msgstr ""

#. translators: %1$s: 'Facebook & Open Graph' plugin name(s) of possibly
#. conflicting plugin(s), %2$s to Yoast SEO
#: admin/class-yoast-plugin-conflict.php:199
msgid "The %1$s plugin might cause issues when used in conjunction with %2$s."
msgstr ""

#. translators: %s: 'Facebook' plugin name of possibly conflicting plugin
#: admin/class-yoast-plugin-conflict.php:203
msgid "Deactivate %s"
msgstr ""

#. translators: %1$s resolves to the option name passed to the lookup
#. registration
#: admin/config-ui/class-configuration-options-adapter.php:52
msgid "Yoast option %1$s not found."
msgstr ""

#. translators: %s expands to Yoast SEO.
#: admin/config-ui/class-configuration-page.php:106
msgid "%s &rsaquo; Configuration Wizard"
msgstr ""

#: admin/config-ui/class-configuration-page.php:129
msgid "Close wizard"
msgstr ""

#: admin/config-ui/class-configuration-page.php:223
msgid ""
"The configuration wizard helps you to easily configure your site to have the "
"optimal SEO settings."
msgstr ""

#. translators: %1$s resolves to Yoast SEO, %2$s resolves to the starting tag
#. of the link to the wizard, %3$s resolves to the closing link tag
#: admin/config-ui/class-configuration-page.php:227
msgid ""
"We have detected that you have not finished this wizard yet, so we recommend "
"you to %2$sstart the configuration wizard to configure %1$s%3$s."
msgstr ""

#: admin/config-ui/class-configuration-structure.php:18
msgid "Welcome!"
msgstr ""

#: admin/config-ui/class-configuration-structure.php:22
msgid "Environment"
msgstr ""

#: admin/config-ui/class-configuration-structure.php:23
msgid "Site type"
msgstr ""

#: admin/config-ui/class-configuration-structure.php:24
#: admin/views/tabs/metas/general/knowledge-graph.php:24
msgid "Company or person"
msgstr ""

#: admin/config-ui/class-configuration-structure.php:31
msgid "Social profiles"
msgstr ""

#: admin/config-ui/class-configuration-structure.php:49
msgid "Search engine visibility"
msgstr ""

#: admin/config-ui/class-configuration-structure.php:51
msgid "Multiple authors"
msgstr ""

#: admin/config-ui/class-configuration-structure.php:52
#: admin/google_search_console/views/gsc-display.php:33
msgid "Google Search Console"
msgstr ""

#: admin/config-ui/class-configuration-structure.php:56
msgid "Title settings"
msgstr ""

#: admin/config-ui/class-configuration-structure.php:62
msgid "Newsletter"
msgstr ""

#: admin/config-ui/class-configuration-structure.php:65
msgid "You might like"
msgstr ""

#: admin/config-ui/class-configuration-structure.php:68
msgid "Success!"
msgstr ""

#. translators: %s expands to 'Yoast SEO'.
#: admin/config-ui/components/class-component-configuration-choices.php:30
msgid "Please choose the %s configuration of your liking:"
msgstr ""

#. translators: %s expands to 'Yoast SEO'.
#: admin/config-ui/components/class-component-configuration-choices.php:36
msgid "Configure %s in a few steps"
msgstr ""

#. translators: %1$s expands to 'Yoast SEO'.
#: admin/config-ui/components/class-component-configuration-choices.php:41
msgid ""
"Welcome to the %1$s configuration wizard. In a few simple steps we'll help "
"you configure your SEO settings to match your website's needs! %1$s will "
"take care of all the technical optimizations your site needs."
msgstr ""

#. translators: %s expands to 'Yoast SEO'.
#: admin/config-ui/components/class-component-configuration-choices.php:48
msgid "Configure %s"
msgstr ""

#. translators: %s expands to 'Yoast SEO'.
#: admin/config-ui/components/class-component-configuration-choices.php:57
msgid "Let us set up %s for you"
msgstr ""

#. translators: %1$s expands to 'Yoast SEO', %2$s expands to 'Yoast SEO
#. Premium'.
#: admin/config-ui/components/class-component-configuration-choices.php:61
msgid ""
"While we strive to make setting up %1$s as easy as possible, we understand "
"it can still be daunting. If you would rather have us set up %1$s for you "
"(and get a copy of %2$s in the process), order a %1$s configuration service "
"and sit back while we configure your site."
msgstr ""

#: admin/config-ui/components/class-component-configuration-choices.php:67
msgid "Configuration service"
msgstr ""

#. translators: %s resolves to Yoast SEO Premium
#: admin/config-ui/components/class-component-suggestions.php:32
msgid "Outrank the competition with %s"
msgstr ""

#. translators: %1$s resolves to Yoast SEO Premium
#: admin/config-ui/components/class-component-suggestions.php:34
msgid ""
"Do you want to outrank your competition? %1$s gives you awesome additional "
"features that'll help you to set up your SEO strategy like a professional. "
"Use the multiple focus keywords functionality, the redirect manager and our "
"internal linking tool. %1$s will also give you access to premium support."
msgstr ""

#: admin/config-ui/components/class-component-suggestions.php:36
msgid "Upgrade to Premium"
msgstr ""

#: admin/config-ui/components/class-component-suggestions.php:45
msgid "Learn how to write copy that ranks"
msgstr ""

#. translators: %1$s resolves to SEO copywriting training
#: admin/config-ui/components/class-component-suggestions.php:47
msgid ""
"Do you want to learn how to write content that generates traffic? Check out "
"our %1$s. We will help you to write awesome copy that will rank in the "
"search engines. The %1$s covers all the main steps in SEO copywriting: from "
"keyword research to publishing."
msgstr ""

#. translators: %1$s resolves to Yoast SEO, %2$s resolves to Yoast SEO plugin
#. training
#: admin/config-ui/components/class-component-suggestions.php:58
msgid "Get the most out of %1$s with the %2$s"
msgstr ""

#. translators: %1$s resolves to Yoast SEO
#: admin/config-ui/components/class-component-suggestions.php:60
msgid ""
"Do you want to know all the ins and outs of the %1$s plugin? Do you want to "
"learn all about our advanced settings? Want to be able to really get the "
"most out of the %1$s plugin? Check out our %1$s plugin training and start "
"outranking the competition!"
msgstr ""

#: admin/config-ui/components/class-component-suggestions.php:72
msgid "Attract more customers near you"
msgstr ""

#. translators: %1$s resolves to Local SEO
#: admin/config-ui/components/class-component-suggestions.php:74
msgid ""
"If you want to outrank the competition in a specific town or region, check "
"out our %1$s plugin! You’ll be able to easily insert Google maps, opening "
"hours, contact information and a store locator. Besides that %1$s helps you "
"to improve the usability of your contact page."
msgstr ""

#: admin/config-ui/factories/class-factory-post-type.php:51
msgid ""
"WordPress automatically generates an URL for each media item in the library. "
"Enabling this will allow for google to index the generated URL."
msgstr ""

#. Translators: %1$s expands to the name of the post type. The options given to
#. the user are "visible" and "hidden"
#: admin/config-ui/fields/class-field-choice-post-type.php:26
msgid "Search engines should show \"%1$s\" in search results:"
msgstr ""

#: admin/config-ui/fields/class-field-company-logo.php:17
msgid "Provide an image of the company logo"
msgstr ""

#: admin/config-ui/fields/class-field-company-name.php:17
msgid "The name of the company"
msgstr ""

#: admin/config-ui/fields/class-field-company-or-person.php:17
msgid "Does your site represent a person or company?"
msgstr ""

#: admin/config-ui/fields/class-field-company-or-person.php:19
msgid ""
"This information will be used in Google's Knowledge Graph Card, the big\n"
" block of information you see on the right side of the search results."
msgstr ""

#: admin/config-ui/fields/class-field-company-or-person.php:22
#: admin/views/tabs/metas/general/knowledge-graph.php:26
#: admin/views/tabs/metas/general/knowledge-graph.php:31
msgid "Company"
msgstr ""

#: admin/config-ui/fields/class-field-company-or-person.php:23
#: admin/views/tabs/metas/general/knowledge-graph.php:27
#: admin/views/tabs/metas/general/knowledge-graph.php:38
msgid "Person"
msgstr ""

#: admin/config-ui/fields/class-field-environment.php:16
msgid "Please specify if your site is under construction or already active."
msgstr ""

#: admin/config-ui/fields/class-field-environment.php:18
msgid ""
"Choose under construction if you want to keep the site out of the index\n"
" of search engines. Don't forget to activate it once you're ready to\n"
" publish your site."
msgstr ""

#: admin/config-ui/fields/class-field-environment.php:22
msgid "Option A: My site is live and ready to be indexed"
msgstr ""

#: admin/config-ui/fields/class-field-environment.php:23
msgid "Option B: My site is under construction and should not be indexed"
msgstr ""

#. translators: %1$s is the plugin name, %2$s is a link start tag to a Yoast
#. help page, %3$s is the link closing tag.
#: admin/config-ui/fields/class-field-google-search-console-intro.php:19
msgid ""
"%1$s integrates with Google Search Console, a must-have tool for site "
"owners.\n"
" It provides you with information about the health of your site. \n"
" Don't have a Google account or is your site not activated yet?\n"
" Find out %2$show to connect Google Search Console to your site.%3$s"
msgstr ""

#: admin/config-ui/fields/class-field-google-search-console-intro.php:28
msgid ""
"Note: we don't store your data in any way and don't have full access to your "
"account. \n"
"Your privacy is safe with us."
msgstr ""

#: admin/config-ui/fields/class-field-mailchimp-signup.php:20
msgid "Stay up-to-date"
msgstr ""

#. translators: %s expands to Yoast SEO.
#: admin/config-ui/fields/class-field-mailchimp-signup.php:25
msgid ""
"Your %1$s plugin is now set up. SEO, however, is subject to constant change. "
"Sign up for our newsletter if you would like to keep up-to-date regarding "
"%1$s, other plugins by Yoast and important news in the world of SEO."
msgstr ""

#: admin/config-ui/fields/class-field-multiple-authors.php:16
msgid "Does, or will, your site have multiple authors?"
msgstr ""

#: admin/config-ui/fields/class-field-multiple-authors.php:18
msgid ""
"If you choose no, your author archives will be deactivated to prevent\n"
" duplicate content issues."
msgstr ""

#: admin/config-ui/fields/class-field-person-name.php:17
msgid "The name of the person"
msgstr ""

#: admin/config-ui/fields/class-field-post-type-visibility.php:17
msgid ""
"Please specify what content types you would like to appear in search "
"engines.\n"
" If you do not know the differences between these, it's best to choose the\n"
" default settings."
msgstr ""

#: admin/config-ui/fields/class-field-profile-url-facebook.php:17
#: admin/views/tabs/social/accounts.php:27
msgid "Facebook Page URL"
msgstr ""

#: admin/config-ui/fields/class-field-profile-url-googleplus.php:17
#: admin/views/tabs/social/accounts.php:34
msgid "Google+ URL"
msgstr ""

#: admin/config-ui/fields/class-field-profile-url-instagram.php:17
#: admin/views/tabs/social/accounts.php:29
msgid "Instagram URL"
msgstr ""

#: admin/config-ui/fields/class-field-profile-url-linkedin.php:17
#: admin/views/tabs/social/accounts.php:30
msgid "LinkedIn URL"
msgstr ""

#: admin/config-ui/fields/class-field-profile-url-myspace.php:17
#: admin/views/tabs/social/accounts.php:31
msgid "MySpace URL"
msgstr ""

#: admin/config-ui/fields/class-field-profile-url-pinterest.php:17
#: admin/views/tabs/social/accounts.php:32
msgid "Pinterest URL"
msgstr ""

#: admin/config-ui/fields/class-field-profile-url-twitter.php:17
#: admin/views/tabs/social/accounts.php:28
msgid "Twitter Username"
msgstr ""

#: admin/config-ui/fields/class-field-profile-url-youtube.php:17
#: admin/views/tabs/social/accounts.php:33
msgid "YouTube URL"
msgstr ""

#: admin/config-ui/fields/class-field-separator.php:17
#: admin/views/tabs/metas/general/title-separator.php:16
msgid "Title Separator"
msgstr ""

#: admin/config-ui/fields/class-field-separator.php:18
#: admin/views/tabs/metas/general/title-separator.php:11
msgid ""
"Choose the symbol to use as your title separator. This will display, for "
"instance, between your post title and site name. Symbols are shown in the "
"size they'll appear in the search results."
msgstr ""

#: admin/config-ui/fields/class-field-separator.php:20
msgid "Dash"
msgstr ""

#: admin/config-ui/fields/class-field-separator.php:21
msgid "En dash"
msgstr ""

#: admin/config-ui/fields/class-field-separator.php:22
msgid "Em dash"
msgstr ""

#: admin/config-ui/fields/class-field-separator.php:23
msgid "Middle dot"
msgstr ""

#: admin/config-ui/fields/class-field-separator.php:24
msgid "Bullet"
msgstr ""

#: admin/config-ui/fields/class-field-separator.php:25
msgid "Asterisk"
msgstr ""

#: admin/config-ui/fields/class-field-separator.php:26
msgid "Low asterisk"
msgstr ""

#: admin/config-ui/fields/class-field-separator.php:27
msgid "Vertical bar"
msgstr ""

#: admin/config-ui/fields/class-field-separator.php:28
msgid "Small tilde"
msgstr ""

#: admin/config-ui/fields/class-field-separator.php:29
msgid "Left angle quotation mark"
msgstr ""

#: admin/config-ui/fields/class-field-separator.php:30
msgid "Right angle quotation mark"
msgstr ""

#: admin/config-ui/fields/class-field-separator.php:31
msgid "Less than sign"
msgstr ""

#: admin/config-ui/fields/class-field-separator.php:32
msgid "Greater than sign"
msgstr ""

#: admin/config-ui/fields/class-field-site-name.php:17
msgid "Website name"
msgstr ""

#: admin/config-ui/fields/class-field-site-name.php:19
msgid ""
"Google shows your website's name in the search results, if you want to "
"change it, you can do that here."
msgstr ""

#. translators: %1$s resolves to the home_url of the blog.
#: admin/config-ui/fields/class-field-site-type.php:18
msgid "What does the site %1$s represent?"
msgstr ""

#: admin/config-ui/fields/class-field-site-type.php:20
msgid "A blog"
msgstr ""

#: admin/config-ui/fields/class-field-site-type.php:21
msgid "An online shop"
msgstr ""

#: admin/config-ui/fields/class-field-site-type.php:22
msgid "A news channel"
msgstr ""

#: admin/config-ui/fields/class-field-site-type.php:23
msgid "A small offline business"
msgstr ""

#: admin/config-ui/fields/class-field-site-type.php:24
msgid "A corporation"
msgstr ""

#: admin/config-ui/fields/class-field-site-type.php:25
msgid "A portfolio"
msgstr ""

#: admin/config-ui/fields/class-field-site-type.php:26
msgid "Something else"
msgstr ""

#. translators: %1$s is the plugin name, %2$s is a link opening tag, %3$s is a
#. link closing tag.
#: admin/config-ui/fields/class-field-social-profiles-intro.php:19
msgid ""
"%1$s can tell search engines about your social media profiles.\n"
" These will be used in Google's Knowledge Graph. There are additional\n"
" sharing options in the advanced settings. More %2$sinfo%3$s."
msgstr ""

#. translators: %1$s expands to Yoast SEO.
#: admin/config-ui/fields/class-field-success-message.php:19
msgid ""
"%1$s will now take care of all the needed technical optimization of your "
"site. To really improve your site's performance in the search results, it's "
"important to start creating content that ranks well for keywords you care "
"about. Check out this video in which we explain how to use the %1$s metabox "
"when you edit posts or pages."
msgstr ""

#: admin/config-ui/fields/class-field-success-message.php:23
msgid "You've done it!"
msgstr ""

#. translators: %1$s expands to Yoast SEO.
#: admin/config-ui/fields/class-field-success-message.php:29
msgid "%1$s video tutorial"
msgstr ""

#: admin/config-ui/fields/class-field-title-intro.php:17
msgid ""
"On this page, you can change the name of your site and choose which\n"
" separator to use. The separator will display, for instance, between your\n"
" post title and site name. Symbols are shown in the size they'll appear in\n"
" the search results. Choose the one that fits your brand best or takes up\n"
" the least space in the snippets."
msgstr ""

#. translators: %1$s expands to Yoast SEO.
#: admin/config-ui/fields/class-field-upsell-configuration-service.php:19
msgid ""
"Welcome to the %1$s configuration wizard. In a few simple steps we'll help "
"you configure your SEO settings to match your website's needs!"
msgstr ""

#. Translators: %1$s expands to Yoast SEO, %2$s expands to Yoast SEO Premium,
#. %3$s opens the link, %4$s closes the link.
#: admin/config-ui/fields/class-field-upsell-configuration-service.php:25
msgid ""
"While we strive to make setting up %1$s as easy as possible, we understand "
"it can be daunting. If you’d rather have us set up %1$s for you (and get a "
"copy of %2$s in the process), order our %3$s%1$s configuration service%4$s "
"here!"
msgstr ""

#. translators: %1$s will be a link to a review explanation page. Text between
#. %2$s and %3$s will be a link to an SEO copywriting course page.
#: admin/config-ui/fields/class-field-upsell-site-review.php:19
msgid ""
"If you want more help creating awesome content, check out our %2$sSEO "
"copywriting course%3$s. Do you want to know all about the features of the "
"plugin, consider doing our %1$s!"
msgstr ""

#: admin/filters/class-cornerstone-filter.php:46
#: admin/views/tabs/dashboard/features.php:38
msgid "Cornerstone content"
msgstr ""

#. translators: %1$s expands to the posttype label, %2$s expands anchor to blog
#. post about cornerstone content, %3$s expands to </a>
#: admin/filters/class-cornerstone-filter.php:63
msgid ""
"Mark the most important %1$s as 'cornerstone content' to improve your site "
"structure. %2$sLearn more about cornerstone content%3$s."
msgstr ""

#: admin/formatter/class-metabox-formatter.php:52
msgid "Readability"
msgstr ""

#: admin/formatter/class-metabox-formatter.php:53
msgid "Keyword:"
msgstr ""

#: admin/formatter/class-metabox-formatter.php:54
msgid "Enter your focus keyword"
msgstr ""

#: admin/formatter/class-metabox-formatter.php:55
msgid "Remove keyword"
msgstr ""

#. translators: %1$s expands to an opening strong tag, %2$s expands to a
#. closing strong tag.
#: admin/formatter/class-metabox-formatter.php:76
msgid "Readability: %1$sNot available%2$s"
msgstr ""

#. translators: %1$s expands to an opening strong tag, %2$s expands to a
#. closing strong tag.
#: admin/formatter/class-metabox-formatter.php:82
msgid "Readability: %1$sNeeds improvement%2$s"
msgstr ""

#. translators: %1$s expands to an opening strong tag, %2$s expands to a
#. closing strong tag.
#: admin/formatter/class-metabox-formatter.php:88
msgid "Readability: %1$sOK%2$s"
msgstr ""

#. translators: %1$s expands to an opening strong tag, %2$s expands to a
#. closing strong tag.
#: admin/formatter/class-metabox-formatter.php:94
msgid "Readability: %1$sGood%2$s"
msgstr ""

#. translators: %1$s expands to an opening strong tag, %2$s expands to a
#. closing strong tag.
#: admin/formatter/class-metabox-formatter.php:102
msgid "SEO: %1$sNot available%2$s"
msgstr ""

#. translators: %1$s expands to an opening strong tag, %2$s expands to a
#. closing strong tag.
#: admin/formatter/class-metabox-formatter.php:108
msgid "SEO: %1$sNeeds improvement%2$s"
msgstr ""

#. translators: %1$s expands to an opening strong tag, %2$s expands to a
#. closing strong tag.
#: admin/formatter/class-metabox-formatter.php:114
msgid "SEO: %1$sOK%2$s"
msgstr ""

#. translators: %1$s expands to an opening strong tag, %2$s expands to a
#. closing strong tag.
#: admin/formatter/class-metabox-formatter.php:120
msgid "SEO: %1$sGood%2$s"
msgstr ""

#: admin/formatter/class-metabox-formatter.php:154
msgid "Change language"
msgstr ""

#: admin/formatter/class-metabox-formatter.php:155
msgid "Errors"
msgstr ""

#: admin/formatter/class-metabox-formatter.php:156
#: admin/views/partial-alerts-errors.php:9
msgid "Problems"
msgstr ""

#: admin/formatter/class-metabox-formatter.php:157
msgid "Improvements"
msgstr ""

#: admin/formatter/class-metabox-formatter.php:158
msgid "Considerations"
msgstr ""

#: admin/formatter/class-metabox-formatter.php:159
msgid "Good results"
msgstr ""

#: admin/formatter/class-metabox-formatter.php:160
msgid "Your site language is set to {language}."
msgstr ""

#: admin/formatter/class-metabox-formatter.php:161
msgid ""
"Your site language is set to {language}. If this is not correct, contact "
"your site administrator."
msgstr ""

#: admin/formatter/class-metabox-formatter.php:162
msgid "Highlight this result in the text"
msgstr ""

#: admin/formatter/class-metabox-formatter.php:163
msgid "Remove highlight from the text"
msgstr ""

#: admin/formatter/class-metabox-formatter.php:164
msgid "Marks are disabled in current view"
msgstr ""

#: admin/google_search_console/class-gsc-category-filters.php:114
msgid "Access denied"
msgstr ""

#: admin/google_search_console/class-gsc-category-filters.php:114
msgid ""
"Server requires authentication or is blocking Googlebot from accessing the "
"site."
msgstr ""

#: admin/google_search_console/class-gsc-category-filters.php:114
msgid "Show information about errors in category 'Access Denied'"
msgstr ""

#: admin/google_search_console/class-gsc-category-filters.php:115
msgid "Faulty redirects"
msgstr ""

#: admin/google_search_console/class-gsc-category-filters.php:116
msgid "Not followed"
msgstr ""

#: admin/google_search_console/class-gsc-category-filters.php:117
msgid "Not found"
msgstr ""

#: admin/google_search_console/class-gsc-category-filters.php:117
msgid "URL points to a non-existent page."
msgstr ""

#: admin/google_search_console/class-gsc-category-filters.php:117
msgid "Show information about errors in category 'Not Found'"
msgstr ""

#: admin/google_search_console/class-gsc-category-filters.php:118
msgid "Other"
msgstr ""

#: admin/google_search_console/class-gsc-category-filters.php:118
msgid "Google was unable to crawl this URL due to an undetermined issue."
msgstr ""

#: admin/google_search_console/class-gsc-category-filters.php:118
msgid "Show information about errors in category 'Other'"
msgstr ""

#. Translators: %1$s: expands to '<code>robots.txt</code>'.
#: admin/google_search_console/class-gsc-category-filters.php:120
msgid "Blocked"
msgstr ""

#: admin/google_search_console/class-gsc-category-filters.php:120
msgid ""
"Googlebot could access your site, but certain URLs are blocked for Googlebot "
"in your %1$s file. This block could either be for all Googlebots or even "
"specifically for Googlebot-mobile."
msgstr ""

#: admin/google_search_console/class-gsc-category-filters.php:120
msgid "Show information about errors in category 'Blocked'"
msgstr ""

#: admin/google_search_console/class-gsc-category-filters.php:121
msgid "Server Error"
msgstr ""

#: admin/google_search_console/class-gsc-category-filters.php:121
msgid "Request timed out or site is blocking Google."
msgstr ""

#: admin/google_search_console/class-gsc-category-filters.php:121
msgid "Show information about errors in category 'Server'"
msgstr ""

#: admin/google_search_console/class-gsc-category-filters.php:122
msgid "Soft 404"
msgstr ""

#: admin/google_search_console/class-gsc-category-filters.php:122
msgid ""
"The target URL doesn't exist, but your server is not returning a 404 (file "
"not found) error."
msgstr ""

#: admin/google_search_console/class-gsc-category-filters.php:122
msgid "Show information about errors in category 'Soft 404'"
msgstr ""

#: admin/google_search_console/class-gsc-platform-tabs.php:43
#: admin/google_search_console/class-gsc.php:305
msgid "Desktop"
msgstr ""

#: admin/google_search_console/class-gsc-platform-tabs.php:44
#: admin/google_search_console/class-gsc.php:306
msgid "Smartphone"
msgstr ""

#: admin/google_search_console/class-gsc-platform-tabs.php:45
#: admin/google_search_console/class-gsc.php:307
msgid "Feature phone"
msgstr ""

#: admin/google_search_console/class-gsc-service.php:138
msgid ""
"Yoast plugins share some code between them to make your site faster. As a "
"result of that, we need all Yoast plugins to be up to date. We've detected "
"this isn't the case, so please update the Yoast plugins that aren't up to "
"date yet."
msgstr ""

#. translators: %1$s expands to Yoast SEO, %2$s expands to Google Analytics by
#. Yoast
#: admin/google_search_console/class-gsc-service.php:147
msgid ""
"%1$s detected you’re using a version of %2$s which is not compatible with "
"%1$s. Please update %2$s to the latest version to use this feature."
msgstr ""

#: admin/google_search_console/class-gsc-table.php:103
msgid "URL"
msgstr ""

#: admin/google_search_console/class-gsc-table.php:104
msgid "Last crawled"
msgstr ""

#: admin/google_search_console/class-gsc-table.php:105
msgid "First detected"
msgstr ""

#: admin/google_search_console/class-gsc-table.php:106
msgid "Response code"
msgstr ""

#: admin/google_search_console/class-gsc-table.php:135
#: admin/google_search_console/class-gsc-table.php:208
msgid "Mark as fixed"
msgstr ""

#: admin/google_search_console/class-gsc-table.php:163
msgid "Select redirect"
msgstr ""

#: admin/google_search_console/class-gsc-table.php:204
msgid "Create redirect"
msgstr ""

#. translators: 1: link open tag; 2: link close tag.
#: admin/google_search_console/class-gsc.php:95
msgid ""
"Don't miss your crawl errors: %1$sconnect with Google Search Console here"
"%2$s."
msgstr ""

#: admin/google_search_console/class-gsc.php:146
msgid "Crawl errors per page"
msgstr ""

#. Translators: %1$s: expands to Google Search Console.
#: admin/google_search_console/class-gsc.php:193
msgid ""
"The %1$s data has been removed. You will have to reauthenticate if you want "
"to retrieve the data again."
msgstr ""

#: admin/google_search_console/class-gsc.php:206
msgid "The issues have been successfully reloaded!"
msgstr ""

#: admin/google_search_console/class-gsc.php:247
msgid "Incorrect Google Authorization Code."
msgstr ""

#: admin/google_search_console/class-gsc.php:304
msgid "Issue categories"
msgstr ""

#: admin/google_search_console/class-gsc.php:305
msgid "Errors that occurred when your site was crawled by Googlebot."
msgstr ""

#: admin/google_search_console/class-gsc.php:306
msgid ""
"Errors that occurred only when your site was crawled by Googlebot-Mobile "
"(errors didn't appear for desktop)."
msgstr ""

#: admin/google_search_console/class-gsc.php:307
msgid ""
"Errors that only occurred when your site was crawled by Googlebot for "
"feature phones (errors didn't appear for desktop)."
msgstr ""

#: admin/google_search_console/views/gsc-display.php:15
msgid "Reload crawl issues"
msgstr ""

#. Translators: %1$s: expands to Yoast SEO, %2$s expands to Google Search
#. Console.
#: admin/google_search_console/views/gsc-display.php:46
msgid ""
"To allow %1$s to fetch your %2$s information, please enter your Google "
"Authorization Code. Clicking the button below will open a new window."
msgstr ""

#: admin/google_search_console/views/gsc-display.php:52
msgid "Get Google Authorization Code"
msgstr ""

#: admin/google_search_console/views/gsc-display.php:54
msgid "Enter your Google Authorization Code and press the Authenticate button."
msgstr ""

#: admin/google_search_console/views/gsc-display.php:58
msgid "Authenticate"
msgstr ""

#: admin/google_search_console/views/gsc-display.php:62
msgid "Reauthenticate with Google "
msgstr ""

#: admin/google_search_console/views/gsc-display.php:63
msgid "Current profile"
msgstr ""

#: admin/google_search_console/views/gsc-display.php:85
msgid "Profile"
msgstr ""

#: admin/google_search_console/views/gsc-display.php:89
msgid "There were no profiles found"
msgstr ""

#: admin/google_search_console/views/gsc-display.php:96
msgid "Save Profile"
msgstr ""

#: admin/google_search_console/views/gsc-display.php:96
msgid "or"
msgstr ""

#: admin/google_search_console/views/gsc-display.php:111
msgid "Crawl issues list navigation"
msgstr ""

#: admin/google_search_console/views/gsc-display.php:112
msgid "Crawl issues list"
msgstr ""

#. translators: %1$s expands anchor to knowledge base article, %2$s expands to
#. </a>
#: admin/google_search_console/views/gsc-display.php:135
msgid ""
"Please refer to %1$sour article about how to connect your website to Google "
"Search Console%2$s if you need assistance."
msgstr ""

#. Translators: %s: expands to Yoast SEO Premium
#: admin/google_search_console/views/gsc-redirect-nopremium.php:11
msgid "Creating redirects is a %s feature"
msgstr ""

#. Translators: %1$s: expands to 'Yoast SEO Premium', %2$s: links to Yoast SEO
#. Premium plugin page.
#: admin/google_search_console/views/gsc-redirect-nopremium.php:18
msgid ""
"To be able to create a redirect and fix this issue, you need %1$s. You can "
"buy the plugin, including one year of support and updates, on %2$s."
msgstr ""

#: admin/google_search_console/views/gsc-redirect-nopremium.php:23
msgid "Close"
msgstr ""

#. translators: 1: link open tag; 2: link close tag.
#: admin/import/class-import-aioseo-hooks.php:29
msgid ""
"The plugin All-In-One-SEO has been detected. Do you want to %1$simport its "
"settings%2$s?"
msgstr ""

#: admin/import/class-import-aioseo-hooks.php:38
msgid "All-In-One-SEO has been deactivated"
msgstr ""

#. translators: 1: link open tag; 2: link close tag.
#: admin/import/class-import-wpseo-hooks.php:29
msgid ""
"The plugin wpSEO has been detected. Do you want to %1$simport its settings"
"%2$s?"
msgstr ""

#: admin/import/class-import-wpseo-hooks.php:38
msgid "wpSEO has been deactivated"
msgstr ""

#: admin/links/class-link-columns.php:169
msgid ""
"Number of internal links in this post. See \"Yoast Columns\" text in the "
"help tab for more info."
msgstr ""

#: admin/links/class-link-columns.php:169
msgid "# links in post"
msgstr ""

#: admin/links/class-link-columns.php:172
msgid ""
"Number of internal links linking to this post. See \"Yoast Columns\" text in "
"the help tab for more info."
msgstr ""

#: admin/links/class-link-columns.php:172
msgid "# internal links to"
msgstr ""

#. translators: %1$s: Yoast SEO. %2$s: Version number of Yoast SEO. %3$s: PHP
#. version %4$s: The current PHP versione. %5$s link to knowledge base article
#. about solving PHP issue. %6$s: is anchor closing.
#: admin/links/class-link-compatibility-notifier.php:36
msgid ""
"The <strong>Text link counter</strong> feature (introduced in %1$s %2$s) is "
"currently disabled. For this feature to work %1$s requires at least PHP "
"version %3$s. We have detected PHP version %4$s on this website.\n"
"\t\t\t\t\tPlease read the following %5$sknowledge base article%6$s to find "
"out how to resolve this problem."
msgstr ""

#. translators: 1: link to yoast.com post about internal linking suggestion. 2:
#. is anchor closing. 3: button to the recalculation option. 4: closing button
#: admin/links/class-link-notifier.php:89
msgid ""
"To make sure all the links in your texts are counted, we need to analyze all "
"your texts.\n"
"\t\t\t\t\tAll you have to do is press the following button and we'll go "
"through all your texts for you.\n"
"\n"
"\t\t\t\t\t%3$sCount links%4$s\n"
"\n"
"\t\t\t\t\tThe Text link counter feature provides insights in how many links "
"are found in your text and how many links are referring to your text. This "
"is very helpful when you are improving your %1$sinternal linking%2$s."
msgstr ""

#: admin/links/class-link-reindex-dashboard.php:54
#: admin/links/class-link-reindex-dashboard.php:78
#: admin/views/tabs/dashboard/features.php:46
msgid "Text link counter"
msgstr ""

#. translators: 1: link to yoast.com post about internal linking suggestion. 4:
#. is Yoast.com 3: is anchor closing.
#: admin/links/class-link-reindex-dashboard.php:81
msgid ""
"The links in all your public texts need to be counted. This will provide "
"insights of which texts need more links to them. If you want to know more "
"about the why and how of internal linking, check out %1$sthe article about "
"internal linking on %2$s%3$s."
msgstr ""

#: admin/links/class-link-reindex-dashboard.php:117
msgid ""
"All your texts are already counted, there is no need to count them again."
msgstr ""

#. translators: 1: expands to a <span> containing the number of items
#. recalculated. 2: expands to a <strong> containing the total number of items.
#: admin/links/class-link-reindex-dashboard.php:124
msgid "Text %1$s of %2$s processed."
msgstr ""

#: admin/links/class-link-reindex-dashboard.php:134
msgid "Counting links in your texts"
msgstr ""

#: admin/links/class-link-reindex-dashboard.php:141
msgid "Stop counting"
msgstr ""

#: admin/links/class-link-reindex-dashboard.php:166
msgid "Calculation in progress..."
msgstr ""

#: admin/links/class-link-reindex-dashboard.php:167
msgid "Calculation completed."
msgstr ""

#: admin/links/class-link-reindex-dashboard.php:189
msgid "Good job! All the links in your texts have been counted."
msgstr ""

#: admin/links/class-link-reindex-dashboard.php:219
msgid "Count links in your texts"
msgstr ""

#. translators: %1$s: Yoast SEO. %2$s: Version number of Yoast SEO. %3$s: link
#. to knowledge base article about solving table issue. %4$s: is anchor
#. closing.
#: admin/links/class-link-table-accessible-notifier.php:36
msgid ""
"The <strong>Text link counter</strong> feature (introduced in %1$s %2$s) is "
"currently disabled. For this feature to work %1$s needs to create a table in "
"your database. We were unable to create this table automatically.\n"
"\t\t\t\t\tPlease read the following %3$sknowledge base article%4$s to find "
"out how to resolve this problem."
msgstr ""

<<<<<<< HEAD
#: admin/menu/class-admin-menu.php:46 admin/menu/class-admin-menu.php:210
#: admin/pages/dashboard.php:34 inc/wpseo-non-ajax-functions.php:263
=======
#: admin/menu/class-admin-menu.php:46 admin/pages/dashboard.php:37
#: inc/wpseo-non-ajax-functions.php:270
>>>>>>> 65f24732
msgid "Dashboard"
msgstr ""

#: admin/menu/class-admin-menu.php:47
#: admin/menu/class-network-admin-menu.php:46
#: inc/wpseo-non-ajax-functions.php:108
msgid "SEO"
msgstr ""

<<<<<<< HEAD
#: admin/menu/class-admin-menu.php:117 admin/pages/dashboard.php:35
=======
#: admin/menu/class-admin-menu.php:117 admin/menu/class-admin-menu.php:210
>>>>>>> 65f24732
#: admin/pages/metas.php:18
msgid "General"
msgstr ""

#: admin/menu/class-admin-menu.php:118 inc/wpseo-non-ajax-functions.php:269
msgid "Search Appearance"
msgstr ""

#: admin/menu/class-admin-menu.php:120 inc/wpseo-non-ajax-functions.php:275
msgid "Search Console"
msgstr ""

#: admin/menu/class-admin-menu.php:126 inc/wpseo-non-ajax-functions.php:287
msgid "Tools"
msgstr ""

#. translators: %s: number of notifications
#: admin/menu/class-admin-menu.php:225 inc/wpseo-non-ajax-functions.php:86
msgid "%s notification"
msgid_plural "%s notifications"
msgstr[0] ""
msgstr[1] ""

#: admin/menu/class-admin-menu.php:265 inc/wpseo-non-ajax-functions.php:293
msgid "Premium"
msgstr ""

#: admin/menu/class-network-admin-menu.php:45 admin/pages/network.php:90
msgid "MultiSite Settings"
msgstr ""

#: admin/menu/class-network-admin-menu.php:56
#: admin/menu/class-network-admin-menu.php:57
msgid "Edit Files"
msgstr ""

#: admin/metabox/class-metabox-add-keyword-tab.php:26
msgid "Add keyword"
msgstr ""

#: admin/metabox/class-metabox-add-keyword-tab.php:31
msgid "Want to add more than one keyword?"
msgstr ""

#. translators: %1$s expands to a 'Yoast SEO Premium' text linked to the
#. yoast.com website.
#: admin/metabox/class-metabox-add-keyword-tab.php:33
msgid "Great news: you can, with %1$s!"
msgstr ""

#. translators: %s expands to 'Yoast SEO Premium'.
#: admin/metabox/class-metabox-add-keyword-tab.php:38
msgid "Other benefits of %s for you:"
msgstr ""

#: admin/metabox/class-metabox.php:60
#: admin/taxonomy/class-taxonomy-content-fields.php:19
#: tests/taxonomy/test-class-taxonomy-content-fields.php:43
msgid "Snippet editor"
msgstr ""

#. translators: 1: link open tag; 2: link close tag.
#: admin/metabox/class-metabox.php:62
#: admin/taxonomy/class-taxonomy-content-fields.php:25
msgid ""
"This is a rendering of what this post might look like in Google's search "
"results. %1$sLearn more about the Snippet Preview%2$s."
msgstr ""

#: admin/metabox/class-metabox.php:63
#: admin/taxonomy/class-taxonomy-content-fields.php:23
msgid "Show information about the snippet editor"
msgstr ""

#: admin/metabox/class-metabox.php:65 admin/metabox/class-metabox.php:575
#: admin/taxonomy/class-taxonomy-content-fields.php:39
#: admin/taxonomy/class-taxonomy-fields-presenter.php:103
msgid "Analysis"
msgstr ""

#. translators: 1: link open tag; 2: link close tag.
#: admin/metabox/class-metabox.php:67
#: admin/taxonomy/class-taxonomy-content-fields.php:45
msgid ""
"This is the content analysis, a collection of content checks that analyze "
"the content of your page. %1$sLearn more about the Content Analysis Tool%2$s."
msgstr ""

#: admin/metabox/class-metabox.php:68
#: admin/taxonomy/class-taxonomy-content-fields.php:43
msgid "Show information about the content analysis"
msgstr ""

#: admin/metabox/class-metabox.php:70
#: admin/taxonomy/class-taxonomy-content-fields.php:29
#: admin/taxonomy/class-taxonomy-fields-presenter.php:111
msgid "Focus keyword"
msgstr ""

#: admin/metabox/class-metabox.php:71
#: admin/taxonomy/class-taxonomy-fields-presenter.php:112
msgid "Enter a focus keyword"
msgstr ""

#. translators: 1: link open tag; 2: link close tag.
#: admin/metabox/class-metabox.php:73
#: admin/taxonomy/class-taxonomy-content-fields.php:35
msgid ""
"Pick the main keyword or keyphrase that this post/page is about. %1$sLearn "
"more about the Focus Keyword%2$s."
msgstr ""

#: admin/metabox/class-metabox.php:74
#: admin/taxonomy/class-taxonomy-content-fields.php:33
msgid "Show information about the focus keyword"
msgstr ""

#: admin/metabox/class-metabox.php:76
msgid "SEO title"
msgstr ""

#: admin/metabox/class-metabox.php:78
#: admin/views/tabs/metas/general/homepage.php:22
#: admin/views/tabs/metas/post-types.php:63
msgid "Meta description"
msgstr ""

#. translators: %s expands to the post type name.
#: admin/metabox/class-metabox.php:81
#: admin/taxonomy/class-taxonomy-settings-fields.php:32
msgid "Allow search engines to show this %s in search results?"
msgstr ""

#: admin/metabox/class-metabox.php:83
msgid ""
"Warning: even though you can set the meta robots setting here, the entire "
"site is set to noindex in the sitewide privacy settings, so these settings "
"won't have an effect."
msgstr ""

#. translators: %1$s expands to Yes or No,  %2$s expands to the post type name.
#: admin/metabox/class-metabox.php:86
msgid "Default for %2$s, currently: %1$s"
msgstr ""

#. translators: %1$s expands to the post type name.
#: admin/metabox/class-metabox.php:91
msgid "Should search engines follow links on this %1$s?"
msgstr ""

#: admin/metabox/class-metabox.php:95
msgid "Meta robots advanced"
msgstr ""

#: admin/metabox/class-metabox.php:96
msgid "Advanced <code>meta</code> robots settings for this page."
msgstr ""

#. translators: %s expands to the advanced robots settings default as set in
#. the site-wide settings.
#: admin/metabox/class-metabox.php:98
msgid "Site-wide default: %s"
msgstr ""

#: admin/metabox/class-metabox.php:99 admin/pages/network.php:57
#: admin/views/tabs/metas/breadcrumbs.php:55
#: admin/views/tabs/metas/breadcrumbs.php:79 inc/class-wpseo-meta.php:390
msgid "None"
msgstr ""

#: admin/metabox/class-metabox.php:100
msgid "No Image Index"
msgstr ""

#: admin/metabox/class-metabox.php:101
msgid "No Archive"
msgstr ""

#: admin/metabox/class-metabox.php:102
msgid "No Snippet"
msgstr ""

#: admin/metabox/class-metabox.php:104
#: admin/taxonomy/class-taxonomy-settings-fields.php:38
msgid "Breadcrumbs Title"
msgstr ""

#: admin/metabox/class-metabox.php:105
msgid "Title to use for this page in breadcrumb paths"
msgstr ""

#: admin/metabox/class-metabox.php:107
#: admin/taxonomy/class-taxonomy-settings-fields.php:45
msgid "Canonical URL"
msgstr ""

#. translators: 1: link open tag; 2: link close tag.
#: admin/metabox/class-metabox.php:109
msgid ""
"The canonical URL that this page should point to, leave empty to default to "
"permalink. %1$sCross domain canonical%2$s supported too."
msgstr ""

#: admin/metabox/class-metabox.php:111
msgid "301 Redirect"
msgstr ""

#: admin/metabox/class-metabox.php:112
msgid "The URL that this page should redirect to."
msgstr ""

<<<<<<< HEAD
#: admin/metabox/class-metabox.php:168
=======
#: admin/metabox/class-metabox.php:159
>>>>>>> 65f24732
msgid "No focus keyword set."
msgstr ""

#: admin/metabox/class-metabox.php:248 admin/taxonomy/class-taxonomy.php:227
msgid "(no parent)"
msgstr ""

#: admin/metabox/class-metabox.php:303
#: admin/taxonomy/class-taxonomy-metabox.php:70
msgid "Meta box"
msgstr ""

#: admin/metabox/class-metabox.php:385 admin/metabox/class-metabox.php:388
#: admin/taxonomy/class-taxonomy-metabox.php:140
#: admin/taxonomy/class-taxonomy-metabox.php:143
msgid "Content optimization"
msgstr ""

#: admin/metabox/class-metabox.php:405 admin/metabox/class-metabox.php:413
#: admin/metabox/class-metabox.php:416
msgid "Advanced"
msgstr ""

#: admin/metabox/class-metabox.php:430
#: admin/taxonomy/class-taxonomy-metabox.php:250
msgid "Go Premium"
msgstr ""

#. translators: %1$s expands to Yoast SEO Premium.
#: admin/metabox/class-metabox.php:464
#: admin/taxonomy/class-taxonomy-metabox.php:284
msgid ""
"You're not getting the benefits of %1$s yet. If you had %1$s, you could use "
"its awesome features:"
msgstr ""

#: admin/metabox/class-metabox.php:465
#: admin/taxonomy/class-taxonomy-metabox.php:285 admin/views/licenses.php:164
msgid "Redirect manager"
msgstr ""

#: admin/metabox/class-metabox.php:466
#: admin/taxonomy/class-taxonomy-metabox.php:286
msgid "Create and manage redirects within your WordPress install."
msgstr ""

#: admin/metabox/class-metabox.php:467
#: admin/taxonomy/class-taxonomy-metabox.php:287 admin/views/licenses.php:168
msgid "Multiple focus keywords"
msgstr ""

#: admin/metabox/class-metabox.php:468
#: admin/taxonomy/class-taxonomy-metabox.php:288
msgid "Optimize a single post for up to 5 keywords."
msgstr ""

#: admin/metabox/class-metabox.php:469
#: admin/taxonomy/class-taxonomy-metabox.php:289
msgid "Social Previews"
msgstr ""

#: admin/metabox/class-metabox.php:470
#: admin/taxonomy/class-taxonomy-metabox.php:290
msgid "Check what your Facebook or Twitter post will look like."
msgstr ""

#: admin/metabox/class-metabox.php:471
#: admin/taxonomy/class-taxonomy-metabox.php:291 admin/views/licenses.php:176
msgid "Premium support"
msgstr ""

#: admin/metabox/class-metabox.php:472
#: admin/taxonomy/class-taxonomy-metabox.php:292
msgid "Gain access to our 24/7 support team."
msgstr ""

#: admin/metabox/class-metabox.php:477
#: admin/taxonomy/class-taxonomy-metabox.php:297
msgid "More info"
msgstr ""

#: admin/metabox/class-metabox.php:509 admin/metabox/class-metabox.php:512
msgid "Add-ons"
msgstr ""

<<<<<<< HEAD
#: admin/metabox/class-metabox.php:906
=======
#: admin/metabox/class-metabox.php:907
>>>>>>> 65f24732
msgid ""
"SEO issue: The featured image should be at least 200 by 200 pixels to be "
"picked up by Facebook and other social media sites."
msgstr ""

#: admin/metabox/class-metabox.php:1238 admin/metabox/class-metabox.php:1260
#: deprecated/class-snippet-preview.php:9
#: deprecated/class-snippet-preview.php:99
#: deprecated/class-snippet-preview.php:109
#: deprecated/class-snippet-preview.php:120
#: deprecated/class-snippet-preview.php:130
#: deprecated/class-snippet-preview.php:141
#: deprecated/class-snippet-preview.php:150
#: deprecated/class-snippet-preview.php:161
msgid "Use javascript instead."
msgstr ""

#: admin/notifiers/class-configuration-notifier.php:42
msgid "First-time SEO configuration"
msgstr ""

#. translators: %1$s expands to Yoast SEO, %2$s is a link start tag to the
#. Onboarding Wizard, %3$s is the link closing tag.
#: admin/notifiers/class-configuration-notifier.php:46
msgid "Get started quickly with the %1$s %2$sconfiguration wizard%3$s!"
msgstr ""

#: admin/notifiers/class-configuration-notifier.php:56
#: admin/views/partial-alerts-template.php:18
msgid "Dismiss this item."
msgstr ""

#: admin/onpage/class-onpage.php:58 tests/onpage/test-class-onpage.php:41
msgid "Once Weekly"
msgstr ""

#. translators: 1: opens a link to a related knowledge base article. 2: closes
#. the link
#. translators: %1$s: opens a link to a related knowledge base article. %2$s:
#. closes the link.
#: admin/onpage/class-onpage.php:123 admin/onpage/class-ryte-service.php:62
msgid ""
"%1$sYour homepage cannot be indexed by search engines%2$s. This is very bad "
"for SEO and should be fixed."
msgstr ""

#: admin/onpage/class-ryte-service.php:52
msgid "Your homepage can be indexed by search engines."
msgstr ""

#. translators: %1$s: opens a link to a related knowledge base article, %2$s:
#. expands to Yoast SEO, %3$s: closes the link, %4$s: expands to Ryte.
#: admin/onpage/class-ryte-service.php:75
msgid ""
"%1$s%2$s has not been able to fetch your site's indexability status%3$s from "
"%4$s"
msgstr ""

#. translators: %1$s: expands to Yoast SEO, %2$s: expands to Ryte.
#: admin/onpage/class-ryte-service.php:90
msgid "%1$s has not fetched your site's indexability status yet from %2$s"
msgstr ""

<<<<<<< HEAD
#: admin/pages/dashboard.php:36 admin/views/tabs/dashboard/features.php:91
msgid "Features"
msgstr ""

#: admin/pages/dashboard.php:37
=======
#: admin/pages/dashboard.php:47 admin/views/tabs/dashboard/features.php:102
msgid "Features"
msgstr ""

#: admin/pages/dashboard.php:54
>>>>>>> 65f24732
msgid "Webmaster tools"
msgstr ""

#: admin/pages/dashboard.php:38
msgid "Security"
msgstr ""

#: admin/pages/metas.php:19
msgid "Content Types"
msgstr ""

#: admin/pages/metas.php:20
msgid "Media"
msgstr ""

#: admin/pages/metas.php:21
msgid "Taxonomies"
msgstr ""

#: admin/pages/metas.php:22 frontend/class-frontend.php:525
msgid "Archives"
msgstr ""

#: admin/pages/metas.php:23
msgid "Breadcrumbs"
msgstr ""

#: admin/pages/metas.php:24
msgid "RSS"
msgstr ""

#. translators: %1$s expands to Yoast SEO.
#: admin/pages/metas.php:55
msgid ""
"The title &amp; metas settings for %1$s are made up of variables that are "
"replaced by specific values from the page when the page is displayed. The "
"table below contains a list of the available variables."
msgstr ""

#: admin/pages/network.php:24
msgid "Settings Updated."
msgstr ""

#. translators: %s expands to the name of a blog within a multi-site network.
#: admin/pages/network.php:36
msgid "%s restored to default SEO settings."
msgstr ""

#. translators: %s expands to the ID of a blog within a multi-site network.
#: admin/pages/network.php:40
msgid "Blog %s not found."
msgstr ""

#: admin/pages/network.php:65
msgid "public"
msgstr ""

#: admin/pages/network.php:68
msgid "archived"
msgstr ""

#: admin/pages/network.php:71
msgid "mature"
msgstr ""

#: admin/pages/network.php:74
msgid "spam"
msgstr ""

#. translators: %1$s expands to Yoast SEO
#: admin/pages/network.php:98
msgid "Who should have access to the %1$s settings"
msgstr ""

#: admin/pages/network.php:100
msgid "Site Admins (default)"
msgstr ""

#: admin/pages/network.php:101
msgid "Super Admins only"
msgstr ""

#: admin/pages/network.php:109 admin/pages/network.php:116
msgid "New sites in the network inherit their SEO settings from this site"
msgstr ""

#: admin/pages/network.php:113
msgid ""
"Choose the site whose settings you want to use as default for all sites that "
"are added to your network. If you choose 'None', the normal plugin defaults "
"will be used."
msgstr ""

#. translators: 1: link open tag; 2: link close tag.
#: admin/pages/network.php:120
msgid ""
"Enter the %1$sSite ID%2$s for the site whose settings you want to use as "
"default for all sites that are added to your network. Leave empty for none "
"(i.e. the normal plugin defaults will be used)."
msgstr ""

#: admin/pages/network.php:126
msgid "Take note:"
msgstr ""

#: admin/pages/network.php:126
msgid ""
"Privacy sensitive (FB admins and such), theme specific (title rewrite) and a "
"few very site specific settings will not be imported to new blogs."
msgstr ""

#: admin/pages/network.php:129
msgid "Save MultiSite Settings"
msgstr ""

#: admin/pages/network.php:132
msgid "Restore site to default settings"
msgstr ""

#: admin/pages/network.php:135
msgid "Using this form you can reset a site to the default SEO settings."
msgstr ""

#: admin/pages/network.php:141
msgid "Site ID"
msgstr ""

#: admin/pages/network.php:147
msgid "Blog ID"
msgstr ""

#: admin/pages/network.php:150
msgid "Restore site to defaults"
msgstr ""

#: admin/pages/social.php:16
msgid "Accounts"
msgstr ""

#: admin/pages/social.php:19
msgid "Pinterest"
msgstr ""

#: admin/pages/tools.php:22
msgid "Import and Export"
msgstr ""

#: admin/pages/tools.php:23
msgid ""
"Import settings from other SEO plugins and export your settings for re-use "
"on (another) blog."
msgstr ""

#: admin/pages/tools.php:28
msgid "File editor"
msgstr ""

#: admin/pages/tools.php:29
msgid ""
"This tool allows you to quickly change important files for your SEO, like "
"your robots.txt and, if you have one, your .htaccess file."
msgstr ""

#: admin/pages/tools.php:34 admin/views/tool-bulk-editor.php:35
#: admin/views/tool-bulk-editor.php:38 admin/views/tool-file-editor.php:97
msgid "Bulk editor"
msgstr ""

#: admin/pages/tools.php:35
msgid ""
"This tool allows you to quickly change titles and descriptions of your posts "
"and pages without having to go into the editor for each page."
msgstr ""

#. translators: %1$s expands to Yoast SEO
#: admin/pages/tools.php:41
msgid "%1$s comes with some very powerful built-in tools:"
msgstr ""

#: admin/pages/tools.php:71
msgid "&laquo; Back to Tools page"
msgstr ""

#: admin/statistics/class-statistics-service.php:59
msgid ""
"You don't have any published posts, your SEO scores will appear here once "
"you make your first post!"
msgstr ""

#: admin/statistics/class-statistics-service.php:63
msgid "Hey, your SEO is doing pretty well! Check out the stats:"
msgstr ""

#: admin/statistics/class-statistics-service.php:66
msgid ""
"Below are your published posts' SEO scores. Now is as good a time as any to "
"start improving some of your posts!"
msgstr ""

#. translators: %1$s expands to an opening strong tag, %2$s expands to a
#. closing strong tag
#: admin/statistics/class-statistics-service.php:195
msgid "Posts %1$swithout%2$s a focus keyword"
msgstr ""

#. translators: %1$s expands to an opening strong tag, %2$s expands to a
#. closing strong tag
#: admin/statistics/class-statistics-service.php:197
msgid "Posts with a %1$sneeds improvement%2$s SEO score"
msgstr ""

#. translators: %1$s expands to an opening strong tag, %2$s expands to a
#. closing strong tag
#: admin/statistics/class-statistics-service.php:199
msgid "Posts with an %1$sOK%2$s SEO score"
msgstr ""

#. translators: %1$s expands to an opening strong tag, %2$s expands to a
#. closing strong tag
#: admin/statistics/class-statistics-service.php:201
msgid "Posts with a %1$sgood%2$s SEO score"
msgstr ""

#. translators: %s expands to <span lang="en">noindex</span>
#: admin/statistics/class-statistics-service.php:203
msgid "Posts that are set to &#8220;%s&#8221;"
msgstr ""

#: admin/taxonomy/class-taxonomy-columns.php:129
msgid "Term is set to noindex."
msgstr ""

#: admin/taxonomy/class-taxonomy-settings-fields.php:39
msgid ""
"The Breadcrumbs Title is used in the breadcrumbs where this taxonomy appears."
msgstr ""

#: admin/taxonomy/class-taxonomy-settings-fields.php:46
msgid "The canonical link is shown on the archive page for this term."
msgstr ""

#. translators: %1$s expands to the taxonomy name %2$s expands to the current
#. taxonomy index value
#: admin/taxonomy/class-taxonomy-settings-fields.php:63
msgid "%2$s (current default for %1$s)"
msgstr ""

#. translators: %1$s expands to the social network name
#: admin/taxonomy/class-taxonomy-social-fields.php:48
msgid ""
"If you don't want to use the title for sharing on %1$s but instead want "
"another title there, write it here."
msgstr ""

#. translators: %1$s expands to the social network name
#: admin/taxonomy/class-taxonomy-social-fields.php:56
msgid ""
"If you don't want to use the meta description for sharing on %1$s but want "
"another description there, write it here."
msgstr ""

#. translators: %1$s expands to the social network name
#: admin/taxonomy/class-taxonomy-social-fields.php:63
msgid ""
"If you want to use an image for sharing on %1$s, you can upload / choose an "
"image or add the image URL here."
msgstr ""

#. translators: %1$s expands to Yoast SEO
#: admin/views/about.php:28
msgid "Thank you for updating %1$s!"
msgstr ""

#. translators: %1$s and %2$s expands to anchor tags, %3$s expands to Yoast SEO
#: admin/views/about.php:40
msgid ""
"While most of the development team is at %1$sYoast%2$s in the Netherlands, "
"%3$s is created by a worldwide team."
msgstr ""

#. translators: 1: link open tag; 2: link close tag.
#: admin/views/about.php:48
msgid "Want to help us develop? Read our %1$scontribution guidelines%2$s!"
msgstr ""

#: admin/views/about.php:58 admin/views/tabs/dashboard/general.php:40
msgid "Credits"
msgstr ""

#: admin/views/about.php:59
msgid "Integrations"
msgstr ""

#: admin/views/about.php:63
msgid "Team and contributors"
msgstr ""

#: admin/views/about.php:65
msgid "Product Management"
msgstr ""

#: admin/views/about.php:71
msgid "Project Lead"
msgstr ""

#: admin/views/about.php:76
msgid "Head R&D"
msgstr ""

#: admin/views/about.php:81
msgid "Linguist"
msgstr ""

#: admin/views/about.php:89
msgid "Development Leaders"
msgstr ""

#: admin/views/about.php:95
msgid "CTO"
msgstr ""

#: admin/views/about.php:100 admin/views/about.php:105
msgid "Architect"
msgstr ""

#: admin/views/about.php:113
msgid "Yoast Developers"
msgstr ""

#: admin/views/about.php:119 admin/views/about.php:124
#: admin/views/about.php:129 admin/views/about.php:134
#: admin/views/about.php:139 admin/views/about.php:144
#: admin/views/about.php:149 admin/views/about.php:154
#: admin/views/about.php:159
msgid "Developer"
msgstr ""

#: admin/views/about.php:167
msgid "Quality Assurance & Testing"
msgstr ""

#: admin/views/about.php:173
msgid "QA & Translations Manager"
msgstr ""

#: admin/views/about.php:178
msgid "QA"
msgstr ""

#: admin/views/about.php:183 admin/views/about.php:188
msgid "Tester"
msgstr ""

#. translators: %1$s expands to Yoast SEO, %2$s to the version number of the
#. plugin.
#: admin/views/about.php:201
msgid ""
"We're always grateful for patches from non-regular contributors, in %1$s "
"%2$s, patches from the following people made it in:"
msgstr ""

#: admin/views/about.php:206
msgid "Community contributors"
msgstr ""

#. translators: %1$s expands to Yoast SEO
#: admin/views/about.php:223
msgid "%1$s Integrations"
msgstr ""

#. translators: 1: expands to "Yoast SEO"; 2: emphasis open tag; 3: emphasis
#. close tag.
#: admin/views/about.php:232
msgid ""
"%1$s 3.0 brought a way for theme builders and custom field plugins to "
"integrate with %1$s. These integrations make sure that %2$sall%3$s the data "
"on your page is used for the content analysis. On this page, we highlight "
"the frameworks that have nicely working integrations."
msgstr ""

#. translators: 1: link open tag; 2: link close tag; 3: Yoast; 4: linked
#. developer name.
#: admin/views/about.php:245
msgid ""
"%1$s%3$s ACF Integration%2$s - an integration built by %4$s and Team %3$s"
msgstr ""

#: admin/views/about.php:259
msgid "Other integrations"
msgstr ""

#: admin/views/about.php:261
msgid "We've got other integrations we'd like to tell you about:"
msgstr ""

#. translators: 1,2: link open tag; 3: link close tag; 4: Yoast SEO.
#: admin/views/about.php:269
msgid ""
"%1$sGlue for %4$s &amp; AMP%3$s - an integration between %2$sthe WordPress "
"AMP plugin%3$s and %4$s."
msgstr ""

#. translators: %1$s expands to the Taxonomy name
#: admin/views/class-view-utils.php:39 admin/views/tabs/metas/archives.php:53
#: admin/views/tabs/metas/archives.php:67
#: admin/views/tabs/metas/archives.php:88
#: admin/views/tabs/metas/archives.php:91
#: admin/views/tabs/metas/taxonomies.php:37
msgid "Title template"
msgstr ""

#: admin/views/class-view-utils.php:45 admin/views/tabs/metas/archives.php:54
#: admin/views/tabs/metas/archives.php:68
#: admin/views/tabs/metas/taxonomies.php:38
msgid "Meta description template"
msgstr ""

#: admin/views/class-view-utils.php:51
msgid "Date in Snippet Preview"
msgstr ""

#. translators: %1$s expands to Yoast SEO
#: admin/views/class-view-utils.php:57 admin/views/tabs/metas/taxonomies.php:41
msgid "%1$s Meta Box"
msgstr ""

#. translators: accessibility text. %1$s expands to the term title, %2$s to the
#. taxonomy title.
#: admin/views/js-templates-primary-term.php:28
msgid "Make %1$s primary %2$s"
msgstr ""

#: admin/views/js-templates-primary-term.php:32
msgid "Make primary"
msgstr ""

#: admin/views/js-templates-primary-term.php:36
msgid "Primary"
msgstr ""

#. translators: %s is the taxonomy title. This will be shown to screenreaders
#: admin/views/js-templates-primary-term.php:43
msgid "Primary %s"
msgstr ""

#: admin/views/licenses.php:45
msgid "Show your videos in Google Videos"
msgstr ""

#: admin/views/licenses.php:46
msgid "Enhance the experience of sharing posts with videos"
msgstr ""

#: admin/views/licenses.php:47
msgid "Make videos responsive through enabling fitvids.js"
msgstr ""

#: admin/views/licenses.php:63
msgid "Optimize your site for Google News"
msgstr ""

#: admin/views/licenses.php:64
msgid "Immediately pings Google on the publication of a new post"
msgstr ""

#: admin/views/licenses.php:65
msgid "Creates XML News Sitemaps"
msgstr ""

#: admin/views/licenses.php:82
msgid "Get found by potential clients"
msgstr ""

#: admin/views/licenses.php:83
msgid "Easily insert Google Maps, a store locator, opening hours and more"
msgstr ""

#: admin/views/licenses.php:84
msgid "Improve the usability of your contact page"
msgstr ""

#: admin/views/licenses.php:101
msgid "Get better search results in local search"
msgstr ""

#: admin/views/licenses.php:102
msgid ""
"Enhance your contact pages with Google Maps, opening hours and a store "
"locator"
msgstr ""

#. translators: %1$s expands to WooCommerce
#: admin/views/licenses.php:104
msgid "Allow customers to pick up their %s order locally"
msgstr ""

#: admin/views/licenses.php:123
msgid "Improve sharing on Pinterest"
msgstr ""

#. translators: %1$s expands to Yoast, %2$s expands to WooCommerce
#: admin/views/licenses.php:126
msgid "Use %1$s breadcrumbs instead of %2$s ones"
msgstr ""

#. translators: %1$s expands to Yoast SEO, %2$s expands to WooCommerce
#: admin/views/licenses.php:129
msgid "A seamless integration between %1$s and %2$s"
msgstr ""

#. translators: %1$s expands to Yoast SEO.
#: admin/views/licenses.php:138
msgid "%1$s Extensions"
msgstr ""

#. translators: %1$s expands to Yoast SEO Premium
#: admin/views/licenses.php:156
msgid "%1$s, take your optimization to the next level!"
msgstr ""

#: admin/views/licenses.php:165
msgid "create and manage redirects from within your WordPress install."
msgstr ""

#: admin/views/licenses.php:169
msgid "optimize a single post for up to 5 keywords."
msgstr ""

#: admin/views/licenses.php:172
msgid "Social previews"
msgstr ""

#: admin/views/licenses.php:173
msgid "check what your Facebook or Twitter post will look like."
msgstr ""

#: admin/views/licenses.php:177
msgid "gain access to our 24/7 support team."
msgstr ""

#: admin/views/licenses.php:182 admin/views/licenses.php:240
msgid "Installed"
msgstr ""

#: admin/views/licenses.php:185 admin/views/licenses.php:243
msgid "Activated"
msgstr ""

#: admin/views/licenses.php:186 admin/views/licenses.php:244
msgid "Manage your subscription on My Yoast"
msgstr ""

#: admin/views/licenses.php:188 admin/views/licenses.php:246
msgid "Not activated"
msgstr ""

#: admin/views/licenses.php:189 admin/views/licenses.php:247
msgid "Activate your site on My Yoast"
msgstr ""

#. translators: $1$s expands to Yoast SEO Premium
#: admin/views/licenses.php:198
msgid "Buy %1$s"
msgstr ""

#. translators: Text between %1$s and %2$s will only be shown to screen
#. readers. %3$s expands to the product name.
#: admin/views/licenses.php:204 admin/views/licenses.php:258
msgid "More information %1$sabout %3$s%2$s"
msgstr ""

#: admin/views/licenses.php:211
msgid "Comes with our 30-day no questions asked money back guarantee"
msgstr ""

#. translators: %1$s expands to Yoast SEO
#: admin/views/licenses.php:219
msgid "%1$s extensions"
msgstr ""

#. translators: %1$s expands to Yoast SEO extensions
#: admin/views/licenses.php:224
msgid "%1$s to optimize your site even further"
msgstr ""

#. translators: %s expands to the product name
#: admin/views/licenses.php:252
msgid "Buy %s"
msgstr ""

#: admin/views/partial-alerts-errors.php:10
msgid "We have detected the following issues that affect the SEO of your site."
msgstr ""

#: admin/views/partial-alerts-errors.php:11
msgid "Good job! We could detect no serious SEO problems."
msgstr ""

#: admin/views/partial-alerts-errors.php:12
msgid "Muted problems:"
msgstr ""

#: admin/views/partial-alerts-template.php:22
msgid "Restore this item."
msgstr ""

#: admin/views/partial-alerts-warnings.php:9
#: inc/wpseo-non-ajax-functions.php:120
msgid "Notifications"
msgstr ""

#: admin/views/partial-alerts-warnings.php:11
msgid "No new notifications."
msgstr ""

#: admin/views/partial-alerts-warnings.php:12
msgid "Muted notifications:"
msgstr ""

<<<<<<< HEAD
#. translators: %1$s expands to Yoast SEO.
#: admin/views/tabs/dashboard/dashboard.php:13
msgid "%1$s Dashboard"
=======
#. translators: %1$s expands to Yoast SEO
#: admin/views/tabs/dashboard/dashboard.php:14
msgid "See who contributed to %1$s."
msgstr ""

#: admin/views/tabs/dashboard/dashboard.php:37
msgid "Credits"
>>>>>>> 65f24732
msgstr ""

#: admin/views/tabs/dashboard/features.php:18
msgid "See the XML sitemap."
msgstr ""

#: admin/views/tabs/dashboard/features.php:22
msgid "SEO analysis"
msgstr ""

#: admin/views/tabs/dashboard/features.php:24
msgid "The SEO analysis offers suggestions to improve the SEO of your text."
msgstr ""

#: admin/views/tabs/dashboard/features.php:25
msgid "Learn how the SEO analysis can help you rank."
msgstr ""

#: admin/views/tabs/dashboard/features.php:30
msgid "Readability analysis"
msgstr ""

#: admin/views/tabs/dashboard/features.php:32
msgid ""
"The readability analysis offers suggestions to improve the structure and "
"style of your text."
msgstr ""

#: admin/views/tabs/dashboard/features.php:33
msgid "Discover why readability is important for SEO."
msgstr ""

#: admin/views/tabs/dashboard/features.php:40
msgid ""
"The cornerstone content feature lets you to mark and filter cornerstone "
"content on your website."
msgstr ""

#: admin/views/tabs/dashboard/features.php:41
msgid ""
"Find out how cornerstone content can help you improve your site structure."
msgstr ""

#: admin/views/tabs/dashboard/features.php:48
msgid "The text link counter helps you improve your site structure."
msgstr ""

#: admin/views/tabs/dashboard/features.php:49
msgid "Find out how the text link counter can enhance your SEO."
msgstr ""

#: admin/views/tabs/dashboard/features.php:54
msgid "XML Sitemaps"
msgstr ""

#. translators: %s expands to Yoast SEO
#: admin/views/tabs/dashboard/features.php:57
msgid "Enable the XML sitemaps that %s generates."
msgstr ""

#: admin/views/tabs/dashboard/features.php:58
msgid "Read why XML Sitemaps are important for your site."
msgstr ""

#. translators: %s expands to Ryte.
#: admin/views/tabs/dashboard/features.php:65
msgid "%s integration"
msgstr ""

#. translators: %1$s expands to Ryte.
#: admin/views/tabs/dashboard/features.php:68
msgid ""
"%1$s can check daily if your site is still indexable by search engines and "
"will notify you when this is not the case."
msgstr ""

#. translators: %s expands to Ryte.
#: admin/views/tabs/dashboard/features.php:70
msgid "Read more about how %s works."
msgstr ""

#: admin/views/tabs/dashboard/features.php:75
msgid "Admin bar menu"
msgstr ""

#. translators: %1$s expands to Yoast SEO
#: admin/views/tabs/dashboard/features.php:78
msgid ""
"The %1$s admin bar menu contains useful links to third-party tools for "
"analyzing pages and makes it easy to see if you have new notifications."
msgstr ""

#. translators: %1$s expands to Yoast SEO
#: admin/views/tabs/dashboard/features.php:95
msgid ""
"%1$s comes with a lot of features. You can enable / disable some of them "
"below."
msgstr ""

#: admin/views/tabs/dashboard/general.php:13
msgid "Configuration wizard"
msgstr ""

#. translators: %1$s expands to Yoast SEO
#: admin/views/tabs/dashboard/general.php:19
msgid "Need help determining your settings? Configure %1$s step-by-step."
msgstr ""

#: admin/views/tabs/dashboard/general.php:26
msgid "Open the configuration wizard"
msgstr ""

#. translators: %1$s expands to Yoast SEO
#: admin/views/tabs/dashboard/general.php:46
msgid "Take a look at the people that create %1$s."
msgstr ""

#: admin/views/tabs/dashboard/general.php:54
msgid "View credits"
msgstr ""

#: admin/views/tabs/dashboard/general.php:58
#: admin/views/tabs/dashboard/general.php:73
msgid "Restore default settings"
msgstr ""

#. translators: %s expands to Yoast SEO.
#: admin/views/tabs/dashboard/general.php:64
msgid ""
"If you want to restore a site to the default %s settings, press this button."
msgstr ""

#: admin/views/tabs/dashboard/general.php:71
msgid "Are you sure you want to reset your SEO settings?"
msgstr ""

<<<<<<< HEAD
#: admin/views/tabs/dashboard/security.php:16
msgid "Security setting"
msgstr ""

#. translators: %1$s expands to Yoast SEO
#: admin/views/tabs/dashboard/security.php:25
msgid "Advanced part of the %1$s meta box"
msgstr ""

#. translators: %1$s expands to Yoast SEO
#: admin/views/tabs/dashboard/security.php:31
msgid ""
"The advanced section of the %1$s meta box allows a user to noindex posts or "
"change the canonical. These are things you might not want if you don't trust "
"your authors, so by default, only administrators can do this. Enabling the "
"advanced box allows all users to change these settings."
msgstr ""

#: admin/views/tabs/dashboard/webmaster-tools.php:18
msgid "Learn more about the Webmaster Tools verification"
msgstr ""

#: admin/views/tabs/dashboard/webmaster-tools.php:19
msgid ""
"You can use the boxes below to verify with the different Webmaster Tools, if "
"your site is already verified, you can just forget about these."
msgstr ""

#: admin/views/tabs/dashboard/webmaster-tools.php:23
msgid "Webmaster Tools verification"
msgstr ""

#: admin/views/tabs/dashboard/webmaster-tools.php:26
msgid "Bing Webmaster Tools"
msgstr ""

#: admin/views/tabs/dashboard/webmaster-tools.php:28
msgid "Yandex Webmaster Tools"
=======
#: admin/views/tabs/dashboard/webmaster-tools.php:39
msgid "Bing verification code"
msgstr ""

#. translators: 1: link open tag; 2: link close tag.
#: admin/views/tabs/dashboard/webmaster-tools.php:43
msgid "Get your Bing verification code in %1$sBing Webmaster Tools%2$s."
msgstr ""

#: admin/views/tabs/dashboard/webmaster-tools.php:49
msgid "Google verification code"
msgstr ""

#. translators: 1: link open tag; 2: link close tag.
#: admin/views/tabs/dashboard/webmaster-tools.php:53
msgid "Get your Google verification code in %1$sGoogle Search Console%2$s."
msgstr ""

#: admin/views/tabs/dashboard/webmaster-tools.php:59
msgid "Yandex verification code"
msgstr ""

#. translators: 1: link open tag; 2: link close tag.
#: admin/views/tabs/dashboard/webmaster-tools.php:63
msgid "Get your Yandex verification code in %1$sYandex Webmaster Tools%2$s."
>>>>>>> 65f24732
msgstr ""

#. translators: %1$s / %2$s: links to an article about duplicate content on
#. yoast.com
#: admin/views/tabs/metas/archives.php:18
msgid ""
"If you're running a one author blog, the author archive will be exactly the "
"same as your homepage. This is what's called a %1$sduplicate content problem"
"%2$s."
msgstr ""

#. translators: %s expands to <code>noindex, follow</code>
#: admin/views/tabs/metas/archives.php:25
msgid ""
"If this is the case on your site, you can choose to either disable it (which "
"makes it redirect to the homepage), or to add %s to it so it doesn't show up "
"in the search results."
msgstr ""

#: admin/views/tabs/metas/archives.php:29
msgid ""
"Note that links to archives might be still output by your theme and you "
"would need to remove them separately."
msgstr ""

#: admin/views/tabs/metas/archives.php:31
msgid ""
"Date-based archives could in some cases also be seen as duplicate content."
msgstr ""

#: admin/views/tabs/metas/archives.php:35
msgid "Learn more about the archives setting"
msgstr ""

#: admin/views/tabs/metas/archives.php:40
msgid "Archives settings help"
msgstr ""

#: admin/views/tabs/metas/archives.php:44
msgid "Author archives settings"
msgstr ""

#: admin/views/tabs/metas/archives.php:48
msgid "Author archives"
msgstr ""

#: admin/views/tabs/metas/archives.php:51
msgid "author archives"
msgstr ""

#: admin/views/tabs/metas/archives.php:52
msgid "archives for authors without posts"
msgstr ""

#: admin/views/tabs/metas/archives.php:59
msgid "Date archives settings"
msgstr ""

#: admin/views/tabs/metas/archives.php:63
msgid "Date archives"
msgstr ""

#: admin/views/tabs/metas/archives.php:66
msgid "date archives"
msgstr ""

#: admin/views/tabs/metas/archives.php:74
msgid "Learn more about the special pages setting"
msgstr ""

#. translators: %s expands to <code>noindex, follow</code>.
#: admin/views/tabs/metas/archives.php:77
msgid ""
"These pages will be %s by default, so they will never show up in search "
"results."
msgstr ""

#: admin/views/tabs/metas/archives.php:84
msgid "Special Pages"
msgstr ""

#: admin/views/tabs/metas/archives.php:87
msgid "Search pages"
msgstr ""

#: admin/views/tabs/metas/archives.php:90
msgid "404 pages"
msgstr ""

#: admin/views/tabs/metas/breadcrumbs.php:16
msgid "Breadcrumbs settings"
msgstr ""

#: admin/views/tabs/metas/breadcrumbs.php:19
msgid "Enable Breadcrumbs"
msgstr ""

#: admin/views/tabs/metas/breadcrumbs.php:25
msgid "Separator between breadcrumbs"
msgstr ""

#: admin/views/tabs/metas/breadcrumbs.php:26
msgid "Anchor text for the Homepage"
msgstr ""

#: admin/views/tabs/metas/breadcrumbs.php:27
msgid "Prefix for the breadcrumb path"
msgstr ""

#: admin/views/tabs/metas/breadcrumbs.php:28
msgid "Prefix for Archive breadcrumbs"
msgstr ""

#: admin/views/tabs/metas/breadcrumbs.php:29
msgid "Prefix for Search Page breadcrumbs"
msgstr ""

#: admin/views/tabs/metas/breadcrumbs.php:30
msgid "Breadcrumb for 404 Page"
msgstr ""

#: admin/views/tabs/metas/breadcrumbs.php:35
msgid "Show Blog page"
msgstr ""

#: admin/views/tabs/metas/breadcrumbs.php:39
msgid "Bold"
msgstr ""

#: admin/views/tabs/metas/breadcrumbs.php:40
msgid "Regular"
msgstr ""

#: admin/views/tabs/metas/breadcrumbs.php:41
msgid "Bold the last page"
msgstr ""

#: admin/views/tabs/metas/breadcrumbs.php:51
msgid "Taxonomy to show in breadcrumbs for content types"
msgstr ""

#: admin/views/tabs/metas/breadcrumbs.php:77
msgid "Content type archive to show in breadcrumbs for taxonomies"
msgstr ""

#: admin/views/tabs/metas/breadcrumbs.php:81
msgid "Blog"
msgstr ""

#: admin/views/tabs/metas/breadcrumbs.php:101
msgid "How to insert breadcrumbs in your theme"
msgstr ""

#. translators: %1$s / %2$s: links to the breadcrumbs implementation page on
#. the Yoast knowledgebase
#: admin/views/tabs/metas/breadcrumbs.php:106
msgid ""
"Usage of this breadcrumbs feature is explained in %1$sour knowledge-base "
"article on breadcrumbs implementation%2$s."
msgstr ""

#: admin/views/tabs/metas/general/force-rewrite-title.php:12
msgid "Force rewrite titles"
msgstr ""

#. translators: %1$s expands to Yoast SEO
#: admin/views/tabs/metas/general/force-rewrite-title.php:16
msgid ""
"%1$s has auto-detected whether it needs to force rewrite the titles for your "
"pages, if you think it's wrong and you know what you're doing, you can "
"change the setting here."
msgstr ""

#: admin/views/tabs/metas/general/homepage.php:14
msgid "Learn more about the homepage setting"
msgstr ""

#: admin/views/tabs/metas/general/homepage.php:15
msgid ""
"This is what shows in the search results when people find your homepage. "
"This means this is probably what they see when they search for your brand "
"name."
msgstr ""

#: admin/views/tabs/metas/general/homepage.php:19
msgid "Homepage"
msgstr ""

#: admin/views/tabs/metas/general/homepage.php:21
#: admin/views/tabs/metas/post-types.php:62
#: admin/views/tabs/social/facebook.php:39 admin/views/tool-bulk-editor.php:75
msgid "Title"
msgstr ""

#: admin/views/tabs/metas/general/homepage.php:25
msgid "Homepage &amp; Front page"
msgstr ""

#. translators: 1: link open tag; 2: link close tag.
#: admin/views/tabs/metas/general/homepage.php:29
msgid ""
"You can determine the title and description for the front page by "
"%1$sediting the front page itself &raquo;%2$s"
msgstr ""

#. translators: 1: link open tag; 2: link close tag.
#: admin/views/tabs/metas/general/homepage.php:38
msgid ""
"You can determine the title and description for the blog page by %1$sediting "
"the blog page itself &raquo;%2$s"
msgstr ""

#: admin/views/tabs/metas/general/knowledge-graph.php:10
msgid "Learn more about the knowledge graph setting"
msgstr ""

#. translators: %1$s opens the link to the Yoast.com article about Google's
#. Knowledge Graph, %2$s closes the link,
#: admin/views/tabs/metas/general/knowledge-graph.php:13
msgid ""
"This data is shown as metadata in your site. It is intended to appear in "
"%1$sGoogle's Knowledge Graph%2$s. You can be either a company, or a person."
msgstr ""

#: admin/views/tabs/metas/general/knowledge-graph.php:21
msgid "Knowledge Graph"
msgstr ""

#: admin/views/tabs/metas/general/knowledge-graph.php:25
msgid "Choose whether you're a company or person"
msgstr ""

#: admin/views/tabs/metas/general/knowledge-graph.php:33
msgid "Company name"
msgstr ""

#: admin/views/tabs/metas/general/knowledge-graph.php:34
msgid "Company logo"
msgstr ""

#: admin/views/tabs/metas/general/knowledge-graph.php:39
msgid "Your name"
msgstr ""

#: admin/views/tabs/metas/general/title-separator.php:10
#: admin/views/tabs/social/facebook.php:31
msgid "Learn more about the title separator setting"
msgstr ""

#: admin/views/tabs/metas/general/title-separator.php:19
msgid "Title separator symbol"
msgstr ""

#: admin/views/tabs/metas/media.php:18
msgid "Learn more about the Media and attachment URLs setting"
msgstr ""

#: admin/views/tabs/metas/media.php:19
msgid ""
"When you upload media (an image or video for example) to WordPress, it "
"doesn't just save the media, it creates an attachment URL for it. These "
"attachment pages are quite empty: they contain the media item and maybe a "
"title if you entered one. Because of that, if you never use these attachment "
"URLs, it's better to disable them, and redirect them to the media item "
"itself."
msgstr ""

#: admin/views/tabs/metas/media.php:23
msgid "Media & attachment URLs"
msgstr ""

#: admin/views/tabs/metas/media.php:25
msgid "We recommend you set this to Yes."
msgstr ""

#: admin/views/tabs/metas/media.php:34
msgid "Redirect attachment URLs to the attachment itself?"
msgstr ""

#: admin/views/tabs/metas/post-types.php:54
msgid "Custom Post Type Archives"
msgstr ""

#: admin/views/tabs/metas/post-types.php:55
msgid ""
"Note: instead of templates these are the actual titles and meta descriptions "
"for these custom post type archive pages."
msgstr ""

#. translators: %s exapnds to the post type's name.
#: admin/views/tabs/metas/post-types.php:61
msgid "the archive for %s"
msgstr ""

#: admin/views/tabs/metas/post-types.php:65
msgid "Breadcrumbs title"
msgstr ""

#: admin/views/tabs/metas/rss.php:18
msgid "Learn more about the RSS feed setting"
msgstr ""

#: admin/views/tabs/metas/rss.php:19
msgid ""
"This feature is used to automatically add content to your RSS, more "
"specifically, it's meant to add links back to your blog and your blog posts, "
"so dumb scrapers will automatically add these links too, helping search "
"engines identify you as the original source of the content."
msgstr ""

#: admin/views/tabs/metas/rss.php:23
msgid "RSS feed settings"
msgstr ""

#: admin/views/tabs/metas/rss.php:31
msgid "Content to put before each post in the feed"
msgstr ""

#: admin/views/tabs/metas/rss.php:32
msgid "Content to put after each post in the feed"
msgstr ""

#: admin/views/tabs/metas/rss.php:36
msgid "Learn more about the available variables"
msgstr ""

#: admin/views/tabs/metas/rss.php:37
msgid ""
"You can use the following variables within the content, they will be "
"replaced by the value on the right."
msgstr ""

#: admin/views/tabs/metas/rss.php:41
msgid "Available variables"
msgstr ""

#: admin/views/tabs/metas/rss.php:47 inc/class-wpseo-replace-vars.php:1037
msgid "Variable"
msgstr ""

#: admin/views/tabs/metas/rss.php:48 admin/views/tabs/social/facebook.php:40
#: admin/views/tool-bulk-editor.php:77 inc/class-wpseo-replace-vars.php:1038
msgid "Description"
msgstr ""

#: admin/views/tabs/metas/rss.php:54
msgid ""
"A link to the archive for the post author, with the authors name as anchor "
"text."
msgstr ""

#: admin/views/tabs/metas/rss.php:58
msgid "A link to the post, with the title as anchor text."
msgstr ""

#: admin/views/tabs/metas/rss.php:62
msgid "A link to your site, with your site's name as anchor text."
msgstr ""

#: admin/views/tabs/metas/rss.php:66
msgid ""
"A link to your site, with your site's name and description as anchor text."
msgstr ""

#: admin/views/tabs/metas/taxonomies.php:29
msgid "Format-based archives"
msgstr ""

#: admin/views/tabs/metas/taxonomies.php:57
msgid " Category URLs"
msgstr ""

#: admin/views/tabs/metas/taxonomies.php:59
msgid "Keep"
msgstr ""

#: admin/views/tabs/metas/taxonomies.php:59
msgid "Remove"
msgstr ""

#. translators: %s expands to <code>/category/</code>
#: admin/views/tabs/metas/taxonomies.php:63
msgid ""
"Category URLs in WordPress contain a prefix, usually %s, this feature "
"removes that prefix, for categories only."
msgstr ""

#: admin/views/tabs/social/accounts.php:18
msgid "Learn more about your social profiles settings"
msgstr ""

#: admin/views/tabs/social/accounts.php:19
msgid ""
"To let search engines know which social profiles are associated to this "
"site, enter your site social profiles data below."
msgstr ""

#: admin/views/tabs/social/accounts.php:23
msgid "Your social profiles"
msgstr ""

#: admin/views/tabs/social/facebook.php:16
msgid "Facebook settings"
msgstr ""

#: admin/views/tabs/social/facebook.php:18
msgid "Add Open Graph meta data"
msgstr ""

#: admin/views/tabs/social/facebook.php:23
msgid ""
"Enable this feature if you want Facebook and other social media to display a "
"preview with images and a text excerpt when a link to your site is shared."
msgstr ""

#: admin/views/tabs/social/facebook.php:32
msgid ""
"These are the title, description and image used in the Open Graph meta tags "
"on the front page of your site."
msgstr ""

#: admin/views/tabs/social/facebook.php:35
msgid "Frontpage settings"
msgstr ""

#: admin/views/tabs/social/facebook.php:38
#: admin/views/tabs/social/facebook.php:50
msgid "Image URL"
msgstr ""

#: admin/views/tabs/social/facebook.php:44
msgid "Copy home meta description"
msgstr ""

#: admin/views/tabs/social/facebook.php:48
msgid "Default settings"
msgstr ""

#: admin/views/tabs/social/facebook.php:54
msgid ""
"This image is used if the post/page being shared does not contain any images."
msgstr ""

#: admin/views/tabs/social/google.php:16
msgid "Google+ settings"
msgstr ""

#: admin/views/tabs/social/google.php:20
msgid ""
"If you have a Google+ page for your business, add that URL here and link it "
"on your Google+ page's about page."
msgstr ""

#: admin/views/tabs/social/google.php:23
msgid "Google Publisher Page"
msgstr ""

#: admin/views/tabs/social/pinterest.php:16
msgid "Pinterest settings"
msgstr ""

#: admin/views/tabs/social/pinterest.php:20
msgid ""
"Pinterest uses Open Graph metadata just like Facebook, so be sure to keep "
"the Open Graph checkbox on the Facebook tab checked if you want to optimize "
"your site for Pinterest."
msgstr ""

#: admin/views/tabs/social/pinterest.php:24
msgid ""
"If you have already confirmed your website with Pinterest, you can skip the "
"step below."
msgstr ""

#. translators: %1$s / %2$s expands to a link to pinterest.com's help page.
#: admin/views/tabs/social/pinterest.php:30
msgid "To %1$sconfirm your site with Pinterest%2$s, add the meta tag here:"
msgstr ""

#: admin/views/tabs/social/pinterest.php:36
msgid "Pinterest confirmation"
msgstr ""

#: admin/views/tabs/social/twitterbox.php:16
msgid "Twitter settings"
msgstr ""

#: admin/views/tabs/social/twitterbox.php:18
msgid "Add Twitter card meta data"
msgstr ""

#: admin/views/tabs/social/twitterbox.php:21
msgid ""
"Enable this feature if you want Twitter to display a preview with images and "
"a text excerpt when a link to your site is shared."
msgstr ""

#: admin/views/tabs/social/twitterbox.php:26
msgid "The default card type to use"
msgstr ""

#: admin/views/tabs/tool/import-seo.php:17
msgid ""
"No doubt you've used an SEO plugin before if this site isn't new. Let's make "
"it easy on you, you can import the data below. If you want, you can import "
"first, check if it was imported correctly, and then import &amp; delete. No "
"duplicate data will be imported."
msgstr ""

#. translators: 1: link open tag; 2: link close tag.
#: admin/views/tabs/tool/import-seo.php:23
msgid ""
"If you've used another SEO plugin, try the %1$sSEO Data Transporter%2$s "
"plugin to move your data into this plugin, it rocks!"
msgstr ""

#: admin/views/tabs/tool/import-seo.php:35
msgid "Import from HeadSpace2"
msgstr ""

#: admin/views/tabs/tool/import-seo.php:36
msgid "Import from All-in-One SEO"
msgstr ""

#: admin/views/tabs/tool/import-seo.php:37
msgid "Import from Jetpack SEO"
msgstr ""

#: admin/views/tabs/tool/import-seo.php:38
msgid "Import from Ultimate SEO"
msgstr ""

#: admin/views/tabs/tool/import-seo.php:39
msgid "Import from SEOpressor"
msgstr ""

#: admin/views/tabs/tool/import-seo.php:40
msgid "Import from WooThemes SEO framework"
msgstr ""

#: admin/views/tabs/tool/import-seo.php:41
msgid "Import from wpSEO"
msgstr ""

#: admin/views/tabs/tool/import-seo.php:47
msgid "Delete the old data after import? (recommended)"
msgstr ""

#: admin/views/tabs/tool/import-seo.php:51
msgid "Import"
msgstr ""

#. translators: %1$s expands to Yoast SEO
#: admin/views/tabs/tool/wpseo-export.php:17
msgid "Export your %1$s settings"
msgstr ""

#. translators: %1$s expands to Yoast SEO
#: admin/views/tabs/tool/wpseo-export.php:21
msgid ""
"Export your %1$s settings here, to import them again later or to import them "
"on another site."
msgstr ""

#: admin/views/tabs/tool/wpseo-export.php:31
msgid "Include Taxonomy Metadata"
msgstr ""

#. translators: 1: emphasis opener; 2: emphasis closer.
#: admin/views/tabs/tool/wpseo-import.php:21
msgid ""
"Import settings by locating %1$ssettings.zip%2$s and clicking \"Import "
"settings\""
msgstr ""

#: admin/views/tabs/tool/wpseo-import.php:33
msgid "Choose your settings.zip file"
msgstr ""

#: admin/views/tabs/tool/wpseo-import.php:38
#: admin/views/tool-import-export.php:95
msgid "Import settings"
msgstr ""

#: admin/views/tool-bulk-editor.php:17
msgid "Filter posts list"
msgstr ""

#: admin/views/tool-bulk-editor.php:18
msgid "Posts list navigation"
msgstr ""

#: admin/views/tool-bulk-editor.php:19
msgid "Posts list"
msgstr ""

#. translators: %s expands to robots.txt.
#: admin/views/tool-file-editor.php:19
msgid "You cannot create a %s file."
msgstr ""

#. translators: %s expands to robots.txt.
#. translators: %s expands to ".htaccess".
#: admin/views/tool-file-editor.php:40 admin/views/tool-file-editor.php:67
msgid "You cannot edit the %s file."
msgstr ""

#. translators: %s expands to robots.txt.
#: admin/views/tool-file-editor.php:56
msgid "Updated %s"
msgstr ""

#. translators: %s expands to robots.txt.
#: admin/views/tool-file-editor.php:115
msgid "You don't have a %s file, create one here:"
msgstr ""

#. translators: %s expands to robots.txt.
#: admin/views/tool-file-editor.php:124
msgid "Create %s file"
msgstr ""

#. translators: %s expands to robots.txt.
#. translators: %s expands to ".htaccess".
#: admin/views/tool-file-editor.php:134 admin/views/tool-file-editor.php:234
msgid "If you had a %s file and it was editable, you could edit it from here."
msgstr ""

#. translators: %s expands to robots.txt.
#. translators: %s expands to ".htaccess".
#: admin/views/tool-file-editor.php:152 admin/views/tool-file-editor.php:202
msgid "If your %s were writable, you could edit it from here."
msgstr ""

#. translators: %s expands to robots.txt.
#. translators: %s expands to ".htaccess".
#: admin/views/tool-file-editor.php:164 admin/views/tool-file-editor.php:214
msgid "Edit the content of your %s:"
msgstr ""

#. translators: %s expands to robots.txt.
#. translators: %s expands to ".htaccess".
#: admin/views/tool-file-editor.php:173 admin/views/tool-file-editor.php:223
msgid "Save changes to %s"
msgstr ""

#. translators: %s expands to ".htaccess".
#: admin/views/tool-file-editor.php:185
msgid "%s file"
msgstr ""

#: admin/views/tool-import-export.php:84
msgid "The old data of the imported plugin was deleted successfully."
msgstr ""

#: admin/views/tool-import-export.php:99
msgid "Export settings"
msgstr ""

#: admin/views/tool-import-export.php:103
msgid "Import from other SEO plugins"
msgstr ""

#. translators: %1$s expands to Yoast SEO
#: admin/views/user-profile.php:7
msgid "%1$s settings"
msgstr ""

#: admin/views/user-profile.php:15
msgid "Title to use for Author page"
msgstr ""

#: admin/views/user-profile.php:19
msgid "Meta description to use for Author page"
msgstr ""

#: admin/views/user-profile.php:28
msgid "Do not allow search engines to show %s in search results."
msgstr ""

#: admin/views/user-profile.php:28
msgid "this author's archives"
msgstr ""

#: admin/views/user-profile.php:35
msgid "Disable SEO analysis"
msgstr ""

#: admin/views/user-profile.php:38
msgid ""
"Removes the keyword tab from the metabox and disables all SEO-related "
"suggestions."
msgstr ""

#: admin/views/user-profile.php:47
msgid "Disable readability analysis"
msgstr ""

#: admin/views/user-profile.php:50
msgid ""
"Removes the readability tab from the metabox and disables all readability-"
"related suggestions."
msgstr ""

#. translators: %1$s expands to the translated name of the post type, %2$s
#. expands to the anchor opening tag, %3$s to the anchor closing tag.
#: admin/watchers/class-slug-change-watcher.php:103
msgid ""
"You just changed the URL of this %1$s. To ensure your visitors do not see a "
"404 on the old URL, you should create a redirect. %2$sLearn how to create "
"redirects here.%3$s"
msgstr ""

#. translators: %s expands to the search phrase.
#: frontend/class-frontend.php:473
msgid "Search for \"%s\""
msgstr ""

#. translators: %s expands to a time period, i.e. month name, year or specific
#. date.
#. translators: %s expands to the variable used for term title.
#: frontend/class-frontend.php:514 frontend/class-frontend.php:518
#: frontend/class-frontend.php:522
#: inc/options/class-wpseo-option-titles.php:263
msgid "%s Archives"
msgstr ""

#: frontend/class-frontend.php:537
#: inc/options/class-wpseo-option-titles.php:198
msgid "Page not found"
msgstr ""

#: frontend/class-frontend.php:1174
msgid ""
"Admin only notice: this page doesn't show a meta description because it "
"doesn't have one, either write it for this page specifically or go into the "
"SEO -> Titles menu and set up a template."
msgstr ""

#: inc/class-wpseo-rank.php:101
msgid "Not available"
msgstr ""

#: inc/class-wpseo-rank.php:102
msgid "No index"
msgstr ""

#: inc/class-wpseo-rank.php:103
msgid "Needs improvement"
msgstr ""

#: inc/class-wpseo-rank.php:104
msgid "OK"
msgstr ""

#: inc/class-wpseo-rank.php:105
msgid "Good"
msgstr ""

#: inc/class-wpseo-rank.php:118
msgid "SEO: No Focus Keyword"
msgstr ""

#: inc/class-wpseo-rank.php:119
msgid "SEO: Needs improvement"
msgstr ""

#: inc/class-wpseo-rank.php:120
msgid "SEO: OK"
msgstr ""

#: inc/class-wpseo-rank.php:121
msgid "SEO: Good"
msgstr ""

#: inc/class-wpseo-rank.php:122
msgid "SEO: Post Noindexed"
msgstr ""

#: inc/class-wpseo-rank.php:135
msgid "Readability: Needs improvement"
msgstr ""

#: inc/class-wpseo-rank.php:136
msgid "Readability: OK"
msgstr ""

#: inc/class-wpseo-rank.php:137
msgid "Readability: Good"
msgstr ""

#: inc/class-wpseo-replace-vars.php:106
msgid ""
"A replacement variable can only contain alphanumeric characters, an "
"underscore or a dash. Try renaming your variable."
msgstr ""

#: inc/class-wpseo-replace-vars.php:109
msgid ""
"A replacement variable can not start with \"%%cf_\" or \"%%ct_\" as these "
"are reserved for the WPSEO standard variable variables for custom fields and "
"custom taxonomies. Try making your variable name unique."
msgstr ""

#: inc/class-wpseo-replace-vars.php:118
msgid ""
"A replacement variable with the same name has already been registered. Try "
"making your variable name unique."
msgstr ""

#: inc/class-wpseo-replace-vars.php:122
msgid ""
"You cannot overrule a WPSEO standard variable replacement by registering a "
"variable with the same name. Use the \"wpseo_replacements\" filter instead "
"to adjust the replacement value."
msgstr ""

#. translators: 1: current page number, 2: total number of pages.
#: inc/class-wpseo-replace-vars.php:909
msgid "Page %1$d of %2$d"
msgstr ""

#: inc/class-wpseo-replace-vars.php:1105
msgid "Replaced with the date of the post/page"
msgstr ""

#: inc/class-wpseo-replace-vars.php:1106
msgid "Replaced with the title of the post/page"
msgstr ""

#: inc/class-wpseo-replace-vars.php:1107
msgid "Replaced with the title of the parent page of the current page"
msgstr ""

#: inc/class-wpseo-replace-vars.php:1108
msgid "The site's name"
msgstr ""

#: inc/class-wpseo-replace-vars.php:1109
msgid "The site's tag line / description"
msgstr ""

#: inc/class-wpseo-replace-vars.php:1110
msgid ""
"Replaced with the post/page excerpt (or auto-generated if it does not exist)"
msgstr ""

#: inc/class-wpseo-replace-vars.php:1111
msgid "Replaced with the post/page excerpt (without auto-generation)"
msgstr ""

#: inc/class-wpseo-replace-vars.php:1112
msgid "Replaced with the current tag/tags"
msgstr ""

#: inc/class-wpseo-replace-vars.php:1113
msgid "Replaced with the post categories (comma separated)"
msgstr ""

#: inc/class-wpseo-replace-vars.php:1114
msgid "Replaced with the primary category of the post/page"
msgstr ""

#: inc/class-wpseo-replace-vars.php:1115
msgid "Replaced with the category description"
msgstr ""

#: inc/class-wpseo-replace-vars.php:1116
msgid "Replaced with the tag description"
msgstr ""

#: inc/class-wpseo-replace-vars.php:1117
msgid "Replaced with the term description"
msgstr ""

#: inc/class-wpseo-replace-vars.php:1118
msgid "Replaced with the term name"
msgstr ""

#: inc/class-wpseo-replace-vars.php:1119
msgid "Replaced with the current search phrase"
msgstr ""

#. translators: %s: wp_title() function.
#: inc/class-wpseo-replace-vars.php:1122
msgid "The separator defined in your theme's %s tag."
msgstr ""

#: inc/class-wpseo-replace-vars.php:1133
msgid "Replaced with the post type single label"
msgstr ""

#: inc/class-wpseo-replace-vars.php:1134
msgid "Replaced with the post type plural label"
msgstr ""

#: inc/class-wpseo-replace-vars.php:1135
msgid "Replaced with the post/page modified time"
msgstr ""

#: inc/class-wpseo-replace-vars.php:1136
msgid "Replaced with the post/page ID"
msgstr ""

#: inc/class-wpseo-replace-vars.php:1137
msgid "Replaced with the post/page author's 'nicename'"
msgstr ""

#: inc/class-wpseo-replace-vars.php:1138
msgid "Replaced with the post/page author's 'Biographical Info'"
msgstr ""

#: inc/class-wpseo-replace-vars.php:1139
msgid "Replaced with the post/page author's userid"
msgstr ""

#: inc/class-wpseo-replace-vars.php:1140
msgid "Replaced with the current time"
msgstr ""

#: inc/class-wpseo-replace-vars.php:1141
msgid "Replaced with the current date"
msgstr ""

#: inc/class-wpseo-replace-vars.php:1142
msgid "Replaced with the current day"
msgstr ""

#: inc/class-wpseo-replace-vars.php:1143
msgid "Replaced with the current month"
msgstr ""

#: inc/class-wpseo-replace-vars.php:1144
msgid "Replaced with the current year"
msgstr ""

#: inc/class-wpseo-replace-vars.php:1145
msgid "Replaced with the current page number with context (i.e. page 2 of 4)"
msgstr ""

#: inc/class-wpseo-replace-vars.php:1146
msgid "Replaced with the current page total"
msgstr ""

#: inc/class-wpseo-replace-vars.php:1147
msgid "Replaced with the current page number"
msgstr ""

#: inc/class-wpseo-replace-vars.php:1148
msgid "Attachment caption"
msgstr ""

#: inc/class-wpseo-replace-vars.php:1149
msgid "Replaced with the posts focus keyword"
msgstr ""

#: inc/class-wpseo-replace-vars.php:1150
msgid "Replaced with the slug which caused the 404"
msgstr ""

#: inc/class-wpseo-replace-vars.php:1151
msgid "Replaced with a posts custom field value"
msgstr ""

#: inc/class-wpseo-replace-vars.php:1152
msgid "Replaced with a posts custom taxonomies, comma separated."
msgstr ""

#: inc/class-wpseo-replace-vars.php:1153
msgid "Replaced with a custom taxonomies description"
msgstr ""

#. translators: %1$s expands to the option name and %2$sexpands to Yoast SEO
#: inc/options/class-wpseo-option-ms.php:154
msgid ""
"%1$s is not a valid choice for who should be allowed access to the %2$s "
"settings. Value reset to the default."
msgstr ""

#: inc/options/class-wpseo-option-ms.php:174
#: inc/options/class-wpseo-option-ms.php:190
msgid ""
"The default blog setting must be the numeric blog id of the blog you want to "
"use as default."
msgstr ""

#. translators: %s is the ID number of a blog.
#: inc/options/class-wpseo-option-ms.php:178
msgid ""
"This must be an existing blog. Blog %s does not exist or has been marked as "
"deleted."
msgstr ""

#: inc/options/class-wpseo-option-ms.php:190
msgid "No numeric value was received."
msgstr ""

#: inc/options/class-wpseo-option-social.php:102
msgid "Summary"
msgstr ""

#: inc/options/class-wpseo-option-social.php:103
msgid "Summary with large image"
msgstr ""

#. translators: %s expands to a twitter user name.
#: inc/options/class-wpseo-option-social.php:242
msgid "%s does not seem to be a valid Twitter user-id. Please correct."
msgstr ""

#. translators: 1: Author name; 2: Site name.
#: inc/options/class-wpseo-option-titles.php:195
msgid "%1$s, Author at %2$s"
msgstr ""

#. translators: %s expands to the search phrase.
#: inc/options/class-wpseo-option-titles.php:197
msgid "You searched for %s"
msgstr ""

#. translators: 1: link to post; 2: link to blog.
#: inc/options/class-wpseo-option-titles.php:200
msgid "The post %1$s appeared first on %2$s."
msgstr ""

#: inc/options/class-wpseo-option-titles.php:202
msgid "Error 404: Page not found"
msgstr ""

#: inc/options/class-wpseo-option-titles.php:203
msgid "Archives for"
msgstr ""

#: inc/options/class-wpseo-option-titles.php:204
msgid "Home"
msgstr ""

#: inc/options/class-wpseo-option-titles.php:205
msgid "You searched for"
msgstr ""

#. translators: %s expands to the name of a post type (plural).
#: inc/options/class-wpseo-option-titles.php:247
msgid "%s Archive"
msgstr ""

#. translators: %s expands to a post type.
#: inc/options/class-wpseo-option-titles.php:430
msgid "Please select a valid taxonomy for post type \"%s\""
msgstr ""

#. translators: %s expands to a taxonomy slug.
#: inc/options/class-wpseo-option-titles.php:467
msgid "Please select a valid post type for taxonomy \"%s\""
msgstr ""

#. translators: 1: Verification string from user input; 2: Service name.
#: inc/options/class-wpseo-option.php:291
msgid ""
"%1$s does not seem to be a valid %2$s verification string. Please correct."
msgstr ""

#. translators: %s expands to an invalid URL.
#: inc/options/class-wpseo-option.php:326
msgid "%s does not seem to be a valid url. Please correct."
msgstr ""

#: inc/sitemaps/class-author-sitemap-provider.php:246
msgid "Use queries instead"
msgstr ""

#: inc/sitemaps/class-sitemaps-cache-validator.php:97
msgid ""
"Trying to build the sitemap cache key, but the postfix and prefix "
"combination leaves too little room to do this. You are probably requesting a "
"page that is way out of the expected range."
msgstr ""

#: inc/sitemaps/class-sitemaps-cache-validator.php:279
msgid "Expected an integer as input."
msgstr ""

#. translators: %d resolves to the number of alerts being added.
#: inc/wpseo-non-ajax-functions.php:94
msgid "You have %d new issue concerning your SEO!"
msgid_plural "You have %d new issues concerning your SEO!"
msgstr[0] ""
msgstr[1] ""

#: inc/wpseo-non-ajax-functions.php:99
msgid "You have a new issue concerning your SEO!"
msgstr ""

#: inc/wpseo-non-ajax-functions.php:130
msgid "Configuration Wizard"
msgstr ""

#: inc/wpseo-non-ajax-functions.php:137
msgid "Keyword Research"
msgstr ""

#: inc/wpseo-non-ajax-functions.php:143
msgid "AdWords External"
msgstr ""

#: inc/wpseo-non-ajax-functions.php:150
msgid "Google Trends"
msgstr ""

#: inc/wpseo-non-ajax-functions.php:157
msgid "SEO Book"
msgstr ""

#: inc/wpseo-non-ajax-functions.php:169
msgid "Analyze this page"
msgstr ""

#: inc/wpseo-non-ajax-functions.php:175
msgid "Check Inlinks (OSE)"
msgstr ""

#: inc/wpseo-non-ajax-functions.php:182
msgid "Check Keyword Density"
msgstr ""

#: inc/wpseo-non-ajax-functions.php:190
msgid "Check Google Cache"
msgstr ""

#: inc/wpseo-non-ajax-functions.php:197
msgid "Check Headers"
msgstr ""

#: inc/wpseo-non-ajax-functions.php:204
msgid "Google Structured Data Test"
msgstr ""

#: inc/wpseo-non-ajax-functions.php:211
msgid "Facebook Debugger"
msgstr ""

#: inc/wpseo-non-ajax-functions.php:218
msgid "Pinterest Rich Pins Validator"
msgstr ""

#: inc/wpseo-non-ajax-functions.php:225
msgid "HTML Validator"
msgstr ""

#: inc/wpseo-non-ajax-functions.php:232
msgid "CSS Validator"
msgstr ""

#: inc/wpseo-non-ajax-functions.php:239
msgid "Google Page Speed Test"
msgstr ""

#: inc/wpseo-non-ajax-functions.php:246
msgid "Mobile-Friendly Test"
msgstr ""

#: inc/wpseo-non-ajax-functions.php:257
msgid "SEO Settings"
msgstr ""

#: vendor/yoast/i18n-module/src/i18n-module.php:226
msgid ""
"As you can see, there is a translation of this plugin in %1$s. This "
"translation is currently %3$d%% complete. We need your help to make it "
"complete and to fix any errors. Please register at %4$s to help complete the "
"translation to %1$s!"
msgstr ""

#: vendor/yoast/i18n-module/src/i18n-module.php:228
msgid ""
"You're using WordPress in %1$s. While %2$s has been translated to %1$s for "
"%3$d%%, it's not been shipped with the plugin yet. You can help! Register at "
"%4$s to help complete the translation to %1$s!"
msgstr ""

#: vendor/yoast/i18n-module/src/i18n-module.php:230
msgid ""
"You're using WordPress in a language we don't support yet. We'd love for "
"%2$s to be translated in that language too, but unfortunately, it isn't "
"right now. You can change that! Register at %4$s to help translate it!"
msgstr ""

#: vendor/yoast/i18n-module/src/i18n-module.php:237
msgid "Register now &raquo;"
msgstr ""

#: vendor/yoast/i18n-module/src/i18n-module.php:272
msgid "Translation of %s"
msgstr ""

#: vendor/yoast/license-manager/class-license-manager.php:134
msgid ""
"<b>Warning!</b> You didn't set your %s license key yet, which means you're "
"missing out on updates and support! <a href=\"%s\">Enter your license key</"
"a> or <a href=\"%s\" target=\"_blank\">get a license here</a>."
msgstr ""

#: vendor/yoast/license-manager/class-license-manager.php:136
msgid ""
"<b>Warning!</b> Your %s license is inactive which means you're missing out "
"on updates and support! <a href=\"%s\">Activate your license</a> or <a href="
"\"%s\" target=\"_blank\">get a license here</a>."
msgstr ""

#: vendor/yoast/license-manager/class-license-manager.php:154
msgid ""
"<b>Warning!</b> You're blocking external requests which means you won't be "
"able to get %s updates. Please add %s to %s."
msgstr ""

#: vendor/yoast/license-manager/class-license-manager.php:220
msgid "Your %s license has been deactivated."
msgstr ""

#: vendor/yoast/license-manager/class-license-manager.php:223
msgid "Failed to deactivate your %s license."
msgstr ""

#: vendor/yoast/license-manager/class-license-manager.php:305
msgid "Request error: \"%s\" (%scommon license notices%s)"
msgstr ""

#: vendor/yoast/license-manager/class-license-manager.php:459
msgid "%s: License Settings"
msgstr ""

#: vendor/yoast/license-manager/class-license-manager.php:663
msgid "Your %s license has been activated. "
msgstr ""

#: vendor/yoast/license-manager/class-license-manager.php:667
msgid "You have an unlimited license. "
msgstr ""

#: vendor/yoast/license-manager/class-license-manager.php:669
msgid "You have used %d/%d activation. "
msgid_plural "You have used %d/%d activations. "
msgstr[0] ""
msgstr[1] ""

#: vendor/yoast/license-manager/class-license-manager.php:674
msgid "<a href=\"%s\">Did you know you can upgrade your license?</a> "
msgstr ""

#: vendor/yoast/license-manager/class-license-manager.php:680
msgid ""
"<a href=\"%s\">Your license is expiring in %d day, would you like to extend "
"it?</a> "
msgid_plural ""
"<a href=\"%s\">Your license is expiring in %d days, would you like to extend "
"it?</a> "
msgstr[0] ""
msgstr[1] ""

#: vendor/yoast/license-manager/class-license-manager.php:695
msgid "Failed to activate your license, your license key seems to be invalid."
msgstr ""

#: vendor/yoast/license-manager/class-license-manager.php:701
msgid ""
"You've reached your activation limit. You must <a href=\"%s\">upgrade your "
"license</a> to use it on this site."
msgstr ""

#: vendor/yoast/license-manager/class-license-manager.php:706
msgid ""
"Your license has expired. You must <a href=\"%s\">extend your license</a> in "
"order to use it again."
msgstr ""

#: vendor/yoast/license-manager/class-plugin-license-manager.php:78
msgid ""
"%s is network activated, you can manage your license in the <a href=\"%s"
"\">network admin license page</a>."
msgstr ""

#: vendor/yoast/license-manager/class-plugin-license-manager.php:80
msgid ""
"%s is network activated, please contact your site administrator to manage "
"the license."
msgstr ""

#: vendor/yoast/license-manager/class-theme-license-manager.php:34
#: vendor/yoast/license-manager/samples/sample-plugin.php:53
msgid "%s License"
msgstr ""

#: vendor/yoast/license-manager/class-theme-license-manager.php:34
msgid "Theme License"
msgstr ""

#: vendor/yoast/license-manager/class-theme-update-manager.php:92
msgid ""
"Updating this theme will lose any customizations you have made. 'Cancel' to "
"stop, 'OK' to update."
msgstr ""

#. translators: %1$s expands to product name, %2$s expands to version, %3$s
#. expands to changelog HTML link, %4$s expands to closing HTML link tag, %5$s
#. expands to update HTML link
#: vendor/yoast/license-manager/class-theme-update-manager.php:98
msgid ""
"<strong>%1$s version %2$s</strong> is available. %3$sCheck out what's new"
"%4$s or %5$supdate now%4$s."
msgstr ""

#: vendor/yoast/license-manager/class-update-manager.php:79
msgid ""
"%s failed to check for updates because of the following error: <em>%s</em>"
msgstr ""

#: vendor/yoast/license-manager/class-update-manager.php:157
msgid ""
"This site has not been activated properly on yoast.com and thus cannot check "
"for future updates. Please activate your site with a valid license key."
msgstr ""

#: vendor/yoast/license-manager/views/form.php:15
msgid ""
"We couldn't create a connection to our API to verify your license key(s). "
"Please ask your hosting company to allow outgoing connections from your "
"server to %s."
msgstr ""

#: vendor/yoast/license-manager/views/form.php:19
msgid ""
"Your server has an outdated version of the PHP module cURL (Version: %s). "
"Please ask your hosting company to update this to a recent version of cURL. "
"You can read more about that in our %sKnowledge base%s."
msgstr ""

#: vendor/yoast/license-manager/views/form.php:31
msgid "License status"
msgstr ""

#: vendor/yoast/license-manager/views/form.php:34
msgid "ACTIVE"
msgstr ""

#: vendor/yoast/license-manager/views/form.php:34
msgid "you are receiving updates."
msgstr ""

#: vendor/yoast/license-manager/views/form.php:36
msgid "INACTIVE"
msgstr ""

#: vendor/yoast/license-manager/views/form.php:36
msgid "you are <strong>not</strong> receiving updates."
msgstr ""

#: vendor/yoast/license-manager/views/form.php:41
msgid "Toggle license status"
msgstr ""

#: vendor/yoast/license-manager/views/form.php:45
msgid "Deactivate License"
msgstr ""

#: vendor/yoast/license-manager/views/form.php:46
msgid ""
"(deactivate your license so you can activate it on another WordPress site)"
msgstr ""

#: vendor/yoast/license-manager/views/form.php:50
msgid "Activate License"
msgstr ""

#: vendor/yoast/license-manager/views/form.php:52
msgid "Please enter a license key in the field below first."
msgstr ""

#: vendor/yoast/license-manager/views/form.php:60
msgid "License Key"
msgstr ""

#: vendor/yoast/license-manager/views/form.php:62
msgid "Paste your %s license key here..."
msgstr ""

#: vendor/yoast/license-manager/views/form.php:64
msgid "You defined your license key using the %s PHP constant."
msgstr ""

#: vendor/yoast/license-manager/views/form.php:81
msgid "Your %s license will expire on %s."
msgstr ""

#: vendor/yoast/license-manager/views/form.php:84
msgid "%sRenew your license now%s."
msgstr ""

#: vendor/yoast/whip/src/facades/wordpress.php:29
msgid "Remind me again in 4 weeks."
msgstr ""

#: vendor/yoast/whip/src/messages/Whip_HostMessage.php:54
msgid "A message from %1$s"
msgstr ""

#: vendor/yoast/whip/src/messages/Whip_UpgradePhpMessage.php:31
msgid "Your site could be faster and more secure with a newer PHP version."
msgstr ""

#: vendor/yoast/whip/src/messages/Whip_UpgradePhpMessage.php:32
msgid ""
"Hey, we've noticed that you're running an outdated version of PHP. PHP is "
"the programming language that WordPress and Yoast SEO are built on. The "
"version that is currently used for your site is no longer supported. Newer "
"versions of PHP are both faster and more secure. In fact, your version of "
"PHP no longer receives security updates, which is why we're sending you to "
"this notice."
msgstr ""

#: vendor/yoast/whip/src/messages/Whip_UpgradePhpMessage.php:33
msgid ""
"Hosts have the ability to update your PHP version, but sometimes they don't "
"dare to do that because they're afraid they'll break your site."
msgstr ""

#: vendor/yoast/whip/src/messages/Whip_UpgradePhpMessage.php:34
msgid "To which version should I update?"
msgstr ""

#: vendor/yoast/whip/src/messages/Whip_UpgradePhpMessage.php:35
msgid ""
"You should update your PHP version to either 5.6 or to 7.0 or 7.1. On a "
"normal WordPress site, switching to PHP 5.6 should never cause issues. We "
"would however actually recommend you switch to PHP7. There are some plugins "
"that are not ready for PHP7 though, so do some testing first. We have an "
"article on how to test whether that's an option for you %1$shere%2$s. PHP7 "
"is much faster than PHP 5.6. It's also the only PHP version still in active "
"development and therefore the better option for your site in the long run."
msgstr ""

#: vendor/yoast/whip/src/messages/Whip_UpgradePhpMessage.php:44
msgid "Can't update? Ask your host!"
msgstr ""

#: vendor/yoast/whip/src/messages/Whip_UpgradePhpMessage.php:47
msgid ""
"If you cannot upgrade your PHP version yourself, you can send an email to "
"your host. We have %1$sexamples here%2$s. If they don't want to upgrade your "
"PHP version, we would suggest you switch hosts. Have a look at one of the "
"recommended %3$sWordPress hosting partners%4$s."
msgstr ""

#: vendor/yoast/whip/src/messages/Whip_UpgradePhpMessage.php:49
msgid ""
"If you cannot upgrade your PHP version yourself, you can send an email to "
"your host. We have %1$sexamples here%2$s. If they don't want to upgrade your "
"PHP version, we would suggest you switch hosts. Have a look at one of our "
"recommended %3$sWordPress hosting partners%4$s, they've all been vetted by "
"our Yoast support team and provide all the features a modern host should "
"provide."
msgstr ""

#: wp-seo-main.php:448
msgid ""
"The Standard PHP Library (SPL) extension seem to be unavailable. Please ask "
"your web host to enable it."
msgstr ""

#. translators: %1$s expands to Yoast SEO, %2$s / %3$s: links to the
#. installation manual in the Readme for the Yoast SEO code repository on
#. GitHub
#: wp-seo-main.php:470
msgid ""
"The %1$s plugin installation is incomplete. Please refer to %2$sinstallation "
"instructions%3$s."
msgstr ""

#: wp-seo-main.php:494
msgid ""
"The filter extension seem to be unavailable. Please ask your web host to "
"enable it."
msgstr ""

#: wp-seo-main.php:504
msgid "Activation failed:"
msgstr ""

#. Plugin URI of the plugin/theme
msgid "https://yoa.st/1uj"
msgstr ""

#. Description of the plugin/theme
msgid ""
"The first true all-in-one SEO solution for WordPress, including on-page "
"content analysis, XML sitemaps and much more."
msgstr ""

#. Author of the plugin/theme
msgid "Team Yoast"
msgstr ""

#. Author URI of the plugin/theme
msgid "https://yoa.st/1uk"
msgstr ""

#. translators: %s expands to the number of posts in localized format.
#: admin/class-bulk-editor-list-table.php:306
msgctxt "posts"
msgid "All <span class=\"count\">(%s)</span>"
msgid_plural "All <span class=\"count\">(%s)</span>"
msgstr[0] ""
msgstr[1] ""

#. translators: %s expands to the number of trashed posts in localized format.
#: admin/class-bulk-editor-list-table.php:356
msgctxt "posts"
msgid "Trash <span class=\"count\">(%s)</span>"
msgid_plural "Trash <span class=\"count\">(%s)</span>"
msgstr[0] ""
msgstr[1] ""

#: node_modules/yoastseo/js/assessments/readability/fleschReadingEaseAssessment.js:17
msgid "very easy"
msgstr ""

#: node_modules/yoastseo/js/assessments/readability/fleschReadingEaseAssessment.js:24
msgid "easy"
msgstr ""

#: node_modules/yoastseo/js/assessments/readability/fleschReadingEaseAssessment.js:31
msgid "fairly easy"
msgstr ""

#: node_modules/yoastseo/js/assessments/readability/fleschReadingEaseAssessment.js:38
msgid "ok"
msgstr ""

#: node_modules/yoastseo/js/assessments/readability/fleschReadingEaseAssessment.js:45
msgid "fairly difficult"
msgstr ""

#: node_modules/yoastseo/js/assessments/readability/fleschReadingEaseAssessment.js:46
msgid "Try to make shorter sentences to improve readability."
msgstr ""

#: node_modules/yoastseo/js/assessments/readability/fleschReadingEaseAssessment.js:52
msgid "difficult"
msgstr ""

#: node_modules/yoastseo/js/assessments/readability/fleschReadingEaseAssessment.js:53
#: node_modules/yoastseo/js/assessments/readability/fleschReadingEaseAssessment.js:60
msgid ""
"Try to make shorter sentences, using less difficult words to improve "
"readability."
msgstr ""

#: node_modules/yoastseo/js/assessments/readability/fleschReadingEaseAssessment.js:59
msgid "very difficult"
msgstr ""

#. Translators: %1$s expands to the numeric flesch reading ease score, %2$s to a link to a Yoast.com article about Flesch ease reading score,
#. %3$s to the easyness of reading, %4$s expands to a note about the flesch reading score.
#: node_modules/yoastseo/js/assessments/readability/fleschReadingEaseAssessment.js:76
#, javascript-format
msgid ""
"The copy scores %1$s in the %2$s test, which is considered %3$s to read. %4$s"
msgstr ""

#: node_modules/yoastseo/js/assessments/readability/paragraphTooLongAssessment.js:52
msgid "None of the paragraphs are too long, which is great."
msgstr ""

#. Translators: %1$d expands to the number of paragraphs, %2$d expands to the recommended value
#: node_modules/yoastseo/js/assessments/readability/paragraphTooLongAssessment.js:59
#, javascript-format
msgid ""
"%1$d of the paragraphs contains more than the recommended maximum of %2$d "
"words. Are you sure all information is about the same topic, and therefore "
"belongs in one single paragraph?"
msgid_plural ""
"%1$d of the paragraphs contain more than the recommended maximum of %2$d "
"words. Are you sure all information within each of these paragraphs is about "
"the same topic, and therefore belongs in a single paragraph?"
msgstr[0] ""
msgstr[1] ""

#. Translators: %1$s expands to the number of sentences in passive voice, %2$s expands to a link on yoast.com,
#. %3$s expands to the anchor end tag, %4$s expands to the recommended value.
#: node_modules/yoastseo/js/assessments/readability/passiveVoiceAssessment.js:44
#, javascript-format
msgid ""
"%1$s of the sentences contain %2$spassive voice%3$s, which is less than or "
"equal to the recommended maximum of %4$s."
msgstr ""

#. Translators: %1$s expands to the number of sentences in passive voice, %2$s expands to a link on yoast.com,
#. %3$s expands to the anchor end tag, %4$s expands to the recommended value.
#: node_modules/yoastseo/js/assessments/readability/passiveVoiceAssessment.js:53
#, javascript-format
msgid ""
"%1$s of the sentences contain %2$spassive voice%3$s, which is more than the "
"recommended maximum of %4$s. Try to use their active counterparts."
msgstr ""

#. Translators: %1$d expands to the number of instances where 3 or more consecutive sentences start with the same word.
#. %2$d expands to the number of consecutive sentences starting with the same word.
#: node_modules/yoastseo/js/assessments/readability/sentenceBeginningsAssessment.js:46
#, javascript-format
msgid ""
"The text contains %2$d consecutive sentences starting with the same word. "
"Try to mix things up!"
msgid_plural ""
"The text contains %1$d instances where %2$d or more consecutive sentences "
"start with the same word. Try to mix things up!"
msgstr[0] ""
msgstr[1] ""

#. Translators: %1$s expands to a link on yoast.com, %2$s expands to the recommended maximum sentence length,
#. %3$s expands to the anchor end tag.
#: node_modules/yoastseo/js/assessments/readability/sentenceLengthInDescriptionAssessment.js:40
#, javascript-format
msgid "The meta description contains no sentences %1$sover %2$s words%3$s."
msgstr ""

#. Translators: %1$d expands to number of sentences, %2$s expands to a link on yoast.com,
#. %3$s expands to the recommended maximum sentence length, %4$s expands to the anchor end tag.
#: node_modules/yoastseo/js/assessments/readability/sentenceLengthInDescriptionAssessment.js:48
#, javascript-format
msgid ""
"The meta description contains %1$d sentence %2$sover %3$s words%4$s. Try to "
"shorten this sentence."
msgid_plural ""
"The meta description contains %1$d sentences %2$sover %3$s words%4$s. Try to "
"shorten these sentences."
msgstr[0] ""
msgstr[1] ""

#. Translators: %1$d expands to percentage of sentences, %2$s expands to a link on yoast.com,
#. %3$s expands to the recommended maximum sentence length, %4$s expands to the anchor end tag,
#. %5$s expands to the recommended maximum percentage.
#: node_modules/yoastseo/js/assessments/readability/sentenceLengthInTextAssessment.js:126
#, javascript-format
msgid ""
"%1$s of the sentences contain %2$smore than %3$s words%4$s, which is less "
"than or equal to the recommended maximum of %5$s."
msgstr ""

#. Translators: %1$d expands to percentage of sentences, %2$s expands to a link on yoast.com,
#. %3$s expands to the recommended maximum sentence length, %4$s expands to the anchor end tag,
#. %5$s expands to the recommended maximum percentage.
#: node_modules/yoastseo/js/assessments/readability/sentenceLengthInTextAssessment.js:132
#, javascript-format
msgid ""
"%1$s of the sentences contain %2$smore than %3$s words%4$s, which is more "
"than the recommended maximum of %5$s. Try to shorten the sentences."
msgstr ""

#. Translators: %1$s expands to a link to https://yoa.st/headings, %2$s expands to the link closing tag.
#: node_modules/yoastseo/js/assessments/readability/subheadingDistributionTooLongAssessment.js:168
#, javascript-format
msgid ""
"The text does not contain any %1$ssubheadings%2$s. Add at least one "
"subheading."
msgstr ""

#: node_modules/yoastseo/js/assessments/readability/subheadingDistributionTooLongAssessment.js:171
#, javascript-format
msgid ""
"The amount of words following each of the subheadings doesn't exceed the "
"recommended maximum of %1$d words, which is great."
msgstr ""

#. Translators: %1$d expands to the number of subheadings, %2$d expands to the recommended value
#: node_modules/yoastseo/js/assessments/readability/subheadingDistributionTooLongAssessment.js:174
#, javascript-format
msgid ""
"%1$d subheading is followed by more than the recommended maximum of %2$d "
"words. Try to insert another subheading."
msgid_plural ""
"%1$d of the subheadings are followed by more than the recommended maximum of "
"%2$d words. Try to insert additional subheadings."
msgstr[0] ""
msgstr[1] ""

#: node_modules/yoastseo/js/assessments/readability/textPresenceAssessment.js:17
msgid ""
"You have far too little content, please add some content to enable a good "
"analysis."
msgstr ""

#. Translators: %1$s expands to the number of sentences containing transition words, %2$s expands to a link on yoast.com,
#. %3$s expands to the anchor end tag, %4$s expands to the recommended value.
#: node_modules/yoastseo/js/assessments/readability/transitionWordsAssessment.js:57
#, javascript-format
msgid ""
"%1$s of the sentences contain a %2$stransition word%3$s or phrase, which is "
"less than the recommended minimum of %4$s."
msgstr ""

#. Translators: %1$s expands to the number of sentences containing transition words, %2$s expands to a link on yoast.com,
#. %3$s expands to the anchor end tag.
#: node_modules/yoastseo/js/assessments/readability/transitionWordsAssessment.js:66
#, javascript-format
msgid ""
"%1$s of the sentences contain a %2$stransition word%3$s or phrase, which is "
"great."
msgstr ""

#. Translators: %1$s expands to the percentage of complex words, %2$s expands to a link on yoast.com,
#. %3$d expands to the recommended maximum number of syllables,
#. %4$s expands to the anchor end tag, %5$s expands to the recommended maximum number of syllables.
#: node_modules/yoastseo/js/assessments/readability/wordComplexityAssessment.js:56
#, javascript-format
msgid ""
"%1$s of the words contain %2$sover %3$s syllables%4$s, which is less than or "
"equal to the recommended maximum of %5$s."
msgstr ""

#. Translators: %1$s expands to the percentage of complex words, %2$s expands to a link on yoast.com,
#. %3$d expands to the recommended maximum number of syllables,
#. %4$s expands to the anchor end tag, %5$s expands to the recommended maximum number of syllables.
#: node_modules/yoastseo/js/assessments/readability/wordComplexityAssessment.js:66
#, javascript-format
msgid ""
"%1$s of the words contain %2$sover %3$s syllables%4$s, which is more than "
"the recommended maximum of %5$s."
msgstr ""

#: node_modules/yoastseo/js/assessments/seo/internalLinksAssessment.js:16
msgid ""
"No internal links appear in this page, consider adding some as appropriate."
msgstr ""

#. Translators: %1$s expands the number of internal links
#: node_modules/yoastseo/js/assessments/seo/internalLinksAssessment.js:23
#, javascript-format
msgid "This page has %1$s internal link(s), all nofollowed."
msgstr ""

#. Translators: %1$s expands to the number of nofollow links, %2$s to the number of internal links
#: node_modules/yoastseo/js/assessments/seo/internalLinksAssessment.js:30
#, javascript-format
msgid ""
"This page has %1$s nofollowed internal link(s) and %2$s normal internal "
"link(s)."
msgstr ""

#. Translators: %1$s expands to the number of internal links
#: node_modules/yoastseo/js/assessments/seo/internalLinksAssessment.js:37
#, javascript-format
msgid "This page has %1$s internal link(s)."
msgstr ""

#: node_modules/yoastseo/js/assessments/seo/introductionKeywordAssessment.js:15
msgid "The focus keyword appears in the first paragraph of the copy."
msgstr ""

#: node_modules/yoastseo/js/assessments/seo/introductionKeywordAssessment.js:20
msgid ""
"The focus keyword doesn't appear in the first paragraph of the copy. Make "
"sure the topic is clear immediately."
msgstr ""

#: node_modules/yoastseo/js/assessments/seo/keyphraseLengthAssessment.js:17
msgid ""
"No focus keyword was set for this page. If you do not set a focus keyword, "
"no score can be calculated."
msgstr ""

#: node_modules/yoastseo/js/assessments/seo/keyphraseLengthAssessment.js:20
msgid "The keyphrase is over 10 words, a keyphrase should be shorter."
msgstr ""

#. Translators: %1$s expands to the keyword density percentage, %2$d expands to the keyword count,
#. %3$s expands to the maximum keyword density percentage.
#: node_modules/yoastseo/js/assessments/seo/keywordDensityAssessment.js:27
#, javascript-format
msgid ""
"The keyword density is %1$s, which is way over the advised %3$s maximum; the "
"focus keyword was found %2$d times."
msgstr ""

#. Translators: %1$s expands to the keyword density percentage, %2$d expands to the keyword count,
#. %3$s expands to the maximum keyword density percentage.
#: node_modules/yoastseo/js/assessments/seo/keywordDensityAssessment.js:35
#, javascript-format
msgid ""
"The keyword density is %1$s, which is over the advised %3$s maximum; the "
"focus keyword was found %2$d times."
msgstr ""

#. Translators: %1$s expands to the keyword density percentage, %2$d expands to the keyword count.
#: node_modules/yoastseo/js/assessments/seo/keywordDensityAssessment.js:42
#, javascript-format
msgid ""
"The keyword density is %1$s, which is great; the focus keyword was found "
"%2$d times."
msgstr ""

#. Translators: %1$s expands to the keyword density percentage, %2$d expands to the keyword count.
#: node_modules/yoastseo/js/assessments/seo/keywordDensityAssessment.js:48
#, javascript-format
msgid ""
"The keyword density is %1$s, which is too low; the focus keyword was found "
"%2$d times."
msgstr ""

#. Translators: %1$s opens a link to a Yoast article about stop words, %2$s closes the link
#: node_modules/yoastseo/js/assessments/seo/keywordStopWordsAssessment.js:18
#, javascript-format
msgid ""
"The focus keyword contains a stop word. This may or may not be wise "
"depending on the circumstances. %1$sLearn more about the stop words%2$s."
msgid_plural ""
"The focus keyword contains %3$d stop words. This may or may not be wise "
"depending on the circumstances. %1$sLearn more about the stop words%2$s."
msgstr[0] ""
msgstr[1] ""

#: node_modules/yoastseo/js/assessments/seo/metaDescriptionKeywordAssessment.js:14
msgid "The meta description contains the focus keyword."
msgstr ""

#: node_modules/yoastseo/js/assessments/seo/metaDescriptionKeywordAssessment.js:20
msgid ""
"A meta description has been specified, but it does not contain the focus "
"keyword."
msgstr ""

#: node_modules/yoastseo/js/assessments/seo/metaDescriptionLengthAssessment.js:107
msgid ""
"No meta description has been specified. Search engines will display copy "
"from the page instead."
msgstr ""

#: node_modules/yoastseo/js/assessments/seo/metaDescriptionLengthAssessment.js:110
#, javascript-format
msgid ""
"The meta description is under %1$d characters long. However, up to %2$d "
"characters are available."
msgstr ""

#: node_modules/yoastseo/js/assessments/seo/metaDescriptionLengthAssessment.js:113
#, javascript-format
msgid ""
"The meta description is over %1$d characters. Reducing the length will "
"ensure the entire description will be visible."
msgstr ""

#: node_modules/yoastseo/js/assessments/seo/metaDescriptionLengthAssessment.js:116
msgid "The meta description has a nice length."
msgstr ""

#: node_modules/yoastseo/js/assessments/seo/outboundLinksAssessment.js:121
msgid ""
"No outbound links appear in this page, consider adding some as appropriate."
msgstr ""

#. Translators: %1$s expands the number of outbound links
#: node_modules/yoastseo/js/assessments/seo/outboundLinksAssessment.js:125
#, javascript-format
msgid "This page has %1$s outbound link(s), all nofollowed."
msgstr ""

#. Translators: %1$s expands to the number of nofollow links, %2$s to the number of outbound links
#: node_modules/yoastseo/js/assessments/seo/outboundLinksAssessment.js:129
#, javascript-format
msgid ""
"This page has %1$s nofollowed outbound link(s) and %2$s normal outbound "
"link(s)."
msgstr ""

#. Translators: %1$s expands to the number of outbound links
#: node_modules/yoastseo/js/assessments/seo/outboundLinksAssessment.js:133
#, javascript-format
msgid "This page has %1$s outbound link(s)."
msgstr ""

#: node_modules/yoastseo/js/assessments/seo/pageTitleWidthAssessment.js:105
msgid ""
"The SEO title is too short. Use the space to add keyword variations or "
"create compelling call-to-action copy."
msgstr ""

#: node_modules/yoastseo/js/assessments/seo/pageTitleWidthAssessment.js:108
msgid "The SEO title has a nice length."
msgstr ""

#: node_modules/yoastseo/js/assessments/seo/pageTitleWidthAssessment.js:111
msgid "The SEO title is wider than the viewable limit."
msgstr ""

#: node_modules/yoastseo/js/assessments/seo/pageTitleWidthAssessment.js:113
msgid "Please create an SEO title."
msgstr ""

#: node_modules/yoastseo/js/assessments/seo/subheadingsKeywordAssessment.js:116
#, javascript-format
msgid ""
"The focus keyword appears in %2$d (out of %1$d) subheadings in your copy."
msgstr ""

#: node_modules/yoastseo/js/assessments/seo/subheadingsKeywordAssessment.js:119
msgid ""
"You have not used the focus keyword in any subheading (such as an H2) in "
"your copy."
msgstr ""

#. Translators: %1$d expands to the number of words in the text.
#. Translators: %1$d expands to the number of words in the text
#: node_modules/yoastseo/js/assessments/seo/taxonomyTextLengthAssessment.js:18
#: node_modules/yoastseo/js/assessments/seo/taxonomyTextLengthAssessment.js:28
#: node_modules/yoastseo/js/assessments/seo/taxonomyTextLengthAssessment.js:38
#: node_modules/yoastseo/js/assessments/seo/taxonomyTextLengthAssessment.js:48
#: node_modules/yoastseo/js/assessments/seo/taxonomyTextLengthAssessment.js:58
#: node_modules/yoastseo/js/assessments/seo/textLengthAssessment.js:116
#: node_modules/yoastseo/js/assessments/seo/textLengthAssessment.js:123
#: node_modules/yoastseo/js/assessments/seo/textLengthAssessment.js:130
#: node_modules/yoastseo/js/assessments/seo/textLengthAssessment.js:137
#, javascript-format
msgid "The text contains %1$d word."
msgid_plural "The text contains %1$d words."
msgstr[0] ""
msgstr[1] ""

#. Translators: The preceding sentence is "The text contains x words.", %2$s expands to the recommended minimum of words.
#: node_modules/yoastseo/js/assessments/seo/taxonomyTextLengthAssessment.js:20
#: node_modules/yoastseo/js/assessments/seo/textLengthAssessment.js:118
#, javascript-format
msgid "This is more than or equal to the recommended minimum of %2$d word."
msgid_plural ""
"This is more than or equal to the recommended minimum of %2$d words."
msgstr[0] ""
msgstr[1] ""

#. Translators: The preceding sentence is "The text contains x words.", %2$s expands to the recommended minimum of words.
#. Translators: The preceding sentence is "The text contains x words.", %2$s expands to the recommended minimum of words
#: node_modules/yoastseo/js/assessments/seo/taxonomyTextLengthAssessment.js:30
#: node_modules/yoastseo/js/assessments/seo/textLengthAssessment.js:125
#, javascript-format
msgid ""
"This is slightly below the recommended minimum of %2$d word. Add a bit more "
"copy."
msgid_plural ""
"This is slightly below the recommended minimum of %2$d words. Add a bit more "
"copy."
msgstr[0] ""
msgstr[1] ""

#. Translators: The preceding sentence is "The text contains x words.", %2$s expands to the recommended minimum of words.
#. Translators: The preceding sentence is "The text contains x words.", %2$s expands to the recommended minimum of words
#: node_modules/yoastseo/js/assessments/seo/taxonomyTextLengthAssessment.js:40
#: node_modules/yoastseo/js/assessments/seo/taxonomyTextLengthAssessment.js:50
#: node_modules/yoastseo/js/assessments/seo/textLengthAssessment.js:132
#, javascript-format
msgid ""
"This is below the recommended minimum of %2$d word. Add more content that is "
"relevant for the topic."
msgid_plural ""
"This is below the recommended minimum of %2$d words. Add more content that "
"is relevant for the topic."
msgstr[0] ""
msgstr[1] ""

#. Translators: The preceding sentence is "The text contains x words.", %2$s expands to the recommended minimum of words.
#. Translators: The preceding sentence is "The text contains x words.", %2$s expands to the recommended minimum of words
#: node_modules/yoastseo/js/assessments/seo/taxonomyTextLengthAssessment.js:60
#: node_modules/yoastseo/js/assessments/seo/textLengthAssessment.js:139
#, javascript-format
msgid ""
"This is far below the recommended minimum of %2$d word. Add more content "
"that is relevant for the topic."
msgid_plural ""
"This is far below the recommended minimum of %2$d words. Add more content "
"that is relevant for the topic."
msgstr[0] ""
msgstr[1] ""

#: node_modules/yoastseo/js/assessments/seo/textCompetingLinksAssessment.js:19
msgid ""
"You're linking to another page with the focus keyword you want this page to "
"rank for. Consider changing that if you truly want this page to rank."
msgstr ""

#: node_modules/yoastseo/js/assessments/seo/textImagesAssessment.js:129
msgid "No images appear in this page, consider adding some as appropriate."
msgstr ""

#: node_modules/yoastseo/js/assessments/seo/textImagesAssessment.js:133
msgid "The images on this page contain alt attributes with the focus keyword."
msgstr ""

#: node_modules/yoastseo/js/assessments/seo/textImagesAssessment.js:137
msgid ""
"The images on this page do not have alt attributes containing the focus "
"keyword."
msgstr ""

#: node_modules/yoastseo/js/assessments/seo/textImagesAssessment.js:141
msgid "The images on this page contain alt attributes."
msgstr ""

#: node_modules/yoastseo/js/assessments/seo/textImagesAssessment.js:145
msgid "The images on this page are missing alt attributes."
msgstr ""

#: node_modules/yoastseo/js/assessments/seo/titleKeywordAssessment.js:17
#, javascript-format
msgid "The focus keyword '%1$s' does not appear in the SEO title."
msgstr ""

#: node_modules/yoastseo/js/assessments/seo/titleKeywordAssessment.js:21
msgid ""
"The SEO title contains the focus keyword, at the beginning which is "
"considered to improve rankings."
msgstr ""

#: node_modules/yoastseo/js/assessments/seo/titleKeywordAssessment.js:25
msgid ""
"The SEO title contains the focus keyword, but it does not appear at the "
"beginning; try and move it to the beginning."
msgstr ""

#: node_modules/yoastseo/js/assessments/seo/urlKeywordAssessment.js:106
msgid ""
"The focus keyword does not appear in the URL for this page. If you decide to "
"rename the URL be sure to check the old URL 301 redirects to the new one!"
msgstr ""

#: node_modules/yoastseo/js/assessments/seo/urlKeywordAssessment.js:108
msgid "The focus keyword appears in the URL for this page."
msgstr ""

#: node_modules/yoastseo/js/assessments/seo/urlLengthAssessment.js:106
msgid "The slug for this page is a bit long, consider shortening it."
msgstr ""

#. Translators: %1$s opens a link to a wikipedia article about stop words, %2$s closes the link
#: node_modules/yoastseo/js/assessments/seo/urlStopWordsAssessment.js:18
#, javascript-format
msgid ""
"The slug for this page contains a %1$sstop word%2$s, consider removing it."
msgid_plural ""
"The slug for this page contains %1$sstop words%2$s, consider removing them."
msgstr[0] ""
msgstr[1] ""

#. Translators: this link is referred to in the content analysis when a slug contains one or more stop words
#: node_modules/yoastseo/js/assessments/seo/urlStopWordsAssessment.js:37
msgid "http://en.wikipedia.org/wiki/Stop_words"
msgstr ""

#. Translators: %1$s expands to the name of the assessment.
#: node_modules/yoastseo/js/assessor.js:165
#, javascript-format
msgid "An error occurred in the '%1$s' assessment"
msgstr ""

#: node_modules/yoastseo/js/bundledPlugins/previouslyUsedKeywords.js:65
msgid "You've never used this focus keyword before, very good."
msgstr ""

#. Translators: %1$s and %2$s expand to an admin link where the focus keyword is already used. %3$s and %4$s
#. expand to a link to an article on yoast.com about why you should not use a keyword more than once.
#: node_modules/yoastseo/js/bundledPlugins/previouslyUsedKeywords.js:74
#, javascript-format
msgid ""
"You've used this focus keyword %1$sonce before%2$s. It’s probably a good "
"idea to read about %3$swhy you should not use your focus keyword more than "
"once%4$s."
msgstr ""

#. Translators: %1$s and $3$s expand to the admin search page for the focus keyword, %2$d expands to the number
#. of times this focus keyword has been used before, %4$s and %5$s expand to a link to an article on yoast.com
#. about why you should not use a keyword more than once.
#: node_modules/yoastseo/js/bundledPlugins/previouslyUsedKeywords.js:84
#, javascript-format
msgid ""
"You've used this focus keyword %1$s%2$d times before%3$s. It’s probably a "
"good idea to read about %4$swhy you should not use your focus keyword more "
"than once%5$s."
msgstr ""

#: node_modules/yoastseo/js/config/presenter.js:12
msgid "Feedback"
msgstr ""

#: node_modules/yoastseo/js/config/presenter.js:13
msgid "Content optimization: Has feedback"
msgstr ""

#: node_modules/yoastseo/js/config/presenter.js:18
msgid "Bad SEO score"
msgstr ""

#: node_modules/yoastseo/js/config/presenter.js:19
msgid "Content optimization: Bad SEO score"
msgstr ""

#: node_modules/yoastseo/js/config/presenter.js:24
msgid "OK SEO score"
msgstr ""

#: node_modules/yoastseo/js/config/presenter.js:25
msgid "Content optimization: OK SEO score"
msgstr ""

#: node_modules/yoastseo/js/config/presenter.js:30
msgid "Good SEO score"
msgstr ""

#: node_modules/yoastseo/js/config/presenter.js:31
msgid "Content optimization: Good SEO score"
msgstr ""

#: node_modules/yoastseo/js/renderers/AssessorPresenter.js:308
msgid "Mark this result in the text"
msgstr ""

#: node_modules/yoastseo/js/renderers/AssessorPresenter.js:309
msgid "Remove marks in the text"
msgstr ""

#: node_modules/yoastseo/js/snippetPreview.js:323
msgid "Edit snippet"
msgstr ""

#: node_modules/yoastseo/js/snippetPreview.js:325
msgid "Slug"
msgstr ""

#: node_modules/yoastseo/js/snippetPreview.js:327
msgid "Close snippet editor"
msgstr ""

#: node_modules/yoastseo/js/snippetPreview.js:328
msgid "Snippet preview"
msgstr ""

#: node_modules/yoastseo/js/snippetPreview.js:329
msgid "SEO title preview:"
msgstr ""

#: node_modules/yoastseo/js/snippetPreview.js:330
msgid "Slug preview:"
msgstr ""

#: node_modules/yoastseo/js/snippetPreview.js:331
msgid "Meta description preview:"
msgstr ""

#: node_modules/yoastseo/js/snippetPreview.js:332
msgid ""
"You can click on each element in the preview to jump to the Snippet Editor."
msgstr ""

#: node_modules/yoastseo/js/snippetPreview.js:333
msgid "Desktop preview"
msgstr ""

#: node_modules/yoastseo/js/snippetPreview.js:334
msgid "Mobile preview"
msgstr ""

#: node_modules/yoastseo/js/snippetPreview.js:335
msgid "Scroll to see the preview content."
msgstr ""

#: node_modules/yoastseo/js/snippetPreview.js:513
msgid "Please provide an SEO title by editing the snippet below."
msgstr ""

#: node_modules/yoastseo/js/snippetPreview.js:572
msgid "Please provide a meta description by editing the snippet below."
msgstr ""

#: yoast-components/composites/OnboardingWizard/OnboardingWizard.js:295
msgid "%s installation wizard"
msgstr ""

#: yoast-components/composites/OnboardingWizard/OnboardingWizard.js:282
msgid "Next step"
msgstr ""

#: yoast-components/composites/OnboardingWizard/OnboardingWizard.js:281
msgid "Next"
msgstr ""

#: yoast-components/composites/OnboardingWizard/OnboardingWizard.js:273
msgid "Previous step"
msgstr ""

#: yoast-components/composites/OnboardingWizard/OnboardingWizard.js:272
msgid "Previous"
msgstr ""

#: yoast-components/composites/OnboardingWizard/OnboardingWizard.js:242
msgid "Close the Wizard"
msgstr ""

#: yoast-components/composites/OnboardingWizard/OnboardingWizard.js:167
msgid ""
"A problem occurred when saving the current step, {{link}}please file a bug "
"report{{/link}} describing what step you are on and which changes you want "
"to make (if any)."
msgstr ""

#: yoast-components/composites/OnboardingWizard/StepIndicator.js:50
msgid "Step %1$d: %2$s"
msgstr ""

#: yoast-components/composites/SearchResultForm/SearchResultForm.js:68
msgid "Close search result form"
msgstr ""

#: yoast-components/composites/SearchResultForm/SearchResultForm.js:47
msgid "Please provide a meta description by editing it here."
msgstr ""

#: yoast-components/composites/SearchResultForm/SearchResultForm.js:46
#: yoast-components/composites/SearchResultPreview/SearchResultPreview.js:44
msgid "Meta description preview: "
msgstr ""

#: yoast-components/composites/SearchResultForm/SearchResultForm.js:45
msgid "Slug preview: "
msgstr ""

#: yoast-components/composites/SearchResultForm/SearchResultForm.js:44
#: yoast-components/composites/SearchResultPreview/SearchResultPreview.js:42
msgid "This is an example title - edit by clicking here"
msgstr ""

#: yoast-components/composites/SearchResultForm/SearchResultForm.js:43
#: yoast-components/composites/SearchResultPreview/SearchResultPreview.js:41
msgid "SEO title preview: "
msgstr ""

#: yoast-components/composites/SearchResultForm/SearchResultForm.js:41
msgid "Search Result Form"
msgstr ""

#: yoast-components/composites/SearchResultPreview/SearchResultPreview.js:43
msgid "URL preview: "
msgstr ""

#: yoast-components/composites/SearchResultPreview/SearchResultPreview.js:39
msgid "Search Result Preview"
msgstr ""

#: js/src/components/ConnectGoogleSearchConsole.js:353
msgid ""
"To allow %s to fetch your Google Search Console information, please enter "
"your Google Authorization Code. Clicking the button below will open a new "
"window."
msgstr ""

#: js/src/components/ConnectGoogleSearchConsole.js:342
msgid "Reauthenticate with Google"
msgstr ""

#: js/src/components/ConnectGoogleSearchConsole.js:313
msgid "Enter authorization code here..."
msgstr ""

#: js/src/components/ConnectGoogleSearchConsole.js:277
msgid "Choose a profile"
msgstr ""

#: js/src/components/ConnectGoogleSearchConsole.js:271
msgid "Select profile"
msgstr ""

#: js/src/components/ConnectGoogleSearchConsole.js:112
msgid "There is an error with the request."
msgstr ""

#: js/src/components/MailchimpSignup.js:229
msgid "Email"
msgstr ""

#: js/src/components/MailchimpSignup.js:215
msgid "Name"
msgstr ""

#: js/src/components/MailchimpSignup.js:197
msgid "Sign Up!"
msgstr ""

#: js/src/components/MailchimpSignup.js:112
msgid "MailChimp signup failed:"
msgstr ""

#: js/src/components/MediaUpload.js:107
msgid "Choose image"
msgstr ""

#: js/src/components/MediaUpload.js:97
msgid "company logo image preview"
msgstr ""

#: js/src/components/MediaUpload.js:90
msgid "Remove the image"
msgstr ""

#: js/src/components/MediaUpload.js:20 js/src/components/MediaUpload.js:19
msgid "Choose an image"
msgstr ""<|MERGE_RESOLUTION|>--- conflicted
+++ resolved
@@ -2,31 +2,27 @@
 # This file is distributed under the GPL v3.
 msgid ""
 msgstr ""
-"Project-Id-Version: Yoast SEO 6.3.1\n"
+"Project-Id-Version: Yoast SEO 7.0\n"
 "Report-Msgid-Bugs-To: https://github.com/yoast/wordpress-seo/issues\n"
-<<<<<<< HEAD
-"POT-Creation-Date: 2018-02-26 10:09:03+00:00\n"
-=======
 "POT-Creation-Date: 2018-03-06 09:56:13+00:00\n"
->>>>>>> 65f24732
 "MIME-Version: 1.0\n"
 "Content-Type: text/plain; charset=utf-8\n"
 "Content-Transfer-Encoding: 8bit\n"
 "PO-Revision-Date: 2018-MO-DA HO:MI+ZONE\n"
 "Last-Translator: Yoast Translate Team <translations@yoast.com>\n"
 "Language-Team: Yoast Translate <translations@yoast.com>\n"
+"X-Generator: grunt-wp-i18n 0.5.4\n"
+"X-Poedit-KeywordsList: __;_e;_x:1,2c;_ex:1,2c;_n:1,2;_nx:1,2,4c;_n_noop:1,2;"
+"_nx_noop:1,2,3c;esc_attr__;esc_html__;esc_attr_e;esc_html_e;esc_attr_x:1,2c;"
+"esc_html_x:1,2c;\n"
 "Language: en\n"
 "Plural-Forms: nplurals=2; plural=(n != 1);\n"
 "X-Poedit-Country: United States\n"
 "X-Poedit-SourceCharset: UTF-8\n"
-"X-Poedit-KeywordsList: __;_e;_x:1,2c;_ex:1,2c;_n:1,2;_nx:1,2,4c;_n_noop:1,2;"
-"_nx_noop:1,2,3c;esc_attr__;esc_html__;esc_attr_e;esc_html_e;esc_attr_x:1,2c;"
-"esc_html_x:1,2c;\n"
 "X-Poedit-Basepath: ../\n"
 "X-Poedit-SearchPath-0: .\n"
 "X-Poedit-Bookmarks: \n"
 "X-Textdomain-Support: yes\n"
-"X-Generator: grunt-wp-i18n1.0.1\n"
 
 #: admin/ajax.php:170
 msgid "Post doesn't exist."
@@ -359,40 +355,40 @@
 msgid "Scroll to see the table content."
 msgstr ""
 
-#: admin/class-admin.php:606
+#: admin/class-admin.php:502
 msgid "For more information:"
 msgstr ""
 
-#: admin/class-admin.php:607
+#: admin/class-admin.php:503
 msgid "Title optimization"
 msgstr ""
 
-#: admin/class-admin.php:608
+#: admin/class-admin.php:504
 msgid "Why Google won't display the right page title"
 msgstr ""
 
-#: admin/class-admin.php:614 admin/class-admin.php:615 admin/pages/metas.php:40
+#: admin/class-admin.php:510 admin/class-admin.php:511 admin/pages/metas.php:40
 #: admin/pages/metas.php:61
 msgid "Template explanation"
 msgstr ""
 
 #. translators: %1$s expands to Yoast SEO.
-#: admin/class-admin.php:618
+#: admin/class-admin.php:514
 msgid ""
 "The title &amp; metas settings for %1$s are made up of variables that are "
 "replaced by specific values from the page when the page is displayed. The "
 "tabs on the left explain the available variables."
 msgstr ""
 
-#: admin/class-admin.php:621 admin/pages/metas.php:63
+#: admin/class-admin.php:517 admin/pages/metas.php:63
 msgid "Note that not all variables can be used in every template."
 msgstr ""
 
-#: admin/class-admin.php:628 admin/class-admin.php:629 admin/pages/metas.php:68
+#: admin/class-admin.php:524 admin/class-admin.php:525 admin/pages/metas.php:68
 msgid "Basic Variables"
 msgstr ""
 
-#: admin/class-admin.php:636 admin/class-admin.php:637 admin/pages/metas.php:74
+#: admin/class-admin.php:532 admin/class-admin.php:533 admin/pages/metas.php:74
 msgid "Advanced Variables"
 msgstr ""
 
@@ -494,11 +490,7 @@
 msgid "New %1$s Title"
 msgstr ""
 
-<<<<<<< HEAD
-#: admin/class-config.php:107 admin/metabox/class-metabox.php:919
-=======
 #: admin/class-config.php:107 admin/metabox/class-metabox.php:920
->>>>>>> 65f24732
 #: admin/taxonomy/class-taxonomy.php:111
 msgid "Use Image"
 msgstr ""
@@ -854,11 +846,7 @@
 msgid "All Readability Scores"
 msgstr ""
 
-<<<<<<< HEAD
-#: admin/class-meta-columns.php:572 admin/metabox/class-metabox.php:161
-=======
 #: admin/class-meta-columns.php:605 admin/metabox/class-metabox.php:152
->>>>>>> 65f24732
 msgid "Post is set to noindex."
 msgstr ""
 
@@ -901,7 +889,7 @@
 
 #. translators: %1$s expands to Yoast SEO, %2%s: 'Facebook' plugin name of
 #. possibly conflicting plugin with regard to creating OpenGraph output.
-#: admin/class-plugin-conflict.php:138
+#: admin/class-plugin-conflict.php:137
 msgid ""
 "Both %1$s and %2$s create OpenGraph output, which might make Facebook, "
 "Twitter, LinkedIn and other social networks use the wrong texts and images "
@@ -909,27 +897,27 @@
 msgstr ""
 
 #. translators: %1$s expands to Yoast SEO.
-#: admin/class-plugin-conflict.php:142
+#: admin/class-plugin-conflict.php:141
 msgid "Configure %1$s's OpenGraph settings"
 msgstr ""
 
 #. translators: %1$s expands to Yoast SEO, %2$s: 'Google XML Sitemaps' plugin
 #. name of possibly conflicting plugin with regard to the creation of sitemaps.
-#: admin/class-plugin-conflict.php:149
+#: admin/class-plugin-conflict.php:148
 msgid ""
 "Both %1$s and %2$s can create XML sitemaps. Having two XML sitemaps is not "
 "beneficial for search engines and might slow down your site."
 msgstr ""
 
 #. translators: %1$s expands to Yoast SEO.
-#: admin/class-plugin-conflict.php:153
+#: admin/class-plugin-conflict.php:152
 msgid "Toggle %1$s's XML Sitemap"
 msgstr ""
 
 #. translators: %2$s expands to 'RS Head Cleaner' plugin name of possibly
 #. conflicting plugin with regard to differentiating output between search
 #. engines and normal users.
-#: admin/class-plugin-conflict.php:158
+#: admin/class-plugin-conflict.php:157
 msgid ""
 "The plugin %2$s changes your site's output and in doing that differentiates "
 "between search engines and normal users, a process that's called cloaking. "
@@ -1090,7 +1078,7 @@
 #: admin/menu/class-admin-menu.php:125
 #: admin/taxonomy/class-taxonomy-metabox.php:193
 #: admin/taxonomy/class-taxonomy-metabox.php:196
-#: inc/wpseo-non-ajax-functions.php:281
+#: inc/wpseo-non-ajax-functions.php:288
 msgid "Social"
 msgstr ""
 
@@ -1277,36 +1265,24 @@
 msgid "%1s recommendations for you"
 msgstr ""
 
-#: admin/class-yoast-form.php:318 admin/views/tabs/dashboard/features.php:129
-#: admin/views/tabs/dashboard/security.php:22
-#: admin/views/tabs/metas/archives.php:47
-#: admin/views/tabs/metas/archives.php:62
+#: admin/class-yoast-form.php:319 admin/views/tabs/metas/archives.php:47
+#: admin/views/tabs/metas/archives.php:97
 #: admin/views/tabs/metas/taxonomies.php:30
 msgid "Disabled"
 msgstr ""
 
-#: admin/class-yoast-form.php:318 admin/views/tabs/dashboard/features.php:128
-#: admin/views/tabs/dashboard/security.php:21
-#: admin/views/tabs/metas/archives.php:46
-#: admin/views/tabs/metas/archives.php:61
+#: admin/class-yoast-form.php:319 admin/views/tabs/metas/archives.php:46
+#: admin/views/tabs/metas/archives.php:96
 #: admin/views/tabs/metas/taxonomies.php:30
 msgid "Enabled"
 msgstr ""
 
-<<<<<<< HEAD
-#: admin/class-yoast-form.php:510 admin/metabox/class-metabox.php:687
-=======
 #: admin/class-yoast-form.php:517 admin/metabox/class-metabox.php:687
->>>>>>> 65f24732
 #: admin/taxonomy/class-taxonomy-fields-presenter.php:132
 msgid "Upload Image"
 msgstr ""
 
-<<<<<<< HEAD
-#: admin/class-yoast-form.php:619
-=======
 #: admin/class-yoast-form.php:632
->>>>>>> 65f24732
 #: admin/config-ui/fields/class-field-choice-post-type.php:28
 #: admin/config-ui/fields/class-field-multiple-authors.php:21
 #: admin/metabox/class-metabox.php:87 admin/metabox/class-metabox.php:92
@@ -1315,11 +1291,7 @@
 msgid "Yes"
 msgstr ""
 
-<<<<<<< HEAD
-#: admin/class-yoast-form.php:620
-=======
 #: admin/class-yoast-form.php:633
->>>>>>> 65f24732
 #: admin/config-ui/fields/class-field-choice-post-type.php:29
 #: admin/config-ui/fields/class-field-multiple-authors.php:22
 #: admin/metabox/class-metabox.php:88 admin/metabox/class-metabox.php:93
@@ -1330,17 +1302,6 @@
 
 #. translators: %s expands to an indexable object's name, like a post type or
 #. taxonomy
-<<<<<<< HEAD
-#: admin/class-yoast-form.php:624
-msgid "Allow search engines to show %s in search results?"
-msgstr ""
-
-#: admin/class-yoast-form.php:637
-msgid "Show"
-msgstr ""
-
-#: admin/class-yoast-form.php:638
-=======
 #: admin/class-yoast-form.php:641
 msgid "Show %s in search results?"
 msgstr ""
@@ -1350,7 +1311,6 @@
 msgstr ""
 
 #: admin/class-yoast-form.php:664
->>>>>>> 65f24732
 msgid "Hide"
 msgstr ""
 
@@ -1812,7 +1772,8 @@
 msgid ""
 "%1$s can tell search engines about your social media profiles.\n"
 " These will be used in Google's Knowledge Graph. There are additional\n"
-" sharing options in the advanced settings. More %2$sinfo%3$s."
+" sharing options in the %1$s Social settings. %2$sRead more%3$s about these "
+"options."
 msgstr ""
 
 #. translators: %1$s expands to Yoast SEO.
@@ -2401,13 +2362,8 @@
 "out how to resolve this problem."
 msgstr ""
 
-<<<<<<< HEAD
-#: admin/menu/class-admin-menu.php:46 admin/menu/class-admin-menu.php:210
-#: admin/pages/dashboard.php:34 inc/wpseo-non-ajax-functions.php:263
-=======
 #: admin/menu/class-admin-menu.php:46 admin/pages/dashboard.php:37
 #: inc/wpseo-non-ajax-functions.php:270
->>>>>>> 65f24732
 msgid "Dashboard"
 msgstr ""
 
@@ -2417,24 +2373,20 @@
 msgid "SEO"
 msgstr ""
 
-<<<<<<< HEAD
-#: admin/menu/class-admin-menu.php:117 admin/pages/dashboard.php:35
-=======
 #: admin/menu/class-admin-menu.php:117 admin/menu/class-admin-menu.php:210
->>>>>>> 65f24732
 #: admin/pages/metas.php:18
 msgid "General"
 msgstr ""
 
-#: admin/menu/class-admin-menu.php:118 inc/wpseo-non-ajax-functions.php:269
+#: admin/menu/class-admin-menu.php:118 inc/wpseo-non-ajax-functions.php:276
 msgid "Search Appearance"
 msgstr ""
 
-#: admin/menu/class-admin-menu.php:120 inc/wpseo-non-ajax-functions.php:275
+#: admin/menu/class-admin-menu.php:120 inc/wpseo-non-ajax-functions.php:282
 msgid "Search Console"
 msgstr ""
 
-#: admin/menu/class-admin-menu.php:126 inc/wpseo-non-ajax-functions.php:287
+#: admin/menu/class-admin-menu.php:126 inc/wpseo-non-ajax-functions.php:294
 msgid "Tools"
 msgstr ""
 
@@ -2445,7 +2397,7 @@
 msgstr[0] ""
 msgstr[1] ""
 
-#: admin/menu/class-admin-menu.php:265 inc/wpseo-non-ajax-functions.php:293
+#: admin/menu/class-admin-menu.php:265 inc/wpseo-non-ajax-functions.php:300
 msgid "Premium"
 msgstr ""
 
@@ -2545,7 +2497,7 @@
 
 #: admin/metabox/class-metabox.php:78
 #: admin/views/tabs/metas/general/homepage.php:22
-#: admin/views/tabs/metas/post-types.php:63
+#: admin/views/tabs/metas/post-types.php:74
 msgid "Meta description"
 msgstr ""
 
@@ -2633,11 +2585,7 @@
 msgid "The URL that this page should redirect to."
 msgstr ""
 
-<<<<<<< HEAD
-#: admin/metabox/class-metabox.php:168
-=======
 #: admin/metabox/class-metabox.php:159
->>>>>>> 65f24732
 msgid "No focus keyword set."
 msgstr ""
 
@@ -2723,39 +2671,35 @@
 msgid "Add-ons"
 msgstr ""
 
-<<<<<<< HEAD
-#: admin/metabox/class-metabox.php:906
-=======
 #: admin/metabox/class-metabox.php:907
->>>>>>> 65f24732
 msgid ""
 "SEO issue: The featured image should be at least 200 by 200 pixels to be "
 "picked up by Facebook and other social media sites."
 msgstr ""
 
-#: admin/metabox/class-metabox.php:1238 admin/metabox/class-metabox.php:1260
-#: deprecated/class-snippet-preview.php:9
-#: deprecated/class-snippet-preview.php:99
-#: deprecated/class-snippet-preview.php:109
-#: deprecated/class-snippet-preview.php:120
-#: deprecated/class-snippet-preview.php:130
-#: deprecated/class-snippet-preview.php:141
-#: deprecated/class-snippet-preview.php:150
-#: deprecated/class-snippet-preview.php:161
-msgid "Use javascript instead."
-msgstr ""
-
-#: admin/notifiers/class-configuration-notifier.php:42
-msgid "First-time SEO configuration"
-msgstr ""
-
 #. translators: %1$s expands to Yoast SEO, %2$s is a link start tag to the
 #. Onboarding Wizard, %3$s is the link closing tag.
-#: admin/notifiers/class-configuration-notifier.php:46
+#: admin/notifiers/class-configuration-notifier.php:92
+msgid ""
+"Want to make sure your %1$s settings are still OK? %2$sOpen the "
+"configuration wizard again%3$s to validate them."
+msgstr ""
+
+#: admin/notifiers/class-configuration-notifier.php:98
+msgid "Check SEO configuration"
+msgstr ""
+
+#. translators: %1$s expands to Yoast SEO, %2$s is a link start tag to the
+#. Onboarding Wizard, %3$s is the link closing tag.
+#: admin/notifiers/class-configuration-notifier.php:109
 msgid "Get started quickly with the %1$s %2$sconfiguration wizard%3$s!"
 msgstr ""
 
-#: admin/notifiers/class-configuration-notifier.php:56
+#: admin/notifiers/class-configuration-notifier.php:115
+msgid "First-time SEO configuration"
+msgstr ""
+
+#: admin/notifiers/class-configuration-notifier.php:147
 #: admin/views/partial-alerts-template.php:18
 msgid "Dismiss this item."
 msgstr ""
@@ -2791,24 +2735,12 @@
 msgid "%1$s has not fetched your site's indexability status yet from %2$s"
 msgstr ""
 
-<<<<<<< HEAD
-#: admin/pages/dashboard.php:36 admin/views/tabs/dashboard/features.php:91
-msgid "Features"
-msgstr ""
-
-#: admin/pages/dashboard.php:37
-=======
 #: admin/pages/dashboard.php:47 admin/views/tabs/dashboard/features.php:102
 msgid "Features"
 msgstr ""
 
 #: admin/pages/dashboard.php:54
->>>>>>> 65f24732
 msgid "Webmaster tools"
-msgstr ""
-
-#: admin/pages/dashboard.php:38
-msgid "Security"
 msgstr ""
 
 #: admin/pages/metas.php:19
@@ -2838,7 +2770,7 @@
 #. translators: %1$s expands to Yoast SEO.
 #: admin/pages/metas.php:55
 msgid ""
-"The title &amp; metas settings for %1$s are made up of variables that are "
+"The search appearance settings for %1$s are made up of variables that are "
 "replaced by specific values from the page when the page is displayed. The "
 "table below contains a list of the available variables."
 msgstr ""
@@ -3072,161 +3004,51 @@
 "image or add the image URL here."
 msgstr ""
 
+#. translators: 1: expands to an indexable object's name, like a post type or
+#. taxonomy; 2: expands to <code>noindex</code>; 3: link open tag; 4: link
+#. close tag.
+#: admin/views/class-view-utils.php:37
+msgid ""
+"Not showing %1$s in the search results technically means those will have a "
+"%2$s robots meta and will be excluded from XML sitemaps. %3$sMore info on "
+"the search results settings%4$s."
+msgstr ""
+
+#. translators: 1: expands to an indexable object's name, like a post type or
+#. taxonomy; 2: expands to <code>noindex</code>; 3: link open tag; 4: link
+#. close tag.
+#: admin/views/class-view-utils.php:41
+msgid ""
+"Not showing the archive for %1$s in the search results technically means "
+"those will have a %2$s robots meta and will be excluded from XML sitemaps. "
+"%3$sMore info on the search results settings%4$s."
+msgstr ""
+
+#: admin/views/class-view-utils.php:47
+msgid "Help on this search results setting"
+msgstr ""
+
+#: admin/views/class-view-utils.php:82 admin/views/tabs/metas/archives.php:88
+#: admin/views/tabs/metas/archives.php:120
+#: admin/views/tabs/metas/archives.php:141
+#: admin/views/tabs/metas/archives.php:144
+#: admin/views/tabs/metas/taxonomies.php:45
+msgid "Title template"
+msgstr ""
+
+#: admin/views/class-view-utils.php:88 admin/views/tabs/metas/archives.php:89
+#: admin/views/tabs/metas/archives.php:121
+#: admin/views/tabs/metas/taxonomies.php:46
+msgid "Meta description template"
+msgstr ""
+
+#: admin/views/class-view-utils.php:94
+msgid "Date in Snippet Preview"
+msgstr ""
+
 #. translators: %1$s expands to Yoast SEO
-#: admin/views/about.php:28
-msgid "Thank you for updating %1$s!"
-msgstr ""
-
-#. translators: %1$s and %2$s expands to anchor tags, %3$s expands to Yoast SEO
-#: admin/views/about.php:40
-msgid ""
-"While most of the development team is at %1$sYoast%2$s in the Netherlands, "
-"%3$s is created by a worldwide team."
-msgstr ""
-
-#. translators: 1: link open tag; 2: link close tag.
-#: admin/views/about.php:48
-msgid "Want to help us develop? Read our %1$scontribution guidelines%2$s!"
-msgstr ""
-
-#: admin/views/about.php:58 admin/views/tabs/dashboard/general.php:40
-msgid "Credits"
-msgstr ""
-
-#: admin/views/about.php:59
-msgid "Integrations"
-msgstr ""
-
-#: admin/views/about.php:63
-msgid "Team and contributors"
-msgstr ""
-
-#: admin/views/about.php:65
-msgid "Product Management"
-msgstr ""
-
-#: admin/views/about.php:71
-msgid "Project Lead"
-msgstr ""
-
-#: admin/views/about.php:76
-msgid "Head R&D"
-msgstr ""
-
-#: admin/views/about.php:81
-msgid "Linguist"
-msgstr ""
-
-#: admin/views/about.php:89
-msgid "Development Leaders"
-msgstr ""
-
-#: admin/views/about.php:95
-msgid "CTO"
-msgstr ""
-
-#: admin/views/about.php:100 admin/views/about.php:105
-msgid "Architect"
-msgstr ""
-
-#: admin/views/about.php:113
-msgid "Yoast Developers"
-msgstr ""
-
-#: admin/views/about.php:119 admin/views/about.php:124
-#: admin/views/about.php:129 admin/views/about.php:134
-#: admin/views/about.php:139 admin/views/about.php:144
-#: admin/views/about.php:149 admin/views/about.php:154
-#: admin/views/about.php:159
-msgid "Developer"
-msgstr ""
-
-#: admin/views/about.php:167
-msgid "Quality Assurance & Testing"
-msgstr ""
-
-#: admin/views/about.php:173
-msgid "QA & Translations Manager"
-msgstr ""
-
-#: admin/views/about.php:178
-msgid "QA"
-msgstr ""
-
-#: admin/views/about.php:183 admin/views/about.php:188
-msgid "Tester"
-msgstr ""
-
-#. translators: %1$s expands to Yoast SEO, %2$s to the version number of the
-#. plugin.
-#: admin/views/about.php:201
-msgid ""
-"We're always grateful for patches from non-regular contributors, in %1$s "
-"%2$s, patches from the following people made it in:"
-msgstr ""
-
-#: admin/views/about.php:206
-msgid "Community contributors"
-msgstr ""
-
-#. translators: %1$s expands to Yoast SEO
-#: admin/views/about.php:223
-msgid "%1$s Integrations"
-msgstr ""
-
-#. translators: 1: expands to "Yoast SEO"; 2: emphasis open tag; 3: emphasis
-#. close tag.
-#: admin/views/about.php:232
-msgid ""
-"%1$s 3.0 brought a way for theme builders and custom field plugins to "
-"integrate with %1$s. These integrations make sure that %2$sall%3$s the data "
-"on your page is used for the content analysis. On this page, we highlight "
-"the frameworks that have nicely working integrations."
-msgstr ""
-
-#. translators: 1: link open tag; 2: link close tag; 3: Yoast; 4: linked
-#. developer name.
-#: admin/views/about.php:245
-msgid ""
-"%1$s%3$s ACF Integration%2$s - an integration built by %4$s and Team %3$s"
-msgstr ""
-
-#: admin/views/about.php:259
-msgid "Other integrations"
-msgstr ""
-
-#: admin/views/about.php:261
-msgid "We've got other integrations we'd like to tell you about:"
-msgstr ""
-
-#. translators: 1,2: link open tag; 3: link close tag; 4: Yoast SEO.
-#: admin/views/about.php:269
-msgid ""
-"%1$sGlue for %4$s &amp; AMP%3$s - an integration between %2$sthe WordPress "
-"AMP plugin%3$s and %4$s."
-msgstr ""
-
-#. translators: %1$s expands to the Taxonomy name
-#: admin/views/class-view-utils.php:39 admin/views/tabs/metas/archives.php:53
-#: admin/views/tabs/metas/archives.php:67
-#: admin/views/tabs/metas/archives.php:88
-#: admin/views/tabs/metas/archives.php:91
-#: admin/views/tabs/metas/taxonomies.php:37
-msgid "Title template"
-msgstr ""
-
-#: admin/views/class-view-utils.php:45 admin/views/tabs/metas/archives.php:54
-#: admin/views/tabs/metas/archives.php:68
-#: admin/views/tabs/metas/taxonomies.php:38
-msgid "Meta description template"
-msgstr ""
-
-#: admin/views/class-view-utils.php:51
-msgid "Date in Snippet Preview"
-msgstr ""
-
-#. translators: %1$s expands to Yoast SEO
-#: admin/views/class-view-utils.php:57 admin/views/tabs/metas/taxonomies.php:41
+#: admin/views/class-view-utils.php:100
+#: admin/views/tabs/metas/taxonomies.php:49
 msgid "%1$s Meta Box"
 msgstr ""
 
@@ -3423,11 +3245,6 @@
 msgid "Muted notifications:"
 msgstr ""
 
-<<<<<<< HEAD
-#. translators: %1$s expands to Yoast SEO.
-#: admin/views/tabs/dashboard/dashboard.php:13
-msgid "%1$s Dashboard"
-=======
 #. translators: %1$s expands to Yoast SEO
 #: admin/views/tabs/dashboard/dashboard.php:14
 msgid "See who contributed to %1$s."
@@ -3435,7 +3252,6 @@
 
 #: admin/views/tabs/dashboard/dashboard.php:37
 msgid "Credits"
->>>>>>> 65f24732
 msgstr ""
 
 #: admin/views/tabs/dashboard/features.php:18
@@ -3528,67 +3344,40 @@
 "analyzing pages and makes it easy to see if you have new notifications."
 msgstr ""
 
+#: admin/views/tabs/dashboard/features.php:82
+msgid "Security: no advanced settings for authors"
+msgstr ""
+
+#. translators: %1$s expands to Yoast SEO, %2$s expands to the translated
+#. version of "Off"
+#: admin/views/tabs/dashboard/features.php:86
+msgid ""
+"The advanced section of the %1$s meta box allows a user to remove posts from "
+"the search results or change the canonical. These are things you might not "
+"want any author to do. That's why, by default, only editors and "
+"administrators can do this. Setting to \"%2$s\" allows all users to change "
+"these settings."
+msgstr ""
+
+#: admin/views/tabs/dashboard/features.php:88
+#: admin/views/tabs/dashboard/features.php:145
+msgid "Off"
+msgstr ""
+
 #. translators: %1$s expands to Yoast SEO
-#: admin/views/tabs/dashboard/features.php:95
+#: admin/views/tabs/dashboard/features.php:106
 msgid ""
 "%1$s comes with a lot of features. You can enable / disable some of them "
-"below."
-msgstr ""
-
-#: admin/views/tabs/dashboard/general.php:13
-msgid "Configuration wizard"
-msgstr ""
-
-#. translators: %1$s expands to Yoast SEO
-#: admin/views/tabs/dashboard/general.php:19
-msgid "Need help determining your settings? Configure %1$s step-by-step."
-msgstr ""
-
-#: admin/views/tabs/dashboard/general.php:26
-msgid "Open the configuration wizard"
-msgstr ""
-
-#. translators: %1$s expands to Yoast SEO
-#: admin/views/tabs/dashboard/general.php:46
-msgid "Take a look at the people that create %1$s."
-msgstr ""
-
-#: admin/views/tabs/dashboard/general.php:54
-msgid "View credits"
-msgstr ""
-
-#: admin/views/tabs/dashboard/general.php:58
-#: admin/views/tabs/dashboard/general.php:73
-msgid "Restore default settings"
-msgstr ""
-
-#. translators: %s expands to Yoast SEO.
-#: admin/views/tabs/dashboard/general.php:64
-msgid ""
-"If you want to restore a site to the default %s settings, press this button."
-msgstr ""
-
-#: admin/views/tabs/dashboard/general.php:71
-msgid "Are you sure you want to reset your SEO settings?"
-msgstr ""
-
-<<<<<<< HEAD
-#: admin/views/tabs/dashboard/security.php:16
-msgid "Security setting"
-msgstr ""
-
-#. translators: %1$s expands to Yoast SEO
-#: admin/views/tabs/dashboard/security.php:25
-msgid "Advanced part of the %1$s meta box"
-msgstr ""
-
-#. translators: %1$s expands to Yoast SEO
-#: admin/views/tabs/dashboard/security.php:31
-msgid ""
-"The advanced section of the %1$s meta box allows a user to noindex posts or "
-"change the canonical. These are things you might not want if you don't trust "
-"your authors, so by default, only administrators can do this. Enabling the "
-"advanced box allows all users to change these settings."
+"below. Clicking the question mark gives more information about the feature."
+msgstr ""
+
+#. translators: %s expands to a feature's name
+#: admin/views/tabs/dashboard/features.php:137
+msgid "Help on: %s"
+msgstr ""
+
+#: admin/views/tabs/dashboard/features.php:144
+msgid "On"
 msgstr ""
 
 #: admin/views/tabs/dashboard/webmaster-tools.php:18
@@ -3597,21 +3386,17 @@
 
 #: admin/views/tabs/dashboard/webmaster-tools.php:19
 msgid ""
-"You can use the boxes below to verify with the different Webmaster Tools, if "
-"your site is already verified, you can just forget about these."
+"You can use the boxes below to verify with the different Webmaster Tools. "
+"This feature will add a verification meta tag on your home page. Follow the "
+"links to the different Webmaster Tools and look for instructions for the "
+"meta tag verification method to get the verification code. If your site is "
+"already verified, you can just forget about these."
 msgstr ""
 
 #: admin/views/tabs/dashboard/webmaster-tools.php:23
 msgid "Webmaster Tools verification"
 msgstr ""
 
-#: admin/views/tabs/dashboard/webmaster-tools.php:26
-msgid "Bing Webmaster Tools"
-msgstr ""
-
-#: admin/views/tabs/dashboard/webmaster-tools.php:28
-msgid "Yandex Webmaster Tools"
-=======
 #: admin/views/tabs/dashboard/webmaster-tools.php:39
 msgid "Bing verification code"
 msgstr ""
@@ -3637,7 +3422,6 @@
 #. translators: 1: link open tag; 2: link close tag.
 #: admin/views/tabs/dashboard/webmaster-tools.php:63
 msgid "Get your Yandex verification code in %1$sYandex Webmaster Tools%2$s."
->>>>>>> 65f24732
 msgstr ""
 
 #. translators: %1$s / %2$s: links to an article about duplicate content on
@@ -3684,46 +3468,85 @@
 msgid "Author archives"
 msgstr ""
 
-#: admin/views/tabs/metas/archives.php:51
+#: admin/views/tabs/metas/archives.php:54
+msgid "Help on the author archives search results setting"
+msgstr ""
+
+#. translators: 1: expands to <code>noindex</code>; 2: link open tag; 3: link
+#. close tag.
+#: admin/views/tabs/metas/archives.php:57
+msgid ""
+"Not showing the archive for authors in the search results technically means "
+"those will have a %1$s robots meta and will be excluded from XML sitemaps. "
+"%2$sMore info on the search results settings%3$s."
+msgstr ""
+
+#: admin/views/tabs/metas/archives.php:66
 msgid "author archives"
 msgstr ""
 
-#: admin/views/tabs/metas/archives.php:52
+#: admin/views/tabs/metas/archives.php:72
+msgid "Help on the authors without posts archive search results setting"
+msgstr ""
+
+#. translators: 1: expands to <code>noindex</code>; 2: link open tag; 3: link
+#. close tag.
+#: admin/views/tabs/metas/archives.php:75
+msgid ""
+"Not showing the archives for authors without posts in the search results "
+"technically means those will have a %1$s robots meta and will be excluded "
+"from XML sitemaps. %2$sMore info on the search results settings%3$s."
+msgstr ""
+
+#: admin/views/tabs/metas/archives.php:84
 msgid "archives for authors without posts"
 msgstr ""
 
-#: admin/views/tabs/metas/archives.php:59
+#: admin/views/tabs/metas/archives.php:94
 msgid "Date archives settings"
 msgstr ""
 
-#: admin/views/tabs/metas/archives.php:63
+#: admin/views/tabs/metas/archives.php:98
 msgid "Date archives"
 msgstr ""
 
-#: admin/views/tabs/metas/archives.php:66
+#: admin/views/tabs/metas/archives.php:104
+msgid "Help on the date archives search results setting"
+msgstr ""
+
+#. translators: 1: expands to <code>noindex</code>; 2: link open tag; 3: link
+#. close tag.
+#: admin/views/tabs/metas/archives.php:107
+msgid ""
+"Not showing the date archives in the search results technically means those "
+"will have a %1$s robots meta and will be excluded from XML sitemaps. "
+"%2$sMore info on the search results settings%3$s."
+msgstr ""
+
+#: admin/views/tabs/metas/archives.php:116
 msgid "date archives"
 msgstr ""
 
-#: admin/views/tabs/metas/archives.php:74
+#: admin/views/tabs/metas/archives.php:127
 msgid "Learn more about the special pages setting"
 msgstr ""
 
 #. translators: %s expands to <code>noindex, follow</code>.
-#: admin/views/tabs/metas/archives.php:77
+#: admin/views/tabs/metas/archives.php:130
 msgid ""
 "These pages will be %s by default, so they will never show up in search "
 "results."
 msgstr ""
 
-#: admin/views/tabs/metas/archives.php:84
+#: admin/views/tabs/metas/archives.php:137
 msgid "Special Pages"
 msgstr ""
 
-#: admin/views/tabs/metas/archives.php:87
+#: admin/views/tabs/metas/archives.php:140
 msgid "Search pages"
 msgstr ""
 
-#: admin/views/tabs/metas/archives.php:90
+#: admin/views/tabs/metas/archives.php:143
 msgid "404 pages"
 msgstr ""
 
@@ -3827,7 +3650,7 @@
 msgstr ""
 
 #: admin/views/tabs/metas/general/homepage.php:21
-#: admin/views/tabs/metas/post-types.php:62
+#: admin/views/tabs/metas/post-types.php:73
 #: admin/views/tabs/social/facebook.php:39 admin/views/tool-bulk-editor.php:75
 msgid "Title"
 msgstr ""
@@ -3927,12 +3750,12 @@
 "for these custom post type archive pages."
 msgstr ""
 
-#. translators: %s exapnds to the post type's name.
-#: admin/views/tabs/metas/post-types.php:61
+#. translators: %s expands to the post type's name.
+#: admin/views/tabs/metas/post-types.php:67
 msgid "the archive for %s"
 msgstr ""
 
-#: admin/views/tabs/metas/post-types.php:65
+#: admin/views/tabs/metas/post-types.php:76
 msgid "Breadcrumbs title"
 msgstr ""
 
@@ -4006,25 +3829,33 @@
 msgid "Format-based archives"
 msgstr ""
 
-#: admin/views/tabs/metas/taxonomies.php:57
+#: admin/views/tabs/metas/taxonomies.php:65
 msgid " Category URLs"
 msgstr ""
 
-#: admin/views/tabs/metas/taxonomies.php:59
+#: admin/views/tabs/metas/taxonomies.php:67
 msgid "Keep"
 msgstr ""
 
-#: admin/views/tabs/metas/taxonomies.php:59
+#: admin/views/tabs/metas/taxonomies.php:67
 msgid "Remove"
 msgstr ""
 
+#: admin/views/tabs/metas/taxonomies.php:71
+msgid "Help on the category prefix setting"
+msgstr ""
+
 #. translators: %s expands to <code>/category/</code>
-#: admin/views/tabs/metas/taxonomies.php:63
+#: admin/views/tabs/metas/taxonomies.php:74
 msgid ""
 "Category URLs in WordPress contain a prefix, usually %s, this feature "
 "removes that prefix, for categories only."
 msgstr ""
 
+#: admin/views/tabs/metas/taxonomies.php:81
+msgid "Remove the categories prefix"
+msgstr ""
+
 #: admin/views/tabs/social/accounts.php:18
 msgid "Learn more about your social profiles settings"
 msgstr ""
@@ -4064,19 +3895,31 @@
 msgstr ""
 
 #: admin/views/tabs/social/facebook.php:38
-#: admin/views/tabs/social/facebook.php:50
+#: admin/views/tabs/social/facebook.php:70
 msgid "Image URL"
 msgstr ""
 
-#: admin/views/tabs/social/facebook.php:44
+#: admin/views/tabs/social/facebook.php:42
 msgid "Copy home meta description"
 msgstr ""
 
-#: admin/views/tabs/social/facebook.php:48
+#: admin/views/tabs/social/facebook.php:49
+msgid "Help on copying the home meta description"
+msgstr ""
+
+#. translators: 1: link open tag; 2: link close tag., 3: the translated label
+#. of the button
+#: admin/views/tabs/social/facebook.php:52
+msgid ""
+"Click the \"%3$s\" button to use the meta description already set in the "
+"%1$sSearch Appearance Homepage%2$s setting."
+msgstr ""
+
+#: admin/views/tabs/social/facebook.php:68
 msgid "Default settings"
 msgstr ""
 
-#: admin/views/tabs/social/facebook.php:54
+#: admin/views/tabs/social/facebook.php:74
 msgid ""
 "This image is used if the post/page being shared does not contain any images."
 msgstr ""
@@ -4695,18 +4538,14 @@
 msgstr ""
 
 #. translators: 1: Verification string from user input; 2: Service name.
-#: inc/options/class-wpseo-option.php:291
+#: inc/options/class-wpseo-option.php:270
 msgid ""
 "%1$s does not seem to be a valid %2$s verification string. Please correct."
 msgstr ""
 
 #. translators: %s expands to an invalid URL.
-#: inc/options/class-wpseo-option.php:326
+#: inc/options/class-wpseo-option.php:305
 msgid "%s does not seem to be a valid url. Please correct."
-msgstr ""
-
-#: inc/sitemaps/class-author-sitemap-provider.php:246
-msgid "Use queries instead"
 msgstr ""
 
 #: inc/sitemaps/class-sitemaps-cache-validator.php:97
@@ -4796,10 +4635,14 @@
 msgstr ""
 
 #: inc/wpseo-non-ajax-functions.php:246
+msgid "Microsoft Edge Site Scan"
+msgstr ""
+
+#: inc/wpseo-non-ajax-functions.php:253
 msgid "Mobile-Friendly Test"
 msgstr ""
 
-#: inc/wpseo-non-ajax-functions.php:257
+#: inc/wpseo-non-ajax-functions.php:264
 msgid "SEO Settings"
 msgstr ""
 
