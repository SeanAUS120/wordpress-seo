--- conflicted
+++ resolved
@@ -26,11 +26,8 @@
 			"js/dist/wp-seo-reindex-links-<%= pluginVersionSlug %>.js": [ "js/src/wp-seo-reindex-links.js" ],
 			"js/dist/wp-seo-babel-polyfill-<%= pluginVersionSlug %>.js": [ "js/src/wp-seo-babel-polyfill.js" ],
 			"js/dist/wp-seo-edit-page-<%= pluginVersionSlug %>.js": [ "js/src/wp-seo-edit-page.js" ],
-<<<<<<< HEAD
 			"js/dist/wp-seo-quick-edit-handler-<%= pluginVersionSlug %>.js": [ "js/src/wp-seo-quick-edit-handler.js" ],
-=======
 			"js/dist/wp-seo-api-<%= pluginVersionSlug %>.js": [ "js/src/wp-seo-api.js" ],
->>>>>>> e03841c4
 		},
 	},
 	"release-es6": {
