--- conflicted
+++ resolved
@@ -3,11 +3,7 @@
 	plugin: {
 		src: [ "<%= files.js %>" ],
 		options: {
-<<<<<<< HEAD
-			maxWarnings: 238,
-=======
-			maxWarnings: 191,
->>>>>>> 3b5fb3ba
+			maxWarnings: 176,
 		},
 	},
 	tests: {
