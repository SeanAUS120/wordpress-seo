// https://github.com/sindresorhus/grunt-sass
'use strict';

module.exports = {
	build: {
		files: {
			'css/metabox-320.css': [ 'css/src/metabox.scss' ],
<<<<<<< HEAD
			'css/kb-search.css': [ 'css/src/kb-search.scss' ],
			'css/inside-editor-330.css': [ 'css/src/inside-editor.scss' ]
=======
			'css/inside-editor-330.css': [ 'css/src/inside-editor.scss' ],
			'css/help-center-330.css': [ 'css/src/help-center.scss' ]
>>>>>>> dff59450
		}
	}
};<|MERGE_RESOLUTION|>--- conflicted
+++ resolved
@@ -5,13 +5,9 @@
 	build: {
 		files: {
 			'css/metabox-320.css': [ 'css/src/metabox.scss' ],
-<<<<<<< HEAD
 			'css/kb-search.css': [ 'css/src/kb-search.scss' ],
-			'css/inside-editor-330.css': [ 'css/src/inside-editor.scss' ]
-=======
 			'css/inside-editor-330.css': [ 'css/src/inside-editor.scss' ],
 			'css/help-center-330.css': [ 'css/src/help-center.scss' ]
->>>>>>> dff59450
 		}
 	}
 };