--- conflicted
+++ resolved
@@ -1,11 +1,9 @@
 // https://github.com/gruntjs/grunt-contrib-clean
 module.exports = {
-<<<<<<< HEAD
 	'po-files': [
 		'languages/*.{po,mo}',
 		'languages/yoast-seo.json'
-=======
-	'po-files': [ 'languages/*.po', 'languages/<%= pkg.plugin.textdomain %>-temp.pot', 'languages/yoast-seo.json' ],
+	],
 	'release-css': [
 		'css/src/**',
 		'css/*.css',
@@ -15,6 +13,5 @@
 		'js/src/**',
 		'js/dist/*.js',
 		'!js/dist/*.min.js'
->>>>>>> 48ce9dd1
 	]
 };