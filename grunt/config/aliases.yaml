--- conflicted
+++ resolved
@@ -113,13 +113,10 @@
 # unlink-monorepo already does a yarn install. Maybe the next line can be removed.
   - 'shell:yarn-install'
   - 'shell:install-monorepo'
-<<<<<<< HEAD
   - 'shell:get-monorepo-versions'
   - 'prompt-monorepo-versions'
-=======
   - 'shell:composer-install'
   - 'shell:composer-update-yoast-dependencies'
->>>>>>> 4f837d3b
 
 # Get the project ready for release
 release:
