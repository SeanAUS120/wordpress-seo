--- conflicted
+++ resolved
@@ -60,11 +60,7 @@
 'release:clean':
   - 'clean:release-js'
   - 'clean:release-css'
-<<<<<<< HEAD
-
-=======
   - 'clean:release-misc'
->>>>>>> abbd628b
 # Default task
 default:
   - build