# Grunt aliases
---
# Build everything
build:
  - 'build:css'
  - 'build:images'
  - 'build:js'
  - 'build:i18n'
# Build CSS from SCSS to production
'build:sass':
  - 'sass:build'
'build:css':
  - 'build:sass'
  - 'postcss:build'
  - 'wpcss'
  - 'cssmin'
# Optimise images from source to production
'build:images':
  - 'imagemin'
# Build JavaScript from assets to production
'build:js':
  - 'browserify:build'
  - 'browserify:buildes6'
  - 'uglify'
# Build internationalisation features
'build:i18n':
  - 'glotpress_download'
  - 'po2json'
  - 'clean:po-files'
# Check health of the project
check:
  - 'check:js'
  - 'check:php'
  - 'check:i18n'
'check:js':
  - 'jshint'
  - 'jsonlint'
  - 'jsvalidate'
  - 'jscs'
'check:php':
  - 'phplint'
  - 'phpcs'
'check:i18n':
  - 'checktextdomain'
# Get the project ready for release
release:
  - 'build:css'
  - 'build:images'
  - 'release:js'
<<<<<<< HEAD
  - 'build:i18n'
=======
  - 'release:clean'
>>>>>>> 48ce9dd1
'release:js':
  - 'browserify:build'
  - 'browserify:release-es6'
  - 'uglify'
'release:clean':
  - 'clean:release-js'
  - 'clean:release-css'
# Default task
default:
  - build<|MERGE_RESOLUTION|>--- conflicted
+++ resolved
@@ -47,11 +47,8 @@
   - 'build:css'
   - 'build:images'
   - 'release:js'
-<<<<<<< HEAD
   - 'build:i18n'
-=======
   - 'release:clean'
->>>>>>> 48ce9dd1
 'release:js':
   - 'browserify:build'
   - 'browserify:release-es6'
